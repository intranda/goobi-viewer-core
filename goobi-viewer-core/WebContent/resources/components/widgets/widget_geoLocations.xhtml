--- conflicted
+++ resolved
@@ -1,4 +1,16 @@
 <ui:composition 
+	xmlns="http://www.w3.org/1999/xhtml"
+	xmlns:f="http://xmlns.jcp.org/jsf/core"
+	xmlns:h="http://xmlns.jcp.org/jsf/html"
+	xmlns:ui="http://xmlns.jcp.org/jsf/facelets"
+	xmlns:composite="http://xmlns.jcp.org/jsf/composite">
+
+	<!-- INTERFACE OPTIONS -->
+    <composite:interface>
+    	<composite:attribute name="widget" type="de.intranda.digiverso.presentation.model.cms.CMSSidebarElement" required="true" />
+    </composite:interface>
+    
+    <!-- COMPONENT CONTENT --><ui:composition 
 	xmlns="http://www.w3.org/1999/xhtml"
 	xmlns:f="http://xmlns.jcp.org/jsf/core"
 	xmlns:h="http://xmlns.jcp.org/jsf/html"
@@ -25,11 +37,57 @@
 				<div id="widgetGeoLocationsMap" class="widget-geo-locations__map"></div>
 			</div>
 	        
-<<<<<<< HEAD
+	        <script type="text/javascript">
+	        	widgetGeoLocationsConfig = {
+        			locations: '#{cc.attrs.widget.geoLocationsString}',
+        			msg: {
+        			    propertiesLink: '#{msg.widgetGeoLoacations_popupLinkText}'
+        			}
+				};
+	        	
+	        	cmsJS.geoLocations.init( widgetGeoLocationsConfig );
+	        </script>
+        </h:panelGroup>
+    </composite:implementation>
+</ui:composition>
+    
+    <composite:implementation>
+    	<!-- MAPBOX RESOURCES -->
+		<link href='https://api.tiles.mapbox.com/mapbox-gl-js/v0.42.2/mapbox-gl.css' rel='stylesheet' />
+    	<script src='https://api.tiles.mapbox.com/mapbox-gl-js/v0.42.2/mapbox-gl.js'></script>
+
+		<!-- WIDGET GEO LOCATIONS -->
+		<h:panelGroup rendered="#{cc.attrs.widget.type == 'widgetGeoLocations' or cc.attrs.widget == null}">
+	        <!-- STANDARD -->
+	        <h:panelGroup rendered="#{cc.attrs.widget.widgetMode == 'STANDARD' or cc.attrs.widget.widgetMode == null}">
+		        <div id="widgetGeoLocations" class="widget widget-geo-locations #{cc.attrs.widget.cssClass}">		
+					<h3>
+						<h:outputText value="#{msg.widgetGeoLocations}" escape="false" />
+					</h3>
+					
+					<!-- MAP -->
+					<div id="widgetGeoLocationsMap" class="widget-geo-locations__map"></div>
+				</div>
+	        </h:panelGroup>
+	        
+	        <!-- FOLDOUT -->
+	        <h:panelGroup rendered="#{cc.attrs.widget.widgetMode == 'FOLDOUT'}">
+	        	<div id="widgetGeoLocations" class="widget widget-geo-locations #{cc.attrs.widget.cssClass}">
+					<h3>
+						<a href="#widgetGeoLocationsCollapse" data-toggle="collapse" aria-expanded="false" aria-controls="widgetGeoLocationsCollapse">
+							<h:outputText value="#{msg.widgetGeoLocations}" escape="false" />
+							<span class="glyphicon glyphicon-arrow-down"></span>
+						</a>
+					</h3>
+					
+					<div id="widgetGeoLocationsCollapse" class="collapse">
+						<!-- MAP -->
+						<div id="widgetGeoLocationsMap" class="widget-geo-locations__map"></div>
+					</div>
+		        </div>
+	        </h:panelGroup>
+	        
 	        <script type="text/javascript">	        
-=======
-	        <script type="text/javascript">
->>>>>>> f199c5a9
 	        	widgetGeoLocationsConfig = {
         			locations: '#{cc.attrs.widget.geoLocationsString}',
         			msg: {
