<ui:composition xmlns="http://www.w3.org/1999/xhtml"
	xmlns:f="http://xmlns.jcp.org/jsf/core"
	xmlns:h="http://xmlns.jcp.org/jsf/html"
	xmlns:ui="http://xmlns.jcp.org/jsf/facelets"
	xmlns:composite="http://xmlns.jcp.org/jsf/composite">

	<composite:interface />

    <composite:implementation>
    	<h:panelGroup rendered="#{configurationBean.cmsEnabled and userBean.user.isHasPrivilege('CMS_PAGES')}">
	        <div id="widgetCms" class="admin-widget">
				<h:form id="widgetCmsForm">
					<h3>#{msg.cms_title}</h3>

					<ul>
					    <ui:fragment rendered="#{userBean.user.cmsAdmin}">
                            <li class="#{navigationHelper.currentPage == 'adminCmsOverview' ? 'active' : ''}">
							 <h:outputLink value="#{navigationHelper.getPageUrl('adminCmsOverview')}/">
                                    <i class="fa fa-clone" aria-hidden="true"></i>
                                    <span>#{msg.cms_overview}</span>
                            </h:outputLink>
                            </li>
                            <li class="#{navigationHelper.currentPage == 'adminCmsCreatePage' ? 'active' : ''}">
							 <h:outputLink value="#{navigationHelper.getPageUrl('adminCmsSelectTemplate')}/">
                                    <i class="fa fa-pencil-square-o" aria-hidden="true"></i>
                                    <span>#{msg.cms_createPage}</span>
                            </h:outputLink>
                            </li>
						</ui:fragment>
						<ui:fragment rendered="#{userBean.user.isHasPrivilege('CMS_STATIC_PAGES')}">
                            <li class="#{navigationHelper.currentPage == 'adminCmsStaticPages' ? 'active' : ''}">
							 <h:outputLink value="#{navigationHelper.getPageUrl('adminCmsStaticPages')}/">
                                    <i class="fa fa-cogs" aria-hidden="true"></i>
                                    <span>#{msg.cms_staticPages}</span>
                            </h:outputLink>
<<<<<<< HEAD
                            </li>
						</ui:fragment>
						<ui:fragment rendered="#{userBean.user.cmsAdmin}">
                            <li class="#{navigationHelper.currentPage == 'adminCmsMedia' ? 'active' : ''}">
							 <h:outputLink value="#{navigationHelper.getPageUrl('adminCmsOverviewMedia')}/">
                                    <i class="fa fa-picture-o" aria-hidden="true"></i>
                                    <span>#{msg.cms_overviewMedia}</span>
=======
						</li>
						<li class="#{navigationHelper.currentPage == 'adminCmsMedia' ? 'active' : ''}">
							 <h:outputLink value="#{navigationHelper.getPageUrl('adminCmsMedia')}/">
                                <i class="fa fa-picture-o" aria-hidden="true"></i>
                                <span>#{msg.cms_overviewMedia}</span>
>>>>>>> c99d6b30
                            </h:outputLink>
                            </li>
						</ui:fragment>
						<ui:fragment rendered="#{userBean.user.isHasPrivilege('CMS_MENU')}">
                            <li class="#{navigationHelper.currentPage == 'adminCmsMenuItems' ? 'active' : ''}">
							 <h:outputLink value="#{navigationHelper.getPageUrl('adminCmsMenuItems')}/">
                                    <i class="fa fa-bars" aria-hidden="true"></i>
                                    <span>#{msg.cms_menu_items}</span>
                            </h:outputLink>
                            </li>
						</ui:fragment>
						<ui:fragment rendered="#{userBean.user.isHasPrivilege('CMS_COLLECTIONS')}">
                            <li class="#{navigationHelper.currentPage == 'adminCmsCollections' ? 'active' : ''}">
                             <h:outputLink value="#{navigationHelper.getPageUrl('adminCmsCollections')}/">
                                    <i class="fa fa-object-group" aria-hidden="true"></i>
                                    <span>#{msg.cms_collections}</span>
                            </h:outputLink>
                            </li>
                        </ui:fragment>
					</ul>
				</h:form>
			</div>
        </h:panelGroup>
    </composite:implementation>
</ui:composition><|MERGE_RESOLUTION|>--- conflicted
+++ resolved
@@ -33,21 +33,13 @@
                                     <i class="fa fa-cogs" aria-hidden="true"></i>
                                     <span>#{msg.cms_staticPages}</span>
                             </h:outputLink>
-<<<<<<< HEAD
                             </li>
 						</ui:fragment>
 						<ui:fragment rendered="#{userBean.user.cmsAdmin}">
                             <li class="#{navigationHelper.currentPage == 'adminCmsMedia' ? 'active' : ''}">
-							 <h:outputLink value="#{navigationHelper.getPageUrl('adminCmsOverviewMedia')}/">
+							 <h:outputLink value="#{navigationHelper.getPageUrl('adminCmsMedia')}/">
                                     <i class="fa fa-picture-o" aria-hidden="true"></i>
                                     <span>#{msg.cms_overviewMedia}</span>
-=======
-						</li>
-						<li class="#{navigationHelper.currentPage == 'adminCmsMedia' ? 'active' : ''}">
-							 <h:outputLink value="#{navigationHelper.getPageUrl('adminCmsMedia')}/">
-                                <i class="fa fa-picture-o" aria-hidden="true"></i>
-                                <span>#{msg.cms_overviewMedia}</span>
->>>>>>> c99d6b30
                             </h:outputLink>
                             </li>
 						</ui:fragment>
