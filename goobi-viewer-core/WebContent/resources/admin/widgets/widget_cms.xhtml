<ui:composition xmlns="http://www.w3.org/1999/xhtml"
	xmlns:f="http://xmlns.jcp.org/jsf/core"
	xmlns:h="http://xmlns.jcp.org/jsf/html"
	xmlns:ui="http://xmlns.jcp.org/jsf/facelets"
	xmlns:composite="http://xmlns.jcp.org/jsf/composite">

	<composite:interface />

    <composite:implementation>
    	<h:panelGroup rendered="#{configurationBean.cmsEnabled and userBean.user.isHasPrivilege('CMS_PAGES')}">
	        <div id="widgetCms" class="admin-widget">
				<h:form id="widgetCmsForm">
					<h3>#{msg.cms_title}</h3>

					<ul>
<<<<<<< HEAD
					    <ui:fragment rendered="#{userBean.user.cmsAdmin}">
                            <li class="#{navigationHelper.currentPage == 'adminCmsOverview' ? 'active' : ''}">
							    <h:commandLink action="pretty:adminCmsOverview">
                                    <i class="fa fa-clone" aria-hidden="true"></i>
                                    <span>#{msg.cms_overview}</span>
                                </h:commandLink>
                            </li>
                            <li class="#{navigationHelper.currentPage == 'adminCmsCreatePage' ? 'active' : ''}">
						        <h:commandLink action="pretty:adminCmsSelectTemplate">
                                    <i class="fa fa-pencil-square-o" aria-hidden="true"></i>
                                    <span>#{msg.cms_createPage}</span>
                                </h:commandLink>
                            </li>
						</ui:fragment>
						<ui:fragment rendered="#{userBean.user.isHasPrivilege('CMS_STATIC_PAGES')}">
                            <li class="#{navigationHelper.currentPage == 'adminCmsStaticPages' ? 'active' : ''}">
						        <h:commandLink action="pretty:adminCmsStaticPages">
                                    <i class="fa fa-cogs" aria-hidden="true"></i>
                                    <span>#{msg.cms_staticPages}</span>
                                </h:commandLink>
                            </li>
						</ui:fragment>
						<ui:fragment rendered="#{userBean.user.cmsAdmin}">
                            <li class="#{navigationHelper.currentPage == 'adminCmsMedia' ? 'active' : ''}">
							    <h:commandLink action="pretty:adminCmsMedia">
                                    <i class="fa fa-picture-o" aria-hidden="true"></i>
                                    <span>#{msg.cms_overviewMedia}</span>
                                </h:commandLink>
                            </li>
						</ui:fragment>
						<ui:fragment rendered="#{userBean.user.isHasPrivilege('CMS_MENU')}">
                            <li class="#{navigationHelper.currentPage == 'adminCmsMenuItems' ? 'active' : ''}">
							    <h:commandLink action="pretty:adminCmsMenuItems">
                                    <i class="fa fa-bars" aria-hidden="true"></i>
                                    <span>#{msg.cms_menu_items}</span>
                                </h:commandLink>
                            </li>
						</ui:fragment>
						<ui:fragment rendered="#{userBean.user.isHasPrivilege('CMS_COLLECTIONS')}">
                            <li class="#{navigationHelper.currentPage == 'adminCmsCollections' ? 'active' : ''}">
                                <h:commandLink action="pretty:adminCmsCollections">
                                    <i class="fa fa-object-group" aria-hidden="true"></i>
                                    <span>#{msg.cms_collections}</span>
                                </h:commandLink>
                            </li>
                        </ui:fragment>
=======
						<li class="#{navigationHelper.currentPage == 'adminCmsOverview' ? 'active' : ''}">
							 <h:outputLink value="#{navigationHelper.getPageUrl('adminCmsOverview')}/">
                                <i class="fa fa-clone" aria-hidden="true"></i>
                                <span>#{msg.cms_overview}</span>
                            </h:outputLink>
						</li>
						<li class="#{navigationHelper.currentPage == 'adminCmsCreatePage' ? 'active' : ''}">
							 <h:outputLink value="#{navigationHelper.getPageUrl('adminCmsSelectTemplate')}/">
                                <i class="fa fa-pencil-square-o" aria-hidden="true"></i>
                                <span>#{msg.cms_createPage}</span>
                            </h:outputLink>
						</li>
						<li class="#{navigationHelper.currentPage == 'adminCmsStaticPages' ? 'active' : ''}">
							 <h:outputLink value="#{navigationHelper.getPageUrl('adminCmsStaticPages')}/">
                                <i class="fa fa-cogs" aria-hidden="true"></i>
                                <span>#{msg.cms_staticPages}</span>
                            </h:outputLink>
						</li>
						<li class="#{navigationHelper.currentPage == 'adminCmsMedia' ? 'active' : ''}">
							 <h:outputLink value="#{navigationHelper.getPageUrl('adminCmsOverviewMedia')}/">
                                <i class="fa fa-picture-o" aria-hidden="true"></i>
                                <span>#{msg.cms_overviewMedia}</span>
                            </h:outputLink>
						</li>
						<li class="#{navigationHelper.currentPage == 'adminCmsMenuItems' ? 'active' : ''}">
							 <h:outputLink value="#{navigationHelper.getPageUrl('adminCmsMenuItems')}/">
                                <i class="fa fa-bars" aria-hidden="true"></i>
                                <span>#{msg.cms_menu_items}</span>
                            </h:outputLink>
						</li>
                        <li class="#{navigationHelper.currentPage == 'adminCmsCollections' ? 'active' : ''}">
                             <h:outputLink value="#{navigationHelper.getPageUrl('adminCmsCollections')}/">
                                <i class="fa fa-object-group" aria-hidden="true"></i>
                                <span>#{msg.cms_collections}</span>
                            </h:outputLink>
                        </li>
>>>>>>> 4aef5ab9
					</ul>
				</h:form>
			</div>
        </h:panelGroup>
    </composite:implementation>
</ui:composition><|MERGE_RESOLUTION|>--- conflicted
+++ resolved
@@ -13,91 +13,52 @@
 					<h3>#{msg.cms_title}</h3>
 
 					<ul>
-<<<<<<< HEAD
 					    <ui:fragment rendered="#{userBean.user.cmsAdmin}">
                             <li class="#{navigationHelper.currentPage == 'adminCmsOverview' ? 'active' : ''}">
-							    <h:commandLink action="pretty:adminCmsOverview">
+							 <h:outputLink value="#{navigationHelper.getPageUrl('adminCmsOverview')}/">
                                     <i class="fa fa-clone" aria-hidden="true"></i>
                                     <span>#{msg.cms_overview}</span>
-                                </h:commandLink>
+                            </h:outputLink>
                             </li>
                             <li class="#{navigationHelper.currentPage == 'adminCmsCreatePage' ? 'active' : ''}">
-						        <h:commandLink action="pretty:adminCmsSelectTemplate">
+							 <h:outputLink value="#{navigationHelper.getPageUrl('adminCmsSelectTemplate')}/">
                                     <i class="fa fa-pencil-square-o" aria-hidden="true"></i>
                                     <span>#{msg.cms_createPage}</span>
-                                </h:commandLink>
+                            </h:outputLink>
                             </li>
 						</ui:fragment>
 						<ui:fragment rendered="#{userBean.user.isHasPrivilege('CMS_STATIC_PAGES')}">
                             <li class="#{navigationHelper.currentPage == 'adminCmsStaticPages' ? 'active' : ''}">
-						        <h:commandLink action="pretty:adminCmsStaticPages">
+							 <h:outputLink value="#{navigationHelper.getPageUrl('adminCmsStaticPages')}/">
                                     <i class="fa fa-cogs" aria-hidden="true"></i>
                                     <span>#{msg.cms_staticPages}</span>
-                                </h:commandLink>
+                            </h:outputLink>
                             </li>
 						</ui:fragment>
 						<ui:fragment rendered="#{userBean.user.cmsAdmin}">
                             <li class="#{navigationHelper.currentPage == 'adminCmsMedia' ? 'active' : ''}">
-							    <h:commandLink action="pretty:adminCmsMedia">
+							 <h:outputLink value="#{navigationHelper.getPageUrl('adminCmsOverviewMedia')}/">
                                     <i class="fa fa-picture-o" aria-hidden="true"></i>
                                     <span>#{msg.cms_overviewMedia}</span>
-                                </h:commandLink>
+                            </h:outputLink>
                             </li>
 						</ui:fragment>
 						<ui:fragment rendered="#{userBean.user.isHasPrivilege('CMS_MENU')}">
                             <li class="#{navigationHelper.currentPage == 'adminCmsMenuItems' ? 'active' : ''}">
-							    <h:commandLink action="pretty:adminCmsMenuItems">
+							 <h:outputLink value="#{navigationHelper.getPageUrl('adminCmsMenuItems')}/">
                                     <i class="fa fa-bars" aria-hidden="true"></i>
                                     <span>#{msg.cms_menu_items}</span>
-                                </h:commandLink>
+                            </h:outputLink>
                             </li>
 						</ui:fragment>
 						<ui:fragment rendered="#{userBean.user.isHasPrivilege('CMS_COLLECTIONS')}">
                             <li class="#{navigationHelper.currentPage == 'adminCmsCollections' ? 'active' : ''}">
-                                <h:commandLink action="pretty:adminCmsCollections">
+                             <h:outputLink value="#{navigationHelper.getPageUrl('adminCmsCollections')}/">
                                     <i class="fa fa-object-group" aria-hidden="true"></i>
                                     <span>#{msg.cms_collections}</span>
-                                </h:commandLink>
+                            </h:outputLink>
                             </li>
                         </ui:fragment>
-=======
-						<li class="#{navigationHelper.currentPage == 'adminCmsOverview' ? 'active' : ''}">
-							 <h:outputLink value="#{navigationHelper.getPageUrl('adminCmsOverview')}/">
-                                <i class="fa fa-clone" aria-hidden="true"></i>
-                                <span>#{msg.cms_overview}</span>
-                            </h:outputLink>
-						</li>
-						<li class="#{navigationHelper.currentPage == 'adminCmsCreatePage' ? 'active' : ''}">
-							 <h:outputLink value="#{navigationHelper.getPageUrl('adminCmsSelectTemplate')}/">
-                                <i class="fa fa-pencil-square-o" aria-hidden="true"></i>
-                                <span>#{msg.cms_createPage}</span>
-                            </h:outputLink>
-						</li>
-						<li class="#{navigationHelper.currentPage == 'adminCmsStaticPages' ? 'active' : ''}">
-							 <h:outputLink value="#{navigationHelper.getPageUrl('adminCmsStaticPages')}/">
-                                <i class="fa fa-cogs" aria-hidden="true"></i>
-                                <span>#{msg.cms_staticPages}</span>
-                            </h:outputLink>
-						</li>
-						<li class="#{navigationHelper.currentPage == 'adminCmsMedia' ? 'active' : ''}">
-							 <h:outputLink value="#{navigationHelper.getPageUrl('adminCmsOverviewMedia')}/">
-                                <i class="fa fa-picture-o" aria-hidden="true"></i>
-                                <span>#{msg.cms_overviewMedia}</span>
-                            </h:outputLink>
-						</li>
-						<li class="#{navigationHelper.currentPage == 'adminCmsMenuItems' ? 'active' : ''}">
-							 <h:outputLink value="#{navigationHelper.getPageUrl('adminCmsMenuItems')}/">
-                                <i class="fa fa-bars" aria-hidden="true"></i>
-                                <span>#{msg.cms_menu_items}</span>
-                            </h:outputLink>
-						</li>
-                        <li class="#{navigationHelper.currentPage == 'adminCmsCollections' ? 'active' : ''}">
-                             <h:outputLink value="#{navigationHelper.getPageUrl('adminCmsCollections')}/">
-                                <i class="fa fa-object-group" aria-hidden="true"></i>
-                                <span>#{msg.cms_collections}</span>
-                            </h:outputLink>
-                        </li>
->>>>>>> 4aef5ab9
 					</ul>
 				</h:form>
 			</div>
