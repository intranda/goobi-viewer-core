<ui:composition xmlns="http://www.w3.org/1999/xhtml"
	xmlns:h="http://xmlns.jcp.org/jsf/html"
	xmlns:f="http://xmlns.jcp.org/jsf/core"
	xmlns:c="http://java.sun.com/jsp/jstl/core"
	xmlns:ui="http://xmlns.jcp.org/jsf/facelets"
	xmlns:viewerComponent="http://xmlns.jcp.org/jsf/composite/components"
	xmlns:widgetComponent="http://xmlns.jcp.org/jsf/composite/components/widgets"
	template="/resources/themes/#{navigationHelper.theme}/templateAdmin.html">

	<ui:define name="metadata">
		<f:metadata>
			<f:event type="preRenderView"
				listener="#{navigationHelper.setCurrentPageAdmin('adminCmsMenuItems')}" />
			<f:event type="preRenderView"
				listener="#{navigationHelper.addStaticLinkToBreadcrumb(msg.cms_menuItems,1)}" />
			<f:event type="preRenderView"
				listener="#{adminBean.resetCurrentLicenseAction}" />
		</f:metadata>
	</ui:define>

	<ui:define name="breadcrumbs">
		<ui:include src="/resources/includes/breadcrumbs.xhtml" />
	</ui:define>

    <ui:define name="content">
        <h:panelGroup id="cmsMenuItemsAccessControl" rendered="#{configurationBean.cmsEnabled}">
            <div id="cmsMenuItems" class="cms-menu">
                <h:form id="editMenuForm" prependId="false">
                    <h:panelGroup rendered="#{userBean.admin}">
                        <h2>#{msg.cms_menuItems}</h2>
                        
                        <!-- SELECT THEME -->
                        <ui:fragment rendered="#{cmsNavigationBean.selectableThemes.size() > 1}">
                            <div class="cms-menu__select-theme">
                                <!-- OPTION GROUP -->
                                <div class="cms-module__option-group">
                                    <div class="cms-module__option-label">
                                        <label for="cmsMenuAddItemSelectSubtheme">#{msg.cms_menu_item_subtheme}:</label>
                                    </div>
                                    <div class="cms-module__option-control">
                                        <div class="custom-control custom-control--select">
                                            <h:selectOneMenu value="#{cmsNavigationBean.selectedTheme}" name="cmsMenuAddItemSelectSubtheme" id="cmsMenuAddItemSelectSubtheme">
                                                <f:selectItems value="#{cmsNavigationBean.selectableThemes}" var="theme" itemValue="#{theme}" itemLabel="#{msg[theme]}"/>
                                                <f:ajax event="change" render="@all"/>
                                            </h:selectOneMenu>
                                        </div>
                                        <span class="cms-module__option-control-helptext">#{msg.cms_addMenuItemSubthemeInfo}</span>
                                    </div>
                                    <div class="cms-module__option-help">
                                        <button type="button" class="btn-clean" data-toggle="helptext">
                                            <i class="fa fa-question-circle" aria-hidden="true"></i>
                                        </button>
                                    </div>
                                </div>
                            </div>
                        </ui:fragment>

                        <!-- ADD MENU ITEM -->
                        <div class="cms-menu__add-item">
                            <button type="button" class="btn-clean" data-toggle="add-menu-item">
                                <i class="fa fa-plus-circle" aria-hidden="true"></i> #{msg.cms_menu_createItem}
                            </button>
                            <h:commandButton id="cmsMenuAddItemTrigger" styleClass="btn-hidden" action="#{cmsNavigationBean.createNavigationItem()}">
                                <f:ajax render="addItemOptions"></f:ajax>
                            </h:commandButton>

                            <h:panelGroup id="addItemOptions" styleClass="cms-menu__add-item-options" layout="block">
                                <!-- OPTION -->
                                <div class="cms-module__option">
                                    <!-- OPTION GROUP -->
                                    <div class="cms-module__option-group">
                                        <div class="cms-module__option-label">
                                            <label for="cmsMenuAddItemLabel">#{msg.cms_menu_item_label}:</label>
                                        </div>
                                        <div class="cms-module__option-control">
                                            <h:inputText id="cmsMenuAddItemLabel" value="#{cmsNavigationBean.navigationItem.itemLabel}" styleClass="form-control" />
                                            <span class="cms-module__option-control-helptext">#{msg.cms_addMenuItemNameInfo}</span>
                                        </div>
                                        <div class="cms-module__option-help">
                                            <button type="button" class="btn-clean" data-toggle="helptext">
                                                <i class="fa fa-question-circle" aria-hidden="true"></i>
                                            </button>
                                        </div>
                                    </div>

                                    <!-- OPTION GROUP -->
                                    <div class="cms-module__option-group">
                                        <div class="cms-module__option-label">
                                            <label for="cmsMenuAddItemUrl">#{msg.cms_menu_item_url}:</label>
                                        </div>
                                        <div class="cms-module__option-control">
                                            <h:inputText id="cmsMenuAddItemUrl" value="#{cmsNavigationBean.navigationItem.pageUrl}" styleClass="form-control" />
                                            <span class="cms-module__option-control-helptext">#{msg.cms_addMenuItemUrlInfo}</span>
                                        </div>
                                        <div class="cms-module__option-help">
                                            <button type="button" class="btn-clean" data-toggle="helptext">
                                                <i class="fa fa-question-circle" aria-hidden="true"></i>
                                            </button>
                                        </div>
                                    </div>

                                    <!-- OPTION GROUP -->
                                    <div class="cms-module__option-group">
                                        <div class="cms-module__option-label">
                                            <label for="cmsMenuAddItemNewTab">#{msg.cms_menu_item_newTab}:</label>
                                        </div>
                                        <div class="cms-module__option-control">
                                            <span class="cms-module__option-control-checkbox">
                                                <h:selectBooleanCheckbox id="cmsMenuAddItemNewTab" />
                                            </span>
                                            <br />
                                            <span class="cms-module__option-control-helptext">#{msg.cms_addMenuItemNewTabInfo}</span>
                                        </div>
                                        <div class="cms-module__option-help">
                                            <button type="button" class="btn-clean" data-toggle="helptext">
                                                <i class="fa fa-question-circle" aria-hidden="true"></i>
                                            </button>
                                        </div>
                                    </div>
                                    
                                    <!-- ACTION -->
                                    <div class="cms-module__option-action">
                                        <h:commandButton value="#{msg.cms_menu_addItem}" action="#{cmsNavigationBean.saveNavigationItem()}" styleClass="btn" />
                                    </div>
                                </div>                                
                            </h:panelGroup>
                        </div>
                        
                        <!-- SAVE MENU -->
                        <div class="cms-menu__save">
                            <h:inputHidden id="itemOrderInput" name="itemOrderInput" value="#{cmsNavigationBean.menuItemList}" />
                            <h:commandButton value="#{msg.cms_menu_save}" action="#{cmsNavigationBean.saveMenuItems}" styleClass="btn" />
                        </div>

                        <!-- MENU EDITOR -->
                        <div class="cms-menu__editor">
                            <!-- VISIBLE ITEMS -->
                            <div class="cms-menu__visible-items">
                                <h4>
                                    #{msg.cms_menu_mainMenu}
                                </h4>

                                <ul id="visibleItemList" class="cms-menu__visible-items-list">
                                    <ui:repeat var="visibleItem" value="#{cmsNavigationBean.getVisibleMenuItems(cmsNavigationBean.selectedTheme)}">
                                        <li sortPosition="item_#{visibleItem.availableItemId}?#{visibleItem.level}"
                                            class="cms-menu__visible-item #{visibleItem.hasUnpublishedCmsPage() ? 'unpublished':''} #{visibleItem.hasDeletedCmsPage() ? 'deleted':''}">
                                            <!-- ITEM LEVEL -->
                                            <div class="cms-menu__visible-item-level">
                                                <button type="button" class="btn-clean left" title="#{msg.cms_menu_decreaseMenuItem}"
                                                    onclick="cmsJS.sortableList.decreaseLevel(this, true);">
                                                    <i class="fa fa-arrow-circle-left" aria-hidden="true"></i>
                                                </button>
                                                <button type="button" class="btn-clean right" title="#{msg.cms_menu_increaseMenuItem}"
                                                    onclick="cmsJS.sortableList.increaseLevel(this, true);">
                                                    <i class="fa fa-arrow-circle-right" aria-hidden="true"></i>
                                                </button>
                                            </div>
                                            
                                            <!-- ITEM LABEL -->
                                            <div class="cms-menu__visible-item-label">#{msg[visibleItem.itemLabel]}</div>

                                            <!-- ITEM EDIT -->
                                            <ui:fragment rendered="#{visibleItem.absoluteLink}">
                                                <div class="cms-menu__visible-item-edit">
                                                    <button type="button" class="btn-clean" data-toggle="edit-visible-item">
                                                        <i class="fa fa-caret-down" aria-hidden="true"></i>                                                        
                                                    </button>
                                                </div>
                                                
                                                <!-- OPTION -->
                                                <div class="cms-menu__visible-item-edit-wrapper cms-module__option">
                                                    <!-- OPTION GROUP -->
                                                    <div class="cms-module__option-group">
                                                        <div class="cms-module__option-label">
                                                            <label for="cmsMenuAddItemLabel">#{msg.cms_menu_item_label}:</label>
                                                        </div>
                                                        <div class="cms-module__option-control">
                                                            <h:inputText id="cmsMenuAddItemLabel" value="#{visibleItem.itemLabel}" styleClass="form-control" />
                                                            <span class="cms-module__option-control-helptext">#{msg.cms_addMenuItemNameInfo}</span>
                                                        </div>
                                                        <div class="cms-module__option-help">
                                                            <button type="button" class="btn-clean" data-toggle="helptext">
                                                                <i class="fa fa-question-circle" aria-hidden="true"></i>
                                                            </button>
                                                        </div>
                                                    </div>

                                                    <!-- OPTION GROUP -->
                                                    <div class="cms-module__option-group">
                                                        <div class="cms-module__option-label">
                                                            <label for="cmsMenuAddItemUrl">#{msg.cms_menu_item_url}:</label>
                                                        </div>
                                                        <div class="cms-module__option-control">
                                                            <h:inputText id="cmsMenuAddItemUrl" value="#{visibleItem.pageUrl}" styleClass="form-control" />
                                                            <span class="cms-module__option-control-helptext">#{msg.cms_addMenuItemUrlInfo}</span>
                                                        </div>
                                                        <div class="cms-module__option-help">
                                                            <button type="button" class="btn-clean" data-toggle="helptext">
                                                                <i class="fa fa-question-circle" aria-hidden="true"></i>
                                                            </button>
                                                        </div>
                                                    </div>

                                                    <!-- OPTION GROUP -->
                                                    <div class="cms-module__option-group">
                                                        <div class="cms-module__option-label">
                                                            <label for="cmsMenuAddItemNewTab">#{msg.cms_menu_item_newTab}:</label>
                                                        </div>
                                                        <div class="cms-module__option-control">
                                                            <span class="cms-module__option-control-checkbox">
                                                                <h:selectBooleanCheckbox id="cmsMenuAddItemNewTab" />
                                                            </span>
                                                            <br />
                                                            <span class="cms-module__option-control-helptext">#{msg.cms_addMenuItemNewTabInfo}</span>
                                                        </div>
                                                        <div class="cms-module__option-help">
                                                            <button type="button" class="btn-clean" data-toggle="helptext">
                                                                <i class="fa fa-question-circle" aria-hidden="true"></i>
                                                            </button>
                                                        </div>
                                                    </div>
                                                </div>
                                            </ui:fragment>
                                        </li>
                                    </ui:repeat>
                                </ul>
                            </div>

                            <!-- AVAILABLE ITEMS -->
                            <div class="cms-menu__editor-menu-available-items">
                                <h4>#{msg.cms_menu_availableComponents}</h4>
<<<<<<< HEAD
                                
                                <div class="cms-menu__available-items-list">
                                    <ul>
                                        <li>
                                            <h5>Seiten</h5>
=======

                                <ul id="availableItemList" class="cms-menu__available-items-list">
                                    <ui:repeat var="availableItem" value="#{cmsNavigationBean.getAvailableMenuItems(cmsNavigationBean.selectedTheme)}">
                                        <li sortPosition="item_#{availableItem.availableItemId}?0"
                                            class="cms-menu__available-item #{availableItem.hasUnpublishedCmsPage() ? 'unpublished':''} #{availableItem.hasDeletedCmsPage() ? 'deleted':''}">
                                            <!-- ITEM LEVEL -->
                                            <div class="cms-menu__available-item-level">
                                                <button type="button" class="btn-clean left" title="#{msg.cms_menu_decreaseMenuItem}"
                                                    onclick="cmsJS.sortableList.decreaseLevel(this, true);">
                                                    <i class="fa fa-arrow-circle-left" aria-hidden="true"></i>
                                                </button>
                                                <button type="button" class="btn-clean right" title="#{msg.cms_menu_increaseMenuItem}"
                                                    onclick="cmsJS.sortableList.increaseLevel(this, true);">
                                                    <i class="fa fa-arrow-circle-right" aria-hidden="true"></i>
                                                </button>
                                            </div>
>>>>>>> c9815c4a
                                            
                                            <div class="cms-menu__available-items">
                                                <ui:repeat var="availableItem" value="#{cmsNavigationBean.availableMenuItems}">
                                                    <label class="cms-menu__available-item">
                                                        <div class="cms-menu__available-item-checkbox">
                                                            <h:selectBooleanCheckbox />
                                                        </div>
                                                        <div class="cms-menu__available-item-label">#{msg[availableItem.itemLabel]}</div>
                                                    </label>
                                                </ui:repeat>
                                            </div>
                                            
                                            <div class="cms-menu__available-item-add">
                                                <button type="button" class="btn">
                                                    Zum Menü hinzufügen
                                                </button>
                                            </div>
                                        </li>
                                    </ul>
                                </div>
                            </div>                            
                        </div>
                    </h:panelGroup>
                </h:form>
            </div>

            <script type="text/javascript">
                $( document ).ready( function() {
                    $( function() {
                        $( '[data-toggle="tooltip"]' ).tooltip()
                    } )

                    // trigger tooltips on modal shown up
                    $( "#addMenuItemModal" ).on( "shown.bs.modal", function( e ) {
                        $( function() {
                            $( '[data-toggle="tooltip"]' ).tooltip()
                        } )
                    } )

                    var createMenuConfig = {
                        sortablesConfig: {
                            componentListInput: document.getElementById( "editMenuForm:itemOrderInput" ),
                            editButton: $( ".widget-edit" ),
                            availableItemList: $( "#availableItemList" ),
                            visibleItemList: $( "#visibleItemList" )
                        }
                    };
                    
                    cmsJS.sortableList.init( 20, true, createMenuConfig );
                } );
            </script>
        </h:panelGroup>
    </ui:define>

    <ui:define name="sidebar">
		<widgetComponent:widget_admin />
    	<widgetComponent:widget_cms />
    	<widgetComponent:widget_user />
	</ui:define>
</ui:composition><|MERGE_RESOLUTION|>--- conflicted
+++ resolved
@@ -141,7 +141,7 @@
                                 </h4>
 
                                 <ul id="visibleItemList" class="cms-menu__visible-items-list">
-                                    <ui:repeat var="visibleItem" value="#{cmsNavigationBean.getVisibleMenuItems(cmsNavigationBean.selectedTheme)}">
+                                    <ui:repeat var="visibleItem" value="#{cmsNavigationBean.visibleMenuItems}">
                                         <li sortPosition="item_#{visibleItem.availableItemId}?#{visibleItem.level}"
                                             class="cms-menu__visible-item #{visibleItem.hasUnpublishedCmsPage() ? 'unpublished':''} #{visibleItem.hasDeletedCmsPage() ? 'deleted':''}">
                                             <!-- ITEM LEVEL -->
@@ -175,7 +175,7 @@
                                                             <label for="cmsMenuAddItemLabel">#{msg.cms_menu_item_label}:</label>
                                                         </div>
                                                         <div class="cms-module__option-control">
-                                                            <h:inputText id="cmsMenuAddItemLabel" value="#{visibleItem.itemLabel}" styleClass="form-control" />
+                                                            <h:inputText id="cmsMenuAddItemLabel" value="#{cmsNavigationBean.navigationItem.itemLabel}" styleClass="form-control" />
                                                             <span class="cms-module__option-control-helptext">#{msg.cms_addMenuItemNameInfo}</span>
                                                         </div>
                                                         <div class="cms-module__option-help">
@@ -191,7 +191,7 @@
                                                             <label for="cmsMenuAddItemUrl">#{msg.cms_menu_item_url}:</label>
                                                         </div>
                                                         <div class="cms-module__option-control">
-                                                            <h:inputText id="cmsMenuAddItemUrl" value="#{visibleItem.pageUrl}" styleClass="form-control" />
+                                                            <h:inputText id="cmsMenuAddItemUrl" value="#{cmsNavigationBean.navigationItem.pageUrl}" styleClass="form-control" />
                                                             <span class="cms-module__option-control-helptext">#{msg.cms_addMenuItemUrlInfo}</span>
                                                         </div>
                                                         <div class="cms-module__option-help">
@@ -229,30 +229,11 @@
                             <!-- AVAILABLE ITEMS -->
                             <div class="cms-menu__editor-menu-available-items">
                                 <h4>#{msg.cms_menu_availableComponents}</h4>
-<<<<<<< HEAD
                                 
                                 <div class="cms-menu__available-items-list">
                                     <ul>
                                         <li>
                                             <h5>Seiten</h5>
-=======
-
-                                <ul id="availableItemList" class="cms-menu__available-items-list">
-                                    <ui:repeat var="availableItem" value="#{cmsNavigationBean.getAvailableMenuItems(cmsNavigationBean.selectedTheme)}">
-                                        <li sortPosition="item_#{availableItem.availableItemId}?0"
-                                            class="cms-menu__available-item #{availableItem.hasUnpublishedCmsPage() ? 'unpublished':''} #{availableItem.hasDeletedCmsPage() ? 'deleted':''}">
-                                            <!-- ITEM LEVEL -->
-                                            <div class="cms-menu__available-item-level">
-                                                <button type="button" class="btn-clean left" title="#{msg.cms_menu_decreaseMenuItem}"
-                                                    onclick="cmsJS.sortableList.decreaseLevel(this, true);">
-                                                    <i class="fa fa-arrow-circle-left" aria-hidden="true"></i>
-                                                </button>
-                                                <button type="button" class="btn-clean right" title="#{msg.cms_menu_increaseMenuItem}"
-                                                    onclick="cmsJS.sortableList.increaseLevel(this, true);">
-                                                    <i class="fa fa-arrow-circle-right" aria-hidden="true"></i>
-                                                </button>
-                                            </div>
->>>>>>> c9815c4a
                                             
                                             <div class="cms-menu__available-items">
                                                 <ui:repeat var="availableItem" value="#{cmsNavigationBean.availableMenuItems}">
