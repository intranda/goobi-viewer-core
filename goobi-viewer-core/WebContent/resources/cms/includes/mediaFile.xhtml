--- conflicted
+++ resolved
@@ -7,11 +7,8 @@
 	xmlns:composite="http://xmlns.jcp.org/jsf/composite"
 	xmlns:viewerComponent="http://xmlns.jcp.org/jsf/composite/components">
 
-<<<<<<< HEAD
 	<ui:param name="media" value="#{item.value}"/>
 
-=======
->>>>>>> 5b56b3d3
 	<!-- FILE -->
     <div class="admin-cms-media__file" tabindex="-1">
         <!-- CLOSE -->
@@ -20,12 +17,11 @@
         <!-- NAVIGATE -->
         <div class="admin-cms-media__file-prev"></div>
         <div class="admin-cms-media__file-next"></div>
-
+    
         <!-- TOP -->
         <div class="admin-cms-media__file-top">
             <!-- FILE SELECT -->
             <div class="admin-cms-media__file-select">
-<<<<<<< HEAD
 	                <label for="#{idPrefix}selectMediaItem" class="custom-control custom-control--checkbox">
 	                    <h:selectBooleanCheckbox id="selectMediaItem" name="selectMediaItem" value="#{item.selected}">
 	                    	<f:ajax event="change" render="@none" execute="@this"/>
@@ -35,19 +31,6 @@
 	                        <i class="fa fa-check-square-o" aria-hidden="true"></i>
 	                    </span>
 	                </label>
-=======
-                <ui:fragment rendered="#{selectable != null}">
-                    <label for="#{idPrefix}selectMediaItem" class="custom-control custom-control--checkbox">
-                        <h:selectBooleanCheckbox id="selectMediaItem" name="selectMediaItem" value="#{selectable.selected}">
-                            <f:ajax event="change" render="@none" execute="@this" />
-                        </h:selectBooleanCheckbox>
-                        <span class="custom-control__icon">
-                            <i class="fa fa-square-o" aria-hidden="true"></i>
-                            <i class="fa fa-check-square-o" aria-hidden="true"></i>
-                        </span>
-                    </label>
-                </ui:fragment>
->>>>>>> 5b56b3d3
             </div>
 
             <!-- FILE IMAGE -->
@@ -70,21 +53,12 @@
                         <dl class="dl-horizontal">
                             <!-- TITLE -->
                             <dt>#{msg.admin__media_title}:</dt>
-<<<<<<< HEAD
                             <dd>#{media.getMetadataForLocale(item.locale).name}</dd>
                             <!-- DESCRIPTION -->
                             <dt>#{msg.admin__media_description}:</dt>
                             <dd>#{media.getMetadataForLocale(item.locale).description}</dd>
-=======
-                            <dd>#{media.getMetadataForLocale(media.selectedLocale).name}</dd>
-                            
-                            <!-- DESCRIPTION -->
-                            <dt>#{msg.admin__media_description}:</dt>
-                            <dd>#{media.getMetadataForLocale(media.selectedLocale).description}</dd>
-                            
->>>>>>> 5b56b3d3
                             <!-- LINKS TO -->
-                            <ui:fragment rendered="#{media.link != '#' or media.link != ''}">
+                            <ui:fragment rendered="#{media.link != '#'}">
                                 <dt>#{msg.admin__media_links_to}:</dt>
                                 <dd>#{media.link}</dd>
                             </ui:fragment>
@@ -109,12 +83,8 @@
                                 <label for="editMediaTitle">#{msg.admin__media_title}:</label>
                             </div>
                             <div class="cms-module__option-control">
-<<<<<<< HEAD
                                 <h:inputText id="editMediaTitle" value="#{media.getMetadataForLocale(item.locale).name}"
                                     styleClass="form-control" />
-=======
-                                <h:inputText id="editMediaTitle" value="#{media.getMetadataForLocale(media.selectedLocale).name}" styleClass="form-control" />
->>>>>>> 5b56b3d3
                                 <span class="cms-module__option-control-helptext">#{msg.inline_help__edit_media_title}</span>
                             </div>
                             <div class="cms-module__option-help">
@@ -130,12 +100,8 @@
                                 <label for="editMediaDescription">#{msg.admin__media_description}:</label>
                             </div>
                             <div class="cms-module__option-control">
-<<<<<<< HEAD
                                 <h:inputTextarea id="editMediaDescription" value="#{media.getMetadataForLocale(item.locale).description}"
                                     styleClass="form-control" />
-=======
-                                <h:inputTextarea id="editMediaDescription" value="#{media.getMetadataForLocale(media.selectedLocale).description}" styleClass="form-control" />
->>>>>>> 5b56b3d3
                                 <span class="cms-module__option-control-helptext">#{msg.inline_help__edit_media_description}</span>
                             </div>
                             <div class="cms-module__option-help">
@@ -217,7 +183,7 @@
                 <div class="admin-cms-media__file-actions-view cms-module__actions in">
                     <button type="button" class="btn btn--clean" data-action="edit">#{msg.button__edit}</button>
                     <h:commandLink actionListener="#{cmsMediaBean.deleteMedia(media)}" value="#{msg.button__delete}" styleClass="btn btn--clean delete">
-                        <f:ajax render="@all" />
+                    	<f:ajax render="adminCmsMediaFilesForm :messages" onevent="reload"></f:ajax>
                     </h:commandLink>
                     <button type="button" class="btn btn--clean" data-copy="img-url" data-clipboard-text="#{imageDelivery.thumbs.getThumbnailUrl(media, 0, 0)}"
                         title="#{msg.cms_media_copyUrlToClipboard}">#{msg.admin__cms_media_copy_image_url}</button>
@@ -236,7 +202,6 @@
             <div class="admin-cms-media__file-language">
                 <strong>#{msg.admin__available_languages}:</strong>
                 <h:panelGroup id="language-select">
-<<<<<<< HEAD
                   <ul>
                     <c:forEach var="locale" items="#{cmsBean.getAllLocales()}">
                         <li class="#{media.isFinished(locale) ? 'finished' : ''} #{locale.equals(item.locale) ? 'active' : ''}">
@@ -248,19 +213,6 @@
                   </ul>
                 </h:panelGroup>                                          
             </div>    
-=======
-                    <ul>
-                        <c:forEach var="locale" items="#{cmsBean.getAllLocales()}">
-                            <li class="#{media.isFinished(locale) ? 'finished' : ''} #{locale.equals(media.selectedLocale) ? 'active' : ''}">
-                                <h:commandLink actionListener="#{media.setSelectedLocale(locale)}" value="#{locale.language}" styleClass="btn btn--clean">
-                                    <f:ajax execute="edit-fields" render="display-fields edit-fields language-select" onevent="cmsJS.modules.onReload" />
-                                </h:commandLink>
-                            </li>
-                        </c:forEach>
-                    </ul>
-                </h:panelGroup>
-            </div>
->>>>>>> 5b56b3d3
         </div>
     </div>
 </ui:composition>
