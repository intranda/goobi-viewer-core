--- conflicted
+++ resolved
@@ -118,13 +118,11 @@
 																<!-- CONTENT TYPE TOC -->
 																<cmsComponent:cms_createPageContentTypeToc />
 																
-<<<<<<< HEAD
+																<!-- CONTENT TYPE RSS -->
+																<cmsComponent:cms_createPageContentTypeRss />
+																
 																<!-- CONTENT TYPE SEARCH -->
 																<cmsComponent:cms_createPageContentTypeSearch />
-=======
-																<!-- CONTENT TYPE RSS -->
-																<cmsComponent:cms_createPageContentTypeRss />
->>>>>>> e94cb83f
 															</ui:repeat>
 															
 															<!-- LOCALE -->
