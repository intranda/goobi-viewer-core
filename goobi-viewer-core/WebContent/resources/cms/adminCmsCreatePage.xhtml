<ui:composition 
    xmlns="http://www.w3.org/1999/xhtml" 
    xmlns:h="http://xmlns.jcp.org/jsf/html" 
    xmlns:f="http://xmlns.jcp.org/jsf/core" 
    xmlns:p="http://primefaces.org/ui"
    xmlns:ui="http://xmlns.jcp.org/jsf/facelets" 
    xmlns:c="http://java.sun.com/jsp/jstl/core" 
    xmlns:viewerComponent="http://xmlns.jcp.org/jsf/composite/components"
    xmlns:cmsComponent="http://xmlns.jcp.org/jsf/composite/cms/components" 
    xmlns:adminWidget="http://xmlns.jcp.org/jsf/composite/admin/widgets"
    template="/resources/themes/#{navigationHelper.theme}/templateAdmin.html">

    <ui:define name="metadata">
        <f:metadata>
            <f:event type="preRenderView" listener="#{navigationHelper.setCurrentPageAdmin(cmsBean.editMode ? 'adminCmsEditPage':'adminCmsCreatePage')}" />
        </f:metadata>
    </ui:define>

    <ui:define name="content">
        <h:panelGroup id="cmsCreatePageAccessControl" rendered="#{userBean.user.cmsAdmin}">
            <div id="cmsCreatePage" class="cms-create-page">
                <!-- BACK TO OVERVIEW -->
                <h:form rendered="#{cmsBean.selectedPage == null}">
                    <h:commandLink action="pretty:adminCmsOverview">
                        <h:outputText value="#{msg.cms_backToOverview}" />
                    </h:commandLink>
                </h:form>

                <h:panelGroup rendered="#{cmsBean.selectedPage != null}">
                    <h2 class="admin__content-inner-title">#{cmsBean.editMode ? msg.cms_editPage : msg.cms_createPage}: #{cmsBean.selectedPage.template.name}</h2>

                    <div class="admin__content-inner-content">
                        <div class="row">
                            <h:form id="create_page_form" prependId="false">
                                <div class="col-xs-12 col-sm-12 col-md-9 col-lg-9 create-page-left">
                                    <!-- CREATE PAGE WRAPPER -->
                                    <div class="cms-create-page__wrapper">
                                        <div role="tabpanel">
                                            <!-- NAV TABS -->
                                            <ul class="nav nav-tabs" role="tablist">
                                                <c:forEach var="locale" items="#{cmsBean.getAllLocales()}">
                                                    <li role="presentation" class="#{cmsBean.selectedLocale == locale ? 'active':''}">
                                                        <h:commandLink value="#{locale}" action="#{cmsBean.setSelectedLocale(locale)}" immediate="false" />
                                                    </li>
                                                </c:forEach>
                                                <li role="presentation" class="#{cmsBean.selectedLocale == null ? 'active':''}">
                                                    <h:commandLink value="#{msg.cms_pageSidebar}" action="#{cmsBean.setSelectedLocale(null)}" />
                                                </li>
                                            </ul>

                                            <div class="tab-content">
                                                <!-- LOCALIZE TABS -->
                                                <h:panelGroup rendered="#{cmsBean.selectedLocale != null}">
                                                    <ui:param name="locale" value="#{cmsBean.selectedLocale}" />
                                                    <div role="tabpanel" class="tab-pane #{cmsBean.selectedLocale == locale ? 'active':''}" id="#{locale.language}">
                                                        <!-- PAGE CONTENT -->
                                                        <div class="edit-content-page edit-content-page-content">
                                                            <!-- TITLE -->
                                                            <div class="cms-module__option-group">
                                                                <div class="cms-module__option-label">
                                                                    <label for="cmsCreatePageTitle">#{msg.cms_pageTitle}*:</label>
                                                                </div>
                                                                <div class="cms-module__option-control">
                                                                    <h:inputText id="cmsCreatePageTitle" styleClass="form-control" value="#{cmsBean.selectedPage.getLanguageVersion(locale).title}" />
                                                                    <span class="cms-module__option-control-helptext">[Hilfetext]</span>
                                                                </div>
                                                                <div class="cms-module__option-help">
                                                                    <button type="button" class="btn btn--clean" data-toggle="helptext">
                                                                        <i class="fa fa-question-circle" aria-hidden="true"></i>
                                                                    </button>
                                                                </div>
                                                            </div>

                                                            <!-- MENUTITLE -->
                                                            <div class="cms-module__option-group">
                                                                <div class="cms-module__option-label">
                                                                    <label for="cmsCreatePageMenutitle">#{msg.cms_pageMenuTitle}:</label>
                                                                </div>
                                                                <div class="cms-module__option-control">
                                                                    <h:inputText id="cmsCreatePageMenutitle" styleClass="form-control" value="#{cmsBean.selectedPage.getLanguageVersion(locale).menuTitle}" />
                                                                    <span class="cms-module__option-control-helptext">[Hilfetext]</span>
                                                                </div>
                                                                <div class="cms-module__option-help">
                                                                    <button type="button" class="btn btn--clean" data-toggle="helptext">
                                                                        <i class="fa fa-question-circle" aria-hidden="true"></i>
                                                                    </button>
                                                                </div>
                                                            </div>

                                                            <!-- PAGE SORTING -->
                                                            <ui:fragment rendered="#{cmsBean.selectedPage.template.displaySortingField}">
                                                                <div class="cms-module__option-group">
                                                                    <div class="cms-module__option-label">
                                                                        <label for="cmsCreatePageSortingField">#{msg.cms_pageSortingField}:</label>
                                                                    </div>
                                                                    <div class="cms-module__option-control">
                                                                        <h:inputText id="cmsCreatePageSortingField" styleClass="form-control" value="#{cmsBean.selectedPage.pageSorting}">
                                                                            <f:passThroughAttribute name="type" value="number" />
                                                                        </h:inputText>
                                                                        <span class="cms-module__option-control-helptext">[Hilfetext]</span>
                                                                    </div>
                                                                    <div class="cms-module__option-help">
                                                                        <button type="button" class="btn btn--clean" data-toggle="helptext">
                                                                            <i class="fa fa-question-circle" aria-hidden="true"></i>
                                                                        </button>
                                                                    </div>
                                                                </div>
                                                            </ui:fragment>

                                                            <ui:repeat var="contentItem" value="#{cmsBean.selectedPage.getContentItems(locale)}">
                                                                <!-- HTML SNIPPET -->
                                                                <ui:fragment rendered="#{contentItem.type == 'TEXT'}">
                                                                    <div class="cms-module__option-group">
                                                                        <div class="cms-module__option-label">
                                                                            <label for="cmsCreatePageContenttypeText">#{contentItem.itemLabel}#{contentItem.mandatory?'*':''}:</label>
                                                                        </div>
                                                                        <div class="cms-module__option-control">
                                                                            <h:inputText id="cmsCreatePageContenttypeText" styleClass="form-control" value="#{contentItem.htmlFragment}" />
                                                                            <span class="cms-module__option-control-helptext">[Hilfetext]</span>
                                                                        </div>
                                                                        <div class="cms-module__option-help">
                                                                            <button type="button" class="btn btn--clean" data-toggle="helptext">
                                                                                <i class="fa fa-question-circle" aria-hidden="true"></i>
                                                                            </button>
                                                                        </div>
                                                                    </div>
                                                                </ui:fragment>

                                                                <!-- TINYMCE -->
                                                                <ui:fragment rendered="#{contentItem.type == 'HTML'}">
                                                                    <div class="cms-module__option-group">
                                                                        <div class="cms-module__option-label">
                                                                            <label for="cmsCreatePageContenttypeHtml">#{contentItem.itemLabel}#{contentItem.mandatory?'*':''}:</label>
                                                                        </div>
                                                                        <div class="cms-module__option-control">
                                                                            <h:inputTextarea id="cmsCreatePageContenttypeHtml" styleClass="form-control tinyMCE" value="#{contentItem.htmlFragment}" />
                                                                            <span class="cms-module__option-control-helptext">[Hilfetext]</span>
                                                                        </div>
                                                                        <div class="cms-module__option-help">
                                                                            <button type="button" class="btn btn--clean" data-toggle="helptext">
                                                                                <i class="fa fa-question-circle" aria-hidden="true"></i>
                                                                            </button>
                                                                        </div>
                                                                    </div>
                                                                </ui:fragment>

                                                                <!-- CONTENT TYPE MEDIA -->
                                                                <cmsComponent:cms_createPageContentTypeMedia />

                                                                <!-- CONTENT TYPE SOLRQUERY -->
                                                                <cmsComponent:cms_createPageContentTypeSolr />

                                                                <!-- CONTENT TYPE PAGELIST -->
                                                                <cmsComponent:cms_createPageContentTypePagelist />

                                                                <!-- CONTENT TYPE COLLECTION -->
                                                                <cmsComponent:cms_createPageContentTypeCollection />

                                                                <!-- CONTENT TYPE TILEGRID -->
                                                                <cmsComponent:cms_createPageContentTypeTileGrid />

                                                                <!-- CONTENT TYPE TOC -->
                                                                <cmsComponent:cms_createPageContentTypeToc />

                                                                <!-- CONTENT TYPE RSS -->
                                                                <cmsComponent:cms_createPageContentTypeRss />

                                                                <!-- CONTENT TYPE SEARCH -->
                                                                <cmsComponent:cms_createPageContentTypeSearch />

                                                                <!-- CONTENT TYPE COMPONENT -->
                                                                <cmsComponent:cms_createPageContentTypeComponent />

                                                                <!-- CONTENT TYPE GLOSSARY -->
                                                                <cmsComponent:cms_createPageContentTypeGlossary />

                                                                <!-- CONTENT TYPE METADATA -->
                                                                <cmsComponent:cms_createPageContentTypeMetadata />

                                                            </ui:repeat>

                                                            <!-- LOCALE -->
                                                            <h:panelGroup rendered="#{!cmsBean.getDefaultLocale().equals(locale)}">
                                                                <cmsComponent:cms_selectOneMenu id="creationStatus"
                                                                    field="#{cmsBean.selectedPage.getLanguageVersion(locale).status}"
                                                                    label="#{msg.cms_languageVersion_creationStatus}:" options="#{cmsBean.languageStatusValues}" render="@none"
                                                                    item="var" itemValue="#{var}" itemLabel="#{var.name()}" />
                                                            </h:panelGroup>
                                                            <!-- css class -->
                                                            <cmsComponent:cms_inputText id="wrapperElementClass" field="#{cmsBean.selectedPage.wrapperElementClass}"
                                                                label="#{msg.cms_wrapperElementClass}:" help="#{msg.cms_wrapperElementClass_help}" />
                                                            <!-- prettified url -->
                                                            <cmsComponent:cms_inputText id="prettyUrl" field="#{cmsBean.selectedPage.persistentUrl}"
                                                                label="#{msg.cms_page_pretty_url}:" help="#{msg.cms_page_pretty_url_help}" />
                                                            <!-- url params -->
                                                            <cmsComponent:cms_checkbox id="urlParameters" field="#{cmsBean.selectedPage.mayContainUrlParameters}"
                                                                label="#{msg.cms_page_url_parameters}:" help="#{msg.cms_page_url_parameters_help}"
                                                                onclick="cmsJS.createPage.disablePreview();" />
                                                            <!-- related PI -->
<!--                                                             <cmsComponent:cms_inputText id="relatedPI" field="#{cmsBean.selectedPage.relatedPI}" label="#{msg.cms_page_related_pi}:" -->
<!--                                                                 help="#{msg.cms_page_related_pi_help}"> -->
<!--                                                                 <f:validator validatorId="relatedPiValidator" for="inputField" /> -->

<!--                                                             </cmsComponent:cms_inputText> -->
<<<<<<< HEAD
        <div class="cms-module__option-group">
            <div class="cms-module__option-label">
                <label for="relatedPI:input">#{msg.cms_page_related_pi}:</label>
            </div>
            <div class="cms-module__option-control">
                <h:panelGroup id="relatedPiInputGroup">
                <div class="cms-module__option-message">
                    <h:messages for="relatedPiInput" infoClass="cms-module__option-message success" errorClass="cms-module__option-message danger" />
                    
                    <div class="cms-module__option-message-mark">
                        <i class="fa fa-check" aria-hidden="true"></i>
                        <i class="fa fa-exclamation" aria-hidden="true"></i>
                    </div>
                </div>
                <h:inputText id="relatedPiInput" value="#{cmsBean.selectedPage.relatedPI}" styleClass="form-control">
                    <f:validator validatorId="relatedPiValidator" for="relatedPiInput" />
                    <f:ajax event="blur" render="relatedPiInputGroup" />
                </h:inputText>
                <span class="cms-module__option-control-helptext">#{msg.cms_page_related_pi_help}</span>
                </h:panelGroup>
            </div>
            <div class="cms-module__option-help">
                <ui:fragment rendered="#{cc.attrs.help != ''}">
                    <button type="button" class="btn btn--clean" data-toggle="helptext">
                        <i class="fa fa-question-circle" aria-hidden="true"></i>
                    </button>
                </ui:fragment>
            </div>
        </div>
                                                            <!-- subtheme discriminator field -->
                                                            <cmsComponent:cms_selectOneMenu id="subthemeDiscriminator" field="#{cmsBean.selectedPage.subThemeDiscriminatorValue}"
                                                                label="#{msg.cms_page_subtheme_discriminator}:" help="#{msg.cms_page_subtheme_discriminator_help}"
                                                                options="#{cmsBean.getAllowedSubthemeDiscriminatorValues(userBean.user)}" defaultItemValue="#{null}"
                                                                defaultItemLabel="-" disabled="#{!configurationBean.subthemeDiscriminatorFieldSet}"
                                                                required="#{cmsBean.isSubthemeRequired(userBean.user)}"
                                                                requiredMessage="#{msg.cms_page_subtheme_discriminator_required_msg}" />
                                                            <!-- parent page for breadcrumbs -->
                                                            <cmsComponent:cms_selectOneMenu id="pageBreadcrumbParent" field="#{cmsBean.selectedPage.parentPageId}"
                                                                label="#{msg.cms_page_breadcrumb_parent}:" help="#{msg.cms_page_breadcrumb_parent_help}:"
                                                                options="#{cmsBean.getAvailableParentPages(cmsBean.selectedPage)}" item="availablePage"
                                                                itemValue="#{availablePage.id}" itemLabel="#{availablePage.title}" defaultItemValue=""
                                                                defaultItemLabel="#{msg.index}" />
                                                        </div>
                                                    </div>
                                                </h:panelGroup>

                                                <!-- SIDEBAR EDITOR TAB -->
                                                <cmsComponent:cms_createPageSidebarEditorTab id="sidebar_editor_component" />
                                            </div>
                                        </div>
                                    </div>
                                </div>
=======
								        <div class="cms-module__option-group">
								            <div class="cms-module__option-label">
								                <label for="relatedPI:input">#{msg.cms_page_related_pi}:</label>
								            </div>
								            <div class="cms-module__option-control">
								                <h:panelGroup id="relatedPiInputGroup">
								                <div class="cms-module__option-message">
								                    <h:messages for="relatedPiInput" infoClass="cms-module__option-message success" errorClass="cms-module__option-message danger" />
								                    
								                    <div class="cms-module__option-message-mark">
								                        <i class="fa fa-check" aria-hidden="true"></i>
								                        <i class="fa fa-exclamation" aria-hidden="true"></i>
								                    </div>
								                </div>
								                <h:inputText id="relatedPiInput" value="#{cmsBean.selectedPage.relatedPI}" styleClass="form-control">
								                    <f:validator validatorId="relatedPiValidator" for="relatedPiInput" />
								                    <f:ajax event="blur" render="relatedPiInputGroup" />
								                </h:inputText>
								                <span class="cms-module__option-control-helptext">#{msg.cms_page_related_pi_help}</span>
								                </h:panelGroup>
								            </div>
								            <div class="cms-module__option-help">
								                <ui:fragment rendered="#{cc.attrs.help != ''}">
								                    <button type="button" class="btn btn--clean" data-toggle="helptext">
								                        <i class="fa fa-question-circle" aria-hidden="true"></i>
								                    </button>
								                </ui:fragment>
								            </div>
								        </div>
									       <!-- subtheme discriminator field -->
									       <cmsComponent:cms_selectOneMenu id="subthemeDiscriminator" field="#{cmsBean.selectedPage.subThemeDiscriminatorValue}"
									           label="#{msg.cms_page_subtheme_discriminator}:" help="#{msg.cms_page_subtheme_discriminator_help}"
									           options="#{cmsBean.getAllowedSubthemeDiscriminatorValues(userBean.user)}" defaultItemValue="#{null}"
									           defaultItemLabel="-" disabled="#{!configurationBean.subthemeDiscriminatorFieldSet}"
									           required="#{!userBean.user.hasPriviledgeForAllSubthemeDiscriminatorValues() and configurationBean.subthemeDiscriminatorFieldSet}"
									           requiredMessage="#{msg.cms_page_subtheme_discriminator_required_msg}" />
									       <!-- parent page for breadcrumbs -->
									       <cmsComponent:cms_selectOneMenu id="pageBreadcrumbParent" field="#{cmsBean.selectedPage.parentPageId}"
									           label="#{msg.cms_page_breadcrumb_parent}:" help="#{msg.cms_page_breadcrumb_parent_help}:"
									           options="#{cmsBean.getAvailableParentPages(cmsBean.selectedPage)}" item="availablePage"
									           itemValue="#{availablePage.id}" itemLabel="#{availablePage.title}" defaultItemValue=""
									           defaultItemLabel="#{msg.index}" />
								        </div>
								                         </div>
								                     </h:panelGroup>
								
								                     <!-- SIDEBAR EDITOR TAB -->
								                     <cmsComponent:cms_createPageSidebarEditorTab id="sidebar_editor_component" />
								                 </div>
								             </div>
								         </div>
								     </div>
>>>>>>> a234b3ea

                                <div class="col-xs-12 col-sm-12 col-md-3 col-lg-3 create-page-right">
                                    <!-- METADATA WRAPPER -->
                                    <cmsComponent:cms_createPageMetadataItemWrapper id="metadata_component" />
                                </div>
                            </h:form>
                        </div>
                    </div>
                    
                    <!-- MEDIA SELECT PANEL -->
                    <h:panelGroup id="mediaSelectPanel">
                        <ui:fragment rendered="#{cmsBean.hasSelectedMediaHolder()}">
                            <!-- SELECT MEDIA ITEM OVERLAY -->
                            <div class="admin-cms-media__select-overlay"></div>
                            
                            <!-- SELECT MEDIA ITEM -->
                            <div class="admin-cms-media__select">                            
                                <ui:include src="/resources/cms/includes/mediaSelect.xhtml" />
                            </div>
                        </ui:fragment>
                    </h:panelGroup>
                </h:panelGroup>
                
                <script type="text/javascript">
                	var createPageConfig = {
						selectedPageID : "#{cmsBean.selectedPage.id}",
						inputFields : $(".content-input"),
						prevBtn : $("#preview-button"),
						prevDescription : $("#previewDescription"),
						saveBtn : $('a[id*="save-button"]'),
						sortablesConfig : {
							componentListInput : document.getElementById("sidebar_editor_component:itemOrderInput"),
							editButton : $(".widget-edit"),
							availableItemList : "#availableItemList",
							visibleItemList : "#visibleItemList"
						}
					};

					cmsJS.createPage.init(createPageConfig);
                </script>
            </div>
        </h:panelGroup>
    </ui:define>

    <!-- SIDEBAR -->
    <ui:define name="sidebar">
        <adminWidget:widget_admin />
        <adminWidget:widget_cms />
    </ui:define>
</ui:composition><|MERGE_RESOLUTION|>--- conflicted
+++ resolved
@@ -202,7 +202,6 @@
 <!--                                                                 <f:validator validatorId="relatedPiValidator" for="inputField" /> -->
 
 <!--                                                             </cmsComponent:cms_inputText> -->
-<<<<<<< HEAD
         <div class="cms-module__option-group">
             <div class="cms-module__option-label">
                 <label for="relatedPI:input">#{msg.cms_page_related_pi}:</label>
@@ -237,7 +236,7 @@
                                                                 label="#{msg.cms_page_subtheme_discriminator}:" help="#{msg.cms_page_subtheme_discriminator_help}"
                                                                 options="#{cmsBean.getAllowedSubthemeDiscriminatorValues(userBean.user)}" defaultItemValue="#{null}"
                                                                 defaultItemLabel="-" disabled="#{!configurationBean.subthemeDiscriminatorFieldSet}"
-                                                                required="#{cmsBean.isSubthemeRequired(userBean.user)}"
+                                                                required="#{!userBean.user.hasPriviledgeForAllSubthemeDiscriminatorValues() and configurationBean.subthemeDiscriminatorFieldSet}"
                                                                 requiredMessage="#{msg.cms_page_subtheme_discriminator_required_msg}" />
                                                             <!-- parent page for breadcrumbs -->
                                                             <cmsComponent:cms_selectOneMenu id="pageBreadcrumbParent" field="#{cmsBean.selectedPage.parentPageId}"
@@ -255,60 +254,6 @@
                                         </div>
                                     </div>
                                 </div>
-=======
-								        <div class="cms-module__option-group">
-								            <div class="cms-module__option-label">
-								                <label for="relatedPI:input">#{msg.cms_page_related_pi}:</label>
-								            </div>
-								            <div class="cms-module__option-control">
-								                <h:panelGroup id="relatedPiInputGroup">
-								                <div class="cms-module__option-message">
-								                    <h:messages for="relatedPiInput" infoClass="cms-module__option-message success" errorClass="cms-module__option-message danger" />
-								                    
-								                    <div class="cms-module__option-message-mark">
-								                        <i class="fa fa-check" aria-hidden="true"></i>
-								                        <i class="fa fa-exclamation" aria-hidden="true"></i>
-								                    </div>
-								                </div>
-								                <h:inputText id="relatedPiInput" value="#{cmsBean.selectedPage.relatedPI}" styleClass="form-control">
-								                    <f:validator validatorId="relatedPiValidator" for="relatedPiInput" />
-								                    <f:ajax event="blur" render="relatedPiInputGroup" />
-								                </h:inputText>
-								                <span class="cms-module__option-control-helptext">#{msg.cms_page_related_pi_help}</span>
-								                </h:panelGroup>
-								            </div>
-								            <div class="cms-module__option-help">
-								                <ui:fragment rendered="#{cc.attrs.help != ''}">
-								                    <button type="button" class="btn btn--clean" data-toggle="helptext">
-								                        <i class="fa fa-question-circle" aria-hidden="true"></i>
-								                    </button>
-								                </ui:fragment>
-								            </div>
-								        </div>
-									       <!-- subtheme discriminator field -->
-									       <cmsComponent:cms_selectOneMenu id="subthemeDiscriminator" field="#{cmsBean.selectedPage.subThemeDiscriminatorValue}"
-									           label="#{msg.cms_page_subtheme_discriminator}:" help="#{msg.cms_page_subtheme_discriminator_help}"
-									           options="#{cmsBean.getAllowedSubthemeDiscriminatorValues(userBean.user)}" defaultItemValue="#{null}"
-									           defaultItemLabel="-" disabled="#{!configurationBean.subthemeDiscriminatorFieldSet}"
-									           required="#{!userBean.user.hasPriviledgeForAllSubthemeDiscriminatorValues() and configurationBean.subthemeDiscriminatorFieldSet}"
-									           requiredMessage="#{msg.cms_page_subtheme_discriminator_required_msg}" />
-									       <!-- parent page for breadcrumbs -->
-									       <cmsComponent:cms_selectOneMenu id="pageBreadcrumbParent" field="#{cmsBean.selectedPage.parentPageId}"
-									           label="#{msg.cms_page_breadcrumb_parent}:" help="#{msg.cms_page_breadcrumb_parent_help}:"
-									           options="#{cmsBean.getAvailableParentPages(cmsBean.selectedPage)}" item="availablePage"
-									           itemValue="#{availablePage.id}" itemLabel="#{availablePage.title}" defaultItemValue=""
-									           defaultItemLabel="#{msg.index}" />
-								        </div>
-								                         </div>
-								                     </h:panelGroup>
-								
-								                     <!-- SIDEBAR EDITOR TAB -->
-								                     <cmsComponent:cms_createPageSidebarEditorTab id="sidebar_editor_component" />
-								                 </div>
-								             </div>
-								         </div>
-								     </div>
->>>>>>> a234b3ea
 
                                 <div class="col-xs-12 col-sm-12 col-md-3 col-lg-3 create-page-right">
                                     <!-- METADATA WRAPPER -->
