<?xml version="1.0" encoding="UTF-8"?>
<classpath>
	<classpathentry kind="src" output="target/classes" path="src/main/java">
		<attributes>
			<attribute name="optional" value="true"/>
			<attribute name="maven.pomderived" value="true"/>
		</attributes>
	</classpathentry>
	<classpathentry excluding="**" kind="src" output="target/classes" path="src/main/resources">
		<attributes>
			<attribute name="maven.pomderived" value="true"/>
			<attribute name="optional" value="true"/>
		</attributes>
	</classpathentry>
	<classpathentry kind="src" output="target/test-classes" path="src/test/java">
		<attributes>
			<attribute name="test" value="true"/>
			<attribute name="optional" value="true"/>
			<attribute name="maven.pomderived" value="true"/>
		</attributes>
	</classpathentry>
	<classpathentry excluding="**" kind="src" output="target/test-classes" path="src/test/resources">
		<attributes>
			<attribute name="test" value="true"/>
			<attribute name="maven.pomderived" value="true"/>
			<attribute name="optional" value="true"/>
		</attributes>
	</classpathentry>
	<classpathentry kind="con" path="org.eclipse.jdt.launching.JRE_CONTAINER/org.eclipse.jdt.internal.debug.ui.launcher.StandardVMType/JavaSE-17">
		<attributes>
			<attribute name="module" value="true"/>
			<attribute name="maven.pomderived" value="true"/>
		</attributes>
	</classpathentry>
	<classpathentry kind="con" path="org.eclipse.m2e.MAVEN2_CLASSPATH_CONTAINER">
		<attributes>
			<attribute name="maven.pomderived" value="true"/>
			<attribute name="org.eclipse.jst.component.nondependency" value=""/>
		</attributes>
	</classpathentry>
	<classpathentry kind="src" path="target/generated-sources/annotations">
		<attributes>
			<attribute name="optional" value="true"/>
		</attributes>
	</classpathentry>
	<classpathentry kind="src" output="target/test-classes" path="target/generated-test-sources/test-annotations">
		<attributes>
<<<<<<< HEAD
			<attribute name="test" value="true"/>
			<attribute name="optional" value="true"/>
=======
			<attribute name="optional" value="true"/>
			<attribute name="test" value="true"/>
>>>>>>> e069c7a6
		</attributes>
	</classpathentry>
	<classpathentry kind="output" path="target/classes"/>
</classpath><|MERGE_RESOLUTION|>--- conflicted
+++ resolved
@@ -14,21 +14,20 @@
 	</classpathentry>
 	<classpathentry kind="src" output="target/test-classes" path="src/test/java">
 		<attributes>
-			<attribute name="test" value="true"/>
 			<attribute name="optional" value="true"/>
 			<attribute name="maven.pomderived" value="true"/>
+			<attribute name="test" value="true"/>
 		</attributes>
 	</classpathentry>
 	<classpathentry excluding="**" kind="src" output="target/test-classes" path="src/test/resources">
 		<attributes>
+			<attribute name="maven.pomderived" value="true"/>
 			<attribute name="test" value="true"/>
-			<attribute name="maven.pomderived" value="true"/>
 			<attribute name="optional" value="true"/>
 		</attributes>
 	</classpathentry>
 	<classpathentry kind="con" path="org.eclipse.jdt.launching.JRE_CONTAINER/org.eclipse.jdt.internal.debug.ui.launcher.StandardVMType/JavaSE-17">
 		<attributes>
-			<attribute name="module" value="true"/>
 			<attribute name="maven.pomderived" value="true"/>
 		</attributes>
 	</classpathentry>
@@ -45,13 +44,8 @@
 	</classpathentry>
 	<classpathentry kind="src" output="target/test-classes" path="target/generated-test-sources/test-annotations">
 		<attributes>
-<<<<<<< HEAD
-			<attribute name="test" value="true"/>
-			<attribute name="optional" value="true"/>
-=======
 			<attribute name="optional" value="true"/>
 			<attribute name="test" value="true"/>
->>>>>>> e069c7a6
 		</attributes>
 	</classpathentry>
 	<classpathentry kind="output" path="target/classes"/>
