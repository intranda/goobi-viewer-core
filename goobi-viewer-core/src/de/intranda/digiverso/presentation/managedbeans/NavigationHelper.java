--- conflicted
+++ resolved
@@ -1181,11 +1181,7 @@
                 .getExternalContext()
                 .getRequest();
         String previousUrl = ViewHistory.getPreviousView(request)
-<<<<<<< HEAD
-                .map(path -> (path.getApplicationName() + path.getCombinedUrl()).replaceAll(path.getApplicationName() + "/" + path.getApplicationName(), path.getApplicationName()))
-=======
                 .map(path -> (path.getCombinedUrl()))
->>>>>>> 7ef6f5c4
                 .orElse("");
         if (StringUtils.isBlank(previousUrl)) {
             previousUrl = getApplicationUrl();
