/**
 * This file is part of the Goobi viewer - a content presentation and management application for digitized objects.
 *
 * Visit these websites for more information.
 *          - http://www.intranda.com
 *          - http://digiverso.com
 *
 * This program is free software; you can redistribute it and/or modify it under the terms of the GNU General Public License as published by the Free
 * Software Foundation; either version 2 of the License, or (at your option) any later version.
 *
 * This program is distributed in the hope that it will be useful, but WITHOUT ANY WARRANTY; without even the implied warranty of MERCHANTABILITY or
 * FITNESS FOR A PARTICULAR PURPOSE. See the GNU General Public License for more details.
 *
 * You should have received a copy of the GNU General Public License along with this program. If not, see <http://www.gnu.org/licenses/>.
 */
package de.intranda.digiverso.presentation.managedbeans;

import java.io.IOException;
import java.io.OutputStream;
import java.io.Serializable;
import java.util.ArrayList;
import java.util.Arrays;
import java.util.Collections;
import java.util.HashSet;
import java.util.List;
import java.util.Locale;

import javax.faces.bean.ManagedBean;
import javax.faces.bean.ManagedProperty;
import javax.faces.bean.SessionScoped;
import javax.faces.context.ExternalContext;
import javax.faces.context.FacesContext;
import javax.servlet.http.HttpServletRequest;

import org.apache.commons.lang.StringEscapeUtils;
import org.apache.commons.lang.StringUtils;
import org.apache.solr.common.SolrDocumentList;
import org.slf4j.Logger;
import org.slf4j.LoggerFactory;

import com.ocpsoft.pretty.PrettyContext;
import com.ocpsoft.pretty.faces.url.URL;

import de.intranda.digiverso.presentation.controller.DataManager;
import de.intranda.digiverso.presentation.controller.Helper;
import de.intranda.digiverso.presentation.controller.SolrConstants;
import de.intranda.digiverso.presentation.exceptions.DAOException;
import de.intranda.digiverso.presentation.exceptions.IndexUnreachableException;
import de.intranda.digiverso.presentation.exceptions.PresentationException;
import de.intranda.digiverso.presentation.exceptions.RecordDeletedException;
import de.intranda.digiverso.presentation.exceptions.RecordNotFoundException;
import de.intranda.digiverso.presentation.faces.validators.PIValidator;
import de.intranda.digiverso.presentation.managedbeans.utils.BeanUtils;
import de.intranda.digiverso.presentation.messages.Messages;
import de.intranda.digiverso.presentation.model.cms.CMSPage;
import de.intranda.digiverso.presentation.model.download.DownloadJob;
import de.intranda.digiverso.presentation.model.download.EPUBDownloadJob;
import de.intranda.digiverso.presentation.model.download.PDFDownloadJob;
import de.intranda.digiverso.presentation.model.metadata.Metadata;
import de.intranda.digiverso.presentation.model.overviewpage.OverviewPage;
import de.intranda.digiverso.presentation.model.search.BrowseElement;
import de.intranda.digiverso.presentation.model.search.SearchHelper;
import de.intranda.digiverso.presentation.model.toc.TOC;
import de.intranda.digiverso.presentation.model.toc.TOCElement;
import de.intranda.digiverso.presentation.model.toc.export.pdf.TocWriter;
import de.intranda.digiverso.presentation.model.toc.export.pdf.WriteTocException;
import de.intranda.digiverso.presentation.model.user.IPrivilegeHolder;
import de.intranda.digiverso.presentation.model.viewer.LabeledLink;
import de.intranda.digiverso.presentation.model.viewer.PageOrientation;
import de.intranda.digiverso.presentation.model.viewer.PageType;
import de.intranda.digiverso.presentation.model.viewer.StructElement;
import de.intranda.digiverso.presentation.model.viewer.ViewManager;
import de.intranda.digiverso.presentation.model.viewer.pageloader.EagerPageLoader;
import de.intranda.digiverso.presentation.model.viewer.pageloader.LeanPageLoader;
import de.intranda.digiverso.presentation.modules.IModule;

/**
 * This bean opens the requested record and provides all data relevant to this record.
 */
@ManagedBean
@SessionScoped
public class ActiveDocumentBean implements Serializable {

    private static final long serialVersionUID = -8686943862186336894L;

    private static final Logger logger = LoggerFactory.getLogger(ActiveDocumentBean.class);

    private static int imageContainerWidth = 600;

    @ManagedProperty("#{navigationHelper}")
    private NavigationHelper navigationHelper;
    @ManagedProperty("#{cmsBean}")
    private CmsBean cmsBean;
    @ManagedProperty("#{searchBean}")
    private SearchBean searchBean;
    @ManagedProperty("#{bookshelfBean}")
    private BookshelfBean bookshelfBean;

    /** URL parameter 'action'. */
    private String action = "";
    /** URL parameter 'imageToShow'. */
    private int imageToShow = 1;
    /** URL parameter 'logid'. */
    private String logid = "";
    /** URL parameter 'tocCurrentPage'. */
    private int tocCurrentPage = 1;

    private ViewManager viewManager;
    private OverviewPage overviewPage;
    private boolean anchor = false;
    private boolean volume = false;
    private boolean group = false;
    protected long topDocumentIddoc = 0;

    /** Table of contents object. */
    private TOC toc;

    /** Metadata displayed in title.xhtml */
    private List<Metadata> titleBarMetadata = new ArrayList<>();

    // TODO move to SearchBean
    private BrowseElement prevHit;
    private BrowseElement nextHit;

    /** This persists the last value given to setPersistentIdentifier() and is used for handling a RecordNotFoundException. */
    private String lastReceivedIdentifier;
    /** Available languages for this record. */
    private List<String> recordLanguages;
    /** Currently selected language for multilingual records. */
    private String selectedRecordLanguage;

    /** Empty constructor. */
    public ActiveDocumentBean() {
        // the emptiness inside
    }

    /**
     * Required setter for ManagedProperty injection
     * 
     * @param navigationHelper the navigationHelper to set
     */
    public void setNavigationHelper(NavigationHelper navigationHelper) {
        this.navigationHelper = navigationHelper;
    }

    /**
     * Required setter for ManagedProperty injection
     * 
     * @param cmsBean the cmsBean to set
     */
    public void setCmsBean(CmsBean cmsBean) {
        this.cmsBean = cmsBean;
    }

    /**
     * Required setter for ManagedProperty injection
     * 
     * @param searchBean the searchBean to set
     */
    public void setSearchBean(SearchBean searchBean) {
        this.searchBean = searchBean;
    }

    /**
     * Required setter for ManagedProperty injection
     * 
     * @param bookshelfBean the bookshelfBean to set
     */
    public void setBookshelfBean(BookshelfBean bookshelfBean) {
        this.bookshelfBean = bookshelfBean;
    }

    /**
     * TODO This can cause NPEs if called while update() is running.
     */
    public void reset() {
        synchronized (this) {
            logger.debug("reset (thread {})", Thread.currentThread().getId());
            viewManager = null;
            overviewPage = null;
            topDocumentIddoc = 0;
            toc = null;
            titleBarMetadata.clear();
            logid = "";
            action = "";
            prevHit = null;
            nextHit = null;
            group = false;

            // Any cleanup modules need to do when a record is unloaded
            for (IModule module : DataManager.getInstance().getModules()) {
                module.augmentResetRecord();
            }
        }
    }

    /**
     * Do not call from ActiveDocumentBean.update()!
     *
     * @return
     */
    public ViewManager getViewManager() {
        if (viewManager == null) {
            try {
                update();
            } catch (PresentationException e) {
                logger.debug("PresentationException thrown here: {}", e.getMessage());
            } catch (RecordNotFoundException | RecordDeletedException | IndexUnreachableException | DAOException e) {
            }
        }

        return viewManager;
    }

    /**
     * Loads the record with the IDDOC set in <code>currentElementIddoc</code>.
     *
     * @throws PresentationException
     * @throws RecordNotFoundException
     * @throws RecordDeletedException
     * @throws IndexUnreachableException
     * @throws DAOException
     * @should create ViewManager correctly
     * @should update ViewManager correctly if LOGID has changed
     * @should not override topDocumentIddoc if LOGID has changed
     */
    public void update() throws PresentationException, IndexUnreachableException, RecordNotFoundException, RecordDeletedException, DAOException {
        synchronized (this) {
            if (topDocumentIddoc == 0) {
                throw new RecordNotFoundException(lastReceivedIdentifier);
            }
            logger.debug("update(): {} (thread {})", topDocumentIddoc, Thread.currentThread().getId());
            prevHit = null;
            nextHit = null;
            boolean doublePageMode = false;
            titleBarMetadata.clear();

            if (viewManager != null && viewManager.getCurrentDocument() != null) {
                doublePageMode = viewManager.isDoublePageMode();
                if (!viewManager.getCurrentDocument().isExists()) {
                    logger.info("IDDOC for the current record '{}' ({}) no longer seems to exist, attempting to retrieve an updated IDDOC...",
                            viewManager.getPi(), topDocumentIddoc);
                    topDocumentIddoc = DataManager.getInstance().getSearchIndex().getIddocFromIdentifier(viewManager.getPi());
                    if (topDocumentIddoc == 0) {
                        logger.warn("New IDDOC for the current record '{}' could not be found. Perhaps this record has been deleted?", viewManager
                                .getPi());
                        throw new RecordNotFoundException(lastReceivedIdentifier);
                    }
                    viewManager = null;
                } else if (viewManager.getCurrentDocument().isDeleted()) {
                    logger.debug("Record '{}' is deleted and only available as a trace document.", viewManager.getPi());
                    throw new RecordDeletedException(viewManager.getPi());
                }
            }

            // Do these steps only if a new document has been loaded
            if (viewManager == null || viewManager.getTopDocument() == null || viewManager.getTopDocumentIddoc() != topDocumentIddoc) {
                toc = null;
                anchor = false;
                volume = false;
                group = false;
                StructElement topDocument = new StructElement(topDocumentIddoc);

                // Do not open records who may not be listed for the current user
                List<String> requiredAccessConditions = topDocument.getMetadataValues(SolrConstants.ACCESSCONDITION);
                if (requiredAccessConditions != null && !requiredAccessConditions.isEmpty()) {
                    boolean access = SearchHelper.checkAccessPermission(new HashSet<>(requiredAccessConditions), IPrivilegeHolder.PRIV_LIST,
                            new StringBuilder(SolrConstants.PI_TOPSTRUCT).append(':').append(topDocument.getPi()).toString(),
                            (HttpServletRequest) FacesContext.getCurrentInstance().getExternalContext().getRequest());
                    if (!access) {
                        logger.debug("User may not open {}", topDocument.getPi());
                        throw new RecordNotFoundException(lastReceivedIdentifier);
                    }

                }

                int numPages = topDocument.getNumPages();
                if (numPages < DataManager.getInstance().getConfiguration().getPageLoaderThreshold()) {
                    viewManager = new ViewManager(topDocument, new EagerPageLoader(topDocument), topDocumentIddoc, logid, topDocument
                            .getMetadataValue(SolrConstants.MIMETYPE));
                } else {
                    logger.debug("Record has {} pages, using a lean page loader to limit memory usage.", numPages);
                    viewManager = new ViewManager(topDocument, new LeanPageLoader(topDocument, numPages), topDocumentIddoc, logid, topDocument
                            .getMetadataValue(SolrConstants.MIMETYPE));
                }

                overviewPage = OverviewPage.loadOverviewPage(topDocument, BeanUtils.getLocale());
                logger.trace("Overview page found: {}", overviewPage != null);
                toc = new TOC();
                toc.generate(viewManager.getTopDocument(), viewManager.isListAllVolumesInTOC(), viewManager.getMainMimeType(), tocCurrentPage);
            }

            // Determine the index of this element in the search result list. Must be done after re-initializing ViewManager so that the PI is correct!
            if (searchBean != null && searchBean.getCurrentHitIndex() < 0) {
                searchBean.findCurrentHitIndex(getPersistentIdentifier(), imageToShow);
            }

            // If LOGID is set, update the current element
            if (StringUtils.isNotEmpty(logid) && viewManager != null && !logid.equals(viewManager.getLogId())) {
                // TODO set new values instead of re-creating ViewManager, perhaps
                logger.debug("Find doc by LOGID: {}", logid);
                new StructElement(topDocumentIddoc);
                StringBuilder sbQuery = new StringBuilder();
                sbQuery.append(SolrConstants.LOGID).append(':').append(logid).append(" AND ").append(SolrConstants.PI_TOPSTRUCT).append(':').append(
                        viewManager.getPi());
                SolrDocumentList docList = DataManager.getInstance().getSearchIndex().search(sbQuery.toString(), 1, null, Collections.singletonList(
                        SolrConstants.IDDOC));
                long subElementIddoc = 0;
                if (!docList.isEmpty()) {
                    logger.trace("vm3");
                    subElementIddoc = Long.valueOf((String) docList.get(0).getFieldValue(SolrConstants.IDDOC));
                    // Re-initialize ViewManager with the new current element
                    PageOrientation firstPageOrientation = viewManager.getFirstPageOrientation();
                    viewManager = new ViewManager(viewManager.getTopDocument(), viewManager.getPageLoader(), subElementIddoc, logid, viewManager
                            .getMainMimeType());
                    viewManager.setFirstPageOrientation(firstPageOrientation);
                } else {
                    logger.warn("{} not found for LOGID '{}'.", SolrConstants.IDDOC, logid);
                }
            }

            if (viewManager != null && viewManager.getCurrentDocument() != null) {
                viewManager.setDoublePageMode(doublePageMode);
                StructElement structElement = viewManager.getCurrentDocument();
                if (!structElement.isExists()) {
                    logger.trace("StructElement {} is not marked as existing.", structElement.getLuceneId());
                    throw new RecordNotFoundException(lastReceivedIdentifier);
                }
                if (structElement.isAnchor()) {
                    anchor = true;
                }
                if (structElement.isVolume()) {
                    volume = true;
                }
                if (structElement.isGroup()) {
                    group = true;
                }

                // Populate title bar metadata
                StructElement topSe = viewManager.getCurrentDocument().getTopStruct();
                // logger.debug("topSe: " + topSe.getId());
                for (Metadata md : DataManager.getInstance().getConfiguration().getTitleBarMetadata()) {
                    md.populate(topSe.getMetadataFields(), BeanUtils.getLocale());
                    if (!md.isEmpty()) {
                        titleBarMetadata.add(md);
                    }
                }

                viewManager.setCurrentImageNo(imageToShow);
                viewManager.updateDropdownSelected();
            } else {
                logger.debug("ViewManager is null or ViewManager.currentDocument is null.");
                throw new RecordNotFoundException(lastReceivedIdentifier);
            }

            // Metadata language versions
            recordLanguages = viewManager.getTopDocument().getMetadataValues(SolrConstants.LANGUAGE);
            // If the record has metadata language versions, pre-select the current locale as the record language
            if (!recordLanguages.isEmpty()) {
                selectedRecordLanguage = navigationHelper.getLocaleString();
            }

            // Prepare a new bookshelf item
            if (bookshelfBean != null) {
                bookshelfBean.prepareItemForBookshelf();
                if (bookshelfBean.getCurrentBookshelfItem() == null || !viewManager.getPi().equals(bookshelfBean.getCurrentBookshelfItem().getPi())) {
                    bookshelfBean.prepareItemForBookshelf();
                }
            }
        }
    }

    /**
     * Pretty-URL entry point.
     *
     * @return
     * @throws RecordNotFoundException
     * @throws RecordDeletedException
     * @throws IndexUnreachableException
     * @throws DAOException
     */
    public String open() throws RecordNotFoundException, RecordDeletedException, IndexUnreachableException, DAOException {
        synchronized (this) {
            logger.trace("open");
            try {
                update();
                if (navigationHelper != null && viewManager != null) {
                    String name = viewManager.getTopDocument().getLabel();
                    HttpServletRequest request = (HttpServletRequest) FacesContext.getCurrentInstance().getExternalContext().getRequest();
                    URL url = PrettyContext.getCurrentInstance(request).getRequestURL();
                    if (name != null && name.length() > DataManager.getInstance().getConfiguration().getBreadcrumbsClipping()) {
                        name = new StringBuilder(name.substring(0, DataManager.getInstance().getConfiguration().getBreadcrumbsClipping())).append(
                                "...").toString();
                    }
                    // TODO move breadcrumb to HTML?
                    if (!PrettyContext.getCurrentInstance(request).getRequestURL().toURL().contains("/crowd")) {
                        navigationHelper.updateBreadcrumbs(new LabeledLink(name, BeanUtils.getServletPathWithHostAsUrlFromJsfContext() + url.toURL(),
                                NavigationHelper.WEIGHT_OPEN_DOCUMENT));
                    }
                }
            } catch (PresentationException e) {
                logger.debug("PresentationException thrown here: {}", e.getMessage(), e);
                Messages.error(e.getMessage());
                return "";
            }

            return "";
        }
    }

    public String openFulltext() throws RecordNotFoundException, RecordDeletedException, IndexUnreachableException, DAOException {
        open();
        return "viewFulltext";
    }

    public BrowseElement getPrevHit() throws PresentationException, IndexUnreachableException, DAOException {
        if (prevHit == null && searchBean != null) {
            prevHit = searchBean.getPreviousElement();
        }

        return prevHit;
    }

    public BrowseElement getNextHit() throws PresentationException, IndexUnreachableException, DAOException {
        if (nextHit == null && searchBean != null) {
            nextHit = searchBean.getNextElement();
        }

        return nextHit;
    }

    /*********************************** Getter and Setter ***************************************/

    public long getActiveDocumentIddoc() {
        if (viewManager != null) {
            return viewManager.getTopDocumentIddoc();
        }

        return 0;
    }

    /**
     * @return the currentElement
     * @throws IndexUnreachableException
     */
    public StructElement getCurrentElement() throws IndexUnreachableException {
        if (viewManager != null) {
            return viewManager.getCurrentDocument();
        }

        return null;
    }

    /**
     * @param imageToShow the imageToShow to set
     */
    public void setImageToShow(int imageToShow) {
        synchronized (this) {
            this.imageToShow = imageToShow;
            if (viewManager != null) {
                viewManager.setDropdownSelected(String.valueOf(imageToShow));
            }
            // Reset LOGID (the LOGID setter is called later by PrettyFaces, so if a value is passed, it will still be set)
            setLogid("");
            logger.debug("imageToShow: {}", this.imageToShow);
        }
    }

    /**
     * @return the imageToShow
     */
    public int getImageToShow() {
        return imageToShow;
    }

    /**
     * @return the titleBarMetadata
     */
    public List<Metadata> getTitleBarMetadata() {
        return Metadata.filterMetadataByLanguage(titleBarMetadata, selectedRecordLanguage);
    }

    /**
     * @param logid the logid to set
     */
    public void setLogid(String logid) {
        synchronized (this) {
            if ("-".equals(logid)) {
                this.logid = "";
            } else {
                this.logid = logid;
            }
        }
    }

    /**
     * @return the logid
     */
    public String getLogid() {
        if (StringUtils.isEmpty(logid)) {
            return "-";
        }

        return logid;
    }

    /**
     * @return the anchor
     */
    public boolean isAnchor() {
        return anchor;
    }

    /**
     * @param anchor the anchor to set
     */
    public void setAnchor(boolean anchor) {
        this.anchor = anchor;
    }

    public boolean isVolume() {
        return volume;
    }

    /**
     * @param anchor the anchor to set
     */
    public boolean isGroup() {
        return group;
    }

    /**
     * @return the action
     */
    public String getAction() {
        return action;
    }

    /**
     * @param action the action to set
     */
    public void setAction(String action) {
        synchronized (this) {
            // logger.debug("setAction: " + action);
            this.action = action;
            if (searchBean != null) {
                if ("nextHit".equals(action)) {
                    searchBean.increaseCurrentHitIndex();
                } else if ("prevHit".equals(action)) {
                    searchBean.decreaseCurrentHitIndex();
                }
            }
        }
    }

    public int getCurrentHitIndexDisplay() {
        if (searchBean != null) {
            return searchBean.getCurrentHitIndex() + 1;
        }

        return 0;
    }

    /**
     * @param persistentIdentifier
     * @throws PresentationException
     * @throws RecordNotFoundException
     * @throws IndexUnreachableException
     * @should determine currentElementIddoc correctly
     */
    public void setPersistentIdentifier(String persistentIdentifier) throws PresentationException, RecordNotFoundException,
            IndexUnreachableException {
        synchronized (this) {
            logger.trace("setPersistentIdentifier: {}", persistentIdentifier);
            lastReceivedIdentifier = persistentIdentifier;
            if (!PIValidator.validatePi(persistentIdentifier)) {
                logger.warn("Invalid identifier '{}'.", persistentIdentifier);
                reset();
                return;
                // throw new RecordNotFoundException("Illegal identifier: " + persistentIdentifier);
            }
            if (!"-".equals(persistentIdentifier) && (viewManager == null || !persistentIdentifier.equals(viewManager.getPi()))) {
                long id = DataManager.getInstance().getSearchIndex().getIddocFromIdentifier(persistentIdentifier);
                if (id > 0) {
                    if (topDocumentIddoc != id) {
                        topDocumentIddoc = id;
                        logger.trace("IDDOC found for {}: {}", persistentIdentifier, id);
                    }
                } else {
                    logger.warn("No IDDOC for identifier '{}' found.", persistentIdentifier);
                    reset();
                    return;
                    // throw new RecordNotFoundException(new StringBuilder(persistentIdentifier).toString());
                }
            }
        }
    }

    /**
     * Returns the PI of the currently loaded record. Only call this method after the update() method has re-initialized ViewManager, otherwise the
     * previous PI may be returned!
     *
     * @return
     * @throws IndexUnreachableException
     */
    public String getPersistentIdentifier() throws IndexUnreachableException {
        if (viewManager != null) {
            return viewManager.getPi();
        }
        return "-";
    }

    /**
     *
     * @return
     * @throws IndexUnreachableException
     */
    public String getThumbPart() throws IndexUnreachableException {
        if (viewManager != null) {
            return new StringBuilder("/").append(getPersistentIdentifier()).append('/').append(viewManager.getCurrentThumbnailPage()).append('/')
                    .toString();
        }

        return "";
    }

    /**
     *
     * @return
     * @throws IndexUnreachableException
     */
    public String getLogPart() throws IndexUnreachableException {
        return new StringBuilder("/").append(getPersistentIdentifier()).append('/').append(imageToShow).append('/').append(getLogid()).append('/')
                .toString();
    }

    // navigation in work

    /**
     * Returns the navigation URL for the given page type and number.
     *
     * @param pageType
     * @param page
     * @return
     * @throws IndexUnreachableException
     * @should construct url correctly
     */
    public String getPageUrl(String pageType, int page) throws IndexUnreachableException {
        StringBuilder sbUrl = new StringBuilder();
        //        if (StringUtils.isBlank(pageType)) {
        //            pageType = navigationHelper.getPreferredView();
        //            logger.trace("preferred view: {}", pageType);
        //        }
        if (StringUtils.isBlank(pageType)) {
            pageType = navigationHelper.getCurrentView();
            logger.trace("current view: {}", pageType);
        }

        page = Math.max(page, viewManager.getPageLoader().getFirstPageOrder());
        page = Math.min(page, viewManager.getPageLoader().getLastPageOrder());

        sbUrl.append(BeanUtils.getServletPathWithHostAsUrlFromJsfContext()).append('/').append(PageType.getByName(pageType).getName()).append('/')
                .append(getPersistentIdentifier()).append('/').append(page).append('/');

        return sbUrl.toString();
    }

    public String getPageUrl(int page) throws IndexUnreachableException {
        return getPageUrl(null, page);
    }

    public String getPageUrl() throws IndexUnreachableException {
        StringBuilder sbUrl = new StringBuilder();
        String pageType = null;
        if (StringUtils.isBlank(pageType)) {
            pageType = navigationHelper.getPreferredView();
        }
        if (StringUtils.isBlank(pageType)) {
            pageType = navigationHelper.getCurrentView();
        }
        sbUrl.append(BeanUtils.getServletPathWithHostAsUrlFromJsfContext()).append('/').append(PageType.getByName(pageType).getName()).append('/')
                .append(getPersistentIdentifier()).append('/');

        return sbUrl.toString();
    }

    public String getFirstPageUrl() throws IndexUnreachableException {
        if (viewManager != null) {
            return getPageUrl(viewManager.getPageLoader().getFirstPageOrder());
        }

        return null;
    }

    public String getLastPageUrl() throws IndexUnreachableException {
        if (viewManager != null) {
            return getPageUrl(viewManager.getPageLoader().getLastPageOrder());
        }

        return null;
    }

    public String getPreviousPageUrl(int step) throws IndexUnreachableException {
        if (viewManager != null && viewManager.isDoublePageMode()) {
            step *= 2;
        }
        int number = imageToShow - step;
        return getPageUrl(number);
    }

    public String getNextPageUrl(int step) throws IndexUnreachableException {
        if (viewManager.isDoublePageMode()) {
            step *= 2;
        }
        int number = imageToShow + step;
        return getPageUrl(number);
    }

    public String getPreviousPageUrl() throws IndexUnreachableException {
        return getPreviousPageUrl(1);
    }

    public String getNextPageUrl() throws IndexUnreachableException {
        return getNextPageUrl(1);
    }

    /**
     *
     * @return
     * @throws IndexUnreachableException
     */
    public String getImageUrl() throws IndexUnreachableException {
        return getPageUrl(PageType.viewImage.getName(), imageToShow);
    }

    /**
     *
     * @return
     * @throws IndexUnreachableException
     */
    public String getFullscreenImageUrl() throws IndexUnreachableException {
        return getPageUrl(PageType.viewFullscreen.getName(), imageToShow);
    }

    /**
     *
     * @return
     * @throws IndexUnreachableException
     */
    public String getReadingModeUrl() throws IndexUnreachableException {
        return getPageUrl(PageType.viewReadingMode.getName(), imageToShow);
    }

    /**
     *
     * @return
     * @throws IndexUnreachableException
     */
    public String getFulltextUrl() throws IndexUnreachableException {
        return getPageUrl(PageType.viewFulltext.getName(), imageToShow);
    }

    /**
     * 
     * @return
     * @throws IndexUnreachableException
     */
    public String getMetadataUrl() throws IndexUnreachableException {
        return getPageUrl(PageType.viewMetadata.getName(), imageToShow);
    }

    public StructElement getTopDocument() {
        if (viewManager != null) {
            return viewManager.getTopDocument();
        }

        return null;
    }

    public void setChildrenVisible(TOCElement element) {
        synchronized (toc) {
            if (toc != null) {
                toc.setChildVisible(element.getID());
                toc.getActiveElement();
            }
        }
    }

    public void setChildrenInvisible(TOCElement element) {
        synchronized (toc) {
            if (toc != null) {
                toc.setChildInvisible(element.getID());
                toc.getActiveElement();
            }
        }
    }

    /**
     * Recalculates the visibility of TOC elements and jumps to the active element after a +/- button has been pressed.
     *
     * @throws IOException
     */
    public String calculateSidebarToc() throws IOException {
        if (toc != null) {
            TOCElement activeTocElement = toc.getActiveElement();
            if (activeTocElement != null) {
                String result = new StringBuilder("#").append(activeTocElement.getLogId()).toString();
                FacesContext.getCurrentInstance().getExternalContext().redirect(result);
                return result;
            }
        }

        return null;
    }

    /**
     * @return the toc
     */
    public TOC getToc() {
        return toc;
    }

    public int getTocCurrentPage() {
        return tocCurrentPage;
    }

    public void setTocCurrentPage(int tocCurrentPage) throws PresentationException, IndexUnreachableException, DAOException {
        synchronized (this) {
            this.tocCurrentPage = tocCurrentPage;
            if (this.tocCurrentPage < 1) {
                this.tocCurrentPage = 1;
            }
            if (toc != null) {
                int currentCurrentPage = toc.getCurrentPage();
                toc.setCurrentPage(this.tocCurrentPage);
                // Create a new TOC if pagination is enabled and the paginator page has changed
                if (currentCurrentPage != this.tocCurrentPage && DataManager.getInstance().getConfiguration().getTocAnchorGroupElementsPerPage() > 0
                        && viewManager != null) {
                    toc.generate(viewManager.getTopDocument(), viewManager.isListAllVolumesInTOC(), viewManager.getMainMimeType(),
                            this.tocCurrentPage);
                }
            }
        }
    }

    /**
     * 
     * @return
     * @throws IndexUnreachableException
     */
    public String getTitleBarLabel() throws IndexUnreachableException {
        PageType pageType = PageType.getByName(navigationHelper.getCurrentPage());
<<<<<<< HEAD
        if (pageType != null && pageType.isDocumentPage() && viewManager != null && viewManager.getTopDocument() != null) {
            String label = viewManager.getTopDocument().getLabel(selectedRecordLanguage);
            if (StringUtils.isNotEmpty(label)) {
                return label;
            }
        }

        if (cmsBean != null) {
=======
        if (pageType != null && pageType.isDocumentPage() && viewManager != null) {
            // Prefer the label of the current TOC element
            if (toc != null && toc.getTocElements() != null && !toc.getTocElements().isEmpty()) {
                String label = toc.getLabel(viewManager.getPi());
                if (label != null) {
                    return label;
                }
            }
            if (viewManager.getTitleBarLabel() != null) {
                return viewManager.getTitleBarLabel();
            }
        } else if (cmsBean != null) {
>>>>>>> 0aa473e6
            CMSPage cmsPage = cmsBean.getCurrentPage();
            if (cmsPage != null) {
                String pageName = navigationHelper.getCurrentPage();
                String cmsPageName = cmsPage.getMenuTitle();
                if (cmsPageName != null && cmsPageName.equals(pageName)) {
                    return cmsPageName;
                }
            }
        }

        return null;
    }

    /**
     * Title bar label value escaped for JavaScript.
     * 
     * @return
     */
    public String getLabelForJS() {
        String label = getTitleBarLabel();
        if (label != null) {
            return StringEscapeUtils.escapeJavaScript(label);
        }

        return null;
    }

    public int getImageContainerWidth() {
        return imageContainerWidth;
    }

    public int getNumberOfImages() throws IndexUnreachableException {
        if (viewManager != null) {
            return viewManager.getImagesCount();
        }

        return 0;
    }

    /**
     * @return Not this.topDocumentIddoc but ViewManager.topDocumentIddoc
     */
    public long getTopDocumentIddoc() {
        if (viewManager != null) {
            return viewManager.getTopDocumentIddoc();
        }
        return 0;
    }

    /**
     * Indicates whether a record is currently properly loaded in this bean. Use to determine whether to display components.
     *
     * @return
     */
    public boolean isRecordLoaded() {
        return viewManager != null;
    }

    /**
     * Checks if there is an anchor in this docStruct's hierarchy
     *
     * @return
     * @throws IndexUnreachableException
     */
    public boolean hasAnchor() throws IndexUnreachableException {
        return getTopDocument().isAnchorChild();
    }

    /**
     * Exports the currently loaded for re-indexing.
     *
     * @return
     * @throws IndexUnreachableException
     * @throws DAOException
     */
    public String reIndexRecordAction() throws IndexUnreachableException, DAOException {
        if (viewManager != null) {
            if (Helper.reIndexRecord(viewManager.getPi(), viewManager.getTopDocument().getSourceDocFormat(), overviewPage)) {
                Messages.info("reIndexRecordSuccess");
            } else {
                Messages.error("reIndexRecordFailure");
            }
        }

        return "";
    }

    /**
     * @return
     * @throws IndexUnreachableException
     * @throws IllegalArgumentException
     * @throws DAOException
     * @should create new config document
     * @should set forced to true
     * @should set displayLink to true
     * @should save the config document
     */
    public String forceOverviewPage() throws IllegalArgumentException, IndexUnreachableException, DAOException {
        synchronized (this) {
            logger.debug("forceOverviewPage");
            overviewPage = new OverviewPage();
            overviewPage.init(viewManager.getTopDocument(), BeanUtils.getLocale());
            UserBean ub = BeanUtils.getUserBean();
            if (ub != null) {
                return overviewPage.saveAction(ub.getUser(), true);
            }
            return overviewPage.saveAction(null, true);
        }
    }

    /**
     * @return the overviewPage
     */
    public OverviewPage getOverviewPage() {
        return overviewPage;
    }

    /**
     * @param overviewPage the overviewPage to set
     */
    public void setOverviewPage(OverviewPage overviewPage) {
        synchronized (this) {
            this.overviewPage = overviewPage;
        }
    }

    public int getCurrentThumbnailPage() {
        return viewManager != null ? viewManager.getCurrentThumbnailPage() : 1;
    }

    public void setCurrentThumbnailPage(int currentThumbnailPage) {
        synchronized (this) {
            if (viewManager != null) {
                viewManager.setCurrentThumbnailPage(currentThumbnailPage);
            }
        }
    }

    /**
     * 
     * @return
     */
    public boolean isHasLanguages() {
        return recordLanguages != null && !recordLanguages.isEmpty();
    }

    /**
     * @return the recordLanguages
     */
    public List<String> getRecordLanguages() {
        return recordLanguages;
    }

    /**
     * @param recordLanguages the recordLanguages to set
     */
    public void setRecordLanguages(List<String> recordLanguages) {
        this.recordLanguages = recordLanguages;
    }

    /**
     * @return the selectedRecordLanguage
     */
    public String getSelectedRecordLanguage() {
        return selectedRecordLanguage;
    }

    /**
     * @param selectedRecordLanguage the selectedRecordLanguage to set
     */
    public void setSelectedRecordLanguage(String selectedRecordLanguage) {
        this.selectedRecordLanguage = selectedRecordLanguage;
    }

    public boolean isAccessPermissionEpub() {
        synchronized (this) {
            try {
                if ((navigationHelper != null && !isEnabled(EPUBDownloadJob.TYPE, navigationHelper.getCurrentPage())) || viewManager == null
                        || !DownloadJob.ocrFolderExists(viewManager.getPi())) {
                    return false;
                }
            } catch (PresentationException | IndexUnreachableException e) {
                logger.error("Error checking pdf resources: " + e.getMessage());
                return false;
            }

            // TODO EPUB privilege type
            return viewManager.isAccessPermissionPdf();
        }
    }

    public boolean isAccessPermissionPdf() {
        synchronized (this) {
            if ((navigationHelper != null && !isEnabled(PDFDownloadJob.TYPE, navigationHelper.getCurrentPage())) || viewManager == null) {
                return false;
            }

            return viewManager.isAccessPermissionPdf();
        }
    }

    /**
     * @param currentPage
     * @return
     */
    private static boolean isEnabled(String downloadType, String pageTypeName) {
        if (downloadType.equals(EPUBDownloadJob.TYPE) && !DataManager.getInstance().getConfiguration().isGeneratePdfInTaskManager()) {
            return false;
        }
        PageType pageType = PageType.getByName(pageTypeName);
        boolean pdf = PDFDownloadJob.TYPE.equals(downloadType);
        if (pageType != null) {
            switch (pageType) {
                case viewToc:
                    return pdf ? DataManager.getInstance().getConfiguration().isTocPdfEnabled() : DataManager.getInstance().getConfiguration()
                            .isTocEpubEnabled();
                case viewMetadata:
                    return pdf ? DataManager.getInstance().getConfiguration().isMetadataPdfEnabled() : DataManager.getInstance().getConfiguration()
                            .isMetadataEpubEnabled();
                default:
                    return pdf ? DataManager.getInstance().getConfiguration().isTitlePdfEnabled() : DataManager.getInstance().getConfiguration()
                            .isTitleEpubEnabled();
            }
        }

        logger.warn("Unknown page type: {}", pageTypeName);
        return false;
    }

    public void downloadTOCAction() throws IOException {

        try {

            String fileNameRaw = getToc().getTocElements().get(0).getLabel();
            String fileName = fileNameRaw + ".pdf";

            FacesContext fc = FacesContext.getCurrentInstance();
            ExternalContext ec = fc.getExternalContext();
            ec.responseReset(); // Some JSF component library or some Filter might have set some headers in the buffer beforehand. We want to get rid of them, else it may collide.
            ec.setResponseContentType("application/pdf");
            ec.setResponseHeader("Content-Disposition", "attachment; filename=\"" + fileName + "\"");
            OutputStream os = ec.getResponseOutputStream();
            TocWriter writer = new TocWriter("", fileNameRaw);
            writer.createDocument(os, getToc().getTocElements());
            fc.responseComplete(); // Important! Otherwise JSF will attempt to render the response which obviously will fail since it's already written with a file and closed.
        } catch (IndexOutOfBoundsException e) {
            logger.error("No toc to generate");
        } catch (WriteTocException e) {
            logger.error("Error writing toc: " + e.getMessage(), e);
        }
    }
}<|MERGE_RESOLUTION|>--- conflicted
+++ resolved
@@ -19,11 +19,9 @@
 import java.io.OutputStream;
 import java.io.Serializable;
 import java.util.ArrayList;
-import java.util.Arrays;
 import java.util.Collections;
 import java.util.HashSet;
 import java.util.List;
-import java.util.Locale;
 
 import javax.faces.bean.ManagedBean;
 import javax.faces.bean.ManagedProperty;
@@ -850,16 +848,12 @@
      */
     public String getTitleBarLabel() throws IndexUnreachableException {
         PageType pageType = PageType.getByName(navigationHelper.getCurrentPage());
-<<<<<<< HEAD
         if (pageType != null && pageType.isDocumentPage() && viewManager != null && viewManager.getTopDocument() != null) {
             String label = viewManager.getTopDocument().getLabel(selectedRecordLanguage);
             if (StringUtils.isNotEmpty(label)) {
                 return label;
             }
         }
-
-        if (cmsBean != null) {
-=======
         if (pageType != null && pageType.isDocumentPage() && viewManager != null) {
             // Prefer the label of the current TOC element
             if (toc != null && toc.getTocElements() != null && !toc.getTocElements().isEmpty()) {
@@ -868,11 +862,11 @@
                     return label;
                 }
             }
-            if (viewManager.getTitleBarLabel() != null) {
-                return viewManager.getTitleBarLabel();
+            String label = viewManager.getTopDocument().getLabel(selectedRecordLanguage);
+            if (StringUtils.isNotEmpty(label)) {
+                return label;
             }
         } else if (cmsBean != null) {
->>>>>>> 0aa473e6
             CMSPage cmsPage = cmsBean.getCurrentPage();
             if (cmsPage != null) {
                 String pageName = navigationHelper.getCurrentPage();
@@ -890,8 +884,9 @@
      * Title bar label value escaped for JavaScript.
      * 
      * @return
-     */
-    public String getLabelForJS() {
+     * @throws IndexUnreachableException 
+     */
+    public String getLabelForJS() throws IndexUnreachableException {
         String label = getTitleBarLabel();
         if (label != null) {
             return StringEscapeUtils.escapeJavaScript(label);
