--- conflicted
+++ resolved
@@ -122,11 +122,7 @@
     private Locale selectedLocale;
     private Locale selectedMediaLocale;
     private CMSMediaItem selectedMediaItem;
-<<<<<<< HEAD
-    private Category selectedCategory;
-=======
     private Long selectedCategoryId;
->>>>>>> c99d6b30
     private CMSSidebarElement selectedSidebarElement;
     private boolean displaySidebarEditor = false;
     private int nestedPagesCount = 0;
@@ -945,15 +941,6 @@
 
     }
 
-<<<<<<< HEAD
-    public List<Category> getCategories() throws DAOException {
-        List<Category> ret = new ArrayList<>();
-        ret.addAll(DataManager.getInstance().getDao().getAllCategories());
-
-        return ret;
-    }
-=======
->>>>>>> c99d6b30
 
     public boolean isDisplaySidebarEditor() {
         return displaySidebarEditor;
@@ -972,21 +959,12 @@
         return categories;
     }
 
-<<<<<<< HEAD
-    public Category getSelectedCategory() {
-        return selectedCategory;
-    }
-
-    public void setSelectedCategory(Category category) {
-        this.selectedCategory = category;
-=======
     public Long getSelectedCategoryId() {
         return selectedCategoryId;
     }
 
     public void setSelectedCategoryId(Long categoryId) {
         this.selectedCategoryId = categoryId;
->>>>>>> c99d6b30
     }
     
     public Category getSelectedCategory() throws DAOException {
