/**
 * This file is part of the Goobi viewer - a content presentation and management application for digitized objects.
 *
 * Visit these websites for more information.
 *          - http://www.intranda.com
 *          - http://digiverso.com
 *
 * This program is free software; you can redistribute it and/or modify it under the terms of the GNU General Public License as published by the Free
 * Software Foundation; either version 2 of the License, or (at your option) any later version.
 *
 * This program is distributed in the hope that it will be useful, but WITHOUT ANY WARRANTY; without even the implied warranty of MERCHANTABILITY or
 * FITNESS FOR A PARTICULAR PURPOSE. See the GNU General Public License for more details.
 *
 * You should have received a copy of the GNU General Public License along with this program. If not, see <http://www.gnu.org/licenses/>.
 */
package de.intranda.digiverso.presentation.managedbeans;

import java.io.IOException;
import java.io.Serializable;
import java.util.ArrayList;
import java.util.Arrays;
import java.util.Collections;
import java.util.Date;
import java.util.HashMap;
import java.util.Iterator;
import java.util.LinkedList;
import java.util.List;
import java.util.Locale;
import java.util.Map;
import java.util.Optional;
import java.util.stream.Collectors;

import javax.annotation.PostConstruct;
import javax.enterprise.context.SessionScoped;
import javax.faces.context.FacesContext;
import javax.inject.Inject;
import javax.inject.Named;

import org.apache.commons.lang.StringUtils;
import org.apache.solr.client.solrj.SolrServerException;
import org.apache.solr.common.SolrDocument;
import org.slf4j.Logger;
import org.slf4j.LoggerFactory;

import de.intranda.digiverso.presentation.controller.DataManager;
import de.intranda.digiverso.presentation.controller.Helper;
import de.intranda.digiverso.presentation.controller.SolrConstants;
import de.intranda.digiverso.presentation.dao.IDAO;
import de.intranda.digiverso.presentation.exceptions.DAOException;
import de.intranda.digiverso.presentation.exceptions.IndexUnreachableException;
import de.intranda.digiverso.presentation.exceptions.PresentationException;
import de.intranda.digiverso.presentation.managedbeans.tabledata.PersistentTableDataProvider;
import de.intranda.digiverso.presentation.managedbeans.tabledata.TableDataProvider;
import de.intranda.digiverso.presentation.managedbeans.tabledata.TableDataProvider.SortOrder;
import de.intranda.digiverso.presentation.managedbeans.tabledata.TableDataSource;
import de.intranda.digiverso.presentation.managedbeans.utils.BeanUtils;
import de.intranda.digiverso.presentation.messages.Messages;
import de.intranda.digiverso.presentation.model.cms.CMSContentItem;
import de.intranda.digiverso.presentation.model.cms.CMSContentItem.CMSContentItemType;
import de.intranda.digiverso.presentation.model.cms.CMSMediaItem;
import de.intranda.digiverso.presentation.model.cms.CMSNavigationItem;
import de.intranda.digiverso.presentation.model.cms.CMSPage;
import de.intranda.digiverso.presentation.model.cms.CMSPageLanguageVersion;
import de.intranda.digiverso.presentation.model.cms.CMSPageLanguageVersion.CMSPageStatus;
import de.intranda.digiverso.presentation.model.cms.CMSPageTemplate;
import de.intranda.digiverso.presentation.model.cms.CMSSidebarElement;
import de.intranda.digiverso.presentation.model.cms.CMSSidebarManager;
import de.intranda.digiverso.presentation.model.cms.CMSStaticPage;
import de.intranda.digiverso.presentation.model.cms.CMSTemplateManager;
import de.intranda.digiverso.presentation.model.cms.PageValidityStatus;
import de.intranda.digiverso.presentation.model.cms.itemfunctionality.SearchFunctionality;
import de.intranda.digiverso.presentation.model.search.Search;
import de.intranda.digiverso.presentation.model.search.SearchHelper;
import de.intranda.digiverso.presentation.model.search.SearchHit;
import de.intranda.digiverso.presentation.model.urlresolution.ViewHistory;
import de.intranda.digiverso.presentation.model.urlresolution.ViewerPath;
import de.intranda.digiverso.presentation.model.viewer.CollectionView;
import de.intranda.digiverso.presentation.model.viewer.PageType;

/**
 * CMS functions.
 */
@Named
@SessionScoped
public class CmsBean implements Serializable {

    private static final long serialVersionUID = -2021732230593473827L;

    private static final Logger logger = LoggerFactory.getLogger(CmsBean.class);

    private static final int DEFAULT_ROWS_PER_PAGE = 15;

    @Inject
    private NavigationHelper navigationHelper;
    @Inject
    private SearchBean searchBean;

    private TableDataProvider<CMSPage> lazyModelPages;
    /** The page open for editing */
    private CMSPage selectedPage;
    /** The page currently open for viewing */
    private CMSPage currentPage;
    private Locale selectedLocale;
    private Locale selectedMediaLocale;
    private CMSMediaItem selectedMediaItem;
    private String selectedClassification;
    private CMSSidebarElement selectedSidebarElement;
    private boolean displaySidebarEditor = false;
    private int nestedPagesCount = 0;
    private boolean editMode = false;
    private Map<String, CollectionView> collections = new HashMap<>();
    private List<CMSStaticPage> staticPages = null;

    @PostConstruct
    public void init() {
        if (lazyModelPages == null) {
            lazyModelPages = new PersistentTableDataProvider<>(new TableDataSource<CMSPage>() {

                private Optional<Long> numCreatedPages = Optional.empty();
                
                @Override
                public List<CMSPage> getEntries(int first, int pageSize, String sortField, SortOrder sortOrder, Map<String, String> filters) {
                    try {
                        if (StringUtils.isBlank(sortField)) {
                            sortField = "id";
                        }
                        List<CMSPage> pages = DataManager.getInstance().getDao().getCMSPages(first, pageSize, sortField, sortOrder.asBoolean(), filters);
                        pages.forEach(page -> {
                            PageValidityStatus validityStatus = isPageValid(page);
                            page.setValidityStatus(validityStatus);
                            if(validityStatus.isValid()) {
                                page.getSidebarElements()
                                        .forEach(element -> element.deSerialize());
                            }
                        });
                        return pages;
                    } catch (DAOException e) {
                        logger.error("Could not initialize lazy model: {}", e.getMessage());
                    }

                    return Collections.emptyList();
                }

                @Override
                public long getTotalNumberOfRecords(Map<String, String> filters) {
                    if (!numCreatedPages.isPresent()) {
                        try {
                            numCreatedPages = Optional.ofNullable(DataManager.getInstance().getDao().getCMSPageCount(filters));
                        } catch (DAOException e) {
                            logger.error("Unable to retrieve total number of cms pages", e);
                        }
                    }
                    return numCreatedPages.orElse(0l);                }

                @Override
                public void resetTotalNumberOfRecords() {
                    numCreatedPages = Optional.empty();                    
                }
            });
            lazyModelPages.setEntriesPerPage(DEFAULT_ROWS_PER_PAGE);
        }
        selectedLocale = getDefaultLocale();
    }

    /**
     * Required setter for ManagedProperty injection
     * 
     * @param navigationHelper navigationHelper searchBean to set
     */
    public void setNavigationHelper(NavigationHelper navigationHelper) {
        this.navigationHelper = navigationHelper;
    }

    /**
     * Required setter for ManagedProperty injection
     * 
     * @param searchBean the searchBean to set
     */
    public void setSearchBean(SearchBean searchBean) {
        this.searchBean = searchBean;
    }

    /**
     * @return
     */
    public static List<Locale> getAllLocales() {
        List<Locale> list = new LinkedList<>();
        list.add(getDefaultLocaleStatic());
        Iterator<Locale> iter = FacesContext.getCurrentInstance()
                .getApplication()
                .getSupportedLocales();
        while (iter.hasNext()) {
            Locale locale = iter.next();
            if (!list.contains(locale)) {
                list.add(locale);
            }
        }
        return list;
    }

    public Locale getDefaultLocale() {
        return getDefaultLocaleStatic();
    }

    public static Locale getDefaultLocaleStatic() {
        Locale defaultLocale = null;
        if (FacesContext.getCurrentInstance() != null && FacesContext.getCurrentInstance()
                .getApplication() != null) {
            defaultLocale = FacesContext.getCurrentInstance()
                    .getApplication()
                    .getDefaultLocale();
        }
        if (defaultLocale == null) {
            defaultLocale = Locale.ENGLISH;
        }
        return defaultLocale;
    }

    public static Locale getCurrentLocale() {
        if (FacesContext.getCurrentInstance() != null && FacesContext.getCurrentInstance()
                .getViewRoot() != null) {
            return FacesContext.getCurrentInstance()
                    .getViewRoot()
                    .getLocale();
        }

        return Locale.GERMAN;
    }

    public List<CMSPageLanguageVersion.CMSPageStatus> getLanguageStatusValues() {
        return Arrays.asList(CMSPageLanguageVersion.CMSPageStatus.values());
    }

    public void loadTemplates() {
        CMSTemplateManager.getInstance()
                .updateTemplates(CMSTemplateManager.getInstance()
                        .getCoreFolderPath(),
                        CMSTemplateManager.getInstance()
                                .getThemeFolderPath());
    }

    public List<CMSPageTemplate> getTemplates() {
<<<<<<< HEAD
        List<CMSPageTemplate> list = CMSTemplateManager.getInstance()
                .getTemplates()
                .stream()
                .sorted((t1, t2) -> t1.getTemplateFileName()
                        .compareTo(t2.getTemplateFileName()))
                .collect(Collectors.toList());
        return list;
=======
        try {            
            List<CMSPageTemplate> list = CMSTemplateManager.getInstance().getTemplates().stream()
                    .sorted((t1,t2) -> t1.getTemplateFileName().compareTo(t2.getTemplateFileName()))
                    .collect(Collectors.toList());
            return list;
        } catch(IllegalStateException e) {
            logger.warn("Error loading templates", e);
            return Collections.EMPTY_LIST;
        }
>>>>>>> 6f43d7b7
    }


    /**
     * @param page
     * @param template
     * @return
     */
    private PageValidityStatus isPageValid(CMSPage page) {
        if (page.getTemplate() == null) {
            //remove pages with no template files
            return PageValidityStatus.INVALID_NO_TEMPLATE;
        } else {
            //remove page with content items that don't match the template's content items
            for (CMSContentItem templateItem : page.getTemplate().getContentItems()) {
                if (!page.hasContentItem(templateItem.getItemId())) {
                    page.addContentItem(new CMSContentItem(templateItem));
                    //                    logger.warn("Found template item that doesn't exists in page");
                    //                    pageValid = false;
                }
            }
        }
        return PageValidityStatus.VALID;
    }

    public List<CMSPage> getDisplayedPages() throws DAOException {
        return lazyModelPages.getPaginatorList();
    }

    public TableDataProvider<CMSPage> getLazyModelPages() {
        return lazyModelPages;
    }

    public CMSPage createNewPage(CMSPageTemplate template) {
        List<Locale> locales = getAllLocales();
        CMSPage page = template.createNewPage(locales);
        // page.setId(System.currentTimeMillis());
        page.setDateCreated(new Date());
        return page;
    }

    /**
     * Current page URL getter for PrettyFaces. Page must be either published or the current user must be an admin.
     *
     * @return
     */
    public String getCurrentPageUrl() {
        logger.trace("getCurrentPageUrl");
        if (currentPage != null && (currentPage.isPublished() || (getUserBean() != null && getUserBean().getUser() != null && getUserBean().getUser()
                .isSuperuser()))) {
            String url = getTemplateUrl(currentPage.getTemplateId(), false);
            return url;
        }
        return "pretty:index";
    }

    // public String getPageUrl(CMSPage page) {
    // try {
    // return new
    // StringBuilder(BeanUtils.getServletPathWithHostAsUrlFromJsfContext()).append("/cms/")
    // .append(page.getId()).append('/').toString();
    // } catch (NullPointerException e) {
    // return "pretty:index";
    // }
    // }

    /**
     * Returns the URL to the CMS template of the given page. This URL will only resolve if the page has been published or the current user is
     * superuser.
     *
     * @param page
     * @return
     */
    public String getPageUrl(Long pageId) {
        return getPageUrl(pageId, true);
    }

    public String getPageUrl(Long pageId, boolean pretty) {
        try {
            CMSPage page = getPage(pageId);
            return new StringBuilder(BeanUtils.getServletPathWithHostAsUrlFromJsfContext()).append("/")
                    .append(page.getRelativeUrlPath(pretty))
                    .toString();
        } catch (NullPointerException e) {
            return "pretty:index";
        } catch (DAOException e) {
            logger.error(e.toString(), e);
            return "pretty:index";
        }
    }

    /**
     * Returns the preview URL to the CMS template of the given page. This URL call will save the current page before opening it.
     *
     * @param page
     * @param pretty
     * @return
     */
    public String getPagePreviewUrl(CMSPage page, boolean pretty) {
        if (pretty) {
            try {
                return new StringBuilder(BeanUtils.getServletPathWithHostAsUrlFromJsfContext()).append("/cmspreview/")
                        .append(page.getId())
                        .append('/')
                        .toString();
            } catch (NullPointerException e) {
                return "pretty:index";
            }
        }
        return getTemplateUrl(page.getTemplateId(), false);
    }

    /**
     * @param id
     * @return
     * @throws DAOException
     */
    private static CMSPage findPage(String id) throws DAOException {
        CMSPage page = null;
        if (id != null) {
            try {
                logger.trace("Get cmsPage from database with pageId = " + id);
                page = DataManager.getInstance()
                        .getDao()
                        .getCMSPage(Long.valueOf(id));
            } catch (NumberFormatException e) {
                logger.warn("Could not parse page number: {}", e.getMessage());
            }
            if (page != null) {
                logger.trace("Found cmsPage " + page.getMenuTitle());
                // DataManager.getInstance().getDao().updateCMSPage(page);
            }
        }
        return page;
    }

    /**
     * @param templateId
     * @return
     */
    private static String getTemplateUrl(String templateId, boolean redirect) {
        logger.trace("Getting url for template " + templateId);
        String templateUrl = CMSTemplateManager.getInstance()
                .getTemplateViewUrl(templateId);
        logger.trace("Found template url " + templateUrl);
        if (redirect) {
            logger.trace("Redirecting to url " + templateUrl);
            FacesContext.getCurrentInstance()
                    .getExternalContext()
                    .getFlash()
                    .setRedirect(true);
            try {
                FacesContext.getCurrentInstance()
                        .getExternalContext()
                        .redirect(templateUrl);
            } catch (IOException e) {
                logger.error(e.getMessage(), e);
            }
        }
        return templateUrl;
    }

    public String getIconUrlByTemplateId(String templateId) {
        String iconUrl = CMSTemplateManager.getInstance()
                .getTemplateIconUrl(templateId);
        return iconUrl;
    }

    public List<CMSPage> getNestedPages(CMSContentItem item) throws DAOException {
        String classification = item.getPageClassification();
        int size = item.getElementsPerPage();
        int offset = item.getListOffset();
        List<CMSPage> nestedPages = new ArrayList<>();
        int counter = 0;
        List<CMSPage> cmsPages = DataManager.getInstance().getDao().getAllCMSPages();
        if (!StringUtils.isEmpty(classification)) {
            for (CMSPage cmsPage : cmsPages) {
                if (cmsPage.isPublished() && cmsPage.getClassifications()
                        .contains(classification)) {
                    counter++;
                    if (counter > offset && counter <= size + offset) {
                        nestedPages.add(cmsPage);
                    }
                }
            }
        }
        setNestedPagesCount((int) Math.ceil(counter / (double) size));
        return nestedPages;
    }

    public List<CMSSidebarElement> getSidebarElements(boolean isCMSPage) {
        if (isCMSPage && getCurrentPage() != null && !getCurrentPage().isUseDefaultSidebar()) {
            return getCurrentPage().getSidebarElements();
        }
        return CMSSidebarManager.getDefaultSidebarElements();
    }

    /**
     * Adds the current page to the database, if it doesn't exist or updates it otherwise
     *
     * @throws DAOException
     *
     */
    public void saveSelectedPage() throws DAOException {
        logger.trace("saveSelectedPage");
        if (getUserBean() == null || getUserBean().getUser() == null || !getUserBean().getUser()
                .isSuperuser()) {
            // Only superusers may save
            return;
        }
        // resetImageDisplay();
        if (selectedPage != null) {
            // Validate
            selectedPage.saveSidebarElements();
            validatePage(selectedPage, getDefaultLocale().getLanguage());
            selectedPage.resetItemData();
            // Save
            boolean success = false;
            selectedPage.setDateUpdated(new Date());
            if (selectedPage.getId() != null) {
                success = DataManager.getInstance()
                        .getDao()
                        .updateCMSPage(selectedPage);
            } else {
                success = DataManager.getInstance()
                        .getDao()
                        .addCMSPage(selectedPage);
            }
            if (success) {
                Messages.info("cms_pageSaveSuccess");
                selectedPage = DataManager.getInstance()
                        .getDao()
                        .getCMSPage(selectedPage.getId());
                lazyModelPages.update();
            } else {
                Messages.error("cms_pageSaveFailure");
            }
            resetCollectionsForPage(selectedPage.getId()
                    .toString());
        }
    }

    /**
     * @param id
     */
    private void resetCollectionsForPage(String pageId) {
        List<String> collectionKeys = new ArrayList<>(collections.keySet());
        for (String id : collectionKeys) {
            if (id.startsWith(pageId + "_")) {
                collections.remove(id);
            }
        }

    }

    public static boolean validateSidebarElement(CMSSidebarElement element) {
        if (element != null && !element.isValid()) {
            String msg = Helper.getTranslation("cms_validationWarningHtmlInvalid", null);
            Messages.error(msg.replace("{0}", element.getType())
                    .replace("{1}", CMSSidebarManager.getInstance()
                            .getAllowedHtmlTagsForDisplay()));
            return false;
        }
        return true;
    }

    /**
     *
     * @param page
     * @param defaultLanguage
     */
    protected static void validatePage(CMSPage page, String defaultLanguage) {

        if (!page.isUseDefaultSidebar()) {
            for (CMSSidebarElement element : page.getSidebarElements()) {
                if (!validateSidebarElement(element)) {
                    page.setPublished(false);
                }
            }
        }

        for (CMSPageLanguageVersion languageVersion : page.getLanguageVersions()) {
            boolean languageIncomplete = false;
            if (StringUtils.isBlank(languageVersion.getTitle()) || StringUtils.isBlank(languageVersion.getMenuTitle())) {
                // Messages.warn("cmsValidationErrorTitle");
                languageIncomplete = true;
            }
            for (CMSContentItem item : languageVersion.getContentItems()) {
                if (item.isMandatory()) {
                    switch (item.getType()) {
                        case TEXT:
                        case HTML:
                            if (StringUtils.isBlank(item.getHtmlFragment())) {
                                // Messages.warn("cmsValidationErrorHtml");
                                languageIncomplete = true;
                            }
                            break;
                        case MEDIA:
                            if (item.getMediaItem() == null) {
                                // Messages.warn("cmsValidationErrorMedia");
                                languageIncomplete = true;
                            }
                            break;
                        case SOLRQUERY:
                            if (StringUtils.isBlank(item.getHtmlFragment())) {
                                // Messages.warn("cmsValidationErrorSolr");
                                languageIncomplete = true;
                            }
                            break;
                        case PAGELIST:
                            if (StringUtils.isBlank(item.getPageClassification())) {
                                languageIncomplete = true;
                            }
                            break;
                        default:
                            logger.warn("Validation for page type {} is not yet implemented.", item.getType());
                            break;
                    }
                }
            }
            if (languageIncomplete) {
                // Set each incomplete language version to WIP if it's set to
                // FINISHED
                if (CMSPageStatus.FINISHED.equals(languageVersion.getStatus())) {
                    languageVersion.setStatus(CMSPageStatus.WIP);
                    String msg = Helper.getTranslation("cms_validationWarningLanguageVersionIncomplete", null);
                    Messages.error(msg.replace("{0}", languageVersion.getLanguage()));
                }
                // Remove the finished flag on the page if the default language
                // page is incomplete
                if (defaultLanguage.equals(languageVersion.getLanguage()) && page.isPublished()) {
                    page.setPublished(false);
                    String msg = Helper.getTranslation("cms_validationWarningPageIncomplete", null);
                    Messages.error(msg.replace("{0}", languageVersion.getLanguage()));
                }
            } else if (defaultLanguage.equals(languageVersion.getLanguage()) && page.isPublished()) {
                // Set default language to FINISHED because it cannot be done
                // manually
                languageVersion.setStatus(CMSPageStatus.FINISHED);
            }
        }
    }

    /**
     * Same as saveCurrentPage, but also set published=true for currentPage
     *
     * @throws DAOException
     *
     */
    public void publishSelectedPage() throws DAOException {
        if (getSelectedPage() != null) {
            synchronized (selectedPage) {
                getSelectedPage().setPublished(true);
                saveSelectedPage();
            }
        }
    }

    public boolean isLinkedFromNavBar(CMSPage page) throws DAOException {
        IDAO dao = DataManager.getInstance()
                .getDao();
        if (dao != null && page != null) {
            List<CMSNavigationItem> relatedItems = dao.getRelatedNavItem(page);
            return relatedItems != null && !relatedItems.isEmpty();
        }
        return false;
    }

    public List<CMSNavigationItem> getNavigationMenuItems() {
        try {
            return DataManager.getInstance()
                    .getDao()
                    .getAllTopCMSNavigationItems();
        } catch (DAOException e) {
            return Collections.emptyList();
        }
    }

    public String deleteSelectedPage() throws DAOException {
        IDAO dao = DataManager.getInstance()
                .getDao();
        if (dao != null && selectedPage != null && selectedPage.getId() != null) {
            logger.debug("deleting page " + selectedPage);
            if (dao.deleteCMSPage(selectedPage)) {
                selectedPage = null;
                lazyModelPages.update();
                Messages.info("cms_deletePage_success");
            } else {
                logger.error("Failed to delete page");
                Messages.error("cms_deletePage_failure");
            }
        }

        return "cmsOverview";
    }

    public void deletePage(CMSPage page) throws DAOException {
        IDAO dao = DataManager.getInstance()
                .getDao();
        if (dao != null && page != null && page.getId() != null) {
            if (dao.deleteCMSPage(page)) {
                lazyModelPages.update();
                Messages.info("cms_deletePage_success");
            } else {
                logger.error("Failed to delete page");
                Messages.error("cms_deletePage_failure");
            }
        }
        selectedPage = null;
    }

    public CMSPage getPage(CMSPage page) {
        return page == null ? currentPage : page;
    }

    public CMSPage getPage(Long pageId) throws DAOException {
        
        if(pageId != null) {
            return DataManager.getInstance().getDao().getCMSPage(pageId);
        } else {
            return null;
        }
    }

    public CMSPage getSelectedPage() {
        return selectedPage;
    }

    public void setSelectedPage(CMSPage currentPage) {
        this.selectedPage = currentPage;
        logger.debug("Selected page " + currentPage);
        // resetImageDisplay();
    }

    public CMSPage getCurrentPage() {
        if (currentPage == null) {
            return new CMSPage();
        }
        return currentPage;
    }

    public void setCurrentPage(CMSPage currentPage) {
        this.currentPage = currentPage;
        if (currentPage != null) {
            this.currentPage.setListPage(1);
<<<<<<< HEAD
            BeanUtils.getNavigationHelper()
                    .setCmsPage(true);
=======
            navigationHelper.setCmsPage(true);
>>>>>>> 6f43d7b7
            logger.trace("Set current cms page to " + this.currentPage.getMenuTitle());
        }
    }

    public void updatePage() {
        if (getSelectedPage() != null) {
            logger.trace("Setting current page to {}", getSelectedPage().getTitle());
            setCurrentPage(getSelectedPage());
        }
    }

    public String getCurrentPageId() {
        if (currentPage != null) {
            return String.valueOf(currentPage.getId());
        }

        return "0";
    }

    /**
     * Page ID setter for PrettyFaces.
     *
     * @param id
     * @throws DAOException
     */
    public void setCurrentPageId(String id) throws DAOException {
        logger.trace("setCurrentPageId: {}", id);
        setCurrentPage(findPage(id));
    }

    public Locale getSelectedLocale() {
        return selectedLocale;
    }

    public void setSelectedLocale(Locale selectedLocale) {
        if (this.selectedLocale == null) {
            // currently in sidebar view: save before leaving
            selectedPage.saveSidebarElements();
        }
        this.selectedLocale = selectedLocale;

    }

    public List<String> getClassifications() {
        List<String> ret = new ArrayList<>();
        ret.add("");
        ret.addAll(DataManager.getInstance()
                .getConfiguration()
                .getCmsClassifications());

        return ret;
    }

    public boolean isDisplaySidebarEditor() {
        return displaySidebarEditor;
    }

    public void setDisplaySidebarEditor(boolean displaySidebarEditor) {
        this.displaySidebarEditor = displaySidebarEditor;
    }

    public String getSelectedClassification() {
        return selectedClassification;
    }

    public void setSelectedClassification(String selectedClassification) {
        this.selectedClassification = selectedClassification;
    }

    public CMSMediaItem getSelectedMediaItem() {
        return selectedMediaItem;
    }

    public void setSelectedMediaItem(CMSMediaItem selectedMediaItem) {
        // logger.trace("Set media item to " + selectedMediaItem.getFileName());
        this.selectedMediaItem = selectedMediaItem;
    }

    public Locale getSelectedMediaLocale() {
        if (selectedMediaLocale == null) {
            selectedMediaLocale = getSelectedLocale();
        }
        return selectedMediaLocale;
    }

    public void setSelectedMediaLocale(Locale selectedMediaLocale) {
        this.selectedMediaLocale = selectedMediaLocale;
    }

    /**
     * Action method called when a CMS page is opened. The exact action depends on the page and content item type.
     * 
     * @return
     * @throws PresentationException
     * @throws IndexUnreachableException
     * @throws DAOException
     */
    public String cmsContextAction() throws PresentationException, IndexUnreachableException, DAOException {
        return cmsContextAction(true);
    }

    /**
     * Action method called when a CMS page is opened. The exact action depends on the page and content item type.
     * 
     * @param resetSearch If true, the search parameters in SearchBean will be reset
     * @return
     * @throws PresentationException
     * @throws IndexUnreachableException
     * @throws DAOException
     */
    public String cmsContextAction(boolean resetSearch) throws PresentationException, IndexUnreachableException, DAOException {
        if (currentPage != null) {
            List<CMSContentItem> contentItems = currentPage.getGlobalContentItems();
            for (CMSContentItem item : contentItems) {
                if (item != null && CMSContentItemType.SOLRQUERY.equals(item.getType())) {
                    if (resetSearch && searchBean != null) {
                        searchBean.resetSearchAction();
                    }
                    return searchAction(item);
                } else if (item != null && CMSContentItemType.SEARCH.equals(item.getType())) {
                    //                    setSearchType();
                    if (resetSearch && searchBean != null) {
                        searchBean.resetSearchAction();
                    }
                    return searchAction(item);
                }
            }
        }

        return "";
    }

    @Deprecated
    public List<SearchHit> getQueryResults(CMSContentItem item) throws IndexUnreachableException, PresentationException, DAOException {
        return getQueryResults();
    }

    /**
     *
     * @param item
     * @return
     * @throws IndexUnreachableException
     * @throws PresentationException
     * @throws DAOException
     */
    public List<SearchHit> getQueryResults() throws IndexUnreachableException, PresentationException, DAOException {
        if (searchBean != null) {
            Search search = searchBean.getCurrentSearch();
            if (search != null) {
                return searchBean.getCurrentSearch()
                        .getHits();
            }
        }

        return Collections.emptyList();
    }

    /**
     * Uses SearchBean to execute a search.
     * 
     * @param item
     * @return
     * @throws PresentationException
     * @throws IndexUnreachableException
     * @throws DAOException
     */
    public String searchAction(CMSContentItem item) throws PresentationException, IndexUnreachableException, DAOException {
        logger.trace("searchAction");
        if (searchBean == null) {
            logger.error("Cannot search: SearchBean is null");
            return "";
        }
        if (item != null && CMSContentItemType.SEARCH.equals(item.getType())) {
            ((SearchFunctionality) item.getFunctionality()).search();
        } else if (item != null && StringUtils.isNotBlank(item.getSolrQuery())) {
            searchBean.resetSearchResults();
            searchBean.setActiveSearchType(SearchHelper.SEARCH_TYPE_REGULAR);
            searchBean.setHitsPerPage(item.getElementsPerPage());
            searchBean.setExactSearchStringResetGui(item.getSolrQuery());
            searchBean.setCurrentPage(item.getListPage());
            if (item.getSolrSortFields() != null) {
                searchBean.setSortString(item.getSolrSortFields());
            }
            return searchBean.search();
        }
        if (item == null) {
            logger.error("Cannot search: item is null");
            searchBean.resetSearchResults();
            return "";
        }
        if (StringUtils.isBlank(item.getSolrQuery())) {
            searchBean.resetSearchResults();
            return "";
        }
        return "";
        //        searchBean.setActiveSearchType(SearchHelper.SEARCH_TYPE_REGULAR);
        //        searchBean.setHitsPerPage(item.getElementsPerPage());
        //        searchBean.setExactSearchStringResetGui(item.getSolrQuery());
        //        searchBean.setCurrentPage(item.getListPage());
        //        if (item.getSolrSortFields() != null) {
        //            searchBean.setSortString(item.getSolrSortFields());
        //        }
        //        //            searchBean.getFacets().setCurrentFacetString();
        //        //            searchBean.getFacets().setCurrentCollection();
        //        return searchBean.search();
    }

    public boolean hasSearchResults() {
        return searchBean != null && searchBean.getCurrentSearch() != null && searchBean.getCurrentSearch()
                .getHitsCount() > 0;
    }

    /**
     * 
     * @param facetQuery
     * @return
     * @throws DAOException
     * @throws IndexUnreachableException
     * @throws PresentationException
     */
    public String removeHierarchicalFacetAction(String facetQuery) throws PresentationException, IndexUnreachableException, DAOException {
        logger.trace("removeHierarchicalFacetAction: {}", facetQuery);
        CMSPage currentPage = getCurrentPage();
        if (currentPage != null) {
            SearchFunctionality search = currentPage.getSearch();
            if (search != null) {
                search.setCollection("-");
            }
        }
        if (searchBean != null) {
            searchBean.removeHierarchicalFacetAction(facetQuery);
        }

        return "pretty:cmsOpenPageWithSearch2";
    }

    /**
     * 
     * @param facetQuery
     * @return
     * @throws DAOException
     * @throws IndexUnreachableException
     * @throws PresentationException
     */
    public String removeFacetAction(String facetQuery) throws PresentationException, IndexUnreachableException, DAOException {
        logger.trace("removeFacetAction: {}", facetQuery);
        CMSPage currentPage = getCurrentPage();
        if (currentPage != null) {
            SearchFunctionality search = currentPage.getSearch();
            if (search != null) {
                search.setFacetString("-");
            }
        }
        if (searchBean != null) {
            searchBean.removeFacetAction(facetQuery);
        }

        return "pretty:cmsOpenPageWithSearch2";
    }

    /**
     * Calcs number of paginator pages for the query result.
     * 
     * @param item
     * @return
     * @throws IndexUnreachableException
     * @throws PresentationException
     */
    public long getQueryResultCount(CMSContentItem item) throws PresentationException, IndexUnreachableException {
        if (item == null) {
            return 0;
        }
        //		String query = item.getSolrQuery();
        if (searchBean != null) {
            return searchBean.getLastPage();
            //			QueryResponse resp = DataManager.getInstance().getSearchIndex().search(query, 0, 0, null, getFacetFields(), null);
            //			if (resp != null) {
            //				long hitsCount = resp.getResults().getNumFound();
            //				return (long) Math.ceil(hitsCount / (double) item.getElementsPerPage());
            //			}
        }

        return 0;
    }

    public List<String> getFieldNames(SolrDocument solrDoc) {
        if (solrDoc != null) {
            return new ArrayList<>(solrDoc.getFieldNames());
        }
        return Collections.emptyList();
    }

    public int getNestedPagesCount() {
        return nestedPagesCount;
    }

    public void setNestedPagesCount(int nestedPages) {
        this.nestedPagesCount = nestedPages;
    }

    public boolean isEditMode() {
        return editMode;
    }

    public void setEditMode(boolean editMode) {
        this.editMode = editMode;
    }

    public CMSSidebarElement getSelectedSidebarElement() {
        if (selectedSidebarElement == null) {
            createSidebarElement();
        }
        return selectedSidebarElement;
    }

    public void setSelectedSidebarElement(CMSSidebarElement selectedSidebarElement) {
        this.selectedSidebarElement = selectedSidebarElement;
    }

    public void createSidebarElement() {
        this.selectedSidebarElement = new CMSSidebarElement();
        this.selectedSidebarElement.setType("");
        this.selectedSidebarElement.setHtml("");
        // if(getSelectedPage() != null) {
        // getSelectedPage().saveSidebarElements();
        // }
    }

    public void saveSidebarElement() {
        getSelectedPage().saveSidebarElements();
        if (this.selectedSidebarElement == null || this.selectedPage == null) {
            logger.error("Cannot write sidebar-element " + this.selectedSidebarElement + " to page " + this.selectedPage);
        } else {
            validateSidebarElement(this.selectedSidebarElement);
            this.selectedPage.addSidebarElement(this.selectedSidebarElement);
        }
    }

    public void resetImageDisplay() {
        // logger.trace("reset Image display");
        if (getSelectedPage() != null) {
            getSelectedPage().resetEditorItemVisibility();
        }
    }

    /**
     * TODO Is this necessary?
     * 
     * @return
     */
    public UserBean getUserBean() {
        return BeanUtils.getUserBean();
    }

    /**
     * 
     * @param id
     * @param page
     * @return
     * @throws PresentationException
     * @throws IndexUnreachableException
     */
    public CollectionView getCollection(String id, CMSPage page) throws PresentationException, IndexUnreachableException {
        String myId = page.getId() + "_" + id;
        CollectionView collection = collections.get(myId);
        if (collection == null) {
            CMSContentItem contentItem = page.getContentItem(id);
            if (contentItem != null) {
                collection = contentItem.initializeCollection();
                collections.put(myId, collection);
            }
        }
        return collection;
    }

    public static List<String> getLuceneFields() {
        return getLuceneFields(false, false);
    }

    public static List<String> getLuceneFields(boolean includeUntokenized) {
        return getLuceneFields(includeUntokenized, false);
    }

    /**
     * 
     * @param includeUntokenized
     * @param excludeTokenizedMetadataFields
     * @return
     */
    public static List<String> getLuceneFields(boolean includeUntokenized, boolean excludeTokenizedMetadataFields) {
        List<String> constants;
        try {
            constants = DataManager.getInstance()
                    .getSearchIndex()
                    .getAllFieldNames();
            Iterator<String> iterator = constants.iterator();
            while (iterator.hasNext()) {
                String name = iterator.next();
                if (name.startsWith("_") || name.startsWith("FACET_") || name.startsWith("NORM_")
                        || (!includeUntokenized && name.endsWith(SolrConstants._UNTOKENIZED))
                        || (excludeTokenizedMetadataFields && name.startsWith("MD_") && !name.endsWith(SolrConstants._UNTOKENIZED))) {
                    iterator.remove();
                }
            }
            Collections.sort(constants);
            return constants;
        } catch (SolrServerException | IOException e) {
            logger.error("Error retrieving solr fields", e);
            return Collections.singletonList("");
        }

    }

    /**
     * @return
     * @throws DAOException
     */
    public List<CMSStaticPage> getStaticPages() throws DAOException {
        if (this.staticPages == null) {
            this.staticPages = createStaticPageList();
        }
        return this.staticPages;
    }

    public CMSStaticPage getStaticPage(String pageName) throws DAOException {
        List<CMSStaticPage> pages = getStaticPages();
        for (CMSStaticPage page : pages) {
            if (page.getPageName()
                    .equals(pageName)) {
                return page;
            }
        }
        return null;
    }

    /**
     * @return
     * @throws DAOException
     */
    private List<CMSStaticPage> createStaticPageList() throws DAOException {
        List<CMSStaticPage> staticPages = DataManager.getInstance().getDao().getAllStaticPages();
        
        
        
        if(staticPages == null || staticPages.isEmpty()) {
            //resore from old schema
            staticPages = DataManager.getInstance().getDao().getAllCMSPages().stream()
            .filter(cmsPage -> StringUtils.isNotBlank(cmsPage.getStaticPageName()))
            .map(cmsPage -> new CMSStaticPage(cmsPage))
            .distinct()
            .collect(Collectors.toList());
        }
        List<PageType> pageTypesForCMS = PageType.getTypesHandledByCms();
        for (PageType pageType : pageTypesForCMS) {
            CMSStaticPage newPage = new CMSStaticPage(pageType.name());
            if(!staticPages.contains(newPage)) {
                staticPages.add(newPage);
            }
        }
        
        return staticPages;
    }

    /**
     * @return A list of all cmsPages except the given one
     * @throws DAOException
     */
    public List<CMSPage> getAvailableParentPages(CMSPage page) throws DAOException {
        Locale currentLocale = BeanUtils.getLocale();
        return DataManager.getInstance().getDao().getAllCMSPages().stream()
                .filter(p -> !p.equals(page))
                .sorted((p1, p2) -> p1.getMenuTitle(currentLocale)
                        .toLowerCase()
                        .compareTo(p2.getMenuTitle(currentLocale)
                                .toLowerCase()))
                .collect(Collectors.toList());
    }

    /**
     * @return A list of all cmsPages not yet registered to a static page
     * @throws DAOException
     */
    public List<CMSPage> getAvailableCmsPages(CMSStaticPage page) throws DAOException {
        List<CMSPage> allPages = DataManager.getInstance().getDao().getAllCMSPages().stream()
        .filter(cmsPage -> cmsPage.isPublished())
        .collect(Collectors.toList());
        
        for (CMSStaticPage staticPage : getStaticPages()) {
            if (!staticPage.equals(page) && staticPage.isHasCmsPage()) {
                allPages.remove(staticPage.getCmsPageOptional());
            }
        }
        return allPages;
    }

<<<<<<< HEAD
    /**
     * Save static page status for all cms pages
     * 
     * @throws DAOException
     */
    public void saveStaticPages() throws DAOException {

        for (CMSStaticPage page : getStaticPages()) {
            try {               
                if(page.getId() != null) {
                    DataManager.getInstance().getDao().updateStaticPage(page);
                } else {
                    DataManager.getInstance().getDao().addStaticPage(page);
                }
            } catch(DAOException e) {
=======
    public void saveCMSPages() throws DAOException {

        List<CMSPage> allPages = DataManager.getInstance().getDao().getAllCMSPages();
        
        for (CMSPage cmsPage : allPages) {
            cmsPage.setStaticPageName(null);
        }

        for (CMSStaticPage staticPage : getStaticPages()) {
            if (staticPage.isHasCmsPage()) {
                staticPage.getCmsPage().setStaticPageName(staticPage.getPageName());
            }
        }

        for (CMSPage cmsPage : allPages) {
            if (!DataManager.getInstance().getDao().updateCMSPage(cmsPage)) {
>>>>>>> 6f43d7b7
                Messages.error("cms_errorSavingStaticPages");
                return;
            }
            Messages.info("cms_staticPagesSaved");
        }

    }


    /**
     * @return
     */
    protected FacesContext getFacesContext() {
        return FacesContext.getCurrentInstance();
    }


    public List<String> getSubThemeDiscriminatorValues() throws PresentationException, IndexUnreachableException {
        String subThemeDiscriminatorField = DataManager.getInstance()
                .getConfiguration()
                .getSubthemeDiscriminatorField();
        if (StringUtils.isNotBlank(subThemeDiscriminatorField)) {
            subThemeDiscriminatorField = subThemeDiscriminatorField + "_UNTOKENIZED";
            List<String> values = SearchHelper.getFacetValues(subThemeDiscriminatorField + ":*", subThemeDiscriminatorField, 0);
            return values;
        }
        return Collections.emptyList();
    }

    /**
     * Sets the searchType in SearchBean to the type assciated with the current static view (e.g. if the current cms page replaces the static page
     * 'advancedSearch' the search type is set to 'advanced') For the normal search pages this is done in the pretty mapping which isn't used if
     * redirecting to cms page
     * 
     * @param currentPath
     */
    public void setSearchType() {
        Optional<ViewerPath> currentPath = ViewHistory.getCurrentView(BeanUtils.getRequest());
        if (currentPath.isPresent()) {
            SearchBean searchBean = BeanUtils.getSearchBean();
            if (searchBean != null) {
                if (PageType.advancedSearch.equals(currentPath.get()
                        .getPageType())) {
                    searchBean.setActiveSearchType(SearchHelper.SEARCH_TYPE_ADVANCED);
                } else if (PageType.calendarsearch.equals(currentPath.get()
                        .getPageType())) {
                    searchBean.setActiveSearchType(SearchHelper.SEARCH_TYPE_CALENDAR);
                } else if (PageType.timelinesearch.equals(currentPath.get()
                        .getPageType())) {
                    searchBean.setActiveSearchType(SearchHelper.SEARCH_TYPE_TIMELINE);
                } else if (PageType.search.equals(currentPath.get()
                        .getPageType())) {
                    searchBean.setActiveSearchType(SearchHelper.SEARCH_TYPE_REGULAR);
                }
            }
        }
    }

}<|MERGE_RESOLUTION|>--- conflicted
+++ resolved
@@ -240,15 +240,6 @@
     }
 
     public List<CMSPageTemplate> getTemplates() {
-<<<<<<< HEAD
-        List<CMSPageTemplate> list = CMSTemplateManager.getInstance()
-                .getTemplates()
-                .stream()
-                .sorted((t1, t2) -> t1.getTemplateFileName()
-                        .compareTo(t2.getTemplateFileName()))
-                .collect(Collectors.toList());
-        return list;
-=======
         try {            
             List<CMSPageTemplate> list = CMSTemplateManager.getInstance().getTemplates().stream()
                     .sorted((t1,t2) -> t1.getTemplateFileName().compareTo(t2.getTemplateFileName()))
@@ -258,7 +249,6 @@
             logger.warn("Error loading templates", e);
             return Collections.EMPTY_LIST;
         }
->>>>>>> 6f43d7b7
     }
 
 
@@ -704,12 +694,7 @@
         this.currentPage = currentPage;
         if (currentPage != null) {
             this.currentPage.setListPage(1);
-<<<<<<< HEAD
-            BeanUtils.getNavigationHelper()
-                    .setCmsPage(true);
-=======
             navigationHelper.setCmsPage(true);
->>>>>>> 6f43d7b7
             logger.trace("Set current cms page to " + this.currentPage.getMenuTitle());
         }
     }
@@ -1205,14 +1190,12 @@
         return allPages;
     }
 
-<<<<<<< HEAD
     /**
      * Save static page status for all cms pages
      * 
      * @throws DAOException
      */
     public void saveStaticPages() throws DAOException {
-
         for (CMSStaticPage page : getStaticPages()) {
             try {               
                 if(page.getId() != null) {
@@ -1221,24 +1204,6 @@
                     DataManager.getInstance().getDao().addStaticPage(page);
                 }
             } catch(DAOException e) {
-=======
-    public void saveCMSPages() throws DAOException {
-
-        List<CMSPage> allPages = DataManager.getInstance().getDao().getAllCMSPages();
-        
-        for (CMSPage cmsPage : allPages) {
-            cmsPage.setStaticPageName(null);
-        }
-
-        for (CMSStaticPage staticPage : getStaticPages()) {
-            if (staticPage.isHasCmsPage()) {
-                staticPage.getCmsPage().setStaticPageName(staticPage.getPageName());
-            }
-        }
-
-        for (CMSPage cmsPage : allPages) {
-            if (!DataManager.getInstance().getDao().updateCMSPage(cmsPage)) {
->>>>>>> 6f43d7b7
                 Messages.error("cms_errorSavingStaticPages");
                 return;
             }
