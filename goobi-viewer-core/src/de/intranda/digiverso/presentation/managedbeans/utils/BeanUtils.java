--- conflicted
+++ resolved
@@ -281,12 +281,9 @@
         return null;
     }
 
-<<<<<<< HEAD
-=======
     public static String escapeCriticalUrlChracters(String value) {
         return escapeCriticalUrlChracters(value, false);
     }
->>>>>>> d893e99e
     
     /**
      *
