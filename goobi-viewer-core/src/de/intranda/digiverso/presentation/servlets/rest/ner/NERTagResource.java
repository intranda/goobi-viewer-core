/**
 * This file is part of the Goobi viewer - a content presentation and management application for digitized objects.
 *
 * Visit these websites for more information.
 *          - http://www.intranda.com
 *          - http://digiverso.com
 *
 * This program is free software; you can redistribute it and/or modify it under the terms of the GNU General Public License as published by the Free
 * Software Foundation; either version 2 of the License, or (at your option) any later version.
 *
 * This program is distributed in the hope that it will be useful, but WITHOUT ANY WARRANTY; without even the implied warranty of MERCHANTABILITY or
 * FITNESS FOR A PARTICULAR PURPOSE. See the GNU General Public License for more details.
 *
 * You should have received a copy of the GNU General Public License along with this program. If not, see <http://www.gnu.org/licenses/>.
 */
package de.intranda.digiverso.presentation.servlets.rest.ner;

import java.io.FileNotFoundException;
import java.io.IOException;
import java.net.URI;
import java.net.URISyntaxException;
import java.util.Arrays;
import java.util.Collections;
import java.util.Comparator;
import java.util.List;

import javax.ws.rs.GET;
import javax.ws.rs.Path;
import javax.ws.rs.PathParam;
import javax.ws.rs.Produces;
import javax.ws.rs.container.ContainerRequestContext;
import javax.ws.rs.container.ResourceContext;
import javax.ws.rs.core.Context;
import javax.ws.rs.core.MediaType;
import javax.ws.rs.core.Response;

import org.apache.commons.net.io.ToNetASCIIOutputStream;
import org.apache.solr.common.SolrDocument;
import org.apache.solr.common.SolrDocumentList;
import org.slf4j.Logger;
import org.slf4j.LoggerFactory;

import de.intranda.digiverso.presentation.controller.ALTOTools;
import de.intranda.digiverso.presentation.controller.DataManager;
import de.intranda.digiverso.presentation.controller.FileTools;
import de.intranda.digiverso.presentation.controller.Helper;
import de.intranda.digiverso.presentation.controller.SolrConstants;
import de.intranda.digiverso.presentation.controller.SolrSearchIndex;
import de.intranda.digiverso.presentation.exceptions.IndexUnreachableException;
import de.intranda.digiverso.presentation.exceptions.PresentationException;
import de.intranda.digiverso.presentation.servlets.rest.ViewerRestServiceBinding;

@Path("/ner")
@ViewerRestServiceBinding
public class NERTagResource {

    private static final Logger logger = LoggerFactory.getLogger(NERTagResource.class);

    @Context
    private ResourceContext resourceContext;

    @GET
    @Path("/tags/{pi}.json")
    @Produces({ MediaType.APPLICATION_JSON })
    public DocumentReference getTagsForPageJson(@Context ContainerRequestContext request, @PathParam("pi") String pi)
            throws IndexUnreachableException, PresentationException {
        return getNERTags(pi, null, null, null, 1);
    }

    @GET
    @Path("/tags/{pi}")
    @Produces({ MediaType.APPLICATION_JSON })
    public Response getTagsForPage(@Context ContainerRequestContext request, @PathParam("pi") String pi) throws PresentationException {
        try {
            return Response.seeOther(new URI(request.getUriInfo().getRequestUri().toString().replaceAll("/$", "") + ".json")).build();
        } catch (URISyntaxException e) {
            throw new PresentationException(e.getMessage());
        }
    }

    @GET
    @Path("/tags/{pi}.xml")
    @Produces({ MediaType.APPLICATION_XML })
    public DocumentReference getTagsForPageXml(@Context ContainerRequestContext request, @PathParam("pi") String pi) throws IndexUnreachableException,
            PresentationException {
        return getNERTags(pi, null, null, null, 1);
    }

    @GET
    @Path("/tags/{pi}/{pageOrder}.json")
    @Produces({ MediaType.APPLICATION_JSON })
    public DocumentReference getTagsForPageJson(@Context ContainerRequestContext request, @PathParam("pi") String pi,
            @PathParam("pageOrder") Integer order) throws IndexUnreachableException, PresentationException {
        return getNERTags(pi, null, order, order, 1);
    }

    @GET
    @Path("/tags/{pi}/{pageOrder}")
    @Produces({ MediaType.APPLICATION_JSON })
    public Response getTagsForPage(@Context ContainerRequestContext request, @PathParam("pi") String pi, @PathParam("pageOrder") Long order)
            throws PresentationException {
        try {
            return Response.seeOther(new URI(request.getUriInfo().getRequestUri().toString().replaceAll("/$", "") + ".json")).build();
        } catch (URISyntaxException e) {
            throw new PresentationException(e.getMessage());
        }
    }

    @GET
    @Path("/tags/{pi}/{pageOrder}.xml")
    @Produces({ MediaType.APPLICATION_XML })
    public DocumentReference getTagsForPageXml(@Context ContainerRequestContext request, @PathParam("pi") String pi,
            @PathParam("pageOrder") Integer order) throws IndexUnreachableException, PresentationException {
        return getNERTags(pi, null, order, order, 1);
    }

    private static DocumentReference getNERTags(String pi, String type, Integer start, Integer end, int rangeSize) throws PresentationException,
            IndexUnreachableException {
        StringBuilder query = new StringBuilder();
        query.append(SolrConstants.PI_TOPSTRUCT).append(':').append(pi);

        if (start != null && end != null) {
            query.append(" AND ").append(SolrConstants.ORDER).append(":[").append(start).append(" TO ").append(end).append("]");
        } else if (start != null) {
            query.append(" AND ").append(SolrConstants.ORDER).append(":[").append(start).append(" TO *]");
        } else if (end != null) {
            query.append(" AND ").append(SolrConstants.ORDER).append(":[* TO ").append(end).append("]");
        } else {
            query.append(" AND ").append(SolrConstants.DOCTYPE).append(":PAGE");
        }

        return getNERTagsByQuery(query.toString(), type, rangeSize);
    }

    //    private DocumentTagCountReference getNERTagCount(String pi, String type, Long start, Long end) throws PresentationException, IndexUnreachableException {
    //        StringBuilder query = new StringBuilder();
    //        query.append("PI_TOPSTRUCT:").append(pi);
    //
    //        if (start != null && end != null) {
    //            query.append(" AND ").append("ORDER:[").append(start).append(" TO ").append(end).append("]");
    //        } else if(start != null) {
    //            query.append(" AND ").append("ORDER:[").append(start).append(" TO *]");
    //        } else if(end != null) {
    //            query.append(" AND ").append("ORDER:[* TO ").append(end).append("]");
    //        } else {
    //            query.append(" AND ").append("DOCTYPE:PAGE");
    //        }
    //        
    //        return getNERTagCountByQuery(query.toString(), type);
    //    }

    @GET
    @Path("/tags/type/{type}/{pi}")
    @Produces({ MediaType.APPLICATION_JSON })
    public DocumentReference getTagsByType(@Context ContainerRequestContext request, @PathParam("pi") String pi, @PathParam("type") String type)
            throws PresentationException, IndexUnreachableException {
        return getNERTags(pi, type, null, null, 1);
    }

    //    @GET
    //    @Path("/tags/recurrence/{order}/{pi}/")
    //    @Produces({ MediaType.APPLICATION_JSON })
    //    public DocumentTagCountReference getTagCount(@Context ContainerRequestContext request, @PathParam("pi") String pi,
    //            @PathParam("order") String order) throws PresentationException, IndexUnreachableException {
    //        DocumentTagCountReference ref = getNERTagCount(pi, null, null, null);
    //        for (PageTagCount page : ref.getPages()) {
    //            if (order.equals("asc")) {
    //            	List<TagCount> tags = page.getTags();
    //                Collections.sort(tags);
    //                page.setTags(tags);
    //            } else {
    //            	List<TagCount> tags = page.getTags();
    //                Collections.sort(tags);
    //                Collections.reverse(tags);
    //                page.setTags(tags);
    //            }
    //        }
    //        return ref;
    //    }

    //    @GET
    //    @Path("/tags/recurrence/{type}/{order}/{pi}/")
    //    @Produces({ MediaType.APPLICATION_JSON })
    //    public DocumentTagCountReference getTagCount(@Context ContainerRequestContext request, @PathParam("pi") String pi,
    //            @PathParam("order") String order, @PathParam("type") String type) throws PresentationException, IndexUnreachableException {
    //        if (type.equals("-")) {
    //            type = null;
    //        }
    //        DocumentTagCountReference ref = getNERTagCount(pi, type, null, null);
    //        for (PageTagCount page : ref.getPages()) {
    //            if (order.equals("asc")) {
    //                List<TagCount> tags = page.getTags();
    //                Collections.sort(tags);
    //                page.setTags(tags);
    //            } else {
    //                List<TagCount> tags = page.getTags();
    //                Collections.sort(tags);
    //                Collections.reverse(tags);
    //                page.setTags(tags);
    //            }
    //        }
    //        return ref;
    //    }

    @GET
    @Path("/tags/{startpage}/{endpage}/{pi}/")
    @Produces({ MediaType.APPLICATION_JSON })
    public DocumentReference getTagsForPageArea(@Context ContainerRequestContext request, @PathParam("startpage") int startpage,
            @PathParam("endpage") int endpage, @PathParam("pi") String pi) throws IndexUnreachableException, PresentationException {
        if (startpage > endpage) {
            throw new PresentationException("start page must not be greater than end page");
        }
        DocumentReference ref = getNERTags(pi, null, startpage, endpage, 1);
        return ref;
    }

    @GET
    @Path("/tags/{startpage}/{endpage}/{type}/{pi}/")
    @Produces({ MediaType.APPLICATION_JSON })
    public DocumentReference getTagsForPageArea(@Context ContainerRequestContext request, @PathParam("startpage") int startpage,
            @PathParam("type") String type, @PathParam("endpage") int endpage, @PathParam("pi") String pi) throws IndexUnreachableException,
            PresentationException {
        if (startpage > endpage) {
            throw new PresentationException("start page must not be greater than end page");
        }
        if (type.equals("-")) {
            type = null;
        }
        DocumentReference ref = getNERTags(pi, type, startpage, endpage, endpage - startpage + 1);
        return ref;
    }

    @GET
    @Path("/tags/ranges/{range}/{type}/{pi}/")
    @Produces({ MediaType.APPLICATION_JSON })
    public DocumentReference getTagRangesByType(@Context ContainerRequestContext request, @PathParam("range") int rangeSize,
            @PathParam("type") String type, @PathParam("pi") String pi) throws IndexUnreachableException, PresentationException {
        DocumentReference ref = getNERTags(pi, type, null, null, rangeSize);
        return ref;
    }

    @GET
    @Path("/tags/ranges/{range}/{pi}/")
    @Produces({ MediaType.APPLICATION_JSON })
    public DocumentReference getTagRanges(@Context ContainerRequestContext request, @PathParam("range") int rangeSize, @PathParam("pi") String pi)
            throws IndexUnreachableException, PresentationException {
        DocumentReference ref = getNERTags(pi, null, null, null, rangeSize);
        return ref;
    }

    /**
     * 
     * @param query must return a set of PAGE documents within a single topStruct
     * @param typeString
     * @param rangeSize
     * @return
     * @throws PresentationException if there is an error parsing the alto documents or if the search doesn't result in PAGE documents from a single
     *             topStruct
     * @throws IndexUnreachableException if the index cannot be reached
     */
    private static DocumentReference getNERTagsByQuery(String query, String typeString, int rangeSize) throws PresentationException,
            IndexUnreachableException {
        final List<String> fieldList = Arrays.asList(new String[] { SolrConstants.PI, SolrConstants.PI_TOPSTRUCT, SolrConstants.IDDOC,
                SolrConstants.IDDOC_TOPSTRUCT, SolrConstants.ORDER, SolrConstants.FILENAME_ALTO });
        SolrDocumentList solrDocuments = DataManager.getInstance().getSearchIndex().search(query, fieldList);
        Collections.sort(solrDocuments, docOrderComparator);

        NERTag.Type type = NERTag.Type.getType(typeString);

        if (solrDocuments != null && !solrDocuments.isEmpty()) {
            String dataRepository = null;
            String topStructPi = null;
            if (solrDocuments.get(0).containsKey(SolrConstants.PI_TOPSTRUCT)) {
                topStructPi = SolrSearchIndex.getAsString(solrDocuments.get(0).getFieldValue(SolrConstants.PI_TOPSTRUCT));

                // Determine data repository name
                SolrDocument topSolrDoc = DataManager.getInstance().getSearchIndex().getFirstDoc(SolrConstants.PI + ':' + topStructPi, Collections
                        .singletonList(SolrConstants.DATAREPOSITORY));
                if (topSolrDoc != null && topSolrDoc.containsKey(SolrConstants.DATAREPOSITORY)) {
                    dataRepository = (String) topSolrDoc.get(SolrConstants.DATAREPOSITORY);
                }
            }
            DocumentReference doc = new DocumentReference(topStructPi);

            for (int index = 0; index < solrDocuments.size(); index += rangeSize) {
                List<SolrDocument> rangeList = solrDocuments.subList(index, Math.min(index + rangeSize, solrDocuments.size()));
                TagGroup range = createPageReference(rangeList);
                for (SolrDocument solrDoc : rangeList) {
                    String altoFileName = (String) solrDoc.getFieldValue(SolrConstants.FILENAME_ALTO);
                    if (altoFileName == null) {
                        logger.error("{}, page {} has no {} value.", topStructPi, solrDoc.getFieldValue(SolrConstants.ORDER),
                                SolrConstants.FILENAME_ALTO);
                        continue;
                    }
<<<<<<< HEAD
                    String altoFilePath = Helper.getTextFilePath(topStructPi, altoFileName, dataRepository, SolrConstants.FILENAME_ALTO);
=======
                    String altoFilePath = Helper.getRepositoryPath(dataRepository) + altoFileName;
>>>>>>> 11777a22
                    try {
                        String altoString = FileTools.getStringFromFilePath(altoFilePath);
                        Integer pageOrder = getPageOrder(solrDoc);
                        List<TagCount> tags = ALTOTools.getNERTags(altoString, type);
                        for (TagCount tagCount : tags) {
                            for (ElementReference reference : tagCount.getReferences()) {
                                reference.setPage(pageOrder);
                            }
                        }
                        range.addTags(tags);
                    } catch (FileNotFoundException e) {
                        logger.error(e.getMessage());
                    } catch (IOException e) {
                        logger.error(e.getMessage(), e);
                    }
                }
                Collections.sort(range.getTags());
                Collections.reverse(range.getTags());
                doc.addPageRange(range);
            }
            return doc;
        }
        return new DocumentReference();
    }

    //    private DocumentTagCountReference getNERTagCountByQuery(String query, String type) throws PresentationException, IndexUnreachableException {
    //        List<String> fieldList = Arrays.asList(new String[] { LuceneConstants.PI, LuceneConstants.PI_TOPSTRUCT, LuceneConstants.IDDOC,
    //                LuceneConstants.IDDOC_TOPSTRUCT, LuceneConstants.ORDER, LuceneConstants.ALTO });
    //        SolrDocumentList solrDocuments = DataManager.getInstance().getSolrHelper().search(query, fieldList);
    //        if (solrDocuments != null && !solrDocuments.isEmpty()) {
    //            List<PageTagCount> pages = new ArrayList<PageTagCount>();
    //            String topStructPi = null;
    //            for (SolrDocument solrDoc : solrDocuments) {
    //                if (solrDoc.containsKey(LuceneConstants.PI_TOPSTRUCT)) {
    //                    String localPi = SolrHelper.getAsString(solrDoc.getFieldValue(LuceneConstants.PI_TOPSTRUCT));
    //                    if (topStructPi != null && !topStructPi.equals(localPi)) {
    //                        throw new PresentationException("May not generate tags from more than one document in one query");
    //                    } else if (topStructPi == null) {
    //                        topStructPi = localPi;
    //                    }
    //                }
    //                String altoString = (String) solrDoc.getFieldValue(LuceneConstants.ALTO);
    //                try {
    //                    List<NERTag> tagList = ALTOTools.getNERTags(altoString, type);
    //
    //                    PageTagCount page = createPageTagCountReference(solrDoc);
    //
    //                    for (NERTag tag : tagList) {
    //                        page.addTagToList(tag.getValue(), tag.getType());
    //                    }
    //                    pages.add(page);
    //                } catch (IOException | JDOMException e) {
    //                    throw new PresentationException(e.getMessage());
    //                }
    //            }
    //            DocumentTagCountReference doc = new DocumentTagCountReference(topStructPi);
    //            doc.addPages(pages);
    //            return doc;
    //        }
    //        return new DocumentTagCountReference();
    //    }

    /**
     * @param solrDoc
     * @return
     */
    private static Integer getPageOrder(SolrDocument solrDoc) {
        Integer order = (Integer) solrDoc.getFieldValue(SolrConstants.ORDER);
        return order;
    }

    private static TagGroup createPageReference(List<SolrDocument> solrDocs) {
        Integer firstPage = null;
        Integer lastPage = null;
        for (SolrDocument solrDocument : solrDocs) {
            Integer order = getPageOrderFromSolrDoc(solrDocument);
            if (firstPage == null || (order != null && order < firstPage)) {
                firstPage = order;
            }
            if (lastPage == null || (order != null && order > lastPage)) {
                lastPage = order;
            }
        }
        TagGroup group;
        if (firstPage == lastPage) {
            group = new PageReference(firstPage);
        } else {
            group = new MultiPageReference(firstPage, lastPage);
        }
        return group;
    }

    /**
     * @param solrDocument
     * @return
     */
    private static Integer getPageOrderFromSolrDoc(SolrDocument solrDoc) {
        if (solrDoc != null && solrDoc.containsKey(SolrConstants.ORDER)) {
            String orderString = SolrSearchIndex.getAsString(solrDoc.getFieldValue(SolrConstants.ORDER));
            try {
                //                Integer.parseInt(orderString);
                return Integer.parseInt(orderString);
            } catch (NumberFormatException e) {
            }
        }
        return null;
    }

    private static Comparator<SolrDocument> docOrderComparator = new Comparator<SolrDocument>() {

        @Override
        public int compare(SolrDocument doc1, SolrDocument doc2) {
            Integer order1 = getPageOrderFromSolrDoc(doc1);
            Integer order2 = getPageOrderFromSolrDoc(doc2);
            if (order1 != null && order2 != null) {
                return order1.compareTo(order2);
            } else if (order1 != null) {
                return 1;
            } else if (order2 != null) {
                return -1;
            } else {
                return 1;
            }
        }
    };

}<|MERGE_RESOLUTION|>--- conflicted
+++ resolved
@@ -34,7 +34,6 @@
 import javax.ws.rs.core.MediaType;
 import javax.ws.rs.core.Response;
 
-import org.apache.commons.net.io.ToNetASCIIOutputStream;
 import org.apache.solr.common.SolrDocument;
 import org.apache.solr.common.SolrDocumentList;
 import org.slf4j.Logger;
@@ -292,11 +291,7 @@
                                 SolrConstants.FILENAME_ALTO);
                         continue;
                     }
-<<<<<<< HEAD
-                    String altoFilePath = Helper.getTextFilePath(topStructPi, altoFileName, dataRepository, SolrConstants.FILENAME_ALTO);
-=======
                     String altoFilePath = Helper.getRepositoryPath(dataRepository) + altoFileName;
->>>>>>> 11777a22
                     try {
                         String altoString = FileTools.getStringFromFilePath(altoFilePath);
                         Integer pageOrder = getPageOrder(solrDoc);
