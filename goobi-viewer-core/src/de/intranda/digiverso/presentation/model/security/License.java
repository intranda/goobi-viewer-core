/**
 * This file is part of the Goobi viewer - a content presentation and management application for digitized objects.
 *
 * Visit these websites for more information.
 *          - http://www.intranda.com
 *          - http://digiverso.com
 *
 * This program is free software; you can redistribute it and/or modify it under the terms of the GNU General Public License as published by the Free
 * Software Foundation; either version 2 of the License, or (at your option) any later version.
 *
 * This program is distributed in the hope that it will be useful, but WITHOUT ANY WARRANTY; without even the implied warranty of MERCHANTABILITY or
 * FITNESS FOR A PARTICULAR PURPOSE. See the GNU General Public License for more details.
 *
 * You should have received a copy of the GNU General Public License along with this program. If not, see <http://www.gnu.org/licenses/>.
 */
package de.intranda.digiverso.presentation.model.security;

import java.io.Serializable;
import java.util.ArrayList;
import java.util.Date;
import java.util.HashSet;
import java.util.List;
import java.util.Set;

import javax.persistence.CollectionTable;
import javax.persistence.Column;
import javax.persistence.ElementCollection;
import javax.persistence.Entity;
import javax.persistence.FetchType;
import javax.persistence.GeneratedValue;
import javax.persistence.GenerationType;
import javax.persistence.Id;
import javax.persistence.JoinColumn;
import javax.persistence.JoinTable;
import javax.persistence.ManyToMany;
import javax.persistence.ManyToOne;
import javax.persistence.Table;
import javax.persistence.Temporal;
import javax.persistence.TemporalType;

import org.slf4j.Logger;
import org.slf4j.LoggerFactory;

import de.intranda.digiverso.presentation.model.cms.CMSCategory;
import de.intranda.digiverso.presentation.model.security.user.IpRange;
import de.intranda.digiverso.presentation.model.security.user.User;
import de.intranda.digiverso.presentation.model.security.user.UserGroup;

@Entity
@Table(name = "licenses")
public class License implements IPrivilegeHolder, Serializable {

    private static final long serialVersionUID = 1363557138283960150L;

    /** Logger for this class. */
    private static final Logger logger = LoggerFactory.getLogger(License.class);

    /* (non-Javadoc)
     * @see java.lang.Object#hashCode()
     */
    @Override
    public int hashCode() {
        final int prime = 31;
        int result = 1;
        result = prime * result + ((id == null) ? 0 : id.hashCode());
        return result;
    }

    /* (non-Javadoc)
     * @see java.lang.Object#equals(java.lang.Object)
     */
    @Override
    public boolean equals(Object obj) {
        if (this == obj) {
            return true;
        }
        if (obj == null) {
            return false;
        }
        if (getClass() != obj.getClass()) {
            return false;
        }
        License other = (License) obj;
        if (id == null) {
            if (other.id != null) {
                return false;
            }
        } else if (!id.equals(other.id)) {
            return false;
        }
        return true;
    }

    @Id
    @GeneratedValue(strategy = GenerationType.IDENTITY)
    @Column(name = "license_id")
    private Long id;

    @JoinColumn(name = "license_type_id", nullable = false)
    private LicenseType licenseType;

    @ManyToOne
    @JoinColumn(name = "user_id")
    private User user;

    @ManyToOne
    @JoinColumn(name = "user_group_id")
    private UserGroup userGroup;

    @ManyToOne
    @JoinColumn(name = "ip_range_id")
    private IpRange ipRange;

    @Temporal(TemporalType.TIMESTAMP)
    @Column(name = "date_start")
    private Date start;

    @Temporal(TemporalType.TIMESTAMP)
    @Column(name = "date_end")
    private Date end;

    @ElementCollection(fetch = FetchType.EAGER)
    @CollectionTable(name = "license_privileges", joinColumns = @JoinColumn(name = "license_id"))
    @Column(name = "privilege_name")
    private Set<String> privileges = new HashSet<>();

    @Column(name = "conditions")
    private String conditions;

    @Column(name = "description")
    private String description;

    /** List of allowed subtheme discriminator values for CMS pages. */
    @ElementCollection(fetch = FetchType.LAZY)
    @CollectionTable(name = "license_cms_subthemes", joinColumns = @JoinColumn(name = "license_id"))
    @Column(name = "subtheme_discriminator_value")
    private List<String> subthemeDiscriminatorValues = new ArrayList<>();

    /** List of allowed CMS categories. */
    @ManyToMany(fetch = FetchType.LAZY)
<<<<<<< HEAD
    @JoinTable(name = "license_cms_categories", joinColumns = @JoinColumn(name = "license_id"), inverseJoinColumns = @JoinColumn(name = "category_id"))
    private List<CMSCategory> allowedCategories = new ArrayList<>();
=======
    @JoinTable(name = "license_cms_categories", joinColumns = @JoinColumn(name = "license_id"),
            inverseJoinColumns = @JoinColumn(name = "category_id"))
    private List<Category> allowedCategories = new ArrayList<>();
>>>>>>> 0cb57bfb

    /** List of allowed CMS templates. */
    @ElementCollection(fetch = FetchType.LAZY)
    @CollectionTable(name = "license_cms_templates", joinColumns = @JoinColumn(name = "license_id"))
    @Column(name = "template_id")
    private List<String> allowedCmsTemplates = new ArrayList<>();

    /**
     * Checks the validity of this license. A valid license is either not time limited (start and/or end) or the current date lies between the
     * license's start and and dates.
     *
     * @return true if valid; false otherwise;
     * @should return correct value
     */
    public boolean isValid() {
        Date now = new Date();
        return (start == null || start.before(now)) && (end == null || end.after(now));
    }

    @Override
    public boolean hasPrivilege(String privilege) {
        return privileges.contains(privilege);
    }

    @Override
    public boolean isPrivList() {
        return hasPrivilege(IPrivilegeHolder.PRIV_LIST);
    }

    @Override
    public void setPrivList(boolean priv) {
        if (priv) {
            privileges.add(IPrivilegeHolder.PRIV_LIST);
        } else {
            privileges.remove(IPrivilegeHolder.PRIV_LIST);
        }
    }

    @Override
    public boolean isPrivViewImages() {
        return hasPrivilege(IPrivilegeHolder.PRIV_VIEW_IMAGES);
    }

    @Override
    public void setPrivViewImages(boolean priv) {
        if (priv) {
            privileges.add(IPrivilegeHolder.PRIV_VIEW_IMAGES);
        } else {
            privileges.remove(IPrivilegeHolder.PRIV_VIEW_IMAGES);
        }
    }

    @Override
    public boolean isPrivViewThumbnails() {
        return hasPrivilege(IPrivilegeHolder.PRIV_VIEW_THUMBNAILS);
    }

    @Override
    public void setPrivViewThumbnails(boolean priv) {
        if (priv) {
            privileges.add(IPrivilegeHolder.PRIV_VIEW_THUMBNAILS);
        } else {
            privileges.remove(IPrivilegeHolder.PRIV_VIEW_THUMBNAILS);
        }
    }

    @Override
    public boolean isPrivViewFulltext() {
        return hasPrivilege(IPrivilegeHolder.PRIV_VIEW_FULLTEXT);
    }

    @Override
    public void setPrivViewFulltext(boolean priv) {
        if (priv) {
            privileges.add(IPrivilegeHolder.PRIV_VIEW_FULLTEXT);
        } else {
            privileges.remove(IPrivilegeHolder.PRIV_VIEW_FULLTEXT);
        }
    }

    @Override
    public boolean isPrivViewVideo() {
        return hasPrivilege(IPrivilegeHolder.PRIV_VIEW_VIDEO);
    }

    @Override
    public void setPrivViewVideo(boolean priv) {
        if (priv) {
            privileges.add(IPrivilegeHolder.PRIV_VIEW_VIDEO);
        } else {
            privileges.remove(IPrivilegeHolder.PRIV_VIEW_VIDEO);
        }
    }

    @Override
    public boolean isPrivViewAudio() {
        return hasPrivilege(IPrivilegeHolder.PRIV_VIEW_AUDIO);
    }

    @Override
    public void setPrivViewAudio(boolean priv) {
        if (priv) {
            privileges.add(IPrivilegeHolder.PRIV_VIEW_AUDIO);
        } else {
            privileges.remove(IPrivilegeHolder.PRIV_VIEW_AUDIO);
        }
    }

    @Override
    public boolean isPrivDownloadPdf() {
        return hasPrivilege(IPrivilegeHolder.PRIV_DOWNLOAD_PDF);
    }

    @Override
    public void setPrivDownloadPdf(boolean priv) {
        if (priv) {
            privileges.add(IPrivilegeHolder.PRIV_DOWNLOAD_PDF);
        } else {
            privileges.remove(IPrivilegeHolder.PRIV_DOWNLOAD_PDF);
        }
    }

    /* (non-Javadoc)
     * @see de.intranda.digiverso.presentation.model.user.IPrivilegeHolder#isPrivDownloadOriginalContent()
     */
    @Override
    public boolean isPrivDownloadOriginalContent() {
        return hasPrivilege(IPrivilegeHolder.PRIV_DOWNLOAD_ORIGINAL_CONTENT);
    }

    /* (non-Javadoc)
     * @see de.intranda.digiverso.presentation.model.user.IPrivilegeHolder#setPrivDownloadOriginalContent(boolean)
     */
    @Override
    public void setPrivDownloadOriginalContent(boolean priv) {
        if (priv) {
            privileges.add(IPrivilegeHolder.PRIV_DOWNLOAD_ORIGINAL_CONTENT);
        } else {
            privileges.remove(IPrivilegeHolder.PRIV_DOWNLOAD_ORIGINAL_CONTENT);
        }

    }

    @Override
    public boolean isPrivSetRepresentativeImage() {
        return hasPrivilege(IPrivilegeHolder.PRIV_SET_REPRESENTATIVE_IMAGE);
    }

    @Override
    public void setPrivSetRepresentativeImage(boolean priv) {
        if (priv) {
            privileges.add(IPrivilegeHolder.PRIV_SET_REPRESENTATIVE_IMAGE);
        } else {
            privileges.remove(IPrivilegeHolder.PRIV_SET_REPRESENTATIVE_IMAGE);
        }
    }

    /* (non-Javadoc)
     * @see de.intranda.digiverso.presentation.model.security.IPrivilegeHolder#isPrivCms()
     */
    @Override
    public boolean isPrivCmsPages() {
        return hasPrivilege(IPrivilegeHolder.PRIV_CMS_PAGES);
    }

    /* (non-Javadoc)
     * @see de.intranda.digiverso.presentation.model.security.IPrivilegeHolder#setPrivCmsPages(boolean)
     */
    @Override
    public void setPrivCmsPages(boolean priv) {
        if (priv) {
            privileges.add(IPrivilegeHolder.PRIV_CMS_PAGES);
        } else {
            privileges.remove(IPrivilegeHolder.PRIV_CMS_PAGES);
        }
    }

    /* (non-Javadoc)
     * @see de.intranda.digiverso.presentation.model.security.IPrivilegeHolder#isPrivCmsAllSubthemes()
     */
    @Override
    public boolean isPrivCmsAllSubthemes() {
        return hasPrivilege(IPrivilegeHolder.PRIV_CMS_ALL_SUBTHEMES);
    }

    /* (non-Javadoc)
     * @see de.intranda.digiverso.presentation.model.security.IPrivilegeHolder#setPrivCmsAllSubthemes(boolean)
     */
    @Override
    public void setPrivCmsAllSubthemes(boolean priv) {
        if (priv) {
            privileges.add(IPrivilegeHolder.PRIV_CMS_ALL_SUBTHEMES);
        } else {
            privileges.remove(IPrivilegeHolder.PRIV_CMS_ALL_SUBTHEMES);
        }
    }

    /* (non-Javadoc)
     * @see de.intranda.digiverso.presentation.model.security.IPrivilegeHolder#isPrivCmsAllCategories()
     */
    @Override
    public boolean isPrivCmsAllCategories() {
        return hasPrivilege(IPrivilegeHolder.PRIV_CMS_ALL_CATEGORIES);
    }

    /* (non-Javadoc)
     * @see de.intranda.digiverso.presentation.model.security.IPrivilegeHolder#setPrivCmsAllCategories(boolean)
     */
    @Override
    public void setPrivCmsAllCategories(boolean priv) {
        if (priv) {
            privileges.add(IPrivilegeHolder.PRIV_CMS_ALL_CATEGORIES);
        } else {
            privileges.remove(IPrivilegeHolder.PRIV_CMS_ALL_CATEGORIES);
        }
    }

    /* (non-Javadoc)
     * @see de.intranda.digiverso.presentation.model.security.IPrivilegeHolder#isPrivCmsAllTemplates()
     */
    @Override
    public boolean isPrivCmsAllTemplates() {
        return hasPrivilege(IPrivilegeHolder.PRIV_CMS_ALL_TEMPLATES);
    }

    /* (non-Javadoc)
     * @see de.intranda.digiverso.presentation.model.security.IPrivilegeHolder#setPrivCmsAllTemplates(boolean)
     */
    @Override
    public void setPrivCmsAllTemplates(boolean priv) {
        if (priv) {
            privileges.add(IPrivilegeHolder.PRIV_CMS_ALL_TEMPLATES);
        } else {
            privileges.remove(IPrivilegeHolder.PRIV_CMS_ALL_TEMPLATES);
        }
    }

    /* (non-Javadoc)
     * @see de.intranda.digiverso.presentation.model.security.IPrivilegeHolder#isPrivCmsMenu()
     */
    @Override
    public boolean isPrivCmsMenu() {
        return hasPrivilege(IPrivilegeHolder.PRIV_CMS_MENU);
    }

    /* (non-Javadoc)
     * @see de.intranda.digiverso.presentation.model.security.IPrivilegeHolder#setPrivCmsMenu(boolean)
     */
    @Override
    public void setPrivCmsMenu(boolean priv) {
        if (priv) {
            privileges.add(IPrivilegeHolder.PRIV_CMS_MENU);
        } else {
            privileges.remove(IPrivilegeHolder.PRIV_CMS_MENU);
        }
    }

    /* (non-Javadoc)
     * @see de.intranda.digiverso.presentation.model.security.IPrivilegeHolder#isPrivCmsStaticPages()
     */
    @Override
    public boolean isPrivCmsStaticPages() {
        return hasPrivilege(IPrivilegeHolder.PRIV_CMS_STATIC_PAGES);
    }

    /* (non-Javadoc)
     * @see de.intranda.digiverso.presentation.model.security.IPrivilegeHolder#setPrivCmsStaticPages(boolean)
     */
    @Override
    public void setPrivCmsStaticPages(boolean priv) {
        if (priv) {
            privileges.add(IPrivilegeHolder.PRIV_CMS_STATIC_PAGES);
        } else {
            privileges.remove(IPrivilegeHolder.PRIV_CMS_STATIC_PAGES);
        }
    }

    /* (non-Javadoc)
     * @see de.intranda.digiverso.presentation.model.security.IPrivilegeHolder#isPrivCmsCollections()
     */
    @Override
    public boolean isPrivCmsCollections() {
        return hasPrivilege(IPrivilegeHolder.PRIV_CMS_COLLECTIONS);
    }

    /* (non-Javadoc)
     * @see de.intranda.digiverso.presentation.model.security.IPrivilegeHolder#setPrivCmsCollections(boolean)
     */
    @Override
    public void setPrivCmsCollections(boolean priv) {
        if (priv) {
            privileges.add(IPrivilegeHolder.PRIV_CMS_COLLECTIONS);
        } else {
            privileges.remove(IPrivilegeHolder.PRIV_CMS_COLLECTIONS);
        }
    }

    /**
     * @return the id
     */
    public Long getId() {
        return id;
    }

    /**
     * @param id the id to set
     */
    public void setId(Long id) {
        this.id = id;
    }

    /**
     * @return the licenseType
     */
    public LicenseType getLicenseType() {
        return licenseType;
    }

    /**
     * @param licenseType the licenseType to set
     */
    public void setLicenseType(LicenseType licenseType) {
        this.licenseType = licenseType;
        logger.trace("setLicenseType: {}", licenseType.getName());
    }

    /**
     * @return the user
     */
    public User getUser() {
        return user;
    }

    /**
     * @param user the user to set
     */
    public void setUser(User user) {
        this.user = user;
    }

    /**
     * @return the userGroup
     */
    public UserGroup getUserGroup() {
        return userGroup;
    }

    /**
     * @param userGroup the userGroup to set
     */
    public void setUserGroup(UserGroup userGroup) {
        this.userGroup = userGroup;
    }

    /**
     * @return the ipRange
     */
    public IpRange getIpRange() {
        return ipRange;
    }

    /**
     * @param ipRange the ipRange to set
     */
    public void setIpRange(IpRange ipRange) {
        this.ipRange = ipRange;
    }

    /**
     * @return the start
     */
    public Date getStart() {
        return start;
    }

    /**
     * @param start the start to set
     */
    public void setStart(Date start) {
        this.start = start;
    }

    /**
     * @return the end
     */
    public Date getEnd() {
        return end;
    }

    /**
     * @param end the end to set
     */
    public void setEnd(Date end) {
        this.end = end;
    }

    /**
     * @return the privileges
     */
    public Set<String> getPrivileges() {
        return privileges;
    }

    /**
     * @param privileges the privileges to set
     */
    public void setPrivileges(Set<String> privileges) {
        this.privileges = privileges;
    }

    /**
     * @return the conditions
     */
    public String getConditions() {
        return conditions;
    }

    /**
     * @param conditions the conditions to set
     */
    public void setConditions(String conditions) {
        this.conditions = conditions;
    }

    /**
     * @return the description
     */
    public String getDescription() {
        return description;
    }

    /**
     * @param description the description to set
     */
    public void setDescription(String description) {
        this.description = description;
    }

    /**
     * @return the subthemeDiscriminatorValues
     */
    public List<String> getSubthemeDiscriminatorValues() {
        return subthemeDiscriminatorValues;
    }

    /**
     * @param subthemeDiscriminatorValues the subthemeDiscriminatorValues to set
     */
    public void setSubthemeDiscriminatorValues(List<String> subthemeDiscriminatorValues) {
        this.subthemeDiscriminatorValues = subthemeDiscriminatorValues;
    }

    /**
     * @return the allowedCategories
     */
    public List<CMSCategory> getAllowedCategories() {
        return allowedCategories;
    }

    /**
     * @param allowedCategories the allowedCategories to set
     */
    public void setAllowedCategories(List<CMSCategory> allowedCategories) {
        this.allowedCategories = allowedCategories;
    }

    /**
     * @return the allowedCmsTemplates
     */
    public List<String> getAllowedCmsTemplates() {
        return allowedCmsTemplates;
    }

    /**
     * @param allowedCmsTemplates the allowedCmsTemplates to set
     */
    public void setAllowedCmsTemplates(List<String> allowedCmsTemplates) {
        this.allowedCmsTemplates = allowedCmsTemplates;
    }
}<|MERGE_RESOLUTION|>--- conflicted
+++ resolved
@@ -138,14 +138,8 @@
 
     /** List of allowed CMS categories. */
     @ManyToMany(fetch = FetchType.LAZY)
-<<<<<<< HEAD
     @JoinTable(name = "license_cms_categories", joinColumns = @JoinColumn(name = "license_id"), inverseJoinColumns = @JoinColumn(name = "category_id"))
     private List<CMSCategory> allowedCategories = new ArrayList<>();
-=======
-    @JoinTable(name = "license_cms_categories", joinColumns = @JoinColumn(name = "license_id"),
-            inverseJoinColumns = @JoinColumn(name = "category_id"))
-    private List<Category> allowedCategories = new ArrayList<>();
->>>>>>> 0cb57bfb
 
     /** List of allowed CMS templates. */
     @ElementCollection(fetch = FetchType.LAZY)
