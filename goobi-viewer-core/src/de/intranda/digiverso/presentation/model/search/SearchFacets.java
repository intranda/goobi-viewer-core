--- conflicted
+++ resolved
@@ -227,7 +227,6 @@
     }
 
     /**
-<<<<<<< HEAD
      *
      * @return Size of <code>currentFacets</code>.
      */
@@ -236,8 +235,6 @@
     }
 
     /**
-=======
->>>>>>> b2f6ac3b
      * Returns a collapsed sublist of the available facet elements for the given field.
      *
      * @param field
@@ -252,9 +249,6 @@
      */
     public List<FacetItem> getLimitedFacetListForField(String field) {
         List<FacetItem> facetItems = availableFacets.get(field);
-        if (facetItems == null) {
-            facetItems = availableHierarchicalFacets.get(field);
-        }
         if (facetItems != null) {
             // Remove currently used facets
             facetItems.removeAll(currentFacets);
@@ -752,8 +746,6 @@
         for (String field : DataManager.getInstance().getConfiguration().getAllDrillDownFields()) {
             if (availableFacets.containsKey(field)) {
                 ret.put(field, availableFacets.get(field));
-            } else if (availableHierarchicalFacets.containsKey(field)) {
-                ret.put(field, availableHierarchicalFacets.get(field));
             }
         }
 
