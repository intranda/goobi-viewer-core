/**
 * This file is part of the Goobi viewer - a content presentation and management application for digitized objects.
 *
 * Visit these websites for more information.
 *          - http://www.intranda.com
 *          - http://digiverso.com
 *
 * This program is free software; you can redistribute it and/or modify it under the terms of the GNU General Public License as published by the Free
 * Software Foundation; either version 2 of the License, or (at your option) any later version.
 *
 * This program is distributed in the hope that it will be useful, but WITHOUT ANY WARRANTY; without even the implied warranty of MERCHANTABILITY or
 * FITNESS FOR A PARTICULAR PURPOSE. See the GNU General Public License for more details.
 *
 * You should have received a copy of the GNU General Public License along with this program. If not, see <http://www.gnu.org/licenses/>.
 */
package de.intranda.digiverso.presentation.model.search;

import java.io.FileNotFoundException;
import java.io.IOException;
import java.util.ArrayList;
import java.util.Collection;
import java.util.Collections;
import java.util.Comparator;
import java.util.HashMap;
import java.util.HashSet;
import java.util.List;
import java.util.Locale;
import java.util.Map;
import java.util.Random;
import java.util.Set;
import java.util.concurrent.ConcurrentHashMap;
import java.util.regex.Matcher;
import java.util.regex.Pattern;

import javax.servlet.http.HttpServletRequest;
import javax.servlet.http.HttpSession;

import org.apache.commons.lang.StringUtils;
import org.apache.poi.ss.usermodel.CellStyle;
import org.apache.poi.ss.usermodel.Font;
import org.apache.poi.xssf.streaming.SXSSFCell;
import org.apache.poi.xssf.streaming.SXSSFRow;
import org.apache.poi.xssf.streaming.SXSSFSheet;
import org.apache.poi.xssf.streaming.SXSSFWorkbook;
import org.apache.poi.xssf.usermodel.XSSFRichTextString;
import org.apache.solr.client.solrj.impl.HttpSolrServer.RemoteSolrException;
import org.apache.solr.client.solrj.response.FacetField;
import org.apache.solr.client.solrj.response.FacetField.Count;
import org.apache.solr.client.solrj.response.FieldStatsInfo;
import org.apache.solr.client.solrj.response.QueryResponse;
import org.apache.solr.client.solrj.util.ClientUtils;
import org.apache.solr.common.SolrDocument;
import org.apache.solr.common.SolrDocumentList;
import org.apache.solr.common.params.GroupParams;
import org.slf4j.Logger;
import org.slf4j.LoggerFactory;

import de.intranda.digiverso.presentation.controller.ALTOTools;
import de.intranda.digiverso.presentation.controller.DataManager;
import de.intranda.digiverso.presentation.controller.Helper;
import de.intranda.digiverso.presentation.controller.SolrConstants;
import de.intranda.digiverso.presentation.controller.SolrConstants.DocType;
import de.intranda.digiverso.presentation.controller.SolrSearchIndex;
import de.intranda.digiverso.presentation.exceptions.DAOException;
import de.intranda.digiverso.presentation.exceptions.HTTPException;
import de.intranda.digiverso.presentation.exceptions.IndexUnreachableException;
import de.intranda.digiverso.presentation.exceptions.PresentationException;
import de.intranda.digiverso.presentation.managedbeans.NavigationHelper;
import de.intranda.digiverso.presentation.managedbeans.utils.BeanUtils;
import de.intranda.digiverso.presentation.model.search.SearchHit.HitType;
import de.intranda.digiverso.presentation.model.security.AccessConditionUtils;
import de.intranda.digiverso.presentation.model.security.IPrivilegeHolder;
import de.intranda.digiverso.presentation.model.security.LicenseType;
import de.intranda.digiverso.presentation.model.security.user.User;
import de.intranda.digiverso.presentation.model.viewer.BrowseDcElement;
import de.intranda.digiverso.presentation.model.viewer.BrowseTerm;
import de.intranda.digiverso.presentation.model.viewer.BrowsingMenuFieldConfig;
import de.intranda.digiverso.presentation.model.viewer.StringPair;

/**
 * Search utility class. Static methods only.
 */
public final class SearchHelper {

    private static final Random random = new Random(System.currentTimeMillis());

    private static final Logger logger = LoggerFactory.getLogger(SearchHelper.class);

    // public static final String[] FULLTEXT_SEARCH_FIELDS = { LuceneConstants.FULLTEXT, LuceneConstants.IDDOC_OWNER,
    // LuceneConstants.IDDOC_IMAGEOWNER };

    public static final String PARAM_NAME_FILTER_QUERY_SUFFIX = "filterQuerySuffix";
    public static final String SEARCH_TERM_SPLIT_REGEX = "[ ]|[,]|[-]";
    public static final String PLACEHOLDER_HIGHLIGHTING_START = "##HLS##";
    public static final String PLACEHOLDER_HIGHLIGHTING_END = "##HLE##";
    public static final int SEARCH_TYPE_REGULAR = 0;
    public static final int SEARCH_TYPE_ADVANCED = 1;
    public static final int SEARCH_TYPE_TIMELINE = 2;
    public static final int SEARCH_TYPE_CALENDAR = 3;
    public static final SearchFilter SEARCH_FILTER_ALL = new SearchFilter("filter_ALL", "ALL");

    private static final Object lock = new Object();

    public static Pattern patternNotBrackets = Pattern.compile("NOT\\([^()]*\\)");
    public static Pattern patternPhrase = Pattern.compile("[\\w]+:" + Helper.REGEX_QUOTATION_MARKS);
    public static String collectionSplitRegex = new StringBuilder("[").append(BrowseDcElement.split).append(']').toString();

    static volatile String docstrctWhitelistFilterSuffix = null;
    static volatile String collectionBlacklistFilterSuffix = null;

    /**
     * Main search method for flat search.
     *
     * @param query {@link String} Solr search query. Merges full-text and metadata hits into their corresponding docstructs.
     * @param first {@link Integer} von
     * @param rows {@link Integer} bis
     * @param sortFields
     * @param resultFields
     * @param filterQueries
     * @param params
     * @param searchTerms
     * @param exportFields
     * @param locale
     * @return List of <code>StructElement</code>s containing the search hits.
     * @throws PresentationException
     * @throws IndexUnreachableException
     * @throws DAOException
     */
    public static List<SearchHit> searchWithFulltext(String query, int first, int rows, List<StringPair> sortFields, List<String> resultFields,
            List<String> filterQueries, Map<String, String> params, Map<String, Set<String>> searchTerms, List<String> exportFields, Locale locale)
            throws PresentationException, IndexUnreachableException, DAOException {
        Map<String, SolrDocument> ownerDocs = new HashMap<>();
        QueryResponse resp = DataManager.getInstance().getSearchIndex().search(query, first, rows, sortFields, null, resultFields, filterQueries,
                params);
        if (resp.getResults() == null) {
            return Collections.emptyList();
        }
        if (params != null) {
            logger.trace("params: {}", params.toString());
        }
        Set<String> ignoreFields = new HashSet<>(DataManager.getInstance().getConfiguration().getDisplayAdditionalMetadataIgnoreFields());
        Set<String> translateFields = new HashSet<>(DataManager.getInstance().getConfiguration().getDisplayAdditionalMetadataTranslateFields());
        logger.trace("hits found: {}; results returned: {}", resp.getResults().getNumFound(), resp.getResults().size());
        List<SearchHit> ret = new ArrayList<>(resp.getResults().size());
        for (SolrDocument doc : resp.getResults()) {
            // logger.trace("result iddoc: {}", doc.getFieldValue(LuceneConstants.IDDOC));
            String fulltext = null;
            SolrDocument ownerDoc = null;
            if (doc.containsKey(SolrConstants.IDDOC_OWNER)) {
                // This is a page, event or metadata. Look up the doc that contains the image owner docstruct.
                String ownerIddoc = (String) doc.getFieldValue(SolrConstants.IDDOC_OWNER);
                ownerDoc = ownerDocs.get(ownerIddoc);
                if (ownerDoc == null) {
                    ownerDoc = DataManager.getInstance().getSearchIndex().getDocumentByIddoc(ownerIddoc);
                    if (ownerDoc != null) {
                        ownerDocs.put(ownerIddoc, ownerDoc);
                    }
                }

                // Load full-text
                try {
                    fulltext = loadFulltext((String) doc.getFirstValue(SolrConstants.PI_TOPSTRUCT), (String) doc.getFirstValue(
                            SolrConstants.DATAREPOSITORY), (String) doc.getFirstValue(SolrConstants.FILENAME_ALTO), (String) doc.getFirstValue(
                                    SolrConstants.FILENAME_FULLTEXT));
                } catch (FileNotFoundException e) {
                    logger.error(e.getMessage());
                } catch (IOException e) {
                    logger.error(e.getMessage(), e);
                }
            } else {
                // Add docstruct documents to the owner doc map, just in case
                ownerDocs.put((String) doc.getFieldValue(SolrConstants.IDDOC), doc);
            }

            SearchHit hit = SearchHit.createSearchHit(doc, ownerDoc, locale, fulltext, searchTerms, exportFields, true, ignoreFields,
                    translateFields);
            ret.add(hit);
        }

        return ret;
    }

    /**
     * Main search method for aggregated search.
     *
     * @param query {@link String} Solr search query. Merges full-text and metadata hits into their corresponding docstructs.
     * @param first {@link Integer} von
     * @param rows {@link Integer} bis
     * @param sortFields
     * @param resultFields
     * @param filterQueries
     * @param params
     * @param searchTerms
     * @param exportFields
     * @param locale
     * @return List of <code>StructElement</code>s containing the search hits.
     * @throws PresentationException
     * @throws IndexUnreachableException
     * @throws DAOException
     * @should return all hits
     */
    public static List<SearchHit> searchWithAggregation(String query, int first, int rows, List<StringPair> sortFields, List<String> resultFields,
            List<String> filterQueries, Map<String, String> params, Map<String, Set<String>> searchTerms, List<String> exportFields, Locale locale)
            throws PresentationException, IndexUnreachableException, DAOException {
        QueryResponse resp = DataManager.getInstance().getSearchIndex().search(query, first, rows, sortFields, null, resultFields, filterQueries,
                params);
        if (resp.getResults() == null) {
            return new ArrayList<>();
        }
        Set<String> ignoreFields = new HashSet<>(DataManager.getInstance().getConfiguration().getDisplayAdditionalMetadataIgnoreFields());
        Set<String> translateFields = new HashSet<>(DataManager.getInstance().getConfiguration().getDisplayAdditionalMetadataTranslateFields());
        logger.trace("hits found: {}; results returned: {}", resp.getResults().getNumFound(), resp.getResults().size());
        List<SearchHit> ret = new ArrayList<>(resp.getResults().size());
        for (SolrDocument doc : resp.getResults()) {
            // logger.trace("result iddoc: {}", doc.getFieldValue(LuceneConstants.IDDOC));
            Map<String, SolrDocumentList> childDocs = resp.getExpandedResults();

            // Create main hit
            SearchHit hit = SearchHit.createSearchHit(doc, null, locale, null, searchTerms, exportFields, true, ignoreFields, translateFields);
            ret.add(hit);
            hit.addOverviewPageChild();

            // Collect Solr docs of child hits 
            String pi = (String) doc.getFieldValue(SolrConstants.PI);
            if (pi != null && childDocs != null && childDocs.containsKey(pi)) {
                logger.trace("{} child hits found for {}", childDocs.get(pi).size(), pi);
                hit.setChildDocs(childDocs.get(pi));
                for (SolrDocument childDoc : childDocs.get(pi)) {
                    // childDoc.remove(SolrConstants.ALTO); // remove ALTO texts to avoid OOM
                    String docType = (String) childDoc.getFieldValue(SolrConstants.DOCTYPE);
                    if (DocType.METADATA.name().equals(docType)) {
                        // Hack: count metadata hits as docstruct for now (because both are labeled "Metadata")
                        docType = DocType.DOCSTRCT.name();
                    }
                    HitType hitType = HitType.getByName(docType);
                    int count = hit.getHitTypeCounts().get(hitType) != null ? hit.getHitTypeCounts().get(hitType) : 0;
                    hit.getHitTypeCounts().put(hitType, count + 1);
                }
            }
        }

        return ret;
    }

    /**
     * Returns all suffixes relevant to search filtering.
     *
     * @param addCollectionBlacklistSuffix
     * @param addDiscriminatorValueSuffix
     * @return
     * @throws IndexUnreachableException
     * @should add static suffix
     * @should add collection blacklist suffix
     * @should add discriminator value suffix
     */
    public static String getAllSuffixes(HttpServletRequest request, boolean addCollectionBlacklistSuffix, boolean addDiscriminatorValueSuffix)
            throws IndexUnreachableException {
        StringBuilder sbSuffix = new StringBuilder();
        String staticSuffix = DataManager.getInstance().getConfiguration().getStaticQuerySuffix();
        if (StringUtils.isNotBlank(staticSuffix)) {
            if (staticSuffix.charAt(0) != ' ') {
                sbSuffix.append(' ');
            }
            sbSuffix.append(staticSuffix);
        }
        if (addCollectionBlacklistSuffix) {
            String blacklistMode = DataManager.getInstance().getConfiguration().getCollectionBlacklistMode(SolrConstants.DC);
            if ("all".equals(blacklistMode)) {
                sbSuffix.append(getCollectionBlacklistFilterSuffix(SolrConstants.DC));
            }
        }
        if (addDiscriminatorValueSuffix) {
            sbSuffix.append(getDiscriminatorFieldFilterSuffix(BeanUtils.getNavigationHelper(), DataManager.getInstance().getConfiguration()
                    .getSubthemeDiscriminatorField()));
        }
        String filterQuerySuffix = getFilterQuerySuffix(request);
        logger.debug("filterQuerySuffix: " + filterQuerySuffix);
        if (filterQuerySuffix != null) {
            sbSuffix.append(filterQuerySuffix);
        }

        return sbSuffix.toString();
    }

    /**
     * Returns all suffixes relevant to search filtering.
     *
     * @param addDiscriminatorValueSuffix
     * @return
     * @throws IndexUnreachableException
     */
    public static String getAllSuffixes(boolean addDiscriminatorValueSuffix) throws IndexUnreachableException {
        return getAllSuffixes(null, true, addDiscriminatorValueSuffix);
    }

    /**
     * Returns all suffixes relevant to search filtering.
     *
     * @param addDiscriminatorValueSuffix
     * @return
     * @throws IndexUnreachableException
     */
    public static String getAllSuffixesExceptCollectionBlacklist(boolean addDiscriminatorValueSuffix) throws IndexUnreachableException {
        return getAllSuffixes(null, false, addDiscriminatorValueSuffix);
    }

    /**
     * Returns the <code>BrowseElement</code> constructed from the search hit at <code>index</code> from the search hit list for the given
     * <code>query</code>.
     *
     * @param query
     * @param index
     * @param sortFields
     * @param params
     * @param searchTerms
     * @param locale
     * @param aggregateHits
     * @param filterQuerySuffix
     * @return
     * @throws PresentationException
     * @throws IndexUnreachableException
     * @throws DAOException
     * @should return correct hit for non-aggregated search
     * @should return correct hit for aggregated search
     */
    public static BrowseElement getBrowseElement(String query, int index, List<StringPair> sortFields, List<String> filterQueries,
            Map<String, String> params, Map<String, Set<String>> searchTerms, Locale locale, boolean aggregateHits) throws PresentationException,
            IndexUnreachableException, DAOException {
        String finalQuery = buildFinalQuery(query, aggregateHits);
        logger.debug("getBrowseElement final query: {}", finalQuery);
        List<SearchHit> hits = aggregateHits ? SearchHelper.searchWithAggregation(finalQuery, index, 1, sortFields, null, filterQueries, params,
                searchTerms, null, locale) : SearchHelper.searchWithFulltext(finalQuery, index, 1, sortFields, null, filterQueries, params,
                        searchTerms, null, locale);
        if (!hits.isEmpty()) {
            return hits.get(0).getBrowseElement();
        }

        return null;
    }

    /**
     * 
     * @param luceneField
     * @param value
     * @param filterForWorks
     * @param filterForAnchors
     * @param filterForWhitelist
     * @param filterForBlacklist
     * @param separatorString
     * @param locale
     * @return
     * @throws IndexUnreachableException
     * @throws PresentationException
     */
    public static String getFirstWorkUrlWithFieldValue(String luceneField, String value, boolean filterForWorks, boolean filterForAnchors,
            boolean filterForWhitelist, boolean filterForBlacklist, String separatorString, Locale locale) throws IndexUnreachableException,
            PresentationException {
        StringBuilder sbQuery = new StringBuilder();
        if (filterForWorks || filterForAnchors) {
            sbQuery.append("(");
        }
        if (filterForWorks) {
            sbQuery.append(SolrConstants.ISWORK).append(":true");
        }
        if (filterForWorks && filterForAnchors) {
            sbQuery.append(" OR ");
        }
        if (filterForAnchors) {
            sbQuery.append(SolrConstants.ISANCHOR).append(":true");
        }
        if (filterForWorks || filterForAnchors) {
            sbQuery.append(")");
        }
        if (filterForWhitelist) {
            sbQuery.append(getDocstrctWhitelistFilterSuffix());
        }
        sbQuery.append(SearchHelper.getAllSuffixesExceptCollectionBlacklist(true));
        sbQuery.append(" AND (").append(luceneField).append(":").append(value).append(" OR ").append(luceneField).append(":").append(value
                + separatorString + "*)");
        Set<String> blacklist = new HashSet<>();
        if (filterForBlacklist) {
            String blacklistMode = DataManager.getInstance().getConfiguration().getCollectionBlacklistMode(luceneField);
            switch (blacklistMode) {
                case "all":
                    blacklist = new HashSet<>();
                    sbQuery.append(getCollectionBlacklistFilterSuffix(luceneField));
                    break;
                case "dcList":
                    blacklist = new HashSet<>(DataManager.getInstance().getConfiguration().getCollectionBlacklist(luceneField));
                    break;
                default:
                    blacklist = new HashSet<>();
                    break;
            }
        }

        logger.debug("query: {}", sbQuery.toString());
        QueryResponse resp = DataManager.getInstance().getSearchIndex().search(sbQuery.toString(), 0, SolrSearchIndex.MAX_HITS, null, null, null);
        logger.trace("query done");

        if (resp.getResults().size() > 0) {
            try {
                for (SolrDocument doc : resp.getResults()) {
                    Collection<Object> fieldList = doc.getFieldValues(luceneField);
                    if (fieldList != null) {
                        for (Object o : fieldList) {
                            String dc = (String) o;
                            if (!blacklist.isEmpty() && checkCollectionInBlacklist(dc, blacklist)) {
                                continue;
                            }
                            String pi = (String) doc.getFieldValue(SolrConstants.PI);
                            String url = "/ppnresolver?id=" + pi;
                            return url;
                            // StructElement struct = new StructElement(luceneId, doc);
                            // BrowseElement ele = new BrowseElement(struct, false, null, locale);
                            // return ele.getUrl();
                        }
                    }
                }
            } catch (Throwable e) {
                logger.error("Failed to retrieve work", e);
                return null;
            }
        }
        return null;
    }

    /**
     * Returns a Map with hierarchical values from the given field and their respective record counts.
     *
     * @param luceneField
     * @param facetField
     * @param filterForWhitelist
     * @param filterForBlacklist
     * @param filterForWorks
     * @param filterForAnchors
     * @return
     * @throws IndexUnreachableException
     * @should find all collections
     */
    public static Map<String, Long> findAllCollectionsFromField(String luceneField, String facetField, boolean filterForWhitelist,
            boolean filterForBlacklist, boolean filterForWorks, boolean filterForAnchors) throws IndexUnreachableException {
        logger.trace("findAllCollectionsFromField: {}", luceneField);
        Map<String, Long> ret = new HashMap<>();
        try {
            StringBuilder sbQuery = new StringBuilder();
            if (filterForWorks || filterForAnchors) {
                sbQuery.append("(");
            }
            if (filterForWorks) {
                sbQuery.append(SolrConstants.ISWORK).append(":true");
            }
            if (filterForWorks && filterForAnchors) {
                sbQuery.append(" OR ");
            }
            if (filterForAnchors) {
                sbQuery.append(SolrConstants.ISANCHOR).append(":true");
            }
            if (filterForWorks || filterForAnchors) {
                sbQuery.append(")");
            }
            if (filterForWhitelist) {
                sbQuery.append(getDocstrctWhitelistFilterSuffix());
            }
            sbQuery.append(SearchHelper.getAllSuffixesExceptCollectionBlacklist(true));
            Set<String> blacklist = new HashSet<>();
            if (filterForBlacklist) {
                String blacklistMode = DataManager.getInstance().getConfiguration().getCollectionBlacklistMode(luceneField);
                switch (blacklistMode) {
                    case "all":
                        blacklist = new HashSet<>();
                        sbQuery.append(getCollectionBlacklistFilterSuffix(luceneField));
                        break;
                    case "dcList":
                        blacklist = new HashSet<>(DataManager.getInstance().getConfiguration().getCollectionBlacklist(luceneField));
                        break;
                    default:
                        blacklist = new HashSet<>();
                        break;
                }
            }

            // Fill the map from the facet (faster, but unfortunately, precise parent collection size cannot be determined this way)
            {
                //              logger.debug("query: {}", sbQuery.toString());
                //            QueryResponse resp = DataManager.getInstance().getSearchIndex().search(sbQuery.toString(), 0, 0, null, Collections.singletonList(
                //                    facetField), null, null, null);
                //              logger.trace("query done");
                //                if (resp.getFacetField(facetField) != null && resp.getFacetField(facetField).getValues() != null) {
                //                    for (Count count : resp.getFacetField(facetField).getValues()) {
                //                        if (count.getName() == null || (!blacklist.isEmpty() && checkCollectionInBlacklist(count.getName(), blacklist))) {
                //                            continue;
                //                        }
                //                        Long recordCount = ret.get(count.getName());
                //                        if (recordCount == null) {
                //                            recordCount = 0L;
                //                        }
                //                        ret.put(count.getName(), recordCount + count.getCount());
                //
                //                        // Add count to parent collections
                //                        if (count.getName().contains(BrowseDcElement.split)) {
                //                            String parent = count.getName();
                //                            while (parent.lastIndexOf(BrowseDcElement.split) != -1) {
                //                                parent = parent.substring(0, parent.lastIndexOf(BrowseDcElement.split));
                //                                Long parentRecordCount = ret.get(parent);
                //                                if (parentRecordCount == null) {
                //                                    parentRecordCount = 0L;
                //                                }
                //                                ret.put(parent, parentRecordCount + count.getCount());
                //                            }
                //                        }
                //                    }
                //                }
            }

            // Iterate over record hits instead of using facets to determine the size of the parent collections
            {
                logger.debug("query: {}", sbQuery.toString());
                // No faceting needed when fetching field names manually (faceting adds to the total execution time)
                SolrDocumentList results = DataManager.getInstance().getSearchIndex().search(sbQuery.toString(), Collections.singletonList(
                        luceneField));
                logger.trace("query done");
                for (SolrDocument doc : results) {
                    Set<String> dcDoneForThisRecord = new HashSet<>();
                    Collection<Object> fieldList = doc.getFieldValues(luceneField);
                    if (fieldList != null) {
                        for (Object o : fieldList) {
                            String dc = (String) o;
                            if (!blacklist.isEmpty() && checkCollectionInBlacklist(dc, blacklist)) {
                                continue;
                            }
                            {
                                Long count = ret.get(dc);
                                if (count == null) {
                                    count = 0L;
                                }
                                count++;
                                ret.put(dc, count);
                                dcDoneForThisRecord.add(dc);
                            }

                            if (dc.contains(BrowseDcElement.split)) {
                                String parent = dc;
                                while (parent.lastIndexOf(BrowseDcElement.split) != -1) {
                                    parent = parent.substring(0, parent.lastIndexOf(BrowseDcElement.split));
                                    if (!dcDoneForThisRecord.contains(parent)) {
                                        Long count = ret.get(parent);
                                        if (count == null) {
                                            count = 0L;
                                        }
                                        count++;
                                        ret.put(parent, count);
                                        dcDoneForThisRecord.add(parent);
                                    }
                                }
                            }
                        }
                    }
                }
            }
        } catch (PresentationException e) {
            logger.debug("PresentationException thrown here: {}", e.getMessage());
        }

        logger.debug("{} collections found", ret.size());
        return ret;
    }

    /**
     * Matches given collection name against the given collection blacklist. Also matches wildcards and child collections.
     *
     * @param dc
     * @param blacklist
     * @return
     * @should match simple collections correctly
     * @should match subcollections correctly
     * @should throw IllegalArgumentException if dc is null
     * @should throw IllegalArgumentException if blacklist is null
     */
    protected static boolean checkCollectionInBlacklist(String dc, Set<String> blacklist) {
        if (dc == null) {
            throw new IllegalArgumentException("dc may not be null");
        }
        if (blacklist == null) {
            throw new IllegalArgumentException("blacklist may not be null");
        }

        String dcSplit[] = dc.split(collectionSplitRegex);
        // boolean blacklisted = false;
        StringBuilder sbDc = new StringBuilder();
        for (String element : dcSplit) {
            if (sbDc.length() > 0) {
                sbDc.append(BrowseDcElement.split);
            }
            sbDc.append(element);
            String current = sbDc.toString();
            if (blacklist.contains(current)) {
                return true;
            }
        }

        return false;
    }

    /**
     *
     * @param query
     * @param facetFields
     * @param facetMinCount
     * @param getFieldStatistics
     * @return
     * @throws PresentationException
     * @throws IndexUnreachableException
     */
    public static QueryResponse searchCalendar(String query, List<String> facetFields, int facetMinCount, boolean getFieldStatistics)
            throws PresentationException, IndexUnreachableException {
        logger.trace("searchCalendar: {}", query);
        StringBuilder sbQuery = new StringBuilder(query).append(getAllSuffixes(true));
        return DataManager.getInstance().getSearchIndex().searchFacetsAndStatistics(sbQuery.toString(), facetFields, facetMinCount,
                getFieldStatistics);
    }

    public static int[] getMinMaxYears(String subQuery) throws PresentationException, IndexUnreachableException {
        int[] ret = { -1, -1 };

        StringBuilder sbSearchString = new StringBuilder();
        sbSearchString.append(SolrConstants._CALENDAR_YEAR).append(":*");
        if (StringUtils.isNotEmpty(subQuery)) {
            sbSearchString.append(subQuery);
        }
        // logger.debug("searchString: {}", searchString);
        QueryResponse resp = searchCalendar(sbSearchString.toString(), Collections.singletonList(SolrConstants._CALENDAR_YEAR), 0, true);

        FieldStatsInfo info = resp.getFieldStatsInfo().get(SolrConstants._CALENDAR_YEAR);
        Object min = info.getMin();
        if (min instanceof Long || min instanceof Integer) {
            ret[0] = (int) min;
        } else if (min instanceof Double) {
            ret[0] = ((Double) min).intValue();
        }
        Object max = info.getMax();
        if (max instanceof Long || max instanceof Integer) {
            ret[1] = (int) max;
        } else if (max instanceof Double) {
            ret[1] = ((Double) max).intValue();
        }

        logger.trace("Min year: {}, max year: {}", ret[0], ret[1]);
        return ret;
    }

    /**
     * search method for auto suggestion
     *
     * <li>First search in field "DEFAULT" and analyze values tokenized, check with startsWith</li>
     * <li>Then search in field "TITLE" and check with contains</li>
     *
     * @param suggest the search string
     * @param currentCollections Optional collections to which all suggestions have to belong.
     * @param currentFacets
     * @throws IndexUnreachableException
     * @should return autosuggestions correctly
     * @should filter by collection correctly
     * @should filter by facet correctly
     */
    public static List<String> searchAutosuggestion(String suggest, List<FacetItem> currentCollections, List<FacetItem> currentFacets)
            throws IndexUnreachableException {
        List<String> ret = new ArrayList<>();

        if (!suggest.contains(" ")) {
            try {
                suggest = suggest.toLowerCase();
                StringBuilder sbQuery = new StringBuilder();
                sbQuery.append(SolrConstants.DEFAULT).append(':').append(ClientUtils.escapeQueryChars(suggest)).append('*');
                if (currentCollections != null && !currentCollections.isEmpty()) {
                    for (FacetItem facetItem : currentCollections) {
                        if (sbQuery.length() > 0) {
                            sbQuery.append(" AND ");
                        }
                        sbQuery.append(facetItem.getQueryEscapedLink());
                        logger.trace("Added collection facet: {}", facetItem.getQueryEscapedLink());
                    }
                }
                if (currentFacets != null && !currentFacets.isEmpty()) {
                    for (FacetItem facetItem : currentFacets) {
                        if (sbQuery.length() > 0) {
                            sbQuery.append(" AND ");
                        }
                        sbQuery.append(facetItem.getQueryEscapedLink());
                        logger.trace("Added  facet: {}", facetItem.getQueryEscapedLink());
                    }
                }
                sbQuery.append(getAllSuffixes(true));
                logger.debug("Autocomplete query: {}", sbQuery.toString());
                SolrDocumentList hits = DataManager.getInstance().getSearchIndex().search(sbQuery.toString(), 100, null, Collections.singletonList(
                        SolrConstants.DEFAULT));
                for (SolrDocument doc : hits) {
                    String defaultValue = (String) doc.getFieldValue(SolrConstants.DEFAULT);
                    if (StringUtils.isNotEmpty(defaultValue)) {
                        String[] bla = defaultValue.split(" ");
                        for (String s : bla) {
                            String st = s.trim();
                            st = st.toLowerCase();
                            if (!" ".equals(st) && st.startsWith(suggest)) {
                                while (!StringUtils.isAlphanumeric(st.substring(st.length() - 1))) {
                                    st = st.substring(0, st.length() - 1);
                                }
                                if (!ret.contains(st)) {
                                    ret.add(st);
                                }
                            }
                        }
                    }
                }
            } catch (PresentationException e) {
                logger.debug("PresentationException thrown here: {}", e.getMessage());
            }
        }

        return ret;
    }

    /**
     * Builds a Solr query suffix that filters the results by the docstrct whitelist. It should be sufficient to build this string once per
     * application lifetime, since updating the whitelist would also require a tomcat restart.
     *
     * @return
     * @should construct suffix correctly
     */
    public static String getDocstrctWhitelistFilterSuffix() {
        String suffix = docstrctWhitelistFilterSuffix;
        if (suffix == null) {
            synchronized (lock) {
                suffix = docstrctWhitelistFilterSuffix;
                if (suffix == null) {
                    suffix = generateDocstrctWhitelistFilterSuffix();
                    docstrctWhitelistFilterSuffix = suffix;
                }
            }
        }

        return suffix;
    }

    /**
     * Returns a Solr query suffix that filters out collections defined in the collection blacklist. This suffix is only generated once per
     * application lifecycle.
     *
     * @param fiel
     * @return
     */
    public static String getCollectionBlacklistFilterSuffix(String field) {
        String suffix = collectionBlacklistFilterSuffix;
        if (suffix == null) {
            synchronized (lock) {
                suffix = collectionBlacklistFilterSuffix;
                if (suffix == null) {
                    suffix = generateCollectionBlacklistFilterSuffix(field);
                    collectionBlacklistFilterSuffix = suffix;
                }
            }
        }

        return suffix;
    }

    /**
     *
     * @return
     * @should construct suffix correctly
     */
    protected static String generateDocstrctWhitelistFilterSuffix() {
        logger.debug("Generating docstruct whitelist suffix...");
        StringBuilder sbQuery = new StringBuilder();
        List<String> list = DataManager.getInstance().getConfiguration().getDocStructWhiteList();
        if (!list.isEmpty()) {
            sbQuery.append(" AND (");
            for (String s : list) {
                if (StringUtils.isNotBlank(s)) {
                    sbQuery.append(SolrConstants.DOCSTRCT).append(':').append(ClientUtils.escapeQueryChars(s.trim())).append(" OR ");
                }
            }
            sbQuery.delete(sbQuery.length() - 4, sbQuery.length());
            sbQuery.append(')');
        }
        return sbQuery.toString();
    }

    /**
     *
     * @param field
     * @return
     * @should construct suffix correctly
     */
    protected static String generateCollectionBlacklistFilterSuffix(String field) {
        logger.debug("Generating blacklist suffix for field '{}'...", field);
        StringBuilder sbQuery = new StringBuilder();
        List<String> list = DataManager.getInstance().getConfiguration().getCollectionBlacklist(field);
        if (list != null && !list.isEmpty()) {
            // sbQuery.append(" AND NOT (");
            for (String s : list) {
                if (StringUtils.isNotBlank(s)) {
                    sbQuery.append(" -").append(field).append(':').append(s.trim());
                }
            }
            // sbQuery.delete(sbQuery.length() - 4, sbQuery.length());
            // sbQuery.append(')');
        }

        return sbQuery.toString();
    }

    /**
     *
     * @param nagivationHelper
     * @param discriminatorField
     * @return
     * @throws IndexUnreachableException
     * @should construct subquery correctly
     * @should return empty string if discriminator value is empty or hyphen
     */
    public static String getDiscriminatorFieldFilterSuffix(NavigationHelper nh, String discriminatorField) throws IndexUnreachableException {
        // logger.trace("nh null? {}", nh == null);
        logger.trace("discriminatorField: {}", discriminatorField);
        if (StringUtils.isNotEmpty(discriminatorField) && nh != null) {
            String discriminatorValue = nh.getSubThemeDiscriminatorValue();
            logger.trace("discriminatorValue: {}", discriminatorValue);
            if (StringUtils.isNotEmpty(discriminatorValue) && !"-".equals(discriminatorValue)) {
                StringBuilder sbSuffix = new StringBuilder();
                sbSuffix.append(" AND ").append(discriminatorField).append(':').append(discriminatorValue);
                logger.trace("Discriminator field suffix: {}", sbSuffix.toString());
                return sbSuffix.toString();
            }
        }

        return "";
    }

    /**
     * Updates the calling agent's session with a personalized filter sub-query.
     *
     * @param request
     * @throws IndexUnreachableException
     * @throws PresentationException
     * @throws DAOException
     */
    public static void updateFilterQuerySuffix(HttpServletRequest request) throws IndexUnreachableException, PresentationException, DAOException {
        String filterQuerySuffix = getPersonalFilterQuerySuffix((User) request.getSession().getAttribute("user"), Helper.getIpAddress(request));
        logger.trace("New filter query suffix: {}", filterQuerySuffix);
        request.getSession().setAttribute(PARAM_NAME_FILTER_QUERY_SUFFIX, filterQuerySuffix);
    }

    /**
     * Constructs a personal search query filter suffix for the given user and IP address.
     *
     * @return
     * @throws IndexUnreachableException
     * @throws PresentationException
     * @throws DAOException
     * @should construct suffix correctly
     * @should construct suffix correctly if user has license privilege
     * @should construct suffix correctly if ip range has license privilege
     */
    public static String getPersonalFilterQuerySuffix(User user, String ipAddress) throws IndexUnreachableException, PresentationException,
            DAOException {
        StringBuilder query = new StringBuilder();

        for (LicenseType licenseType : DataManager.getInstance().getDao().getNonOpenAccessLicenseTypes()) {
            // Consider only license types that do not allow listing by default and are not static licenses
            if (!licenseType.isStaticLicenseType() && !licenseType.getPrivileges().contains(IPrivilegeHolder.PRIV_LIST)) {
                if (AccessConditionUtils.checkAccessPermission(Collections.singletonList(licenseType), new HashSet<>(Collections.singletonList(
                        licenseType.getName())), IPrivilegeHolder.PRIV_LIST, user, ipAddress, null)) {
                    // If the use has an explicit priv to list a certain license type, ignore all other license types
                    logger.trace("User has listing privilege for license type '{}'.", licenseType.getName());
                    query = new StringBuilder();
                    continue;
                }
                if (licenseType.getConditions() != null) {
                    String processedConditions = licenseType.getProcessedConditions();
                    // Do not append empty subquery
                    if (StringUtils.isNotBlank(processedConditions)) {
                        query.append(" -(").append(SolrConstants.ACCESSCONDITION).append(":\"").append(licenseType.getName()).append('"');
                        query.append(" AND ").append(processedConditions).append(')');
                    } else {
                        query.append(" -").append(SolrConstants.ACCESSCONDITION).append(":\"").append(licenseType.getName()).append('"');
                    }
                } else {
                    query.append(" -").append(SolrConstants.ACCESSCONDITION).append(":\"").append(licenseType.getName()).append('"');
                }
            }
        }

        return query.toString();
    }

    /**
<<<<<<< HEAD
     * 
     * @param fileName
     * @param identifier
     * @return
     * @should use correct field name for AV files
     * @should use correct file name for text files
     */
    static String[] generateAccessCheckQuery(String identifier, String fileName) {
        String[] ret = new String[2];
        if (fileName != null) {
            StringBuilder sbQuery = new StringBuilder();
            String useFileField = SolrConstants.FILENAME;
            String useFileName = fileName;
            // Different media types have the file name in different fields
            String extension = FilenameUtils.getExtension(fileName).toLowerCase();
            switch (extension) {
                case "webm":
                    useFileField = SolrConstants.FILENAME_WEBM;
                    break;
                case "mp4":
                    useFileField = SolrConstants.FILENAME_MP4;
                    break;
                case "mp3":
                    // if the mime type in METS is not audio/mpeg3 but something else, access will be false
                    useFileField = SolrConstants.FILENAME_MPEG3;
                    break;
                case "ogg":
                case "ogv":
                    useFileField = SolrConstants.FILENAME_OGG;
                    break;
                case "txt":
                case "xml":
                    useFileName = fileName.replace(extension, "*");
                    break;
                default:
                    break;
            }
            sbQuery.append(SolrConstants.PI_TOPSTRUCT).append(':').append(identifier).append(" AND ").append(useFileField).append(':');
            if (useFileName.endsWith(".*")) {
                sbQuery.append(useFileName);
            } else {
                sbQuery.append("\"").append(useFileName).append("\"");
            }

            // logger.trace(sbQuery.toString());
            ret[0] = sbQuery.toString();
            ret[1] = useFileField;
        }
        return ret;
    }

    /**
     * Checks whether the client may access an image (by PI + file name).
     *
     * @param identifier Work identifier (PI).
     * @param fileName Image file name. For all files of a record, use "*".
     * @param request Calling HttpServiceRequest.
     * @return true if access is granted; false otherwise.
     * @throws IndexUnreachableException
     * @throws DAOException
     */
    protected static Map<String, Boolean> checkAccessPermissionByIdentifierAndFileName(String identifier, String fileName, String privilegeName,
            HttpServletRequest request) throws IndexUnreachableException, DAOException {
        // logger.trace("checkAccessPermissionByIdentifierAndFileName({}, {}, {}, {})", identifier, fileName, privilegeName,
        // request.getAttributeNames().toString());
        if (StringUtils.isNotEmpty(identifier)) {
            String[] query = generateAccessCheckQuery(identifier, fileName);
            try {
                // Collect access conditions required by the page
                Map<String, Set<String>> requiredAccessConditions = new HashMap<>();
                SolrDocumentList results = DataManager.getInstance().getSearchIndex().search(query[0], "*".equals(fileName) ? SolrSearchIndex.MAX_HITS
                        : 1, null, Arrays.asList(new String[] { query[1], SolrConstants.ACCESSCONDITION }));
                if (results != null) {
                    for (SolrDocument doc : results) {
                        Collection<Object> fieldsAccessConddition = doc.getFieldValues(SolrConstants.ACCESSCONDITION);
                        if (fieldsAccessConddition != null) {
                            Set<String> pageAccessConditions = new HashSet<>();
                            for (Object accessCondition : fieldsAccessConddition) {
                                pageAccessConditions.add(accessCondition.toString());
                                // logger.debug(accessCondition.toString());
                            }
                            requiredAccessConditions.put(fileName, pageAccessConditions);
                        }
                    }
                }

                User user = BeanUtils.getUserFromRequest(request);
                Map<String, Boolean> ret = new HashMap<>(requiredAccessConditions.size());
                for (String pageFileName : requiredAccessConditions.keySet()) {
                    Set<String> pageAccessConditions = requiredAccessConditions.get(pageFileName);
                    boolean access = checkAccessPermission(DataManager.getInstance().getDao().getNonOpenAccessLicenseTypes(), pageAccessConditions,
                            privilegeName, user, Helper.getIpAddress(request), query[0]);
                    ret.put(pageFileName, access);
                }
                return ret;
            } catch (PresentationException e) {
                logger.debug("PresentationException thrown here: {}", e.getMessage());
            }
        }

        return new HashMap<>(0);

    }

    /**
     * Checks whether the current users has the given access permissions to the element with the given identifier and LOGID.
     *
     * @param identifier The PI to check.
     * @param logId The LOGID to check (optional).
     * @param privilegeName Particular privilege for which to check the permission.
     * @param request
     * @return
     * @throws IndexUnreachableException
     * @throws DAOException
     */
    public static boolean checkAccessPermissionByIdentifierAndLogId(String identifier, String logId, String privilegeName, HttpServletRequest request)
            throws IndexUnreachableException, DAOException {
        // logger.trace("checkAccessPermissionByIdentifierAndLogId({}, {}, {}, {})", identifier, logId, privilegeName,
        // request.getAttributeNames());
        if (StringUtils.isNotEmpty(identifier)) {
            StringBuilder sbQuery = new StringBuilder();
            sbQuery.append(SolrConstants.PI_TOPSTRUCT).append(':').append(identifier);
            if (StringUtils.isNotEmpty(logId)) {
                sbQuery.append(" AND ").append(SolrConstants.LOGID).append(':').append(logId);
            }
            // Only query docstruct docs because metadata/event docs may not contain values defined in the license type
            // filter query
            sbQuery.append(" AND ").append(SolrConstants.DOCTYPE).append(':').append(DocType.DOCSTRCT.name());
            try {
                Set<String> requiredAccessConditions = new HashSet<>();
                SolrDocumentList results = DataManager.getInstance().getSearchIndex().search(sbQuery.toString(), 1, null, Arrays.asList(new String[] {
                        SolrConstants.ACCESSCONDITION }));
                if (results != null) {
                    for (SolrDocument doc : results) {
                        Collection<Object> fieldsAccessConddition = doc.getFieldValues(SolrConstants.ACCESSCONDITION);
                        if (fieldsAccessConddition != null) {
                            for (Object accessCondition : fieldsAccessConddition) {
                                requiredAccessConditions.add((String) accessCondition);
                                // logger.debug(accessCondition.toString());
                            }
                        }
                    }
                }

                User user = BeanUtils.getUserFromRequest(request);
                return checkAccessPermission(DataManager.getInstance().getDao().getNonOpenAccessLicenseTypes(), requiredAccessConditions,
                        privilegeName, user, Helper.getIpAddress(request), sbQuery.toString());
            } catch (PresentationException e) {
                logger.debug("PresentationException thrown here: {}", e.getMessage());
            }
        }

        return false;
    }

    public static boolean checkContentFileAccessPermission(String identifier, HttpServletRequest request) throws IndexUnreachableException,
            DAOException {
        // logger.trace("checkContentFileAccessPermission({})", identifier);
        if (StringUtils.isNotEmpty(identifier)) {
            StringBuilder sbQuery = new StringBuilder();
            sbQuery.append(SolrConstants.PI).append(':').append(identifier);
            try {
                Set<String> requiredAccessConditions = new HashSet<>();
                SolrDocumentList results = DataManager.getInstance().getSearchIndex().search(sbQuery.toString(), 1, null, Arrays.asList(new String[] {
                        SolrConstants.ACCESSCONDITION }));
                if (results != null) {
                    for (SolrDocument doc : results) {
                        Collection<Object> fieldsAccessConddition = doc.getFieldValues(SolrConstants.ACCESSCONDITION);
                        if (fieldsAccessConddition != null) {
                            for (Object accessCondition : fieldsAccessConddition) {
                                requiredAccessConditions.add((String) accessCondition);
                                // logger.debug(accessCondition.toString());
                            }
                        }
                    }
                }

                User user = BeanUtils.getUserFromRequest(request);
                return checkAccessPermission(DataManager.getInstance().getDao().getNonOpenAccessLicenseTypes(), requiredAccessConditions,
                        IPrivilegeHolder.PRIV_DOWNLOAD_ORIGINAL_CONTENT, user, Helper.getIpAddress(request), sbQuery.toString());
            } catch (PresentationException e) {
                logger.debug("PresentationException thrown here: {}", e.getMessage());
            }
        }

        return false;
    }

    /**
     * Checks whether the client may access an image (by image URN).
     *
     * @param imageUrn Image URN.
     * @param request Calling HttpServiceRequest.
     * @return true if access is granted; false otherwise.
     * @throws IndexUnreachableException
     * @throws DAOException
     */
    public static boolean checkAccessPermissionByImageUrn(String imageUrn, String privilegeName, HttpServletRequest request)
            throws IndexUnreachableException, DAOException {
        logger.trace("checkAccessPermissionByImageUrn({}, {}, {}, {})", imageUrn, privilegeName, request.getAttributeNames());
        if (StringUtils.isNotEmpty(imageUrn)) {
            StringBuilder sbQuery = new StringBuilder();
            sbQuery.append(SolrConstants.IMAGEURN).append(':').append(imageUrn.replace(":", "\\:"));
            try {
                Set<String> requiredAccessConditions = new HashSet<>();
                SolrDocumentList hits = DataManager.getInstance().getSearchIndex().search(sbQuery.toString(), 1, null, Arrays.asList(new String[] {
                        SolrConstants.ACCESSCONDITION,
                        SolrConstants.PI_TOPSTRUCT }));
                for (SolrDocument doc : hits) {
                    Collection<Object> fieldsAccessConddition = doc.getFieldValues(SolrConstants.ACCESSCONDITION);
                    if (fieldsAccessConddition != null) {
                        for (Object accessCondition : fieldsAccessConddition) {
                            requiredAccessConditions.add((String) accessCondition);
                            // logger.debug((String) accessCondition);
                        }
                    }
                }

                User user = BeanUtils.getUserFromRequest(request);
                return checkAccessPermission(DataManager.getInstance().getDao().getNonOpenAccessLicenseTypes(), requiredAccessConditions,
                        privilegeName, user, Helper.getIpAddress(request), sbQuery.toString());
            } catch (PresentationException e) {
                logger.debug("PresentationException thrown here: {}", e.getMessage());
            }
        }

        return false;
    }

    /**
     *
     * @param requiredAccessConditions
     * @param privilegeName
     * @param pi
     * @param request
     * @return
     * @throws IndexUnreachableException
     * @throws PresentationException
     * @throws DAOException
     */
    public static boolean checkAccessPermission(Set<String> requiredAccessConditions, String privilegeName, String query, HttpServletRequest request)
            throws IndexUnreachableException, PresentationException, DAOException {
        User user = BeanUtils.getUserFromRequest(request);
        return checkAccessPermission(DataManager.getInstance().getDao().getNonOpenAccessLicenseTypes(), requiredAccessConditions, privilegeName, user,
                Helper.getIpAddress(request), query);
    }

    /**
     * Checks access permission for the given image and puts the permission status into the corresponding session map.
     *
     * @param request
     * @param pi
     * @param contentFileName
     * @return
     * @throws IndexUnreachableException
     * @throws DAOException
     */
    public static boolean checkAccessPermissionForImage(HttpServletRequest request, String pi, String contentFileName)
            throws IndexUnreachableException, DAOException {
        logger.trace("checkAccessPermissionForImage: {}/{}", pi, contentFileName);
        return checkAccessPermissionByIdentifierAndFileNameWithSessionMap(request, pi, contentFileName, IPrivilegeHolder.PRIV_VIEW_IMAGES);
    }

    /**
     * Checks access permission for the given thumbnail and puts the permission status into the corresponding session map.
     *
     * @param request
     * @param pi
     * @param contentFileName
     * @return
     * @throws IndexUnreachableException
     * @throws DAOException
     */
    public static boolean checkAccessPermissionForThumbnail(HttpServletRequest request, String pi, String contentFileName)
            throws IndexUnreachableException, DAOException {
        return checkAccessPermissionByIdentifierAndFileNameWithSessionMap(request, pi, contentFileName, IPrivilegeHolder.PRIV_VIEW_THUMBNAILS);
    }

    /**
     * Checks access permission of the given privilege type for the given image and puts the permission status into the corresponding session map.
     *
     * @param request
     * @param pi
     * @param contentFileName
     * @param privilegeType
     * @return
     * @throws IndexUnreachableException
     * @throws DAOException
     */
    @SuppressWarnings("unchecked")
    public static boolean checkAccessPermissionByIdentifierAndFileNameWithSessionMap(HttpServletRequest request, String pi, String contentFileName,
            String privilegeType) throws IndexUnreachableException, DAOException {
        // logger.trace("checkAccessPermissionByIdentifierAndFileNameWithSessionMap");
        if (privilegeType == null) {
            throw new IllegalArgumentException("privilegeType may not be null");
        }
        boolean access = false;
        // logger.debug("session id: " + request.getSession().getId());
        // Session persistent permission check: Servlet-local method.
        String attributeName = IPrivilegeHolder._PRIV_PREFIX + privilegeType;
        logger.trace("Checking session attribute: {}", attributeName);
        Map<String, Boolean> permissions = (Map<String, Boolean>) request.getSession().getAttribute(attributeName);
        if (permissions == null) {
            permissions = new HashMap<>();
            logger.trace("Session attribute not found, creating new");
        }
        // logger.debug("Permissions found, " + permissions.size() + " items.");
        // new pi -> create an new empty map in the session
        if (!pi.equals(request.getSession().getAttribute("currentPi"))) {
            // logger.trace("new PI: {}", pi);
            request.getSession().setAttribute("currentPi", pi);
            request.getSession().removeAttribute(attributeName);
            permissions = new HashMap<>();
            logger.trace("PI has changed, permissions map reset.");
        }

        String key = new StringBuilder(pi).append('_').append(contentFileName).toString();
        // pi already checked -> look in the session
        // logger.debug("permissions key: " + key + ": " + permissions.get(key));
        if (permissions.containsKey(key)) {
            access = permissions.get(key);
            logger.trace("Access ({}) previously checked and is {} for '{}/{}' (Session ID {})", privilegeType, access, pi, contentFileName, request
                    .getSession().getId());
        } else {
            // TODO check for all images and save to map
            Map<String, Boolean> accessMap = SearchHelper.checkAccessPermissionByIdentifierAndFileName(pi, contentFileName, privilegeType, request);
            for (String pageFileName : accessMap.keySet()) {
                String newKey = new StringBuilder(pi).append('_').append(pageFileName).toString();
                boolean pageAccess = accessMap.get(pageFileName);
                permissions.put(newKey, pageAccess);
            }
            access = permissions.get(key) != null ? permissions.get(key) : false;
            // logger.debug("Access ({}) not yet checked for '{}/{}', access is {}", privilegeType, pi, contentFileName,
            // access);
            request.getSession().setAttribute(attributeName, permissions);
        }

        return access;
    }

    /**
     *
     * @param allLicenseTypes
     * @param requiredAccessConditions Set of access condition names to satisfy (one suffices).
     * @param privilegeName The particular privilege to check.
     * @param user Logged in user.
     * @param query Solr query describing the resource in question.
     * @return
     * @throws IndexUnreachableException
     * @throws PresentationException
     * @throws DAOException
     * @should return true if required access conditions empty
     * @should return true if required access conditions contain only open access
     * @should return true if all license types allow privilege by default
     * @should return false if not all license types allow privilege by default
     * @should return true if ip range allows access
     * @should not return true if no ip range matches
     * 
     *         TODO user license checks
     */
    static boolean checkAccessPermission(List<LicenseType> allLicenseTypes, Set<String> requiredAccessConditions, String privilegeName, User user,
            String remoteAddress, String query) throws IndexUnreachableException, PresentationException, DAOException {
        // logger.trace("checkAccessPermission({},{},{})", allLicenseTypes, requiredAccessConditions, privilegeName);
        // If OPENACCESS is the only condition, allow immediately
        if (requiredAccessConditions.isEmpty()) {
            logger.debug("No required access conditions given, access granted.");
            return true;
        }
        if (requiredAccessConditions.size() == 1 && (requiredAccessConditions.contains(SolrConstants.OPEN_ACCESS_VALUE) || requiredAccessConditions
                .contains(SolrConstants.OPEN_ACCESS_VALUE.toLowerCase()))) {
            return true;
        }
        // If no license types are configured or no privilege name is given, allow immediately
        if (allLicenseTypes == null || !StringUtils.isNotEmpty(privilegeName)) {
            logger.trace("No license types or no privilege name given.");
            return true;
        }

        List<LicenseType> relevantLicenseTypes = getRelevantLicenseTypesOnly(allLicenseTypes, requiredAccessConditions, query);
        requiredAccessConditions = new HashSet<>(relevantLicenseTypes.size());
        if (relevantLicenseTypes.isEmpty()) {
            logger.trace("No relevant license types.");
            return true;
        }

        // If all relevant license types allow the requested privilege by default, allow access
        {
            boolean licenseTypeAllowsPriv = true;
            // Check whether *all* relevant license types allow the requested privilege by default
            for (LicenseType licenseType : relevantLicenseTypes) {
                requiredAccessConditions.add(licenseType.getName());
                if (!licenseType.getPrivileges().contains(privilegeName)) {
                    // logger.debug("LicenseType '" + licenseType.getName() + "' does not allow the action '" + privilegeName
                    // + "' by default.");
                    licenseTypeAllowsPriv = false;
                }
            }
            if (licenseTypeAllowsPriv) {
                logger.trace("Privilege '{}' is allowed by default in all license types.", privilegeName);
                return true;
            }
        }

        // Check IP range
        if (StringUtils.isNotEmpty(remoteAddress)) {
            // Check whether the requested privilege is allowed to this IP range (for all access conditions)
            Map<String, Boolean> permissionMap = new HashMap<>(requiredAccessConditions.size());
            for (IpRange ipRange : DataManager.getInstance().getDao().getAllIpRanges()) {
                // logger.debug("ip range: " + ipRange.getSubnetMask());
                if (ipRange.matchIp(remoteAddress) && ipRange.canSatisfyAllAccessConditions(requiredAccessConditions, privilegeName, null)) {
                    logger.debug("Access granted to {} via IP range {}", remoteAddress, ipRange.getName());
                    return true;
                }
            }
        }

        // If not within an allowed IP range, check the current user's satisfied access conditions
        if (user != null && user.canSatisfyAllAccessConditions(requiredAccessConditions, privilegeName, null)) {
            return true;
        }

        // logger.trace("not allowed");
        return false;
    }

    /**
     * Filters the given list of license types my removing those that have Solr query conditions that do not match the given identifier.
     *
     * @param allLicenseTypes
     * @param requiredAccessConditions
     * @param query
     * @return
     * @throws IndexUnreachableException
     * @throws PresentationException
     * @should remove license types whose names do not match access conditions
     * @should remove license types whose condition query excludes the given pi
     */
    static List<LicenseType> getRelevantLicenseTypesOnly(List<LicenseType> allLicenseTypes, Set<String> requiredAccessConditions, String query)
            throws IndexUnreachableException, PresentationException {
        if (requiredAccessConditions == null || requiredAccessConditions.isEmpty()) {
            return Collections.emptyList();
        }

        logger.trace("getRelevantLicenseTypesOnly: {} | {}", query, requiredAccessConditions);
        List<LicenseType> ret = new ArrayList<>(allLicenseTypes.size());
        for (LicenseType licenseType : allLicenseTypes) {
            // logger.trace(licenseType.getName());
            if (!requiredAccessConditions.contains(licenseType.getName())) {
                continue;
            }
            // Check whether the license type contains conditions that exclude the given record, in that case disregard this
            // license type
            if (StringUtils.isNotEmpty(licenseType.getConditions()) && StringUtils.isNotEmpty(query)) {
                String conditions = licenseType.getProcessedConditions();
                // logger.trace("License conditions: {}", conditions);
                StringBuilder sbQuery = new StringBuilder(query);
                if (conditions.charAt(0) == '-') {
                    // do not wrap the conditions in parentheses if it starts with a negation, otherwise it won't work
                    sbQuery.append(" AND ").append(conditions);
                } else {
                    sbQuery.append(" AND (").append(conditions).append(')');
                }
                // logger.trace("License relevance query: {}", sbQuery.toString());
                if (DataManager.getInstance().getSearchIndex().getHitCount(sbQuery.toString()) == 0) {
                    // logger.trace("LicenseType '{}' does not apply to resource described by '{}' due to configured the
                    // license subquery.", licenseType
                    // .getName(), query);
                    continue;
                }
                logger.trace("LicenseType '{}' applies to resource described by '{}' due to configured license subquery.", licenseType.getName(),
                        query);
            }
            ret.add(licenseType);
        }

        return ret;
    }

    /**
=======
>>>>>>> e94cb83f
     * TODO This method might be quite expensive.
     *
     * @param searchTerms
     * @param fulltext
     * @param targetFragmentLength Desired (approximate) length of the text fragment.
     * @param firstMatchOnly If true, only the fragment for the first match will be returned
     * @return
     * @should not add prefix and suffix to text
     * @should truncate string to 200 chars if no terms are given
     * @should truncate string to 200 chars if no term has been found
     * @should make terms bold if found in text
     * @should remove unclosed HTML tags
     * @should return multiple match fragments correctly
     * @should replace line breaks with spaces
     */
    public static List<String> truncateFulltext(Set<String> searchTerms, String fulltext, int targetFragmentLength, boolean firstMatchOnly) {
        if (fulltext == null) {
            throw new IllegalArgumentException("fulltext may not be null");
        }
        List<String> ret = new ArrayList<>();

        String fulltextFragment = "";
        if (searchTerms != null && !searchTerms.isEmpty()) {
            for (String searchTerm : searchTerms) {
                if (searchTerm.length() == 0) {
                    continue;
                }
                if (searchTerm.length() > 1 && searchTerm.endsWith("*") || searchTerm.endsWith("?")) {
                    searchTerm = searchTerm.substring(0, searchTerm.length() - 1);
                }
                if (searchTerm.length() > 1 && searchTerm.charAt(0) == '*' || searchTerm.charAt(0) == '?') {
                    searchTerm = searchTerm.substring(1);
                }
                if (searchTerm.contains("*") || searchTerm.contains("?")) {
                    fulltextFragment += " ";
                    break;
                }
                Matcher m = Pattern.compile(searchTerm.toLowerCase()).matcher(fulltext.toLowerCase());
                while (m.find()) {
                    int indexOfTerm = m.start();

                    // fulltextFragment = getTextFragmentFromLine(fulltext, searchTerm, indexOfTerm, targetFragmentLength);
                    fulltextFragment = getTextFragmentRandomized(fulltext, searchTerm, indexOfTerm, targetFragmentLength);
                    // fulltextFragment = getTextFragmentStatic(fulltext, targetFragmentLength, fulltextFragment, searchTerm, indexOfTerm);

                    indexOfTerm = fulltextFragment.toLowerCase().indexOf(searchTerm.toLowerCase());
                    int indexOfSpace = fulltextFragment.indexOf(' ');
                    if (indexOfTerm > indexOfSpace && indexOfSpace >= 0) {
                        fulltextFragment = fulltextFragment.substring(indexOfSpace, fulltextFragment.length());
                    }

                    indexOfTerm = fulltextFragment.toLowerCase().indexOf(searchTerm.toLowerCase());

                    if (indexOfTerm < fulltextFragment.lastIndexOf(' ')) {
                        fulltextFragment = fulltextFragment.substring(0, fulltextFragment.lastIndexOf(' '));
                    }

                    indexOfTerm = fulltextFragment.toLowerCase().indexOf(searchTerm.toLowerCase());
                    if (indexOfTerm >= 0) {
                        fulltextFragment = applyHighlightingToPhrase(fulltextFragment, searchTerm);
                        fulltextFragment = replaceHighlightingPlaceholders(fulltextFragment);
                    }
                    if (StringUtils.isNotBlank(fulltextFragment)) {
                        // Check for unclosed HTML tags
                        int lastIndexOfLT = fulltextFragment.lastIndexOf('<');
                        int lastIndexOfGT = fulltextFragment.lastIndexOf('>');
                        if (lastIndexOfLT != -1 && lastIndexOfLT > lastIndexOfGT) {
                            fulltextFragment = fulltextFragment.substring(0, lastIndexOfLT).trim();
                        }
                        // fulltextFragment = fulltextFragment.replaceAll("[\\t\\n\\r]+", " ");
                        fulltextFragment = fulltextFragment.replace("<br>", " ");
                        ret.add(fulltextFragment);
                    }
                    if (firstMatchOnly) {
                        break;
                    }
                }
            }

            // If no search term has been found (i.e. when searching for a phrase), make sure no empty string gets delivered
            if (StringUtils.isEmpty(fulltextFragment)) {
                if (fulltext.length() > 200) {
                    fulltextFragment = fulltext.substring(0, 200);
                } else {
                    fulltextFragment = fulltext;
                }
                // fulltextFragment = fulltextFragment.replaceAll("[\\t\\n\\r]+", " ");
                fulltextFragment = fulltextFragment.replace("<br>", " ");
                ret.add(fulltextFragment);
            }
        } else {
            if (fulltext.length() > 200) {
                fulltextFragment = fulltext.substring(0, 200);
            } else {
                fulltextFragment = fulltext;
            }
            if (StringUtils.isNotBlank(fulltextFragment)) {
                // Check for unclosed HTML tags
                int lastIndexOfLT = fulltextFragment.lastIndexOf('<');
                int lastIndexOfGT = fulltextFragment.lastIndexOf('>');
                if (lastIndexOfLT != -1 && lastIndexOfLT > lastIndexOfGT) {
                    fulltextFragment = fulltextFragment.substring(0, lastIndexOfLT).trim();
                }
                // fulltextFragment = fulltextFragment.replaceAll("[\\t\\n\\r]+", " ");
                fulltextFragment = fulltextFragment.replace("<br>", " ");
                ret.add(fulltextFragment);
            }
        }

        return ret;
    }

    /**
     * Adds highlighting markup for all given terms to the phrase.
     * 
     * @param phrase
     * @param terms
     * @return
     * @should apply highlighting for all terms
     * @should skip single character terms
     */
    public static String applyHighlightingToPhrase(String phrase, Set<String> terms) {
        if (phrase == null) {
            throw new IllegalArgumentException("phrase may not be null");
        }
        if (terms == null) {
            throw new IllegalArgumentException("terms may not be null");
        }

        String highlightedValue = phrase;
        for (String term : terms) {
            // Highlighting single-character terms can take a long time, so skip them
            if (term.length() < 2) {
                continue;
            }
            String normalizedPhrase = normalizeString(phrase);
            String normalizedTerm = normalizeString(term);
            if (StringUtils.contains(normalizedPhrase, normalizedTerm)) {
                highlightedValue = SearchHelper.applyHighlightingToPhrase(highlightedValue, term);
            }
        }

        return highlightedValue;
    }

    /**
     * Recursively adds highlighting markup to all occurrences of the given term in the given phrase.
     * 
     * @param phrase
     * @param term
     * @return
     * @should apply highlighting to all occurrences of term
     * @should ignore special characters
     * @should skip single character terms
     */
    static String applyHighlightingToPhrase(String phrase, String term) {
        if (phrase == null) {
            throw new IllegalArgumentException("phrase may not be null");
        }
        if (term == null) {
            throw new IllegalArgumentException("term may not be null");
        }

        // Highlighting single-character terms can take a long time, so skip them
        if (term.length() < 2) {
            return phrase;
        }

        StringBuilder sb = new StringBuilder();
        String normalizedPhrase = normalizeString(phrase);
        String normalizedTerm = normalizeString(term);
        int startIndex = normalizedPhrase.indexOf(normalizedTerm);
        if (startIndex == -1) {
            return phrase;
        }
        int endIndex = startIndex + term.length();
        String before = phrase.substring(0, startIndex);
        String highlightedTerm = applyHighlightingToTerm(phrase.substring(startIndex, endIndex));
        String after = phrase.substring(endIndex);

        return sb.append(applyHighlightingToPhrase(before, term)).append(highlightedTerm).append(applyHighlightingToPhrase(after, term)).toString();
    }

    /**
     * 
     * @param string
     * @return
     */
    static String normalizeString(String string) {
        if (string == null) {
            return null;
        }

        return string.toLowerCase().replaceAll("[^a-zA-Z0-9#]", " ");
    }

    /**
     * 
     * @param term
     * @param substitute
     * @return
     * @should add span correctly
     */
    static String applyHighlightingToTerm(String term) {
        return new StringBuilder(PLACEHOLDER_HIGHLIGHTING_START).append(term).append(PLACEHOLDER_HIGHLIGHTING_END).toString();
    }

    /**
     * 
     * @param phrase
     * @return
     * @should replace placeholders with html tags
     */
    public static String replaceHighlightingPlaceholders(String phrase) {
        return phrase.replace(PLACEHOLDER_HIGHLIGHTING_START, "<span class=\"search-list--highlight\">").replace(PLACEHOLDER_HIGHLIGHTING_END,
                "</span>");
    }

    /**
     * @param fulltext
     * @param targetFragmentLength
     * @param fulltextFragment
     * @param searchTerm
     * @param indexOfTerm
     * @return
     */
    @SuppressWarnings("unused")
    private static String getTextFragmentStatic(String fulltext, int targetFragmentLength, String fulltextFragment, String searchTerm,
            int indexOfTerm) {
        if (fulltextFragment.length() == 0) {
            int start = 0;
            int end = fulltext.toLowerCase().length();
            int halfLength = targetFragmentLength / 2;
            // Use the position first found search term to determine the displayed fulltext fragment
            if (indexOfTerm > halfLength) {
                start = indexOfTerm - halfLength;
            }
            if (end - (indexOfTerm + searchTerm.length()) > halfLength) {
                end = indexOfTerm + searchTerm.length() + halfLength;
            }
            fulltextFragment = fulltext.substring(start, end);
        }
        return fulltextFragment;
    }

    /**
     * @param fulltext
     * @param searchTerm
     * @param indexOfTerm
     * @param halfLength
     * @return
     */
    private static String getTextFragmentRandomized(String fulltext, String searchTerm, int indexOfTerm, int fragmentLength) {

        int minDistanceFromEdge = 10;

        int fragmentStartIndexFloor = Math.max(0, indexOfTerm + minDistanceFromEdge - (fragmentLength - searchTerm.length()));
        int fragmentStartIndexCeil = Math.max(0, indexOfTerm - minDistanceFromEdge);

        int fragmentStartIndex = fragmentStartIndexFloor + random.nextInt(Math.max(1, fragmentStartIndexCeil - fragmentStartIndexFloor));
        int fragmentEndIndex = Math.min(fulltext.length(), fragmentStartIndex + fragmentLength);

        return fulltext.substring(fragmentStartIndex, fragmentEndIndex);
    }

    /**
     * @param fulltext
     * @param searchTerm
     * @param indexOfTerm
     * @param halfLength
     * @return
     */
    @SuppressWarnings("unused")
    private static String getTextFragmentFromLine(String fulltext, String searchTerm, int indexOfTerm, int fragmentLength) {
        String fulltextFragment;
        String stringBefore = fulltext.substring(0, indexOfTerm);
        String stringAfter = fulltext.substring(indexOfTerm + searchTerm.length());
        int halfLength = fragmentLength / 2;

        int lineStartIndex = Math.max(0, Math.max(indexOfTerm - halfLength, stringBefore.lastIndexOf(System.lineSeparator())));
        int lineEndIndex = Math.min(fulltext.length(), Math.min(indexOfTerm + halfLength, indexOfTerm + searchTerm.length() + stringAfter.indexOf(
                System.lineSeparator())));

        fulltextFragment = fulltext.substring(lineStartIndex, lineEndIndex);
        return fulltextFragment;
    }

    /**
     * Returns a list of values for a given facet field and the given query.
     *
     * @param query
     * @param facetFieldName
     * @param facetMinCount
     * @return
     * @throws PresentationException
     * @throws IndexUnreachableException
     */
    public static List<String> getFacetValues(String query, String facetFieldName, int facetMinCount) throws PresentationException,
            IndexUnreachableException {
        if (StringUtils.isEmpty(query)) {
            throw new IllegalArgumentException("query may not be null or empty");
        }
        if (StringUtils.isEmpty(facetFieldName)) {
            throw new IllegalArgumentException("facetFieldName may not be null or empty");
        }

        QueryResponse resp = DataManager.getInstance().getSearchIndex().searchFacetsAndStatistics(query, Collections.singletonList(facetFieldName),
                facetMinCount, false);
        FacetField facetField = resp.getFacetField(facetFieldName);
        List<String> ret = new ArrayList<>(facetField.getValueCount());
        for (Count count : facetField.getValues()) {
            if (StringUtils.isNotEmpty(count.getName()) && count.getCount() >= facetMinCount) {
                ret.add(count.getName());
            }
        }

        return ret;
    }

    /**
     * Returns a list of index terms for the given field name. This method uses the slower doc search instead of term search, but can be filtered with
     * a query.
     *
     * @param bmfc
     * @param startsWith
     * @param comparator
     * @param aggregateHits
     * @return
     * @throws PresentationException
     * @throws IndexUnreachableException
     */
    public static List<BrowseTerm> getFilteredTerms(BrowsingMenuFieldConfig bmfc, String startsWith, Comparator<BrowseTerm> comparator,
            boolean aggregateHits) throws PresentationException, IndexUnreachableException {
        List<BrowseTerm> ret = new ArrayList<>();
        Map<BrowseTerm, Boolean> terms = new ConcurrentHashMap<>();
        Map<String, BrowseTerm> usedTerms = new ConcurrentHashMap<>();

        StringBuilder sbQuery = new StringBuilder();
        sbQuery.append(bmfc.getField()).append(':');
        if (StringUtils.isEmpty(startsWith)) {
            sbQuery.append("[* TO *]");
        } else {
            sbQuery.append(ClientUtils.escapeQueryChars(startsWith)).append('*');
        }
        if (!bmfc.getDocstructFilters().isEmpty()) {
            sbQuery.append(" AND (");
            for (String docstruct : bmfc.getDocstructFilters()) {
                sbQuery.append(SolrConstants.DOCSTRCT).append(':').append(docstruct).append(" OR ");
            }
            sbQuery.delete(sbQuery.length() - 4, sbQuery.length());
            sbQuery.append(')');
        }
        if (bmfc.isRecordsAndAnchorsOnly()) {
            sbQuery.append(" AND (").append(SolrConstants.ISWORK).append(":true OR ").append(SolrConstants.ISANCHOR).append(":true)");
        }

        String query = buildFinalQuery(sbQuery.toString(), false);
        logger.debug("getFilteredTerms query: {}", query);
        // int rows = 0;
        int rows = SolrSearchIndex.MAX_HITS;
        List<String> fieldList = new ArrayList<>();
        fieldList.add(bmfc.getField());
        fieldList.add(SolrConstants.PI_TOPSTRUCT);
        List<String> facetFields = new ArrayList<>();
        facetFields.add(bmfc.getField());

        try {
            Map<String, String> params = new HashMap<>();
            if (DataManager.getInstance().getConfiguration().isGroupDuplicateHits()) {
                params.put(GroupParams.GROUP, "true");
                params.put(GroupParams.GROUP_MAIN, "true");
                params.put(GroupParams.GROUP_FIELD, SolrConstants.GROUPFIELD);
            }
            QueryResponse resp = DataManager.getInstance().getSearchIndex().search(query, 0, rows, null, facetFields, fieldList, null, params);
            // QueryResponse resp = DataManager.getInstance().getSolrHelper().searchFacetsAndStatistics(sbQuery.toString(), facetFields, false);
            logger.debug("getFilteredTerms hits: {}", resp.getResults().getNumFound());
            if ("0-9".equals(startsWith)) {
                // Numerical filtering
                Pattern p = Pattern.compile("[\\d]");
                // Use hits (if sorting field is provided)
                for (SolrDocument doc : resp.getResults()) {
                    Collection<Object> termList = doc.getFieldValues(bmfc.getField());
                    String sortTerm = (String) doc.getFieldValue(bmfc.getSortField());
                    Set<String> usedTermsInCurrentDoc = new HashSet<>();
                    for (Object o : termList) {
                        String term = String.valueOf(o);
                        String termStart = term;
                        if (termStart.length() > 1) {
                            termStart = term.substring(0, 1);
                        }
                        String compareTerm = termStart;
                        if (StringUtils.isNotEmpty(sortTerm)) {
                            compareTerm = sortTerm;
                        }
                        Matcher m = p.matcher(compareTerm);
                        if (m.find()) {
                            if (!usedTerms.containsKey(term)) {
                                BrowseTerm browseTerm = new BrowseTerm(term, sortTerm);
                                terms.put(browseTerm, true);
                                usedTerms.put(term, browseTerm);
                                usedTermsInCurrentDoc.add(term);
                                sortTerm = null; // only use the sort term for the first term
                            } else if (!usedTermsInCurrentDoc.contains(term)) {
                                // Only add to hit count if the same string is not in the same doc
                                usedTerms.get(term).addToHitCount(1);
                                usedTermsInCurrentDoc.add(term);
                            }
                        }
                    }
                }
            } else {
                // Without filtering or using alphabetical filtering

                // Parallel processing of hits (if sorting field is provided), requires compiler level 1.8
                ((List<SolrDocument>) resp.getResults()).parallelStream().forEach(doc -> processSolrResult(doc, bmfc.getField(), bmfc.getSortField(),
                        startsWith, terms, usedTerms, aggregateHits));

                // Sequential processing
                //                for (SolrDocument doc : resp.getResults()) {
                //                    processSolrResult(doc, bmfc.getField(), bmfc.getSortField(), startsWith, terms, usedTerms);
                //                }
            }
        } catch (PresentationException e) {
            logger.debug("PresentationException thrown here: {}", e.getMessage());
            throw new PresentationException(e.getMessage());
        } catch (RemoteSolrException e) {
            logger.error("{} (this usually means Solr is returning 403); Query: {}", e.getMessage(), sbQuery.toString());
            throw new PresentationException("Search index unavailable.");
        }

        if (!terms.isEmpty()) {
            ret = new ArrayList<>(terms.keySet());
            if (comparator != null) {
                Collections.sort(ret, comparator);
            }
        }

        logger.debug("getFilteredTerms end: {} terms found.", ret.size());
        return ret;
    }

    /**
     * Extracts terms from the given Solr document and adds them to the terms map, if applicable. Can be executed in parallel, provided
     * <code>terms</code> and <code>usedTerms</code> are synchronized.
     *
     * @param doc
     * @param field
     * @param sortField
     * @param startsWith
     * @param terms Set of terms collected so far.
     * @param usedTerms Terms that are already in the terms map.
     * @param aggregateHits
     */
    private static void processSolrResult(SolrDocument doc, String field, String sortField, String startsWith, Map<BrowseTerm, Boolean> terms,
            Map<String, BrowseTerm> usedTerms, boolean aggregateHits) {
        // logger.trace("processSolrResult thread {}", Thread.currentThread().getId());
        Collection<Object> termList = doc.getFieldValues(field);
        String pi = (String) doc.getFieldValue(SolrConstants.PI_TOPSTRUCT);
        String sortTerm = (String) doc.getFieldValue(sortField);
        Set<String> usedTermsInCurrentDoc = new HashSet<>();
        for (Object o : termList) {
            String term = String.valueOf(o);
            if (StringUtils.isEmpty(term)) {
                continue;
            }
            String compareTerm = term;
            if (StringUtils.isNotEmpty(sortTerm)) {
                compareTerm = sortTerm;
            }
            if (StringUtils.isEmpty(startsWith) || "-".equals(startsWith) || StringUtils.startsWithIgnoreCase(compareTerm, startsWith)) {
                if (!usedTerms.containsKey(term)) {
                    BrowseTerm browseTerm = new BrowseTerm(term, sortTerm);
                    // logger.trace("Adding term: {}, compareTerm: {}, sortTerm: {}", term, compareTerm, sortTerm);
                    terms.put(browseTerm, true);
                    usedTerms.put(term, browseTerm);
                    usedTermsInCurrentDoc.add(term);
                    browseTerm.getPiList().add(pi);
                } else if (!usedTermsInCurrentDoc.contains(term)) {
                    // Only add to hit count if the same string is not in the same doc
                    BrowseTerm browseTerm = usedTerms.get(term);
                    // If using aggregated search, do not count instances of records that already have been counted
                    if (aggregateHits && browseTerm.getPiList().contains(pi)) {
                        continue;
                    }
                    browseTerm.addToHitCount(1);
                    usedTermsInCurrentDoc.add(term);
                    browseTerm.getPiList().add(pi);
                }
            }
            sortTerm = null; // only use the sort term for the first term
        }
    }

    /**
     * Parses the given Solr query for field values and returns them as a set of strings.
     *
     * @param query
     * @param discriminatorValue
     * @return
     * @should extract all values from query except from NOT blocks
     * @should handle multiple phrases in query correctly
     * @should skip discriminator value
     * @should remove truncation
     * @should throw IllegalArgumentException if query is null
     */
    public static Map<String, Set<String>> extractSearchTermsFromQuery(String query, String discriminatorValue) {
        if (query == null) {
            throw new IllegalArgumentException("query may not be null");
        }
        Map<String, Set<String>> ret = new HashMap<>();

        Set<String> stopwords = DataManager.getInstance().getConfiguration().getStopwords();
        // Do not extract a currently set discriminator value
        if (StringUtils.isNotEmpty(discriminatorValue)) {
            stopwords.add(discriminatorValue);
        }
        // Remove all NOT(*) parts
        Matcher mNot = patternNotBrackets.matcher(query);
        while (mNot.find()) {
            query = query.replace(query.substring(mNot.start(), mNot.end()), "");
        }

        // Remove parentheses, ANDs and ORs
        query = query.replace("(", "").replace(")", "").replace(" AND ", " ").replace(" OR ", " ");

        // Extract phrases and add them directly
        {
            // Use a copy of the query because the original query gets shortened after every match, causing an IOOBE
            // eventually
            String queryCopy = query;
            Matcher mPhrases = patternPhrase.matcher(queryCopy);
            while (mPhrases.find()) {
                String phrase = queryCopy.substring(mPhrases.start(), mPhrases.end());
                String[] phraseSplit = phrase.split(":");
                String field = phraseSplit[0];
                if (SolrConstants.SUPERDEFAULT.equals(field)) {
                    field = SolrConstants.DEFAULT;
                } else if (SolrConstants.SUPERFULLTEXT.equals(field)) {
                    field = SolrConstants.FULLTEXT;
                }
                String phraseWoQuot = phraseSplit[1].replace("\"", "");
                if (phraseWoQuot.length() > 0 && !stopwords.contains(phraseWoQuot)) {
                    if (ret.get(field) == null) {
                        ret.put(field, new HashSet<String>());
                    }
                    logger.trace("phraseWoQuot: {}", phraseWoQuot);
                    ret.get(field).add(phraseWoQuot);
                }
                query = query.replace(phrase, "");
            }
        }

        // Split into FIELD:value pairs
        // query = query.replace("-", " ");
        String[] querySplit = query.split(SEARCH_TERM_SPLIT_REGEX);
        String currentField = null;
        for (String s : querySplit) {
            s = s.trim();
            logger.trace("term: {}", s);
            // Extract the value part
            if (s.contains(":") && !s.startsWith(":")) {
                int split = s.indexOf(':');
                String field = s.substring(0, split);
                String value = s.length() > split ? s.substring(split + 1) : null;
                if (StringUtils.isNotBlank(value)) {
                    currentField = field;
                    if (SolrConstants.SUPERDEFAULT.equals(currentField)) {
                        currentField = SolrConstants.DEFAULT;
                    } else if (SolrConstants.SUPERFULLTEXT.equals(currentField)) {
                        currentField = SolrConstants.FULLTEXT;
                    }
                    // Remove quotation marks from phrases
                    logger.trace("field: {}", field);
                    logger.trace("value: {}", value);
                    if (value.charAt(0) == '"' && value.charAt(value.length() - 1) == '"') {
                        value = value.replace("\"", "");
                    }
                    // Remove left truncation
                    if (value.charAt(0) == '*' && value.length() > 1) {
                        value = value.substring(1);
                    }
                    // Remove right truncation
                    if (value.charAt(value.length() - 1) == '*' && value.length() > 1) {
                        value = value.substring(0, value.length() - 1);
                    }
                    if (value.length() > 0 && !stopwords.contains(value)) {
                        if (ret.get(currentField) == null) {
                            ret.put(currentField, new HashSet<String>());
                        }
                        ret.get(currentField).add(value);
                    }
                }
            } else if (s.length() > 0 && !stopwords.contains(s)) {
                // single values w/o a field
                if (currentField == null) {
                    currentField = SolrConstants.DEFAULT;
                }
                if (ret.get(currentField) == null) {
                    ret.put(currentField, new HashSet<String>());
                }
                ret.get(currentField).add(s);
            }
        }

        return ret;
    }

    /**
     * 
     * @return
     */
    public static Map<String, String> generateQueryParams() {
        Map<String, String> params = new HashMap<>();
        if (DataManager.getInstance().getConfiguration().isGroupDuplicateHits() && !DataManager.getInstance().getConfiguration().isAggregateHits()) {
            // Add grouping by GROUPFIELD (to avoid duplicates among metadata search hits)
            params.put(GroupParams.GROUP, "true");
            params.put(GroupParams.GROUP_MAIN, "true");
            params.put(GroupParams.GROUP_FIELD, SolrConstants.GROUPFIELD);
        }
        if (DataManager.getInstance().getConfiguration().isBoostTopLevelDocstructs()) {
            // Add a boost query to promote anchors and works to the top of the list (Extended Dismax query parser is required for this)
            params.put("defType", "edismax");
            params.put("bq", "ISANCHOR:true^10 OR ISWORK:true^5");
        }

        return params;
    }

    @Deprecated
    public static List<String> generateFacetFields() {
        List<String> facetFields = new ArrayList<>();
        if (DataManager.getInstance().getConfiguration().isGroupDuplicateHits()) {
            facetFields.add(SolrConstants.GROUPFIELD);
        }
        for (String field : DataManager.getInstance().getConfiguration().getHierarchicalDrillDownFields()) {
            if (!facetFields.contains(field)) {
                facetFields.add(field);
            }
        }
        for (String field : DataManager.getInstance().getConfiguration().getDrillDownFields()) {
            if (SolrConstants.DC.equals(field) && !facetFields.contains(SolrConstants.FACET_DC)) {
                facetFields.add(SolrConstants.FACET_DC);
            } else if (!facetFields.contains(field)) {
                facetFields.add(field);
            }
        }

        return facetFields;
    }

    /**
     * 
     * @param sourceList
     * @return
     * @should facetify correctly
     */
    public static List<String> facetifyList(List<String> sourceList) {
        if (sourceList != null) {
            List<String> ret = new ArrayList<>(sourceList.size());
            for (String s : sourceList) {
                String fieldName = facetifyField(s);
                if (fieldName != null) {
                    ret.add(fieldName);
                }
            }
            return ret;
        }
        return null;
    }

    /**
     * 
     * @param fieldName
     * @return
     * @should facetify correctly
     */
    public static String facetifyField(String fieldName) {
        if (fieldName != null) {
            switch (fieldName) {
                case SolrConstants.DC:
                    return SolrConstants.FACET_DC;

                case SolrConstants.DOCSTRCT:
                    return "FACET_DOCSTRCT";
                default:
                    if (fieldName.startsWith("MD_")) {
                        fieldName = fieldName.replace("MD_", "FACET_");
                    }
                    fieldName = fieldName.replace(SolrConstants._UNTOKENIZED, "");
                    return fieldName;
            }
        }
        return null;
    }

    /**
     * 
     * @param fieldName
     * @return
     * @should defacetify correctly
     */
    public static String defacetifyField(String fieldName) {
        if (fieldName != null) {
            switch (fieldName) {
                case SolrConstants.FACET_DC:
                    return SolrConstants.DC;
                case "FACET_DOCSTRCT":
                    return SolrConstants.DOCSTRCT;
                default:
                    if (fieldName.startsWith("FACET_")) {
                        return fieldName.replace("FACET_", "MD_");
                    }
                    return fieldName;
            }
        }
        return null;
    }

    /**
     * Creates a Solr expand query string out of lists of fields and terms.
     * 
     * @param fields
     * @param searchTerms
     * @return
     * @should generate query correctly
     * @should return empty string if no fields match
     * @should skip reserved fields
     * @should escape reserved characters
     */
    public static String generateExpandQuery(List<String> fields, Map<String, Set<String>> searchTerms) {
        logger.trace("generateExpandQuery");
        StringBuilder sbOuter = new StringBuilder();
        if (!searchTerms.isEmpty()) {
            logger.trace("fields: {}", fields.toString());
            logger.trace("searchTerms: {}", searchTerms.toString());
            boolean moreThanOne = false;
            for (String field : fields) {
                // Skip fields that exist in all child docs (e.g. PI_TOPSTRUCT) so that searches within a record don't return every single doc
                switch (field) {
                    case SolrConstants.PI_TOPSTRUCT:
                    case SolrConstants.DC:
                    case SolrConstants.DOCSTRCT:
                        continue;
                }
                Set<String> terms = searchTerms.get(field);
                if (terms == null || terms.isEmpty()) {
                    continue;
                }
                if (sbOuter.length() == 0) {
                    sbOuter.append(" +(");
                }
                if (moreThanOne) {
                    sbOuter.append(" OR ");
                }
                StringBuilder sbInner = new StringBuilder();
                for (String term : terms) {
                    if (sbInner.length() > 0) {
                        sbInner.append(" OR ");
                    }
                    sbInner.append(ClientUtils.escapeQueryChars(term));
                }
                sbOuter.append(field).append(":(").append(sbInner.toString()).append(')');
                moreThanOne = true;
            }
            if (sbOuter.length() > 0) {
                sbOuter.append(')');
            }
        }

        return sbOuter.toString();
    }

    /**
     * Creates a Solr expand query string out of advanced search query item groups.
     * 
     * @param groups
     * @param advancedSearchGroupOperator
     * @return
     * @should generate query correctly
     * @should skip reserved fields
     */
    public static String generateAdvancedExpandQuery(List<SearchQueryGroup> groups, int advancedSearchGroupOperator) {
        logger.trace("generateAdvancedExpandQuery");
        StringBuilder sbOuter = new StringBuilder();

        if (!groups.isEmpty()) {
            for (SearchQueryGroup group : groups) {
                StringBuilder sbGroup = new StringBuilder();

                // Identify any fields that only exist in page docs and enable the page search mode
                boolean searchInPageDocs = false;
                for (SearchQueryItem item : group.getQueryItems()) {
                    if (item.getField() == null) {
                        continue;
                    }
                    switch (item.getField()) {
                        case SolrConstants.FULLTEXT:
                            searchInPageDocs = true;
                            break;
                    }
                    if (searchInPageDocs) {
                        break;
                    }
                }

                for (SearchQueryItem item : group.getQueryItems()) {
                    if (item.getField() == null) {
                        continue;
                    }
                    // Skip fields that exist in all child docs (e.g. PI_TOPSTRUCT) so that searches within a record don't return every single doc
                    switch (item.getField()) {
                        case SolrConstants.PI_TOPSTRUCT:
                        case SolrConstants.DC:
                            continue;
                    }
                    String itemQuery = item.generateQuery(new HashSet<String>(), false);
                    if (StringUtils.isNotEmpty(itemQuery)) {
                        if (sbGroup.length() > 0) {
                            if (searchInPageDocs) {
                                // When also searching in page document fields, the operator must be 'OR'
                                sbGroup.append(" OR ");
                            } else {
                                sbGroup.append(' ').append(group.getOperator().name()).append(' ');
                            }
                        }
                        sbGroup.append(itemQuery);
                    }
                }
                if (sbGroup.length() > 0) {
                    if (sbOuter.length() > 0) {
                        switch (advancedSearchGroupOperator) {
                            case 0:
                                sbOuter.append(" AND ");
                                break;
                            case 1:
                                sbOuter.append(" OR ");
                                break;
                            default:
                                sbOuter.append(" OR ");
                                break;
                        }
                    }
                    sbOuter.append('(').append(sbGroup).append(')');
                }
            }
        }
        if (sbOuter.length() > 0) {
            return " +(" + sbOuter.toString() + ')';
            //            return sbOuter.toString();
        }

        return "";
    }

    /**
     * 
     * @param searchType
     * @param searchFilter
     * @param queryGroups
     * @return
     */
    public static List<String> getExpandQueryFieldList(int searchType, SearchFilter searchFilter, List<SearchQueryGroup> queryGroups) {
        List<String> ret = new ArrayList<>();
        // logger.trace("searchType: {}", searchType);
        switch (searchType) {
            case SearchHelper.SEARCH_TYPE_ADVANCED:
                if (queryGroups != null && !queryGroups.isEmpty()) {
                    for (SearchQueryGroup group : queryGroups) {
                        for (SearchQueryItem item : group.getQueryItems()) {
                            if (SearchQueryItem.ADVANCED_SEARCH_ALL_FIELDS.equals(item.getField())) {
                                if (!ret.contains(SolrConstants.DEFAULT)) {
                                    ret.add(SolrConstants.DEFAULT);
                                }
                                if (!ret.contains(SolrConstants.FULLTEXT)) {
                                    ret.add(SolrConstants.FULLTEXT);
                                }
                                if (!ret.contains(SolrConstants.NORMDATATERMS)) {
                                    ret.add(SolrConstants.NORMDATATERMS);
                                }
                                if (!ret.contains(SolrConstants.UGCTERMS)) {
                                    ret.add(SolrConstants.UGCTERMS);
                                }
                                if (!ret.contains(SolrConstants.OVERVIEWPAGE_DESCRIPTION)) {
                                    ret.add(SolrConstants.OVERVIEWPAGE_DESCRIPTION);
                                }
                                if (!ret.contains(SolrConstants.OVERVIEWPAGE_PUBLICATIONTEXT)) {
                                    ret.add(SolrConstants.OVERVIEWPAGE_PUBLICATIONTEXT);
                                }
                            } else if (SolrConstants.DEFAULT.equals(item.getField()) || SolrConstants.SUPERDEFAULT.equals(item.getField()) && !ret
                                    .contains(SolrConstants.DEFAULT)) {
                                ret.add(SolrConstants.DEFAULT);
                            } else if (SolrConstants.FULLTEXT.equals(item.getField()) || SolrConstants.SUPERFULLTEXT.equals(item.getField()) && !ret
                                    .contains(SolrConstants.FULLTEXT)) {
                                ret.add(SolrConstants.FULLTEXT);
                            } else if (SolrConstants.OVERVIEWPAGE.equals(item.getField())) {
                                if (!ret.contains(SolrConstants.OVERVIEWPAGE_DESCRIPTION)) {
                                    ret.add(SolrConstants.OVERVIEWPAGE_DESCRIPTION);
                                }
                                if (!ret.contains(SolrConstants.OVERVIEWPAGE_PUBLICATIONTEXT)) {
                                    ret.add(SolrConstants.OVERVIEWPAGE_PUBLICATIONTEXT);
                                }
                            } else if (!ret.contains(item.getField())) {
                                ret.add(item.getField());
                            }
                        }
                    }
                }
                break;
            case SearchHelper.SEARCH_TYPE_TIMELINE:
                ret.add(SolrConstants.DEFAULT);
                // TODO
                break;
            case SearchHelper.SEARCH_TYPE_CALENDAR:
                // ret.add(SolrConstants.DEFAULT);
                ret.add(SolrConstants._CALENDAR_DAY);
                ret.add(SolrConstants._CALENDAR_MONTH);
                ret.add(SolrConstants._CALENDAR_YEAR);
                break;
            default:
                if (searchFilter == null || searchFilter.equals(SEARCH_FILTER_ALL)) {
                    // No filters defined or ALL: use DEFAULT + FULLTEXT + UGCTERMS
                    ret.add(SolrConstants.DEFAULT);
                    ret.add(SolrConstants.FULLTEXT);
                    ret.add(SolrConstants.NORMDATATERMS);
                    ret.add(SolrConstants.UGCTERMS);
                    ret.add(SolrConstants.OVERVIEWPAGE_DESCRIPTION);
                    ret.add(SolrConstants.OVERVIEWPAGE_PUBLICATIONTEXT);
                    ret.add(SolrConstants._CALENDAR_DAY);
                } else {
                    ret.add(searchFilter.getField());
                }
                break;
        }

        return ret;
    }

    /**
     * Constructs the complete query using the raw query and adding all available suffixes.
     * 
     * @param rawQuery
     * @param aggregateHits
     * @return
     * @throws IndexUnreachableException
     * @should add join statement if aggregateHits true
     */
    public static String buildFinalQuery(String rawQuery, boolean aggregateHits) throws IndexUnreachableException {
        StringBuilder sbQuery = new StringBuilder();
        if (aggregateHits) {
            sbQuery.append("{!join from=PI_TOPSTRUCT to=PI}");
            // https://wiki.apache.org/solr/FieldCollapsing
            // https://wiki.apache.org/solr/Join
        }
        sbQuery.append('(').append(rawQuery).append(')').append(getAllSuffixes(true));
        return sbQuery.toString();
    }

    /**
     * @param request
     * @return
     */
    static String getFilterQuerySuffix(HttpServletRequest request) {
        if (request == null) {
            request = BeanUtils.getRequest();
        }
        if (request == null) {
            return null;
        }
        HttpSession session = request.getSession(false);
        if (session == null) {
            return null;
        }

        return (String) session.getAttribute(PARAM_NAME_FILTER_QUERY_SUFFIX);
    }

    /**
     * 
     * @param query Complete query with suffixes.
     * @param exportQuery Query constructed from the user's input, without any secret suffixes.
     * @param sortFields
     * @param resultFields
     * @param filterQueries
     * @param params
     * @return
     * @throws IndexUnreachableException
     * @throws DAOException
     * @throws PresentationException
     * @should create excel workbook correctly
     */
    public static SXSSFWorkbook exportSearchAsExcel(String query, String exportQuery, List<StringPair> sortFields, List<String> filterQueries,
            Map<String, String> params, Map<String, Set<String>> searchTerms, Locale locale, boolean aggregateHits) throws IndexUnreachableException,
            DAOException, PresentationException {
        SXSSFWorkbook wb = new SXSSFWorkbook(25);
        List<SXSSFSheet> sheets = new ArrayList<>();
        int currentSheetIndex = 0;
        SXSSFSheet currentSheet = wb.createSheet("intranda_viewer_search");

        CellStyle styleBold = wb.createCellStyle();
        Font font2 = wb.createFont();
        font2.setFontHeightInPoints((short) 10);
        font2.setBold(true);
        styleBold.setFont(font2);

        int currentRowIndex = 0;
        int currentCellIndex = 0;

        // Query row
        {
            SXSSFRow row = currentSheet.createRow(currentRowIndex++);
            SXSSFCell cell = row.createCell(currentCellIndex++);
            cell.setCellStyle(styleBold);
            cell.setCellValue(new XSSFRichTextString("Query:"));
            cell = row.createCell(currentCellIndex++);
            cell.setCellValue(new XSSFRichTextString(exportQuery));
            currentCellIndex = 0;
        }

        // Title row
        SXSSFRow row = currentSheet.createRow(currentRowIndex++);
        for (String field : DataManager.getInstance().getConfiguration().getSearchExcelExportFields()) {
            SXSSFCell cell = row.createCell(currentCellIndex++);
            cell.setCellStyle(styleBold);
            cell.setCellValue(new XSSFRichTextString(Helper.getTranslation(field, locale)));
        }

        List<String> exportFields = DataManager.getInstance().getConfiguration().getSearchExcelExportFields();
        long totalHits = DataManager.getInstance().getSearchIndex().getHitCount(query);
        int batchSize = 100;
        int totalBatches = (int) Math.ceil((double) totalHits / batchSize);
        for (int i = 0; i < totalBatches; ++i) {
            int first = i * batchSize;
            int max = first + batchSize - 1;
            if (max > totalHits) {
                max = (int) (totalHits - 1);
                batchSize = (int) (totalHits - first);
            }
            logger.trace("Fetching search hits {}-{} out of {}", first, max, totalHits);
            List<SearchHit> batch;
            if (aggregateHits) {
                batch = searchWithAggregation(query, first, batchSize, sortFields, null, filterQueries, params, searchTerms, exportFields, locale);
            } else {
                batch = searchWithFulltext(query, first, batchSize, sortFields, null, filterQueries, params, searchTerms, exportFields, locale);
            }
            for (SearchHit hit : batch) {
                // Create row
                currentCellIndex = 0;
                row = currentSheet.createRow(currentRowIndex++);
                for (String field : exportFields) {
                    SXSSFCell cell = row.createCell(currentCellIndex++);
                    String value = hit.getExportMetadata().get(field);
                    cell.setCellValue(new XSSFRichTextString(value != null ? value : ""));
                }
            }
        }

        return wb;
    }

    /**
     * Loads full-text via the REST service. ALTO is preferred, with a plain text fallback.
     * 
     * @param pi
     * @param dataRepository
     * @param altoFilePath ALTO file path relative to the repository root (e.g. "alto/PPN123/00000001.xml")
     * @param fulltextFilePath plain full-text file path relative to the repository root (e.g. "fulltext/PPN123/00000001.xml")
     * @return
     * @throws IOException
     * @throws FileNotFoundException
     * @should load fulltext from alto correctly
     * @should load fulltext from plain text correctly
     */
    public static String loadFulltext(String pi, String dataRepository, String altoFilePath, String fulltextFilePath) throws FileNotFoundException,
            IOException {
        String ret = null;

        String recordPath = Helper.getRepositoryPath(dataRepository);
        if (altoFilePath != null) {
            // ALTO file
            String url = Helper.buildFullTextUrl(dataRepository, altoFilePath);
            try {
                String alto = Helper.getWebContentGET(url);
                ret = ALTOTools.getFullText(alto);
            } catch (HTTPException e) {
                throw new IOException(e);
            }
        }
        if (ret == null && fulltextFilePath != null) {
            // Plain full-text file
            String url = Helper.buildFullTextUrl(dataRepository, fulltextFilePath);
            try {
                ret = Helper.getWebContentGET(url);
            } catch (HTTPException e) {
                logger.error(e.getMessage(), e);
                throw new IOException(e);
            }
        }

        return ret;
    }
}<|MERGE_RESOLUTION|>--- conflicted
+++ resolved
@@ -894,488 +894,6 @@
     }
 
     /**
-<<<<<<< HEAD
-     * 
-     * @param fileName
-     * @param identifier
-     * @return
-     * @should use correct field name for AV files
-     * @should use correct file name for text files
-     */
-    static String[] generateAccessCheckQuery(String identifier, String fileName) {
-        String[] ret = new String[2];
-        if (fileName != null) {
-            StringBuilder sbQuery = new StringBuilder();
-            String useFileField = SolrConstants.FILENAME;
-            String useFileName = fileName;
-            // Different media types have the file name in different fields
-            String extension = FilenameUtils.getExtension(fileName).toLowerCase();
-            switch (extension) {
-                case "webm":
-                    useFileField = SolrConstants.FILENAME_WEBM;
-                    break;
-                case "mp4":
-                    useFileField = SolrConstants.FILENAME_MP4;
-                    break;
-                case "mp3":
-                    // if the mime type in METS is not audio/mpeg3 but something else, access will be false
-                    useFileField = SolrConstants.FILENAME_MPEG3;
-                    break;
-                case "ogg":
-                case "ogv":
-                    useFileField = SolrConstants.FILENAME_OGG;
-                    break;
-                case "txt":
-                case "xml":
-                    useFileName = fileName.replace(extension, "*");
-                    break;
-                default:
-                    break;
-            }
-            sbQuery.append(SolrConstants.PI_TOPSTRUCT).append(':').append(identifier).append(" AND ").append(useFileField).append(':');
-            if (useFileName.endsWith(".*")) {
-                sbQuery.append(useFileName);
-            } else {
-                sbQuery.append("\"").append(useFileName).append("\"");
-            }
-
-            // logger.trace(sbQuery.toString());
-            ret[0] = sbQuery.toString();
-            ret[1] = useFileField;
-        }
-        return ret;
-    }
-
-    /**
-     * Checks whether the client may access an image (by PI + file name).
-     *
-     * @param identifier Work identifier (PI).
-     * @param fileName Image file name. For all files of a record, use "*".
-     * @param request Calling HttpServiceRequest.
-     * @return true if access is granted; false otherwise.
-     * @throws IndexUnreachableException
-     * @throws DAOException
-     */
-    protected static Map<String, Boolean> checkAccessPermissionByIdentifierAndFileName(String identifier, String fileName, String privilegeName,
-            HttpServletRequest request) throws IndexUnreachableException, DAOException {
-        // logger.trace("checkAccessPermissionByIdentifierAndFileName({}, {}, {}, {})", identifier, fileName, privilegeName,
-        // request.getAttributeNames().toString());
-        if (StringUtils.isNotEmpty(identifier)) {
-            String[] query = generateAccessCheckQuery(identifier, fileName);
-            try {
-                // Collect access conditions required by the page
-                Map<String, Set<String>> requiredAccessConditions = new HashMap<>();
-                SolrDocumentList results = DataManager.getInstance().getSearchIndex().search(query[0], "*".equals(fileName) ? SolrSearchIndex.MAX_HITS
-                        : 1, null, Arrays.asList(new String[] { query[1], SolrConstants.ACCESSCONDITION }));
-                if (results != null) {
-                    for (SolrDocument doc : results) {
-                        Collection<Object> fieldsAccessConddition = doc.getFieldValues(SolrConstants.ACCESSCONDITION);
-                        if (fieldsAccessConddition != null) {
-                            Set<String> pageAccessConditions = new HashSet<>();
-                            for (Object accessCondition : fieldsAccessConddition) {
-                                pageAccessConditions.add(accessCondition.toString());
-                                // logger.debug(accessCondition.toString());
-                            }
-                            requiredAccessConditions.put(fileName, pageAccessConditions);
-                        }
-                    }
-                }
-
-                User user = BeanUtils.getUserFromRequest(request);
-                Map<String, Boolean> ret = new HashMap<>(requiredAccessConditions.size());
-                for (String pageFileName : requiredAccessConditions.keySet()) {
-                    Set<String> pageAccessConditions = requiredAccessConditions.get(pageFileName);
-                    boolean access = checkAccessPermission(DataManager.getInstance().getDao().getNonOpenAccessLicenseTypes(), pageAccessConditions,
-                            privilegeName, user, Helper.getIpAddress(request), query[0]);
-                    ret.put(pageFileName, access);
-                }
-                return ret;
-            } catch (PresentationException e) {
-                logger.debug("PresentationException thrown here: {}", e.getMessage());
-            }
-        }
-
-        return new HashMap<>(0);
-
-    }
-
-    /**
-     * Checks whether the current users has the given access permissions to the element with the given identifier and LOGID.
-     *
-     * @param identifier The PI to check.
-     * @param logId The LOGID to check (optional).
-     * @param privilegeName Particular privilege for which to check the permission.
-     * @param request
-     * @return
-     * @throws IndexUnreachableException
-     * @throws DAOException
-     */
-    public static boolean checkAccessPermissionByIdentifierAndLogId(String identifier, String logId, String privilegeName, HttpServletRequest request)
-            throws IndexUnreachableException, DAOException {
-        // logger.trace("checkAccessPermissionByIdentifierAndLogId({}, {}, {}, {})", identifier, logId, privilegeName,
-        // request.getAttributeNames());
-        if (StringUtils.isNotEmpty(identifier)) {
-            StringBuilder sbQuery = new StringBuilder();
-            sbQuery.append(SolrConstants.PI_TOPSTRUCT).append(':').append(identifier);
-            if (StringUtils.isNotEmpty(logId)) {
-                sbQuery.append(" AND ").append(SolrConstants.LOGID).append(':').append(logId);
-            }
-            // Only query docstruct docs because metadata/event docs may not contain values defined in the license type
-            // filter query
-            sbQuery.append(" AND ").append(SolrConstants.DOCTYPE).append(':').append(DocType.DOCSTRCT.name());
-            try {
-                Set<String> requiredAccessConditions = new HashSet<>();
-                SolrDocumentList results = DataManager.getInstance().getSearchIndex().search(sbQuery.toString(), 1, null, Arrays.asList(new String[] {
-                        SolrConstants.ACCESSCONDITION }));
-                if (results != null) {
-                    for (SolrDocument doc : results) {
-                        Collection<Object> fieldsAccessConddition = doc.getFieldValues(SolrConstants.ACCESSCONDITION);
-                        if (fieldsAccessConddition != null) {
-                            for (Object accessCondition : fieldsAccessConddition) {
-                                requiredAccessConditions.add((String) accessCondition);
-                                // logger.debug(accessCondition.toString());
-                            }
-                        }
-                    }
-                }
-
-                User user = BeanUtils.getUserFromRequest(request);
-                return checkAccessPermission(DataManager.getInstance().getDao().getNonOpenAccessLicenseTypes(), requiredAccessConditions,
-                        privilegeName, user, Helper.getIpAddress(request), sbQuery.toString());
-            } catch (PresentationException e) {
-                logger.debug("PresentationException thrown here: {}", e.getMessage());
-            }
-        }
-
-        return false;
-    }
-
-    public static boolean checkContentFileAccessPermission(String identifier, HttpServletRequest request) throws IndexUnreachableException,
-            DAOException {
-        // logger.trace("checkContentFileAccessPermission({})", identifier);
-        if (StringUtils.isNotEmpty(identifier)) {
-            StringBuilder sbQuery = new StringBuilder();
-            sbQuery.append(SolrConstants.PI).append(':').append(identifier);
-            try {
-                Set<String> requiredAccessConditions = new HashSet<>();
-                SolrDocumentList results = DataManager.getInstance().getSearchIndex().search(sbQuery.toString(), 1, null, Arrays.asList(new String[] {
-                        SolrConstants.ACCESSCONDITION }));
-                if (results != null) {
-                    for (SolrDocument doc : results) {
-                        Collection<Object> fieldsAccessConddition = doc.getFieldValues(SolrConstants.ACCESSCONDITION);
-                        if (fieldsAccessConddition != null) {
-                            for (Object accessCondition : fieldsAccessConddition) {
-                                requiredAccessConditions.add((String) accessCondition);
-                                // logger.debug(accessCondition.toString());
-                            }
-                        }
-                    }
-                }
-
-                User user = BeanUtils.getUserFromRequest(request);
-                return checkAccessPermission(DataManager.getInstance().getDao().getNonOpenAccessLicenseTypes(), requiredAccessConditions,
-                        IPrivilegeHolder.PRIV_DOWNLOAD_ORIGINAL_CONTENT, user, Helper.getIpAddress(request), sbQuery.toString());
-            } catch (PresentationException e) {
-                logger.debug("PresentationException thrown here: {}", e.getMessage());
-            }
-        }
-
-        return false;
-    }
-
-    /**
-     * Checks whether the client may access an image (by image URN).
-     *
-     * @param imageUrn Image URN.
-     * @param request Calling HttpServiceRequest.
-     * @return true if access is granted; false otherwise.
-     * @throws IndexUnreachableException
-     * @throws DAOException
-     */
-    public static boolean checkAccessPermissionByImageUrn(String imageUrn, String privilegeName, HttpServletRequest request)
-            throws IndexUnreachableException, DAOException {
-        logger.trace("checkAccessPermissionByImageUrn({}, {}, {}, {})", imageUrn, privilegeName, request.getAttributeNames());
-        if (StringUtils.isNotEmpty(imageUrn)) {
-            StringBuilder sbQuery = new StringBuilder();
-            sbQuery.append(SolrConstants.IMAGEURN).append(':').append(imageUrn.replace(":", "\\:"));
-            try {
-                Set<String> requiredAccessConditions = new HashSet<>();
-                SolrDocumentList hits = DataManager.getInstance().getSearchIndex().search(sbQuery.toString(), 1, null, Arrays.asList(new String[] {
-                        SolrConstants.ACCESSCONDITION,
-                        SolrConstants.PI_TOPSTRUCT }));
-                for (SolrDocument doc : hits) {
-                    Collection<Object> fieldsAccessConddition = doc.getFieldValues(SolrConstants.ACCESSCONDITION);
-                    if (fieldsAccessConddition != null) {
-                        for (Object accessCondition : fieldsAccessConddition) {
-                            requiredAccessConditions.add((String) accessCondition);
-                            // logger.debug((String) accessCondition);
-                        }
-                    }
-                }
-
-                User user = BeanUtils.getUserFromRequest(request);
-                return checkAccessPermission(DataManager.getInstance().getDao().getNonOpenAccessLicenseTypes(), requiredAccessConditions,
-                        privilegeName, user, Helper.getIpAddress(request), sbQuery.toString());
-            } catch (PresentationException e) {
-                logger.debug("PresentationException thrown here: {}", e.getMessage());
-            }
-        }
-
-        return false;
-    }
-
-    /**
-     *
-     * @param requiredAccessConditions
-     * @param privilegeName
-     * @param pi
-     * @param request
-     * @return
-     * @throws IndexUnreachableException
-     * @throws PresentationException
-     * @throws DAOException
-     */
-    public static boolean checkAccessPermission(Set<String> requiredAccessConditions, String privilegeName, String query, HttpServletRequest request)
-            throws IndexUnreachableException, PresentationException, DAOException {
-        User user = BeanUtils.getUserFromRequest(request);
-        return checkAccessPermission(DataManager.getInstance().getDao().getNonOpenAccessLicenseTypes(), requiredAccessConditions, privilegeName, user,
-                Helper.getIpAddress(request), query);
-    }
-
-    /**
-     * Checks access permission for the given image and puts the permission status into the corresponding session map.
-     *
-     * @param request
-     * @param pi
-     * @param contentFileName
-     * @return
-     * @throws IndexUnreachableException
-     * @throws DAOException
-     */
-    public static boolean checkAccessPermissionForImage(HttpServletRequest request, String pi, String contentFileName)
-            throws IndexUnreachableException, DAOException {
-        logger.trace("checkAccessPermissionForImage: {}/{}", pi, contentFileName);
-        return checkAccessPermissionByIdentifierAndFileNameWithSessionMap(request, pi, contentFileName, IPrivilegeHolder.PRIV_VIEW_IMAGES);
-    }
-
-    /**
-     * Checks access permission for the given thumbnail and puts the permission status into the corresponding session map.
-     *
-     * @param request
-     * @param pi
-     * @param contentFileName
-     * @return
-     * @throws IndexUnreachableException
-     * @throws DAOException
-     */
-    public static boolean checkAccessPermissionForThumbnail(HttpServletRequest request, String pi, String contentFileName)
-            throws IndexUnreachableException, DAOException {
-        return checkAccessPermissionByIdentifierAndFileNameWithSessionMap(request, pi, contentFileName, IPrivilegeHolder.PRIV_VIEW_THUMBNAILS);
-    }
-
-    /**
-     * Checks access permission of the given privilege type for the given image and puts the permission status into the corresponding session map.
-     *
-     * @param request
-     * @param pi
-     * @param contentFileName
-     * @param privilegeType
-     * @return
-     * @throws IndexUnreachableException
-     * @throws DAOException
-     */
-    @SuppressWarnings("unchecked")
-    public static boolean checkAccessPermissionByIdentifierAndFileNameWithSessionMap(HttpServletRequest request, String pi, String contentFileName,
-            String privilegeType) throws IndexUnreachableException, DAOException {
-        // logger.trace("checkAccessPermissionByIdentifierAndFileNameWithSessionMap");
-        if (privilegeType == null) {
-            throw new IllegalArgumentException("privilegeType may not be null");
-        }
-        boolean access = false;
-        // logger.debug("session id: " + request.getSession().getId());
-        // Session persistent permission check: Servlet-local method.
-        String attributeName = IPrivilegeHolder._PRIV_PREFIX + privilegeType;
-        logger.trace("Checking session attribute: {}", attributeName);
-        Map<String, Boolean> permissions = (Map<String, Boolean>) request.getSession().getAttribute(attributeName);
-        if (permissions == null) {
-            permissions = new HashMap<>();
-            logger.trace("Session attribute not found, creating new");
-        }
-        // logger.debug("Permissions found, " + permissions.size() + " items.");
-        // new pi -> create an new empty map in the session
-        if (!pi.equals(request.getSession().getAttribute("currentPi"))) {
-            // logger.trace("new PI: {}", pi);
-            request.getSession().setAttribute("currentPi", pi);
-            request.getSession().removeAttribute(attributeName);
-            permissions = new HashMap<>();
-            logger.trace("PI has changed, permissions map reset.");
-        }
-
-        String key = new StringBuilder(pi).append('_').append(contentFileName).toString();
-        // pi already checked -> look in the session
-        // logger.debug("permissions key: " + key + ": " + permissions.get(key));
-        if (permissions.containsKey(key)) {
-            access = permissions.get(key);
-            logger.trace("Access ({}) previously checked and is {} for '{}/{}' (Session ID {})", privilegeType, access, pi, contentFileName, request
-                    .getSession().getId());
-        } else {
-            // TODO check for all images and save to map
-            Map<String, Boolean> accessMap = SearchHelper.checkAccessPermissionByIdentifierAndFileName(pi, contentFileName, privilegeType, request);
-            for (String pageFileName : accessMap.keySet()) {
-                String newKey = new StringBuilder(pi).append('_').append(pageFileName).toString();
-                boolean pageAccess = accessMap.get(pageFileName);
-                permissions.put(newKey, pageAccess);
-            }
-            access = permissions.get(key) != null ? permissions.get(key) : false;
-            // logger.debug("Access ({}) not yet checked for '{}/{}', access is {}", privilegeType, pi, contentFileName,
-            // access);
-            request.getSession().setAttribute(attributeName, permissions);
-        }
-
-        return access;
-    }
-
-    /**
-     *
-     * @param allLicenseTypes
-     * @param requiredAccessConditions Set of access condition names to satisfy (one suffices).
-     * @param privilegeName The particular privilege to check.
-     * @param user Logged in user.
-     * @param query Solr query describing the resource in question.
-     * @return
-     * @throws IndexUnreachableException
-     * @throws PresentationException
-     * @throws DAOException
-     * @should return true if required access conditions empty
-     * @should return true if required access conditions contain only open access
-     * @should return true if all license types allow privilege by default
-     * @should return false if not all license types allow privilege by default
-     * @should return true if ip range allows access
-     * @should not return true if no ip range matches
-     * 
-     *         TODO user license checks
-     */
-    static boolean checkAccessPermission(List<LicenseType> allLicenseTypes, Set<String> requiredAccessConditions, String privilegeName, User user,
-            String remoteAddress, String query) throws IndexUnreachableException, PresentationException, DAOException {
-        // logger.trace("checkAccessPermission({},{},{})", allLicenseTypes, requiredAccessConditions, privilegeName);
-        // If OPENACCESS is the only condition, allow immediately
-        if (requiredAccessConditions.isEmpty()) {
-            logger.debug("No required access conditions given, access granted.");
-            return true;
-        }
-        if (requiredAccessConditions.size() == 1 && (requiredAccessConditions.contains(SolrConstants.OPEN_ACCESS_VALUE) || requiredAccessConditions
-                .contains(SolrConstants.OPEN_ACCESS_VALUE.toLowerCase()))) {
-            return true;
-        }
-        // If no license types are configured or no privilege name is given, allow immediately
-        if (allLicenseTypes == null || !StringUtils.isNotEmpty(privilegeName)) {
-            logger.trace("No license types or no privilege name given.");
-            return true;
-        }
-
-        List<LicenseType> relevantLicenseTypes = getRelevantLicenseTypesOnly(allLicenseTypes, requiredAccessConditions, query);
-        requiredAccessConditions = new HashSet<>(relevantLicenseTypes.size());
-        if (relevantLicenseTypes.isEmpty()) {
-            logger.trace("No relevant license types.");
-            return true;
-        }
-
-        // If all relevant license types allow the requested privilege by default, allow access
-        {
-            boolean licenseTypeAllowsPriv = true;
-            // Check whether *all* relevant license types allow the requested privilege by default
-            for (LicenseType licenseType : relevantLicenseTypes) {
-                requiredAccessConditions.add(licenseType.getName());
-                if (!licenseType.getPrivileges().contains(privilegeName)) {
-                    // logger.debug("LicenseType '" + licenseType.getName() + "' does not allow the action '" + privilegeName
-                    // + "' by default.");
-                    licenseTypeAllowsPriv = false;
-                }
-            }
-            if (licenseTypeAllowsPriv) {
-                logger.trace("Privilege '{}' is allowed by default in all license types.", privilegeName);
-                return true;
-            }
-        }
-
-        // Check IP range
-        if (StringUtils.isNotEmpty(remoteAddress)) {
-            // Check whether the requested privilege is allowed to this IP range (for all access conditions)
-            Map<String, Boolean> permissionMap = new HashMap<>(requiredAccessConditions.size());
-            for (IpRange ipRange : DataManager.getInstance().getDao().getAllIpRanges()) {
-                // logger.debug("ip range: " + ipRange.getSubnetMask());
-                if (ipRange.matchIp(remoteAddress) && ipRange.canSatisfyAllAccessConditions(requiredAccessConditions, privilegeName, null)) {
-                    logger.debug("Access granted to {} via IP range {}", remoteAddress, ipRange.getName());
-                    return true;
-                }
-            }
-        }
-
-        // If not within an allowed IP range, check the current user's satisfied access conditions
-        if (user != null && user.canSatisfyAllAccessConditions(requiredAccessConditions, privilegeName, null)) {
-            return true;
-        }
-
-        // logger.trace("not allowed");
-        return false;
-    }
-
-    /**
-     * Filters the given list of license types my removing those that have Solr query conditions that do not match the given identifier.
-     *
-     * @param allLicenseTypes
-     * @param requiredAccessConditions
-     * @param query
-     * @return
-     * @throws IndexUnreachableException
-     * @throws PresentationException
-     * @should remove license types whose names do not match access conditions
-     * @should remove license types whose condition query excludes the given pi
-     */
-    static List<LicenseType> getRelevantLicenseTypesOnly(List<LicenseType> allLicenseTypes, Set<String> requiredAccessConditions, String query)
-            throws IndexUnreachableException, PresentationException {
-        if (requiredAccessConditions == null || requiredAccessConditions.isEmpty()) {
-            return Collections.emptyList();
-        }
-
-        logger.trace("getRelevantLicenseTypesOnly: {} | {}", query, requiredAccessConditions);
-        List<LicenseType> ret = new ArrayList<>(allLicenseTypes.size());
-        for (LicenseType licenseType : allLicenseTypes) {
-            // logger.trace(licenseType.getName());
-            if (!requiredAccessConditions.contains(licenseType.getName())) {
-                continue;
-            }
-            // Check whether the license type contains conditions that exclude the given record, in that case disregard this
-            // license type
-            if (StringUtils.isNotEmpty(licenseType.getConditions()) && StringUtils.isNotEmpty(query)) {
-                String conditions = licenseType.getProcessedConditions();
-                // logger.trace("License conditions: {}", conditions);
-                StringBuilder sbQuery = new StringBuilder(query);
-                if (conditions.charAt(0) == '-') {
-                    // do not wrap the conditions in parentheses if it starts with a negation, otherwise it won't work
-                    sbQuery.append(" AND ").append(conditions);
-                } else {
-                    sbQuery.append(" AND (").append(conditions).append(')');
-                }
-                // logger.trace("License relevance query: {}", sbQuery.toString());
-                if (DataManager.getInstance().getSearchIndex().getHitCount(sbQuery.toString()) == 0) {
-                    // logger.trace("LicenseType '{}' does not apply to resource described by '{}' due to configured the
-                    // license subquery.", licenseType
-                    // .getName(), query);
-                    continue;
-                }
-                logger.trace("LicenseType '{}' applies to resource described by '{}' due to configured license subquery.", licenseType.getName(),
-                        query);
-            }
-            ret.add(licenseType);
-        }
-
-        return ret;
-    }
-
-    /**
-=======
->>>>>>> e94cb83f
      * TODO This method might be quite expensive.
      *
      * @param searchTerms
@@ -1398,6 +916,7 @@
         List<String> ret = new ArrayList<>();
 
         String fulltextFragment = "";
+
         if (searchTerms != null && !searchTerms.isEmpty()) {
             for (String searchTerm : searchTerms) {
                 if (searchTerm.length() == 0) {
@@ -2462,6 +1981,7 @@
             } catch (HTTPException e) {
                 throw new IOException(e);
             }
+
         }
         if (ret == null && fulltextFilePath != null) {
             // Plain full-text file
