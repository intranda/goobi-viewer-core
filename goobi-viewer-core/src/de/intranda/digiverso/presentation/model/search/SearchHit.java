/**
 * This file is part of the Goobi viewer - a content presentation and management application for digitized objects.
 *
 * Visit these websites for more information.
 *          - http://www.intranda.com
 *          - http://digiverso.com
 *
 * This program is free software; you can redistribute it and/or modify it under the terms of the GNU General Public License as published by the Free
 * Software Foundation; either version 2 of the License, or (at your option) any later version.
 *
 * This program is distributed in the hope that it will be useful, but WITHOUT ANY WARRANTY; without even the implied warranty of MERCHANTABILITY or
 * FITNESS FOR A PARTICULAR PURPOSE. See the GNU General Public License for more details.
 *
 * You should have received a copy of the GNU General Public License along with this program. If not, see <http://www.gnu.org/licenses/>.
 */
package de.intranda.digiverso.presentation.model.search;

import java.io.FileNotFoundException;
import java.io.IOException;
import java.util.ArrayList;
import java.util.HashMap;
import java.util.HashSet;
import java.util.List;
import java.util.Locale;
import java.util.Map;
import java.util.Set;
import java.util.regex.Pattern;

import javax.servlet.http.HttpServletRequest;

import org.apache.commons.lang.StringEscapeUtils;
import org.apache.commons.lang3.StringUtils;
import org.apache.solr.common.SolrDocument;
import org.apache.solr.common.SolrDocumentList;
import org.jsoup.Jsoup;
import org.slf4j.Logger;
import org.slf4j.LoggerFactory;

import com.fasterxml.jackson.annotation.JsonIgnore;

import de.intranda.digiverso.presentation.controller.DataManager;
import de.intranda.digiverso.presentation.controller.Helper;
import de.intranda.digiverso.presentation.controller.SolrConstants;
import de.intranda.digiverso.presentation.controller.SolrConstants.DocType;
import de.intranda.digiverso.presentation.controller.imaging.IIIFUrlHandler;
import de.intranda.digiverso.presentation.controller.imaging.ThumbnailHandler;
import de.intranda.digiverso.presentation.controller.SolrSearchIndex;
import de.intranda.digiverso.presentation.exceptions.AccessDeniedException;
import de.intranda.digiverso.presentation.exceptions.DAOException;
import de.intranda.digiverso.presentation.exceptions.IndexUnreachableException;
import de.intranda.digiverso.presentation.exceptions.PresentationException;
import de.intranda.digiverso.presentation.managedbeans.utils.BeanUtils;
import de.intranda.digiverso.presentation.messages.ViewerResourceBundle;
import de.intranda.digiverso.presentation.model.metadata.Metadata;
import de.intranda.digiverso.presentation.model.overviewpage.OverviewPage;
import de.intranda.digiverso.presentation.model.viewer.StringPair;
import de.intranda.digiverso.presentation.model.viewer.StructElement;

/**
 * Wrapper class for search hits. Contains the corresponding <code>BrowseElement</code>
 */
public class SearchHit implements Comparable<SearchHit> {

    public enum HitType {
        ACCESSDENIED,
        DOCSTRCT,
        PAGE,
        METADATA, // grouped metadata
        PERSON,
        EVENT, // LIDO event
        UGC, // user-generated content
        GROUP, // convolute/series
        OVERVIEWPAGE; // overview page type for search hits

        public static HitType getByName(String name) {
            if (name != null) {
                switch (name) {
                    case "ACCESSDENIED":
                        return ACCESSDENIED;
                    case "DOCSTRCT":
                        return DOCSTRCT;
                    case "PAGE":
                        return PAGE;
                    case "EVENT":
                        return EVENT;
                    case "OVERVIEWPAGE":
                        return OVERVIEWPAGE;
                    case "METADATA":
                        return METADATA;
                    case "PERSON":
                        return PERSON;
                    default:
                        return null;
                }
            }

            return null;
        }

        public String getLabel(Locale locale) {
            return Helper.getTranslation(new StringBuilder("doctype_").append(name())
                    .toString(), locale);
        }
    }

    private static final Logger logger = LoggerFactory.getLogger(SearchHit.class);

    private final HitType type;
    private final BrowseElement browseElement;
    @JsonIgnore
    private List<SolrDocument> childDocs;
    @JsonIgnore
    private final Map<String, SearchHit> ownerHits = new HashMap<>();
    @JsonIgnore
    private final Map<String, SolrDocument> ownerDocs = new HashMap<>();
    @JsonIgnore
    private final Map<String, Set<String>> searchTerms;
    /** Docstruct metadata that matches the search terms. */
    private final List<StringPair> foundMetadata = new ArrayList<>();
    private final String url;
    @JsonIgnore
    private final Locale locale;
    private final List<SearchHit> children = new ArrayList<>();
    private final Map<HitType, Integer> hitTypeCounts = new HashMap<>();
    /** Metadata for Excel export. */
    @JsonIgnore
    private final Map<String, String> exportMetadata = new HashMap<>();
    @JsonIgnore
    private int hitsPopulated = 0;

    /**
     * Private constructor. Use createSearchHit() from other classes.
     * 
     * @param type
     * @param browseElement
     * @param searchTerms
     * @param locale
     */
    private SearchHit(HitType type, BrowseElement browseElement, Map<String, Set<String>> searchTerms, Locale locale) {
        this.type = type;
        this.browseElement = browseElement;
        this.searchTerms = searchTerms;
        this.locale = locale;
        if (searchTerms != null) {
            addLabelHighlighting();
        }
        if (browseElement != null) {
            this.url = browseElement.getUrl();
        } else {
            this.url = null;
        }
    }

    /**
     * 
     * @param doc
     * @param ownerDoc
     * @param locale
     * @param fulltext Optional fulltext (page docs only).
     * @param searchTerms
     * @param exportFields Optional fields for (Excel) export purposes.
     * @param useThumbnail
     * @param ignoreAdditionalFields
     * @param translateAdditionalFields
     * @param overrideType
     * @return
     * @throws PresentationException
     * @throws IndexUnreachableException
     * @throws DAOException
     * @should add export fields correctly
     */
    public static SearchHit createSearchHit(SolrDocument doc, SolrDocument ownerDoc, Locale locale, String fulltext,
            Map<String, Set<String>> searchTerms, List<String> exportFields, boolean useThumbnail, Set<String> ignoreAdditionalFields,
            Set<String> translateAdditionalFields, HitType overrideType) throws PresentationException, IndexUnreachableException, DAOException {
        List<String> fulltextFragments = fulltext == null ? null
                : SearchHelper.truncateFulltext(searchTerms.get(SolrConstants.FULLTEXT), fulltext, DataManager.getInstance()
                        .getConfiguration()
                        .getFulltextFragmentLength(), true);
        StructElement se = new StructElement(Long.valueOf((String) doc.getFieldValue(SolrConstants.IDDOC)), doc, ownerDoc);
        String docstructType = se.getDocStructType();
        if (DocType.METADATA.name()
                .equals(se.getMetadataValue(SolrConstants.DOCTYPE))) {
            docstructType = DocType.METADATA.name();
        }
<<<<<<< HEAD
        
        
        List<Metadata> metadataList = DataManager.getInstance().getConfiguration().getSearchHitMetadataForTemplate(docstructType);
        BrowseElement browseElement = new BrowseElement(se, metadataList, locale, (fulltextFragments != null && !fulltextFragments.isEmpty())
                ? fulltextFragments.get(0) : null, useThumbnail, searchTerms, BeanUtils.getImageDeliveryBean().getThumb());
=======
        List<Metadata> metadataList = DataManager.getInstance()
                .getConfiguration()
                .getSearchHitMetadataForTemplate(docstructType);
        BrowseElement browseElement = new BrowseElement(se, metadataList, locale,
                (fulltextFragments != null && !fulltextFragments.isEmpty()) ? fulltextFragments.get(0) : null, useThumbnail, searchTerms);
>>>>>>> 7ef6f5c4
        // Add additional metadata fields that aren't configured for search hits but contain search term values
        browseElement.addAdditionalMetadataContainingSearchTerms(se, searchTerms, ignoreAdditionalFields, translateAdditionalFields);

        // Determine hit type
        String docType = se.getMetadataValue(SolrConstants.DOCTYPE);
        HitType hitType = overrideType;
        if (hitType == null) {
            hitType = HitType.getByName(docType);
            if (DocType.METADATA.name()
                    .equals(docType)) {
                // For metadata hits use the metadata type for the hit type
                String metadataType = se.getMetadataValue(SolrConstants.METADATATYPE);
                if (StringUtils.isNotEmpty(metadataType)) {
                    hitType = HitType.getByName(metadataType);
                }
            }
        }

        SearchHit hit = new SearchHit(hitType, browseElement, searchTerms, locale);
        hit.populateFoundMetadata(doc, ignoreAdditionalFields, translateAdditionalFields);

        // Export fields for Excel export
        if (exportFields != null && !exportFields.isEmpty()) {
            for (String field : exportFields) {
                String value = se.getMetadataValue(field);
                if (value != null) {
                    hit.getExportMetadata()
                            .put(field, value);
                }
            }
        }
        return hit;
    }

    /**
     * First truncate and unescape the label, then add highlighting (overrides BrowseElement.labelShort).
     * 
     * @should modify label correctly
     */
    void addLabelHighlighting() {
        if (searchTerms == null) {
            return;
        }
        String labelShort = browseElement.getLabel();
        if (searchTerms.get(SolrConstants.DEFAULT) != null) {
            labelShort = SearchHelper.applyHighlightingToPhrase(labelShort, searchTerms.get(SolrConstants.DEFAULT));
        } else if (searchTerms.get("MD_TITLE") != null) {
            labelShort = SearchHelper.applyHighlightingToPhrase(labelShort, searchTerms.get("MD_TITLE"));
        }
        // Escape HTML tags
        labelShort = StringEscapeUtils.escapeHtml(labelShort);
        // Then replace highlighting placeholders with HTML tags
        labelShort = SearchHelper.replaceHighlightingPlaceholders(labelShort);
        browseElement.setLabelShort(labelShort);
    }

    /**
     * Creates a child hit element for the overview page, if overview page texts were also searched.
     */
    public void addOverviewPageChild() {
        if (searchTerms == null) {
            return;
        }
        if (searchTerms.containsKey(SolrConstants.OVERVIEWPAGE_DESCRIPTION) || searchTerms.containsKey(SolrConstants.OVERVIEWPAGE_PUBLICATIONTEXT)) {
            try {
                OverviewPage overviewPage = DataManager.getInstance()
                        .getDao()
                        .getOverviewPageForRecord(browseElement.getPi(), null, null);
                if (overviewPage != null) {
                    List<String> descriptionTexts = null;
                    if (overviewPage.getDescription() != null) {
                        String value = Jsoup.parse(overviewPage.getDescription())
                                .text();
                        String highlightedValue =
                                SearchHelper.applyHighlightingToPhrase(value, searchTerms.get(SolrConstants.OVERVIEWPAGE_DESCRIPTION));
                        if (!highlightedValue.equals(value)) {
                            descriptionTexts = SearchHelper.truncateFulltext(searchTerms.get(SolrConstants.OVERVIEWPAGE_DESCRIPTION),
                                    highlightedValue, DataManager.getInstance()
                                            .getConfiguration()
                                            .getFulltextFragmentLength(),
                                    false);

                        }
                    }
                    List<String> publicationTexts = null;
                    if (overviewPage.getPublicationText() != null) {
                        String value = Jsoup.parse(overviewPage.getPublicationText())
                                .text();
                        String highlightedValue =
                                SearchHelper.applyHighlightingToPhrase(value, searchTerms.get(SolrConstants.OVERVIEWPAGE_PUBLICATIONTEXT));
                        if (!highlightedValue.equals(value)) {
                            publicationTexts = SearchHelper.truncateFulltext(searchTerms.get(SolrConstants.OVERVIEWPAGE_PUBLICATIONTEXT),
                                    highlightedValue, DataManager.getInstance()
                                            .getConfiguration()
                                            .getFulltextFragmentLength(),
                                    false);
                        }
                    }
                    if ((descriptionTexts != null && !descriptionTexts.isEmpty()) || (publicationTexts != null && !publicationTexts.isEmpty())) {
                        int count = 0;
                        SearchHit overviewPageHit = new SearchHit(HitType.METADATA,
                                new BrowseElement(browseElement.getPi(), 1, Helper.getTranslation("overviewPage", locale), null, true, locale, null),
                                searchTerms, locale);
                        children.add(overviewPageHit);
                        if (descriptionTexts != null && !descriptionTexts.isEmpty()) {
                            for (String descriptionText : descriptionTexts) {
                                overviewPageHit.getChildren()
                                        .add(new SearchHit(HitType.PAGE, new BrowseElement(browseElement.getPi(), 1, "viewOverviewDescription",
                                                descriptionText, true, locale, null), searchTerms, locale));
                                count++;
                            }
                        }
                        if (publicationTexts != null && !publicationTexts.isEmpty()) {
                            for (String publicationText : publicationTexts) {
                                overviewPageHit.getChildren()
                                        .add(new SearchHit(HitType.PAGE, new BrowseElement(browseElement.getPi(), 1,
                                                "viewOverviewPublication_publication", publicationText, true, locale, null), searchTerms, locale));
                                count++;
                            }
                        }
                        hitTypeCounts.put(HitType.OVERVIEWPAGE, count);
                        logger.trace("Added {} overview page child hits", count);
                    }
                }
            } catch (DAOException e) {
                logger.error(e.getMessage(), e);
            }
        }
    }

    /**
     * 
     * @param number
     * @param locale
     * @param request
     * @throws PresentationException
     * @throws IndexUnreachableException
     * @throws DAOException
     */
    public void populateChildren(int number, Locale locale, HttpServletRequest request)
            throws PresentationException, IndexUnreachableException, DAOException {
        logger.trace("populateChildren START");

        // Create child hits
        String pi = browseElement.getPi();
        if (pi != null && childDocs != null) {
            logger.trace("{} child hits found for {}", childDocs.size(), pi);
            if (number > childDocs.size()) {
                number = childDocs.size();
            }
            Set<String> ignoreFields = new HashSet<>(DataManager.getInstance()
                    .getConfiguration()
                    .getDisplayAdditionalMetadataIgnoreFields());
            Set<String> translateFields = new HashSet<>(DataManager.getInstance()
                    .getConfiguration()
                    .getDisplayAdditionalMetadataTranslateFields());
            for (int i = 0; i < number; ++i) {
                SolrDocument childDoc = childDocs.get(i);
                String fulltext = null;
                DocType docType = DocType.getByName((String) childDoc.getFieldValue(SolrConstants.DOCTYPE));
                if (docType == null) {
                    logger.warn("Document {} has no DOCTYPE field, cannot add to child search hits.", childDoc.getFieldValue(SolrConstants.IDDOC));
                    continue;
                }
                //                    logger.trace("Found child doc: {}", docType);
                boolean acccessDeniedType = false;
                switch (docType) {
                    case PAGE:
                        try {
                            fulltext = Helper.loadFulltext(pi, browseElement.getDataRepository(),
                                    (String) childDoc.getFirstValue(SolrConstants.FILENAME_ALTO),
                                    (String) childDoc.getFirstValue(SolrConstants.FILENAME_FULLTEXT), request);
                        } catch (AccessDeniedException e) {
                            acccessDeniedType = true;
                            fulltext = ViewerResourceBundle.getTranslation(e.getMessage(), locale);
                        } catch (FileNotFoundException e) {
                            logger.error(e.getMessage());
                        } catch (IOException e) {
                            logger.error(e.getMessage(), e);
                        }

                        // Skip page hits without a proper full-text
                        if (StringUtils.isBlank(fulltext)) {
                            continue;
                        }
                    case METADATA:
                    case EVENT:
                        String ownerIddoc = (String) childDoc.getFieldValue(SolrConstants.IDDOC_OWNER);
                        SearchHit ownerHit = ownerHits.get(ownerIddoc);
                        if (ownerHit == null) {
                            SolrDocument ownerDoc = DataManager.getInstance()
                                    .getSearchIndex()
                                    .getDocumentByIddoc(ownerIddoc);
                            if (ownerDoc != null) {
                                ownerHit = createSearchHit(ownerDoc, null, locale, fulltext, searchTerms, null, false, ignoreFields, translateFields,
                                        null);
                                children.add(ownerHit);
                                ownerHits.put(ownerIddoc, ownerHit);
                                ownerDocs.put(ownerIddoc, ownerDoc);
                                // logger.trace("owner doc: {}", ownerDoc.getFieldValue("LOGID"));
                            }
                        }
                        if (ownerHit == null) {
                            logger.error("No document found for IDDOC {}", ownerIddoc);
                            continue;
                        } {
                        SearchHit childHit = createSearchHit(childDoc, ownerDocs.get(ownerIddoc), locale, fulltext, searchTerms, null, false,
                                ignoreFields, translateFields, acccessDeniedType ? HitType.ACCESSDENIED : null);
                        // Add all found additional metadata to the owner doc (minus duplicates) so it can be displayed
                        for (StringPair metadata : childHit.getFoundMetadata()) {
                            // Found metadata lists will usually be very short, so it's ok to iterate through the list on every check
                            if (!ownerHit.getFoundMetadata()
                                    .contains(metadata)) {
                                ownerHit.getFoundMetadata()
                                        .add(metadata);
                            }
                        }

                        ownerHit.getChildren()
                                .add(childHit);
                        hitsPopulated++;
                    }
                        break;
                    case DOCSTRCT:
                        // Docstruct hits are immediate children of the main hit
                        String iddoc = (String) childDoc.getFieldValue(SolrConstants.IDDOC);
                        if (!ownerHits.containsKey(iddoc)) {
                            SearchHit childHit =
                                    createSearchHit(childDoc, null, locale, fulltext, searchTerms, null, false, ignoreFields, translateFields, null);
                            children.add(childHit);
                            ownerHits.put(iddoc, childHit);
                            ownerDocs.put(iddoc, childDoc);
                            hitsPopulated++;
                        }
                        break;
                    case GROUP:
                        break;
                    case UGC:
                        break;
                    default:
                        break;
                }
            }
            childDocs = childDocs.subList(number, childDocs.size());
            if (childDocs.isEmpty()) {
                ownerDocs.clear();
                ownerHits.clear();
            }
            logger.trace("Remaning child docs: {}", childDocs.size());
        }
        logger.trace("populateChildren END");
    }

    /**
     * 
     * @param doc
     * @param ignoreFields Fields to be skipped
     * @param translateFields Fields to be translated
     * @should add field values pairs that match search terms
     * @should add MD fields that contain terms from DEFAULT
     * @should not add duplicate values
     * @should not add ignored fields
     * @should not add field values that equal the label
     * @should translate configured field values correctly
     */
    public void populateFoundMetadata(SolrDocument doc, Set<String> ignoreFields, Set<String> translateFields) {
        // logger.trace("populateFoundMetadata");
        if (searchTerms == null) {
            return;
        }

        //        boolean overviewPageFetched = false;
        for (String termsFieldName : searchTerms.keySet()) {
            // Skip fields that are in the ignore list
            if (ignoreFields != null && ignoreFields.contains(termsFieldName)) {
                continue;
            }
            switch (termsFieldName) {
                case SolrConstants.DEFAULT:
                    // If searching in DEFAULT, add all fields that contain any of the terms (instead of DEFAULT)
                    for (String docFieldName : doc.getFieldNames()) {
                        if (!(docFieldName.startsWith("MD_") || docFieldName.equals("NORM_ALTNAME"))
                                || docFieldName.endsWith(SolrConstants._UNTOKENIZED)) {
                            continue;
                        }
                        if (ignoreFields != null && ignoreFields.contains(docFieldName)) {
                            continue;
                        }
                        List<String> fieldValues = SolrSearchIndex.getMetadataValues(doc, docFieldName);
                        for (String fieldValue : fieldValues) {
                            // Skip values that are equal to the hit label
                            if (fieldValue.equals(browseElement.getLabel())) {
                                continue;
                            }
                            String highlightedValue = SearchHelper.applyHighlightingToPhrase(fieldValue, searchTerms.get(termsFieldName));
                            if (!highlightedValue.equals(fieldValue)) {
                                // Translate values for certain fields
                                if (translateFields != null && translateFields.contains(docFieldName)) {
                                    String translatedValue = Helper.getTranslation(fieldValue, locale);
                                    highlightedValue = highlightedValue.replaceAll("(\\W)(" + Pattern.quote(fieldValue) + ")(\\W)",
                                            "$1" + translatedValue + "$3");
                                }
                                highlightedValue = SearchHelper.replaceHighlightingPlaceholders(highlightedValue);
                                foundMetadata.add(new StringPair(Helper.getTranslation(docFieldName, locale), highlightedValue));
                                // Only add one instance of NORM_ALTNAME (as there can be dozens)
                                if ("NORM_ALTNAME".equals(docFieldName)) {
                                    break;
                                }
                                // logger.trace("found {}:{}", docFieldName, fieldValue);
                            }
                        }
                    }
                    break;
                default:
                    // Look up the exact field name in he Solr doc and add its values that contain any of the terms for that field
                    if (doc.containsKey(termsFieldName)) {
                        List<String> fieldValues = SolrSearchIndex.getMetadataValues(doc, termsFieldName);
                        for (String fieldValue : fieldValues) {
                            // Skip values that are equal to the hit label
                            if (fieldValue.equals(browseElement.getLabel())) {
                                continue;
                            }
                            String highlightedValue = SearchHelper.applyHighlightingToPhrase(fieldValue, searchTerms.get(termsFieldName));
                            if (!highlightedValue.equals(fieldValue)) {
                                // Translate values for certain fields
                                if (translateFields != null && translateFields.contains(termsFieldName)) {
                                    String translatedValue = Helper.getTranslation(fieldValue, locale);
                                    highlightedValue = highlightedValue.replaceAll("(\\W)(" + Pattern.quote(fieldValue) + ")(\\W)",
                                            "$1" + translatedValue + "$3");
                                }
                                highlightedValue = SearchHelper.replaceHighlightingPlaceholders(highlightedValue);
                                foundMetadata.add(new StringPair(Helper.getTranslation(termsFieldName, locale), highlightedValue));
                            }
                        }
                    }
                    break;
            }

        }
    }

    /**
     * @return the type
     */
    public HitType getType() {
        return type;
    }

    /**
     * @return the browseElement
     */
    public BrowseElement getBrowseElement() {
        return browseElement;
    }

    /**
     * @return the childDocs
     */
    public List<SolrDocument> getChildDocs() {
        return childDocs;
    }

    /**
     * @return the hitsPopulated
     */
    public int getHitsPopulated() {
        return hitsPopulated;
    };

    /**
     * @param childDocs the childDocs to set
     */
    public void setChildDocs(SolrDocumentList childDocs) {
        this.childDocs = childDocs;
    }

    /**
     * Returns true if this hit has populated child elements.
     * 
     * @return
     */
    public boolean isHasChildren() {
        return children != null && !children.isEmpty();
    }

    /**
     * Returns true if this hit has any unpopulated child hits left.
     * 
     * @return
     */
    public boolean isHasMoreChildren() {
        return childDocs != null && !childDocs.isEmpty();
    }

    /**
     * @return the children
     */
    public List<SearchHit> getChildren() {
        return children;
    }

    /**
     * @return the hitTypeCounts
     */
    public Map<HitType, Integer> getHitTypeCounts() {
        return hitTypeCounts;
    }

    /**
     * 
     * @return
     */
    public boolean isHasHitCount() {
        for (HitType key : hitTypeCounts.keySet()) {
            if (hitTypeCounts.get(key) > 0) {
                return true;
            }
        }

        return false;
    }

    public int getOverviewPageHitCount() {
        if (hitTypeCounts.get(HitType.OVERVIEWPAGE) != null) {
            return hitTypeCounts.get(HitType.OVERVIEWPAGE);
        }

        return 0;
    }

    public int getDocstructHitCount() {
        if (hitTypeCounts.get(HitType.DOCSTRCT) != null) {
            return hitTypeCounts.get(HitType.DOCSTRCT);
        }

        return 0;
    }

    public int getPageHitCount() {
        if (hitTypeCounts.get(HitType.PAGE) != null) {
            return hitTypeCounts.get(HitType.PAGE);
        }

        return 0;
    }

    public int getMetadataHitCount() {
        if (hitTypeCounts.get(HitType.METADATA) != null) {
            return hitTypeCounts.get(HitType.METADATA);
        }

        return 0;
    }

    public int getEventHitCount() {
        if (hitTypeCounts.get(HitType.EVENT) != null) {
            return hitTypeCounts.get(HitType.EVENT);
        }

        return 0;
    }

    /**
     * @return the foundMetadata
     */
    public List<StringPair> getFoundMetadata() {
        return foundMetadata;
    }

    /**
     * @return the url
     */
    public String getUrl() {
        return url;
    }

    /**
     * @return the exportMetadata
     */
    public Map<String, String> getExportMetadata() {
        return exportMetadata;
    }

    /* (non-Javadoc)
     * @see java.lang.Comparable#compareTo(java.lang.Object)
     */
    @Override
    public int compareTo(SearchHit other) {
        return Integer.compare(this.getBrowseElement()
                .getImageNo(),
                other.getBrowseElement()
                        .getImageNo());
    }

    /**
     * Generates HTML fragment for this search hit for notification mails.
     * 
     * @param count
     * @return
     */
    public String generateNotificationFragment(int count) {
        StringBuilder sb = new StringBuilder();
        sb.append("<tr><td>")
                .append(count)
                .append(".</td><td><img src=\"")
                .append(browseElement.getThumbnailUrl())
                .append("\" alt=\"")
                .append(browseElement.getLabel())
                .append("\" /></td><td>")
                .append(browseElement.getLabel())
                .append("</td></tr>");

        return sb.toString();
    }

}<|MERGE_RESOLUTION|>--- conflicted
+++ resolved
@@ -182,19 +182,11 @@
                 .equals(se.getMetadataValue(SolrConstants.DOCTYPE))) {
             docstructType = DocType.METADATA.name();
         }
-<<<<<<< HEAD
         
         
         List<Metadata> metadataList = DataManager.getInstance().getConfiguration().getSearchHitMetadataForTemplate(docstructType);
         BrowseElement browseElement = new BrowseElement(se, metadataList, locale, (fulltextFragments != null && !fulltextFragments.isEmpty())
                 ? fulltextFragments.get(0) : null, useThumbnail, searchTerms, BeanUtils.getImageDeliveryBean().getThumb());
-=======
-        List<Metadata> metadataList = DataManager.getInstance()
-                .getConfiguration()
-                .getSearchHitMetadataForTemplate(docstructType);
-        BrowseElement browseElement = new BrowseElement(se, metadataList, locale,
-                (fulltextFragments != null && !fulltextFragments.isEmpty()) ? fulltextFragments.get(0) : null, useThumbnail, searchTerms);
->>>>>>> 7ef6f5c4
         // Add additional metadata fields that aren't configured for search hits but contain search term values
         browseElement.addAdditionalMetadataContainingSearchTerms(se, searchTerms, ignoreAdditionalFields, translateAdditionalFields);
 
