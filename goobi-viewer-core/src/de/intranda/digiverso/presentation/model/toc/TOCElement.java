--- conflicted
+++ resolved
@@ -173,22 +173,9 @@
      * @param str {@link String}
      * @return {@link String}
      ***************************************************************************************************************/
-    public String getContentServerPdfUrl() {
-<<<<<<< HEAD
-        
-        return BeanUtils.getImageDeliveryBean().getPdf().getPdfUrl(topStructPi, Optional.ofNullable(logId), Optional.ofNullable(getFooterId()), Optional.empty(), Optional.ofNullable(label));
-
-=======
-        String name = label.getValue().orElse("");
-        name = name.replaceAll("[\\s]", "_");
-        name = name.replaceAll("[\\W]", "") + ".pdf";
-        StringBuilder urlBuilder = new StringBuilder(DataManager.getInstance().getConfiguration().getContentServerWrapperUrl()).append("?action=pdf&metsFile=")
-                .append(topStructPi).append(".xml&targetFileName=").append(name).append("&divID=").append(logId);
-        if(StringUtils.isNotBlank(getFooterId())) {
-            urlBuilder.append("&watermarkId=").append(getFooterId());
-        }
-        return urlBuilder.toString();
->>>>>>> 7ef6f5c4
+    public String getContentServerPdfUrl() {        
+        return BeanUtils.getImageDeliveryBean().getPdf().getPdfUrl(topStructPi, Optional.ofNullable(logId), Optional.ofNullable(getFooterId()), Optional.empty(), label.getValue());
+
     }
     
     private String getFooterId() {
