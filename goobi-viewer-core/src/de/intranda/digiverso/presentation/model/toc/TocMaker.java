--- conflicted
+++ resolved
@@ -453,7 +453,6 @@
                 logger.trace("volume mime type: {}", volumeMimeType);
                 String dataRepository = (String) volumeDoc.getFieldValue(SolrConstants.DATAREPOSITORY);
 
-<<<<<<< HEAD
                 int thumbWidth = DataManager.getInstance().getConfiguration().getMultivolumeThumbnailWidth();
                 int thumbHeight = DataManager.getInstance().getConfiguration().getMultivolumeThumbnailHeight();
                 
@@ -462,45 +461,7 @@
                 thumbnailUrl = thumbs.getThumbnailUrl(struct , thumbWidth, thumbHeight);
 
                 String footerId = getFooterId(volumeDoc, DataManager.getInstance().getConfiguration().getWatermarkIdField());
-=======
-                int thumbWidth = DataManager.getInstance()
-                        .getConfiguration()
-                        .getMultivolumeThumbnailWidth();
-                int thumbHeight = DataManager.getInstance()
-                        .getConfiguration()
-                        .getMultivolumeThumbnailHeight();
-                if (PhysicalElement.MIME_TYPE_APPLICATION.equals(volumeMimeType)) {
-                    // Static thumbnail for e-pub
-                    thumbnailUrl = new StringBuilder(DataManager.getInstance()
-                            .getConfiguration()
-                            .getContentServerWrapperUrl()).append("?action=image&sourcepath=")
-                                    .append(BeanUtils.getServletPathWithHostAsUrlFromJsfContext())
-                                    .append("/resources/themes/")
-                                    .append(DataManager.getInstance()
-                                            .getConfiguration()
-                                            .getTheme())
-                                    .append("/images/thumbnail_epub.jpg")
-                                    .append("&width=")
-                                    .append(thumbWidth)
-                                    .append("&height=")
-                                    .append(thumbHeight)
-                                    .append("&rotate=0&resolution=72&thumbnail=true&ignoreWatermark=true")
-                                    .toString();
-                    // Change view type for e-pub
-                } else if (thumbnailUrl != null) {
-                    String iiifUrl = PhysicalElement.getModifiedIIIFFUrl(thumbnailUrl, thumbWidth, thumbHeight);
-                    if (!iiifUrl.equals(thumbnailUrl)) {
-                        // If the IIIF URL modifier has changed the URL, do not do anything else with it
-                        thumbnailUrl = iiifUrl;
-                    } else {
-                        thumbnailUrl = Helper.getImageUrl(topStructPi, thumbnailUrl, dataRepository, thumbWidth, thumbHeight, 0, true, true);
-                    }
-                }
-
-                String footerId = getFooterId(volumeDoc, DataManager.getInstance()
-                        .getConfiguration()
-                        .getWatermarkIdField());
->>>>>>> 7ef6f5c4
+
                 String docStructType = (String) volumeDoc.getFieldValue(SolrConstants.DOCSTRCT);
                 volumeLabel.mapEach(l -> StringEscapeUtils.unescapeHtml(l));
                 TOCElement tocElement = new TOCElement(volumeLabel, "1", null, volumeIddoc, volumeLogId, 1, topStructPi, thumbnailUrl,
