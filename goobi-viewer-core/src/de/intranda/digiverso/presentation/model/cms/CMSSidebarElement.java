--- conflicted
+++ resolved
@@ -101,20 +101,16 @@
     @Transient
     private PageList linkedPages = null;
 
-<<<<<<< HEAD
-=======
     @Column(name = "geo_locations", nullable = true)
     private String geoLocationsString = null;
     @Transient
     private List<GeoLocation> geoLocations = null;
 
->>>>>>> b76eb41f
     @Column(name = "widget_type", nullable = false)
     private String widgetType = this.getClass().getSimpleName();
 
     @Transient
     private final int sortingId = ID_COUNTER.next();
-
 
     public enum WidgetMode {
         STANDARD,
@@ -285,7 +281,6 @@
         this.widgetMode = widgetMode;
     }
 
-<<<<<<< HEAD
     /**
      * @return the cssClass
      */
@@ -306,28 +301,6 @@
     }
 
     /**
-=======
-    /**
-     * @return the cssClass
-     */
-    public String getCssClass() {
-        return cssClass;
-    }
-
-    /**
-     * @param cssClass the cssClass to set
-     */
-    public void setCssClass(String className) {
-        if (!validateCssClass(className)) {
-            String msg = Helper.getTranslation("cms_validationWarningCssClassInvalid", null);
-            Messages.error(msg.replace("{0}", this.getType()));
-        } else {
-            this.cssClass = className;
-        }
-    }
-
-    /**
->>>>>>> b76eb41f
      * @param className
      * @return
      */
@@ -382,15 +355,12 @@
     }
 
     public SidebarElementType.Category getCategory() {
-<<<<<<< HEAD
-
-=======
->>>>>>> b76eb41f
+
         if (this instanceof CMSSidebarElementWithQuery) {
             return SidebarElementType.Category.fieldQuery;
         } else if (this.getLinkedPages() != null) {
             return SidebarElementType.Category.pageLinks;
-        } else if(this.getGeoLocations() != null) {
+        } else if (this.getGeoLocations() != null) {
             return SidebarElementType.Category.geoLocations;
         }
         return this.getHtml() != null ? SidebarElementType.Category.custom : SidebarElementType.Category.standard;
@@ -448,19 +418,14 @@
         } else {
             this.linkedPagesString = null;
         }
-        if(geoLocations != null) {            
+        if (geoLocations != null) {
             this.geoLocationsString = createGeoLocationsString(geoLocations);
         }
 
     }
 
     public void deSerialize() {
-<<<<<<< HEAD
-        if (this.linkedPagesString != null) {
-            this.linkedPages = new PageList(this.linkedPagesString);
-        }
-=======
-        if(StringUtils.isNotEmpty(this.linkedPagesString)) {            
+        if (StringUtils.isNotEmpty(this.linkedPagesString)) {
             this.linkedPages = new PageList(this.linkedPagesString);
         } else {
             this.linkedPages = null;
@@ -474,25 +439,25 @@
      * 
      */
     public void initGeolocations(List<GeoLocation> locations) {
-        if(locations.isEmpty()) {
+        if (locations.isEmpty()) {
             locations.add(new GeoLocation());
         }
         this.geoLocations = locations;
         this.geoLocationsString = createGeoLocationsString(this.geoLocations);
     }
-    
+
     public List<GeoLocation> getGeoLocations() {
         return this.geoLocations;
     }
-    
+
     public void addGeoLocation() {
         this.geoLocations.add(new GeoLocation());
     }
-    
+
     public void removeGeoLocation() {
-        if(geoLocations != null && !geoLocations.isEmpty()) {            
-            this.geoLocations.remove(geoLocations.size()-1);
-            if(this.geoLocations.isEmpty()) {
+        if (geoLocations != null && !geoLocations.isEmpty()) {
+            this.geoLocations.remove(geoLocations.size() - 1);
+            if (this.geoLocations.isEmpty()) {
                 this.geoLocations.add(new GeoLocation());
             }
         }
@@ -500,14 +465,14 @@
 
     /**
      * @param geoLocationsString2
-     * @return 
+     * @return
      */
     private List<GeoLocation> createGeoLocationsFromString(String string) {
-        List<GeoLocation> list = new ArrayList<GeoLocation>();
+        List<GeoLocation> list = new ArrayList<>();
         try {
             JSONObject json = new JSONObject(string);
             JSONArray locations = json.getJSONArray(JSON_PROPERTYNAME_GEOLOCATIONS);
-            if(locations != null) {                
+            if (locations != null) {
                 for (int i = 0; i < locations.length(); i++) {
                     JSONObject obj = locations.getJSONObject(i);
                     list.add(new GeoLocation(obj));
@@ -516,7 +481,7 @@
         } catch (ParseException e) {
             logger.error("Failed to create geolocation list from string \n" + string, e);
         }
-        if(list.isEmpty()) {
+        if (list.isEmpty()) {
             list.add(new GeoLocation());
         }
         return list;
@@ -527,22 +492,17 @@
      * @return
      */
     private String createGeoLocationsString(List<GeoLocation> list) {
-        
+
         JSONArray locations = new JSONArray();
-        list.stream()
-        .filter(loc -> !loc.isEmpty())
-        .map(loc -> loc.getAsJson())
-        .forEach(loc -> locations.put(loc));
-        
+        list.stream().filter(loc -> !loc.isEmpty()).map(loc -> loc.getAsJson()).forEach(loc -> locations.put(loc));
+
         JSONObject json = new JSONObject();
         json.put(JSON_PROPERTYNAME_GEOLOCATIONS, locations);
-        
+
         return json.toString();
     }
-    
+
     public String getGeoLocationsString() {
         return this.geoLocationsString;
->>>>>>> b76eb41f
-    }
-
+    }
 }