/**
 * This file is part of the Goobi viewer - a content presentation and management application for digitized objects.
 *
 * Visit these websites for more information.
 *          - http://www.intranda.com
 *          - http://digiverso.com
 *
 * This program is free software; you can redistribute it and/or modify it under the terms of the GNU General Public License as published by the Free
 * Software Foundation; either version 2 of the License, or (at your option) any later version.
 *
 * This program is distributed in the hope that it will be useful, but WITHOUT ANY WARRANTY; without even the implied warranty of MERCHANTABILITY or
 * FITNESS FOR A PARTICULAR PURPOSE. See the GNU General Public License for more details.
 *
 * You should have received a copy of the GNU General Public License along with this program. If not, see <http://www.gnu.org/licenses/>.
 */
package de.intranda.digiverso.presentation.model.cms.tilegrid;

import java.util.ArrayList;
import java.util.List;
import java.util.Set;
import java.util.stream.Collectors;

import javax.servlet.http.HttpServletRequest;

import de.intranda.digiverso.presentation.model.cms.CMSMediaItem;
import de.intranda.digiverso.presentation.model.cms.Category;

public class TileGrid {

	private final List<String> tags = new ArrayList<>();
	private final List<Tile> items = new ArrayList<Tile>();

    public TileGrid(List<ImageGalleryTile> items, Set<String> tags,String language, HttpServletRequest request) {
        this.tags.addAll(tags);
        for (ImageGalleryTile mediaItem : items) {
            this.items.add(new Tile(mediaItem.getName(language) != null ? mediaItem.getName(language) : "", mediaItem.getIconURI() != null ? mediaItem
                    .getIconURI(0,0).toString() : "", mediaItem.getDescription(language) != null ? mediaItem.getDescription(language) : "", mediaItem
<<<<<<< HEAD
                            .getLinkURI(request) != null ? mediaItem.getLinkURI(request).toString() : "", mediaItem.isImportant(), CMSMediaItem.DisplaySize.DEFAULT, mediaItem.getTags(), null, mediaItem.getDisplayOrder()));
=======
                            .getLinkURI(request) != null ? mediaItem.getLinkURI(request).toString() : "", mediaItem.isImportant(), CMSMediaItem.DisplaySize.DEFAULT, mediaItem.getCategories().stream().map(Category::getName).collect(Collectors.toList()), null, mediaItem.getDisplayOrder()));
>>>>>>> 7a7572af
        }
    }

	public TileGrid() {
	}

	public List<Tile> getItems() {
		return this.items;
	}

	public void addItem(Tile item) {
		this.items.add(item);
	}

	public void removeItem(Tile item) {
		this.items.remove(item);
	}

	/**
	 * @return the tags
	 */
	public List<String> getTags() {
		return tags;
	}

	/*
	 * (non-Javadoc)
	 * 
	 * @see java.lang.Object#toString()
	 */
	@Override
	public String toString() {
		return getItems().toString();
	}
}<|MERGE_RESOLUTION|>--- conflicted
+++ resolved
@@ -35,11 +35,7 @@
         for (ImageGalleryTile mediaItem : items) {
             this.items.add(new Tile(mediaItem.getName(language) != null ? mediaItem.getName(language) : "", mediaItem.getIconURI() != null ? mediaItem
                     .getIconURI(0,0).toString() : "", mediaItem.getDescription(language) != null ? mediaItem.getDescription(language) : "", mediaItem
-<<<<<<< HEAD
-                            .getLinkURI(request) != null ? mediaItem.getLinkURI(request).toString() : "", mediaItem.isImportant(), CMSMediaItem.DisplaySize.DEFAULT, mediaItem.getTags(), null, mediaItem.getDisplayOrder()));
-=======
                             .getLinkURI(request) != null ? mediaItem.getLinkURI(request).toString() : "", mediaItem.isImportant(), CMSMediaItem.DisplaySize.DEFAULT, mediaItem.getCategories().stream().map(Category::getName).collect(Collectors.toList()), null, mediaItem.getDisplayOrder()));
->>>>>>> 7a7572af
         }
     }
 
