/**
 * This file is part of the Goobi viewer - a content presentation and management application for digitized objects.
 *
 * Visit these websites for more information.
 *          - http://www.intranda.com
 *          - http://digiverso.com
 *
 * This program is free software; you can redistribute it and/or modify it under the terms of the GNU General Public License as published by the Free
 * Software Foundation; either version 2 of the License, or (at your option) any later version.
 *
 * This program is distributed in the hope that it will be useful, but WITHOUT ANY WARRANTY; without even the implied warranty of MERCHANTABILITY or
 * FITNESS FOR A PARTICULAR PURPOSE. See the GNU General Public License for more details.
 *
 * You should have received a copy of the GNU General Public License along with this program. If not, see <http://www.gnu.org/licenses/>.
 */
package de.intranda.digiverso.presentation.model.cms;

import java.util.ArrayList;
import java.util.Comparator;
import java.util.Date;
import java.util.Iterator;
import java.util.List;
import java.util.Locale;
import java.util.Optional;

import javax.persistence.CascadeType;
import javax.persistence.CollectionTable;
import javax.persistence.Column;
import javax.persistence.ElementCollection;
import javax.persistence.Entity;
import javax.persistence.FetchType;
import javax.persistence.GeneratedValue;
import javax.persistence.GenerationType;
import javax.persistence.Id;
import javax.persistence.JoinColumn;
import javax.persistence.OneToMany;
import javax.persistence.OrderBy;
import javax.persistence.Table;
import javax.persistence.Temporal;
import javax.persistence.TemporalType;
import javax.persistence.Transient;

import org.apache.commons.collections.comparators.NullComparator;
import org.apache.commons.lang3.StringUtils;
import org.eclipse.persistence.annotations.CascadeOnDelete;
import org.eclipse.persistence.annotations.PrivateOwned;
import org.slf4j.Logger;
import org.slf4j.LoggerFactory;

import de.intranda.digiverso.presentation.controller.DataManager;
import de.intranda.digiverso.presentation.managedbeans.CmsBean;
import de.intranda.digiverso.presentation.managedbeans.CmsMediaBean;
import de.intranda.digiverso.presentation.managedbeans.utils.BeanUtils;
import de.intranda.digiverso.presentation.model.cms.CMSContentItem.CMSContentItemType;
import de.intranda.digiverso.presentation.model.cms.CMSPageLanguageVersion.CMSPageStatus;
import de.intranda.digiverso.presentation.model.cms.itemfunctionality.SearchFunctionality;
import de.intranda.digiverso.presentation.servlets.rest.cms.CMSContentResource;
import de.unigoettingen.sub.commons.contentlib.exceptions.IllegalRequestException;

@Entity
@Table(name = "cms_pages")
public class CMSPage {

    /** Logger for this class. */
    private static final Logger logger = LoggerFactory.getLogger(CMSPage.class);
    public static final String GLOBAL_LANGUAGE = "global";

    @Id
    @GeneratedValue(strategy = GenerationType.IDENTITY)
    @Column(name = "cms_page_id")
    private Long id;

    @Column(name = "template_id", nullable = false)
    private String templateId;

    @Temporal(TemporalType.TIMESTAMP)
    @Column(name = "date_created", nullable = false)
    private Date dateCreated;

    @Temporal(TemporalType.TIMESTAMP)
    @Column(name = "date_updated")
    private Date dateUpdated;

    @Column(name = "published", nullable = false)
    private boolean published = false;

    @Column(name = "page_sorting", nullable = true)
    private Long pageSorting = null;

    @Column(name = "use_default_sidebar", nullable = false)
    private boolean useDefaultSidebar = true;

    @OneToMany(mappedBy = "ownerPage", fetch = FetchType.EAGER, cascade = { CascadeType.ALL })
    @PrivateOwned
    private List<CMSPageLanguageVersion> languageVersions = new ArrayList<>();

    @Column(name = "persistent_url", nullable = true)
    private String persistentUrl;
    
    @Column(name = "subtheme_discriminator", nullable = true)
    private String subThemeDiscriminatorValue = null;    

    @OneToMany(mappedBy = "ownerPage", fetch = FetchType.EAGER, cascade = { CascadeType.ALL })
    @OrderBy("order")
    @PrivateOwned
    @CascadeOnDelete
    private List<CMSSidebarElement> sidebarElements = new ArrayList<>();

    @Transient
    private List<CMSSidebarElement> unusedSidebarElements;

    @ElementCollection(fetch = FetchType.EAGER)
    @CollectionTable(name = "cms_page_classifications", joinColumns = @JoinColumn(name = "page_id"))
    @Column(name = "classification")
    @PrivateOwned
    private List<String> classifications = new ArrayList<>();

    @Transient
    private String sidebarElementString = null;

    @Transient
    private int listPage = 1;
// ALTER TABLE cms_pages ADD CONSTRAINT cms_pages_static_page_unique_constraint UNIQUE (static_page);
    @Column(name = "static_page", nullable = true)
    private String staticPageName;

    public boolean saveSidebarElements() {
        logger.trace("selected elements:{}\n", sidebarElementString);
        if (sidebarElementString != null) {
            List<CMSSidebarElement> selectedElements = new ArrayList<>();
            String[] ids = sidebarElementString.split("\\&?item=");
            for (int i = 0; i < ids.length; ++i) {
                if (StringUtils.isBlank(ids[i])) {
                    continue;
                }

                CMSSidebarElement element = getAvailableSidebarElement(ids[i]);
                if (element != null) {
                    // element.setType(ids[i]);
                    element.setValue("bds");
                    element.setOrder(i);
                    //		    element.setId(null);
                    element.setOwnerPage(this);
                    element.serialize();
                    selectedElements.add(element);
                }
            }
            setSidebarElements(selectedElements);
            return true;
        }

        return false;
    }

    public void resetItemData() {
        logger.trace("Resetting item data");
        for (CMSPageLanguageVersion lv : getLanguageVersions()) {
            for (CMSContentItem ci : lv.getContentItems()) {
                ci.resetData();
            }
        }
    }

    /**
     * @param string
     * @return
     */
    private CMSSidebarElement getAvailableSidebarElement(String id) {
        for (CMSSidebarElement visibleElement : getSidebarElements()) {
            if (Integer.toString(visibleElement.getSortingId()).equals(id)) {
                return visibleElement;
            }
        }
        for (CMSSidebarElement unusedElement : getUnusedSidebarElements()) {
            if (Integer.toString(unusedElement.getSortingId()).equals(id)) {
                return unusedElement;
            }
        }
        return null;
    }

    public List<CMSSidebarElement> getUnusedSidebarElements() {
        if (unusedSidebarElements == null) {
            createUnusedSidebarElementList();
        }
        return unusedSidebarElements;
    }

    /**
     *
     */
    private void createUnusedSidebarElementList() {
        unusedSidebarElements = CMSSidebarManager.getAvailableSidebarElements();
        Iterator<CMSSidebarElement> unusedIterator = unusedSidebarElements.iterator();

        while (unusedIterator.hasNext()) {
            CMSSidebarElement unusedElement = unusedIterator.next();
            for (CMSSidebarElement visibleElement : getSidebarElements()) {
                if (visibleElement.equals(unusedElement)) {
                    unusedIterator.remove();
                    break;
                }
            }
        }

    }

    public void addSidebarElement(CMSSidebarElement element) {
        if (element != null) {
            sidebarElements.add(element);
        }
    }

    /**
     * @return the id
     */
    public Long getId() {
        return id;
    }

    /**
     * @param id the id to set
     */
    public void setId(Long id) {
        this.id = id;
    }

    /**
     * @return the templateId
     */
    public String getTemplateId() {
        return templateId;
    }

    /**
     * @param templateId the templateId to set
     */
    public void setTemplateId(String templateId) {
        this.templateId = templateId;
    }

    /**
     * @return the dateCreated
     */
    public Date getDateCreated() {
        return dateCreated;
    }

    /**
     * @param dateCreated the dateCreated to set
     */
    public void setDateCreated(Date dateCreated) {
        this.dateCreated = dateCreated;
    }

    /**
     * @return the dateUpdated
     */
    public Date getDateUpdated() {
        return dateUpdated;
    }

    /**
     * @param dateUpdated the dateUpdated to set
     */
    public void setDateUpdated(Date dateUpdated) {
        this.dateUpdated = dateUpdated;
    }

    /**
     * @return the published
     */
    public boolean isPublished() {
        return published;
    }

    /**
     * @param published the published to set
     */
    public void setPublished(boolean published) {
        this.published = published;
    }

    /**
     * @return the useDefaultSidebar
     */
    public boolean isUseDefaultSidebar() {
        return useDefaultSidebar;
    }

    /**
     * @param useDefaultSidebar the useDefaultSidebar to set
     */
    public void setUseDefaultSidebar(boolean useDefaultSidebar) {
        this.useDefaultSidebar = useDefaultSidebar;
    }

    /**
     * @return the languageVersions
     */
    public List<CMSPageLanguageVersion> getLanguageVersions() {
        return languageVersions;
    }

    /**
     * @param languageVersions the languageVersions to set
     */
    public void setLanguageVersions(List<CMSPageLanguageVersion> languageVersions) {
        this.languageVersions = languageVersions;
    }

    /**
     * @return the sidebarElements
     */
    public List<CMSSidebarElement> getSidebarElements() {
        return sidebarElements;
    }

    /**
     * @param sidebarElements the sidebarElements to set
     */
    public void setSidebarElements(List<CMSSidebarElement> sidebarElements) {
        this.sidebarElements = sidebarElements;
        createUnusedSidebarElementList();

    }

    /**
     * @return the classifications
     */
    public List<String> getClassifications() {
        return classifications;
    }

    /**
     * @param classifications the classifications to set
     */
    public void setClassifications(List<String> classifications) {
        this.classifications = classifications;
    }

    public void addClassification(String classification) {
        if (StringUtils.isNotBlank(classification) && !classifications.contains(classification)) {
            classifications.add(classification);
        }
    }

    public void removeClassification(String classification) {
        classifications.remove(classification);
    }

    /**
     * @return the sidebarElementString
     */
    public String getSidebarElementString() {
        return sidebarElementString;
    }

    /**
     * @param sidebarElementString the sidebarElementString to set
     */
    public void setSidebarElementString(String sidebarElementString) {
        logger.trace("setSidebarElementString: {}", sidebarElementString);
        this.sidebarElementString = sidebarElementString;
    }

    public boolean isLanguageComplete(Locale locale) {
        for (CMSPageLanguageVersion version : getLanguageVersions()) {
            try {
                if (version.getLanguage().equals(locale.getLanguage())) {
                    return version.getStatus().equals(CMSPageStatus.FINISHED);
                }
            } catch (NullPointerException e) {
            }
        }
        return false;
    }

    public CMSContentItem getContentItem(String itemId, String language) {
        CMSPageLanguageVersion version = getBestLanguage(Locale.forLanguageTag(language));
        if (version == null) {
            return null;
        }
        return version.getContentItem(itemId);
    }

    public CMSPageLanguageVersion getCurrentLanguage() {
        CMSPageLanguageVersion version = null;
        String language = CmsBean.getCurrentLocale().getLanguage();
        version = getLanguageVersion(language);
        if (version == null) {
            language = CmsBean.getDefaultLocaleStatic().getLanguage();
            version = getLanguageVersion(language);
        }
        if (version == null) {
            version = new CMSPageLanguageVersion();
        }
        return version;
    }

    public CMSPageLanguageVersion getDefaultLanguage() {
        CMSPageLanguageVersion version = null;
        String language = CmsBean.getDefaultLocaleStatic().getLanguage();
        version = getLanguageVersion(language);
        if (version == null) {
            version = new CMSPageLanguageVersion();
        }
        return version;
    }

    public CMSPageLanguageVersion getLanguageVersion(Locale locale) {
        String language = locale.getLanguage();
        return getLanguageVersion(language);
    }

    public CMSPageLanguageVersion getLanguageVersion(String language) {
        for (CMSPageLanguageVersion version : getLanguageVersions()) {
            if (version.getLanguage().equals(language)) {
                return version;
            }
        }
        synchronized (languageVersions) {            
            try {
                CMSPageLanguageVersion version = getTemplate().createNewLanguageVersion(this, language);
                this.languageVersions.add(version);
                return version;
            } catch (NullPointerException | IllegalStateException e) {
                return null;
            }
        }
    }

    public String getTitle() {
        String title = getBestLanguage().getTitle();
        return title;
    }

    public String getTitle(Locale locale) {
        return getLanguageVersion(locale.getLanguage()).getTitle();
    }

    public String getMenuTitle() {
        String title = getBestLanguage().getMenuTitle();
        return title;
    }

    public String getMenuTitle(Locale locale) {
        return getLanguageVersion(locale.getLanguage()).getMenuTitle();
    }

    public Long getPageSorting() {
        return pageSorting;
    }

    public void setPageSorting(Long pageSorting) {
        this.pageSorting = pageSorting;
    }
    
    /**
     * @return the subThemeDiscriminatorValue
     */
    public String getSubThemeDiscriminatorValue() {
        return subThemeDiscriminatorValue;
    }
    
    /**
     * @param subThemeDiscriminatorValue the subThemeDiscriminatorValue to set
     */
    public void setSubThemeDiscriminatorValue(String subThemeDiscriminatorValue) {
        this.subThemeDiscriminatorValue = subThemeDiscriminatorValue;
    }

    public String getMediaName(String contentId) {
        CMSMediaItemMetadata metadata = getMediaMetadata(contentId);
        return metadata == null ? "" : metadata.getName();
    }

    public String getMediaDescription(String contentId) {
        CMSMediaItemMetadata metadata = getMediaMetadata(contentId);
        return metadata == null ? "" : metadata.getDescription();
    }

    private CMSMediaItemMetadata getMediaMetadata(String itemId) {
        CMSContentItem item = getContentItem(itemId);
        if (item == null) {
            item = getLanguageVersion(CmsBean.getDefaultLocaleStatic().getLanguage()).getContentItem(itemId);
        }
        if (item != null && item.getMediaItem() != null) {
            return item.getMediaItem().getCurrentLanguageMetadata();
        }
        return null;
    }

    public CMSContentItem getContentItem(String itemId) {
        CMSPageLanguageVersion language = getBestLanguage();
        CMSContentItem item = language.getContentItem(itemId);
        if (item == null) {
            CMSPageLanguageVersion languageVersion = getDefaultLanguage();
            item = languageVersion.getContentItem(itemId);
        }
        if (item == null) {
            for (CMSPageLanguageVersion version : getLanguageVersions()) {
                item = version.getContentItem(itemId);
                if (item != null) {
                    return item;
                }
            }
        }
        return item;
    }

    /**
     * @return
     */
    private CMSPageLanguageVersion getBestLanguage() {
        Locale currentLocale = CmsBean.getCurrentLocale();
        return getBestLanguage(currentLocale);
    }

    private CMSPageLanguageVersion getBestLanguage(Locale locale) {
        CMSPageLanguageVersion language = getLanguageVersion(locale);
        if (language != null && language.getStatus().equals(CMSPageStatus.FINISHED)) {
            return language;
        }
        Locale defaultLocale = CmsBean.getDefaultLocaleStatic();
        language = getLanguageVersion(defaultLocale);
        if (language != null && language.getStatus().equals(CMSPageStatus.FINISHED)) {
            return language;
        }
        for (CMSPageLanguageVersion l : getLanguageVersions()) {
            if (l.getLanguage().equals(GLOBAL_LANGUAGE)) {
                continue;
            }
            if (l.getStatus().equals(CMSPageStatus.FINISHED)) {
                return l;
            }
        }
        for (CMSPageLanguageVersion l : getLanguageVersions()) {
            if (l.getLanguage().equals(GLOBAL_LANGUAGE)) {
                continue;
            }
            return l;
        }

        return new CMSPageLanguageVersion();
    }
    
    public String getPageUrl() {
        return BeanUtils.getCmsBean().getPageUrl(this.id);
    }

    @Deprecated
    public String getUrl() {
        return CMSContentResource.getPageUrl(this);
    }

    public boolean hasContent(String itemId) {
        CMSContentItem item = getContentItem(itemId);
        if (item != null) {
            switch (item.getType()) {
                case TEXT:
                case HTML:
                    return StringUtils.isNotBlank(item.getHtmlFragment());
                case MEDIA:
                    return item.getMediaItem() != null && StringUtils.isNotBlank(item.getMediaItem().getFileName());
                default:
                    return false;
            }
        }
        return false;
    }

    public String getContent(String itemId) {
        return getContent(itemId, null, null);
    }

    public String getContent(String itemId, String width, String height) {
        logger.trace("Getting content " + itemId + " from page " + getId());
        CMSContentItem item = getContentItem(itemId);
        String contentString = "";
        if (item != null) {
            switch (item.getType()) {
                case TEXT:
                    contentString = item.getHtmlFragment();
                    break;
                case HTML:
                    contentString = CMSContentResource.getContentUrl(item);
                    break;
                case MEDIA:
                    contentString = CmsMediaBean.getMediaUrl(item.getMediaItem(), width, height);
                    break;
                default:
                    contentString = "";
            }
        }
        logger.trace("Got content as string: " + contentString);
        return contentString;
    }

    public List<CMSContentItem> getGlobalContentItems() {
        CMSPageLanguageVersion defaultVersion = getLanguageVersion(GLOBAL_LANGUAGE);
        if (defaultVersion != null) {
            List<CMSContentItem> items = defaultVersion.getContentItems();
            return items;
        }
        return null;
    }

    public List<CMSContentItem> getContentItems() {
        CMSPageLanguageVersion defaultVersion = getLanguageVersion(CmsBean.getCurrentLocale().getLanguage());
        if (defaultVersion != null) {
            List<CMSContentItem> items = defaultVersion.getCompleteContentItemList();
            return items;
        }
        return null;
    }

    public List<CMSContentItem> getContentItems(Locale locale) {
        if (locale != null) {
            CMSPageLanguageVersion version = getLanguageVersion(locale.getLanguage());
            if (version != null) {
                List<CMSContentItem> items = version.getCompleteContentItemList();
                return items;
            }
        }
        return null;
    }

    private static CMSPageTemplate getTemplateById(String id) {
        return CMSTemplateManager.getInstance().getTemplate(id);
    }

    public CMSPageTemplate getTemplate() {
        return getTemplateById(getTemplateId());
    }

    /**
     * Gets the pagination number for this page's main list if it contains one
     *
     * @return
     */
    public int getListPage() {
        return listPage;
    }

    /**
     * Sets the pagination number for this page's main list if it contains one
     *
     * @param listPage
     */
    public void setListPage(int listPage) {
        resetItemData();
        this.listPage = listPage;
        this.getContentItems().forEach(item -> item.getFunctionality().setPageNo(listPage));
        
    }

    /**
     * @return the persistentUrl
     */
    public String getPersistentUrl() {
        return persistentUrl;
    }

    /**
     * @param persistentUrl the persistentUrl to set
     */
    public void setPersistentUrl(String persistentUrl) {
        persistentUrl = StringUtils.removeStart(persistentUrl, "/");
        persistentUrl = StringUtils.removeEnd(persistentUrl, "/");
        this.persistentUrl = persistentUrl;
    }

    /**
     *
     */
    public void resetEditorItemVisibility() {
        if (getGlobalContentItems() != null) {
            for (CMSContentItem item : getGlobalContentItems()) {
                item.setVisible(false);
            }
        }
    }

    @Deprecated
    public boolean sortGlobalLanguageItems() {
        CMSPageLanguageVersion global = getLanguageVersion(GLOBAL_LANGUAGE);
        boolean dirty = false;
        if (global == null) {
            global = new CMSPageLanguageVersion();
            global.setOwnerPage(this);
            global.setLanguage(GLOBAL_LANGUAGE);
            global.setStatus(CMSPageStatus.WIP);
            getLanguageVersions().add(global);
            for (CMSPageLanguageVersion version : getLanguageVersions()) {
                if (!version.equals(global)) {
                    Iterator<CMSContentItem> iter = version.getContentItems().iterator();
                    while (iter.hasNext()) {
                        CMSContentItem item = iter.next();
                        switch (item.getType()) {
                            case MEDIA:
                            case PAGELIST:
                            case SOLRQUERY:
                                iter.remove();
                                global.addContentItem(item);
                                item.setOwnerPageLanguageVersion(global);
                                dirty = true;
                            case HTML:
                            case TEXT:
                        }
                    }
                }
            }
        }
        return dirty;
    }

    public static class PageComparator implements Comparator<CMSPage> {
        //null values are high
        NullComparator nullComparator = new NullComparator(true);

        @Override
        public int compare(CMSPage page1, CMSPage page2) {
            int value = nullComparator.compare(page1.getPageSorting(), page2.getPageSorting());
            if (value == 0) {
                value = nullComparator.compare(page1.getId(), page2.getId());
            }
            return value;
        }

    }

    /**
     * @return the staticPageName
     */
    public String getStaticPageName() {
        return staticPageName;
    }

    /**
     * @param staticPageName the staticPageName to set
     */
    public void setStaticPageName(String staticPageName) {
        this.staticPageName = staticPageName;
    }

    public String getTileGridUrl(String itemId) throws IllegalRequestException {
        CMSContentItem item = getContentItem(itemId);
        if (item != null && item.getType().equals(CMSContentItemType.TILEGRID)) {
            StringBuilder sb = new StringBuilder(BeanUtils.getServletPathWithHostAsUrlFromJsfContext());
            sb.append("/rest/tilegrid/").append(CmsBean.getCurrentLocale().getLanguage()).append("/").append(item.getNumberOfTiles()).append("/")
                    .append(item.getNumberOfImportantTiles()).append("/").append(item.getAllowedTags()).append("/");
            return sb.toString();
        }
        throw new IllegalRequestException("No tile grid item with id '" + itemId + "' found");
    }

    /**
     * @return
     */
    public String getRelativeUrlPath(boolean pretty) {
        if (pretty && StringUtils.isNotBlank(getPersistentUrl())) {
            return getPersistentUrl() + "/";
        }
        return "cms/" + getId() + "/";
    }

    public void addContentItem(CMSContentItem item) {
        synchronized (languageVersions) {            
            if(item.getType().equals(CMSContentItemType.HTML) || item.getType().equals(CMSContentItemType.TEXT)) {
                getLanguageVersions().stream()
                .filter(lang -> lang.getLanguage() != CMSPage.GLOBAL_LANGUAGE)
                .forEach(lang -> lang.addContentItem(item));
            } else {
                getLanguageVersion(CMSPage.GLOBAL_LANGUAGE).addContentItem(item);
            }
        }
    }

    /**
     * @param itemId
     * @return
     */
    public boolean hasContentItem(final String itemId) {
        synchronized (languageVersions) {            
<<<<<<< HEAD
            return getLanguageVersions().stream()
                    .map(lang -> lang.getContentItem(itemId))
                    .filter(item -> item != null)
                    .count() > 0;
=======
            return languageVersions.stream()
                    .flatMap(lang -> lang.getContentItems().stream())
//                    .map(lang -> lang.getContentItem(itemId))
//                    .filter(item -> item != null)
                    .filter(item -> item.getItemId().equals(itemId))
                    .findAny().isPresent();
>>>>>>> 0168c82d
        }
    }
    
    /**
     * Returns the first found SearchFunctionality of any containted content items
     * If no fitting item is found, a new default SearchFunctionality is returned
     * 
     * @return SearchFunctionality, not null
     */
    public SearchFunctionality getSearch() {
        Optional<CMSContentItem> searchItem = getGlobalContentItems().stream()
        .filter(item -> CMSContentItemType.SEARCH.equals(item.getType()))
        .findFirst();
        if(searchItem.isPresent()) {
            return (SearchFunctionality) searchItem.get().getFunctionality();
        } else {
            logger.warn("Did not find search functionality in page " + this);
            return new SearchFunctionality("", getPageUrl(), DataManager.getInstance().getConfiguration().getSearchHitsPerPage());
        }
    }
}<|MERGE_RESOLUTION|>--- conflicted
+++ resolved
@@ -781,21 +781,14 @@
      * @param itemId
      * @return
      */
-    public boolean hasContentItem(final String itemId) {
+    public boolean hasContentItem(final String itemId) {          
         synchronized (languageVersions) {            
-<<<<<<< HEAD
-            return getLanguageVersions().stream()
-                    .map(lang -> lang.getContentItem(itemId))
-                    .filter(item -> item != null)
-                    .count() > 0;
-=======
             return languageVersions.stream()
                     .flatMap(lang -> lang.getContentItems().stream())
 //                    .map(lang -> lang.getContentItem(itemId))
 //                    .filter(item -> item != null)
                     .filter(item -> item.getItemId().equals(itemId))
                     .findAny().isPresent();
->>>>>>> 0168c82d
         }
     }
     
