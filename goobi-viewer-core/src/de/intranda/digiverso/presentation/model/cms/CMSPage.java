/**
 * This file is part of the Goobi viewer - a content presentation and management application for digitized objects.
 *
 * Visit these websites for more information.
 *          - http://www.intranda.com
 *          - http://digiverso.com
 *
 * This program is free software; you can redistribute it and/or modify it under the terms of the GNU General Public License as published by the Free
 * Software Foundation; either version 2 of the License, or (at your option) any later version.
 *
 * This program is distributed in the hope that it will be useful, but WITHOUT ANY WARRANTY; without even the implied warranty of MERCHANTABILITY or
 * FITNESS FOR A PARTICULAR PURPOSE. See the GNU General Public License for more details.
 *
 * You should have received a copy of the GNU General Public License along with this program. If not, see <http://www.gnu.org/licenses/>.
 */
package de.intranda.digiverso.presentation.model.cms;

import java.util.ArrayList;
import java.util.Arrays;
import java.util.Collection;
import java.util.Comparator;
import java.util.Date;
import java.util.HashSet;
import java.util.Iterator;
import java.util.List;
import java.util.Locale;
import java.util.Optional;
import java.util.Set;

import javax.persistence.CascadeType;
import javax.persistence.CollectionTable;
import javax.persistence.Column;
import javax.persistence.ElementCollection;
import javax.persistence.Entity;
import javax.persistence.FetchType;
import javax.persistence.GeneratedValue;
import javax.persistence.GenerationType;
import javax.persistence.Id;
import javax.persistence.JoinColumn;
import javax.persistence.OneToMany;
import javax.persistence.OrderBy;
import javax.persistence.Table;
import javax.persistence.Temporal;
import javax.persistence.TemporalType;
import javax.persistence.Transient;

import org.apache.commons.collections.comparators.NullComparator;
import org.apache.commons.lang3.StringUtils;
import org.eclipse.persistence.annotations.CascadeOnDelete;
import org.eclipse.persistence.annotations.PrivateOwned;
import org.slf4j.Logger;
import org.slf4j.LoggerFactory;

import de.intranda.digiverso.presentation.managedbeans.CmsBean;
import de.intranda.digiverso.presentation.managedbeans.CmsMediaBean;
import de.intranda.digiverso.presentation.managedbeans.utils.BeanUtils;
import de.intranda.digiverso.presentation.model.cms.CMSContentItem.CMSContentItemType;
import de.intranda.digiverso.presentation.model.cms.CMSPageLanguageVersion.CMSPageStatus;
import de.intranda.digiverso.presentation.model.cms.itemfunctionality.SearchFunctionality;
import de.intranda.digiverso.presentation.servlets.rest.cms.CMSContentResource;
import de.unigoettingen.sub.commons.contentlib.exceptions.IllegalRequestException;

@Entity
@Table(name = "cms_pages")
public class CMSPage {

    /** Logger for this class. */
    private static final Logger logger = LoggerFactory.getLogger(CMSPage.class);
    public static final String GLOBAL_LANGUAGE = "global";

    @Id
    @GeneratedValue(strategy = GenerationType.IDENTITY)
    @Column(name = "cms_page_id")
    private Long id;

    @Column(name = "template_id", nullable = false)
    private String templateId;

    @Temporal(TemporalType.TIMESTAMP)
    @Column(name = "date_created", nullable = false)
    private Date dateCreated;

    @Temporal(TemporalType.TIMESTAMP)
    @Column(name = "date_updated")
    private Date dateUpdated;

    @Column(name = "published", nullable = false)
    private boolean published = false;

    @Column(name = "page_sorting", nullable = true)
    private Long pageSorting = null;

    @Column(name = "use_default_sidebar", nullable = false)
    private boolean useDefaultSidebar = true;

    @OneToMany(mappedBy = "ownerPage", fetch = FetchType.EAGER, cascade = { CascadeType.ALL })
    @PrivateOwned
    private List<CMSPageLanguageVersion> languageVersions = new ArrayList<>();

    @Column(name = "persistent_url", nullable = true)
    private String persistentUrl;
    
    @Column(name = "subtheme_discriminator", nullable = true)
    private String subThemeDiscriminatorValue = null;    

    @OneToMany(mappedBy = "ownerPage", fetch = FetchType.EAGER, cascade = { CascadeType.ALL })
    @OrderBy("order")
    @PrivateOwned
    @CascadeOnDelete
    private List<CMSSidebarElement> sidebarElements = new ArrayList<>();

    @Transient
    private List<CMSSidebarElement> unusedSidebarElements;

    @ElementCollection(fetch = FetchType.EAGER)
    @CollectionTable(name = "cms_page_classifications", joinColumns = @JoinColumn(name = "page_id"))
    @Column(name = "classification")
    @PrivateOwned
    private List<String> classifications = new ArrayList<>();

    /**
     * The id of the parent page. This is usually the id (as String) of the parent cms page, or NULL if the parent page is the start page
     * The system could be extended to set any page type name as parent page (so this page is a breadcrumb-child of e.g. "image view")
     */
    @Column(name = "parent_page")
    private String parentPageId = null;
    
    @Transient
    private String sidebarElementString = null;

    @Transient PageValidityStatus validityStatus;

    @Transient
    private int listPage = 1;

    /**
     *  @deprecated static pages are now stored in a separate table. This only remains for backwards compability
     */
    @Deprecated
    @Column(name = "static_page", nullable = true)
    private String staticPageName;

    public boolean saveSidebarElements() {
        logger.trace("selected elements:{}\n", sidebarElementString);
        if (sidebarElementString != null) {
            List<CMSSidebarElement> selectedElements = new ArrayList<>();
            String[] ids = sidebarElementString.split("\\&?item=");
            for (int i = 0; i < ids.length; ++i) {
                if (StringUtils.isBlank(ids[i])) {
                    continue;
                }

                CMSSidebarElement element = getAvailableSidebarElement(ids[i]);
                if (element != null) {
                    // element.setType(ids[i]);
                    element.setValue("bds");
                    element.setOrder(i);
                    //		    element.setId(null);
                    element.setOwnerPage(this);
                    element.serialize();
                    selectedElements.add(element);
                }
            }
            setSidebarElements(selectedElements);
            return true;
        }

        return false;
    }

    public void resetItemData() {
        logger.trace("Resetting item data");
        for (CMSPageLanguageVersion lv : getLanguageVersions()) {
            for (CMSContentItem ci : lv.getContentItems()) {
                ci.resetData();
            }
        }
    }

    /**
     * @param string
     * @return
     */
    private CMSSidebarElement getAvailableSidebarElement(String id) {
        for (CMSSidebarElement visibleElement : getSidebarElements()) {
            if (Integer.toString(visibleElement.getSortingId()).equals(id)) {
                return visibleElement;
            }
        }
        for (CMSSidebarElement unusedElement : getUnusedSidebarElements()) {
            if (Integer.toString(unusedElement.getSortingId()).equals(id)) {
                return unusedElement;
            }
        }
        return null;
    }

    public List<CMSSidebarElement> getUnusedSidebarElements() {
        if (unusedSidebarElements == null) {
            createUnusedSidebarElementList();
        }
        return unusedSidebarElements;
    }

    /**
     *
     */
    private void createUnusedSidebarElementList() {
        unusedSidebarElements = CMSSidebarManager.getAvailableSidebarElements();
        Iterator<CMSSidebarElement> unusedIterator = unusedSidebarElements.iterator();

        while (unusedIterator.hasNext()) {
            CMSSidebarElement unusedElement = unusedIterator.next();
            for (CMSSidebarElement visibleElement : getSidebarElements()) {
                if (visibleElement.equals(unusedElement)) {
                    unusedIterator.remove();
                    break;
                }
            }
        }

    }

    public void addSidebarElement(CMSSidebarElement element) {
        if (element != null) {
            sidebarElements.add(element);
        }
    }

    /**
     * @return the id
     */
    public Long getId() {
        return id;
    }

    /**
     * @param id the id to set
     */
    public void setId(Long id) {
        this.id = id;
    }

    /**
     * @return the templateId
     */
    public String getTemplateId() {
        return templateId;
    }

    /**
     * @param templateId the templateId to set
     */
    public void setTemplateId(String templateId) {
        this.templateId = templateId;
    }

    /**
     * @return the dateCreated
     */
    public Date getDateCreated() {
        return dateCreated;
    }

    /**
     * @param dateCreated the dateCreated to set
     */
    public void setDateCreated(Date dateCreated) {
        this.dateCreated = dateCreated;
    }

    /**
     * @return the dateUpdated
     */
    public Date getDateUpdated() {
        return dateUpdated;
    }

    /**
     * @param dateUpdated the dateUpdated to set
     */
    public void setDateUpdated(Date dateUpdated) {
        this.dateUpdated = dateUpdated;
    }

    /**
     * @return the published
     */
    public boolean isPublished() {
        return published;
    }

    /**
     * @param published the published to set
     */
    public void setPublished(boolean published) {
        this.published = published;
    }

    /**
     * @return the useDefaultSidebar
     */
    public boolean isUseDefaultSidebar() {
        return useDefaultSidebar;
    }

    /**
     * @param useDefaultSidebar the useDefaultSidebar to set
     */
    public void setUseDefaultSidebar(boolean useDefaultSidebar) {
        this.useDefaultSidebar = useDefaultSidebar;
    }

    /**
     * @return the languageVersions
     */
    public List<CMSPageLanguageVersion> getLanguageVersions() {
        return languageVersions;
    }

    /**
     * @param languageVersions the languageVersions to set
     */
    public void setLanguageVersions(List<CMSPageLanguageVersion> languageVersions) {
        this.languageVersions = languageVersions;
    }

    /**
     * @return the sidebarElements
     */
    public List<CMSSidebarElement> getSidebarElements() {
        return sidebarElements;
    }

    /**
     * @param sidebarElements the sidebarElements to set
     */
    public void setSidebarElements(List<CMSSidebarElement> sidebarElements) {
        this.sidebarElements = sidebarElements;
        createUnusedSidebarElementList();

    }

    /**
     * @return the classifications
     */
    public List<String> getClassifications() {
        return classifications;
    }

    /**
     * @param classifications the classifications to set
     */
    public void setClassifications(List<String> classifications) {
        this.classifications = classifications;
    }

    public void addClassification(String classification) {
        if (StringUtils.isNotBlank(classification) && !classifications.contains(classification)) {
            classifications.add(classification);
        }
    }

    public void removeClassification(String classification) {
        classifications.remove(classification);
    }

    /**
     * @return the sidebarElementString
     */
    public String getSidebarElementString() {
        return sidebarElementString;
    }

    /**
     * @param sidebarElementString the sidebarElementString to set
     */
    public void setSidebarElementString(String sidebarElementString) {
        logger.trace("setSidebarElementString: {}", sidebarElementString);
        this.sidebarElementString = sidebarElementString;
    }

    public boolean isLanguageComplete(Locale locale) {
        for (CMSPageLanguageVersion version : getLanguageVersions()) {
            try {
                if (version.getLanguage().equals(locale.getLanguage())) {
                    return version.getStatus().equals(CMSPageStatus.FINISHED);
                }
            } catch (NullPointerException e) {
            }
        }
        return false;
    }

    public CMSContentItem getContentItem(String itemId, String language) {
        CMSPageLanguageVersion version = getBestLanguage(Locale.forLanguageTag(language));
        if (version == null) {
            return null;
        }
        return version.getContentItem(itemId);
    }

    public CMSPageLanguageVersion getCurrentLanguage() {
        CMSPageLanguageVersion version = null;
        String language = CmsBean.getCurrentLocale().getLanguage();
        version = getLanguageVersion(language);
        if (version == null) {
            language = CmsBean.getDefaultLocaleStatic().getLanguage();
            version = getLanguageVersion(language);
        }
        if (version == null) {
            version = new CMSPageLanguageVersion();
        }
        return version;
    }

    public CMSPageLanguageVersion getDefaultLanguage() {
        CMSPageLanguageVersion version = null;
        String language = CmsBean.getDefaultLocaleStatic().getLanguage();
        version = getLanguageVersion(language);
        if (version == null) {
            version = new CMSPageLanguageVersion();
        }
        return version;
    }

    public CMSPageLanguageVersion getLanguageVersion(Locale locale) {
        String language = locale.getLanguage();
        return getLanguageVersion(language);
    }

    public CMSPageLanguageVersion getLanguageVersion(String language) {
        for (CMSPageLanguageVersion version : getLanguageVersions()) {
            if (version.getLanguage().equals(language)) {
                return version;
            }
        }
        synchronized (languageVersions) {            
            try {
                CMSPageLanguageVersion version = getTemplate().createNewLanguageVersion(this, language);
                this.languageVersions.add(version);
                return version;
            } catch (NullPointerException | IllegalStateException e) {
                return null;
            }
        }
    }

    public String getTitle() {
        String title = getBestLanguage().getTitle();
        return title;
    }

    public String getTitle(Locale locale) {
        return getLanguageVersion(locale.getLanguage()).getTitle();
    }

    public String getMenuTitle() {
        String title = getBestLanguage().getMenuTitle();
        return title;
    }

    public String getMenuTitle(Locale locale) {
        return getLanguageVersion(locale.getLanguage()).getMenuTitle();
    }

    public Long getPageSorting() {
        return pageSorting;
    }

    public void setPageSorting(Long pageSorting) {
        this.pageSorting = pageSorting;
    }
    
    /**
     * @return the subThemeDiscriminatorValue
     */
    public String getSubThemeDiscriminatorValue() {
        return subThemeDiscriminatorValue;
    }
    
    /**
     * @param subThemeDiscriminatorValue the subThemeDiscriminatorValue to set
     */
    public void setSubThemeDiscriminatorValue(String subThemeDiscriminatorValue) {
        this.subThemeDiscriminatorValue = subThemeDiscriminatorValue;
    }

    public String getMediaName(String contentId) {
        CMSMediaItemMetadata metadata = getMediaMetadata(contentId);
        return metadata == null ? "" : metadata.getName();
    }

    public String getMediaDescription(String contentId) {
        CMSMediaItemMetadata metadata = getMediaMetadata(contentId);
        return metadata == null ? "" : metadata.getDescription();
    }

    private CMSMediaItemMetadata getMediaMetadata(String itemId) {
        CMSContentItem item = getContentItem(itemId);
        if (item == null) {
            item = getLanguageVersion(CmsBean.getDefaultLocaleStatic().getLanguage()).getContentItem(itemId);
        }
        if (item != null && item.getMediaItem() != null) {
            return item.getMediaItem().getCurrentLanguageMetadata();
        }
        return null;
    }

    public CMSContentItem getContentItem(String itemId) {
        CMSPageLanguageVersion language = getBestLanguage();
        CMSContentItem item = language.getContentItem(itemId);
        if (item == null) {
            CMSPageLanguageVersion languageVersion = getDefaultLanguage();
            item = languageVersion.getContentItem(itemId);
        }
        if (item == null) {
            for (CMSPageLanguageVersion version : getLanguageVersions()) {
                item = version.getContentItem(itemId);
                if (item != null) {
                    return item;
                }
            }
        }
        return item;
    }

    /**
     * @return
     */
    private CMSPageLanguageVersion getBestLanguage() {
        Locale currentLocale = CmsBean.getCurrentLocale();
        return getBestLanguage(currentLocale);
    }

    private CMSPageLanguageVersion getBestLanguage(Locale locale) {
        CMSPageLanguageVersion language = getLanguageVersion(locale);
        if (language != null && language.getStatus().equals(CMSPageStatus.FINISHED)) {
            return language;
        }
        Locale defaultLocale = CmsBean.getDefaultLocaleStatic();
        language = getLanguageVersion(defaultLocale);
        if (language != null && language.getStatus().equals(CMSPageStatus.FINISHED)) {
            return language;
        }
        for (CMSPageLanguageVersion l : getLanguageVersions()) {
            if (l.getLanguage().equals(GLOBAL_LANGUAGE)) {
                continue;
            }
            if (l.getStatus().equals(CMSPageStatus.FINISHED)) {
                return l;
            }
        }
        for (CMSPageLanguageVersion l : getLanguageVersions()) {
            if (l.getLanguage().equals(GLOBAL_LANGUAGE)) {
                continue;
            }
            return l;
        }

        return new CMSPageLanguageVersion();
    }
    
    /**
     * @return the pretty url to this page (using alternative url if set)
     */
    public String getPageUrl() {
        return BeanUtils.getCmsBean().getPageUrl(this.id);
    }

    @Deprecated
    public String getUrl() {
        return CMSContentResource.getPageUrl(this);
    }

    public boolean hasContent(String itemId) {
        CMSContentItem item = getContentItem(itemId);
        if (item != null) {
            switch (item.getType()) {
                case TEXT:
                case HTML:
                    return StringUtils.isNotBlank(item.getHtmlFragment());
                case MEDIA:
                    return item.getMediaItem() != null && StringUtils.isNotBlank(item.getMediaItem().getFileName());
                case COMPONENT:
                    return StringUtils.isNotBlank(item.getComponent());
                default:
                    return false;
            }
        }
        return false;
    }

    public String getContent(String itemId) {
        return getContent(itemId, null, null);
    }

    public String getContent(String itemId, String width, String height) {
        logger.trace("Getting content " + itemId + " from page " + getId());
        CMSContentItem item = getContentItem(itemId);
        String contentString = "";
        if (item != null) {
            switch (item.getType()) {
                case TEXT:
                    contentString = item.getHtmlFragment();
                    break;
                case HTML:
                    contentString = CMSContentResource.getContentUrl(item);
                    break;
                case MEDIA:
                    contentString = CmsMediaBean.getMediaUrl(item.getMediaItem(), width, height);
                    break;
                case COMPONENT:
                    contentString = item.getComponent();
                    break;
                default:
                    contentString = "";
            }
        }
        logger.trace("Got content as string: " + contentString);
        return contentString;
    }

    public List<CMSContentItem> getGlobalContentItems() {
        CMSPageLanguageVersion defaultVersion = getLanguageVersion(GLOBAL_LANGUAGE);
        if (defaultVersion != null) {
            List<CMSContentItem> items = defaultVersion.getContentItems();
            return items;
        }
        return null;
    }

    public List<CMSContentItem> getContentItems() {
        CMSPageLanguageVersion defaultVersion = getLanguageVersion(CmsBean.getCurrentLocale().getLanguage());
        if (defaultVersion != null) {
            List<CMSContentItem> items = defaultVersion.getCompleteContentItemList();
            return items;
        }
        return null;
    }

    public List<CMSContentItem> getContentItems(Locale locale) {
        if (locale != null) {
            CMSPageLanguageVersion version = getLanguageVersion(locale.getLanguage());
            if (version != null) {
                List<CMSContentItem> items = version.getCompleteContentItemList();
                return items;
            }
        }
        return null;
    }

    private static CMSPageTemplate getTemplateById(String id) {
        return CMSTemplateManager.getInstance().getTemplate(id);
    }

    public CMSPageTemplate getTemplate() {
        return getTemplateById(getTemplateId());
    }

    /**
     * Gets the pagination number for this page's main list if it contains one
     *
     * @return
     */
    public int getListPage() {
        return listPage;
    }

    /**
     * Sets the pagination number for this page's main list if it contains one
     *
     * @param listPage
     */
    public void setListPage(int listPage) {
        resetItemData();
        this.listPage = listPage;
        this.getContentItems().forEach(item -> item.getFunctionality().setPageNo(listPage));
        
    }

    /**
     * @return the persistentUrl
     */
    public String getPersistentUrl() {
        return persistentUrl;
    }

    /**
     * @param persistentUrl the persistentUrl to set
     */
    public void setPersistentUrl(String persistentUrl) {
        persistentUrl = StringUtils.removeStart(persistentUrl, "/");
        persistentUrl = StringUtils.removeEnd(persistentUrl, "/");
        this.persistentUrl = persistentUrl;
    }

    /**
     *
     */
    public void resetEditorItemVisibility() {
        if (getGlobalContentItems() != null) {
            for (CMSContentItem item : getGlobalContentItems()) {
                item.setVisible(false);
            }
        }
    }

    @Deprecated
    public boolean sortGlobalLanguageItems() {
        CMSPageLanguageVersion global = getLanguageVersion(GLOBAL_LANGUAGE);
        boolean dirty = false;
        if (global == null) {
            global = new CMSPageLanguageVersion();
            global.setOwnerPage(this);
            global.setLanguage(GLOBAL_LANGUAGE);
            global.setStatus(CMSPageStatus.WIP);
            getLanguageVersions().add(global);
            for (CMSPageLanguageVersion version : getLanguageVersions()) {
                if (!version.equals(global)) {
                    Iterator<CMSContentItem> iter = version.getContentItems().iterator();
                    while (iter.hasNext()) {
                        CMSContentItem item = iter.next();
                        switch (item.getType()) {
                            case MEDIA:
                            case PAGELIST:
                            case SOLRQUERY:
                                iter.remove();
                                global.addContentItem(item);
                                item.setOwnerPageLanguageVersion(global);
                                dirty = true;
                            case HTML:
                            case TEXT:
                        }
                    }
                }
            }
        }
        return dirty;
    }

    public static class PageComparator implements Comparator<CMSPage> {
        //null values are high
        NullComparator nullComparator = new NullComparator(true);

        @Override
        public int compare(CMSPage page1, CMSPage page2) {
            int value = nullComparator.compare(page1.getPageSorting(), page2.getPageSorting());
            if (value == 0) {
                value = nullComparator.compare(page1.getId(), page2.getId());
            }
            return value;
        }

    }

    /**
     * @return the staticPageName
     */
    @Deprecated
    public String getStaticPageName() {
        return staticPageName;
    }

    /**
     * @param staticPageName the staticPageName to set
     */
    @Deprecated
    public void setStaticPageName(String staticPageName) {
        this.staticPageName = staticPageName;
    }

    public String getTileGridUrl(String itemId) throws IllegalRequestException {
        CMSContentItem item = getContentItem(itemId);
        if (item != null && item.getType().equals(CMSContentItemType.TILEGRID)) {
            StringBuilder sb = new StringBuilder(BeanUtils.getServletPathWithHostAsUrlFromJsfContext());
            sb.append("/rest/tilegrid/").append(CmsBean.getCurrentLocale().getLanguage()).append("/").append(item.getNumberOfTiles()).append("/")
                    .append(item.getNumberOfImportantTiles()).append("/").append(item.getAllowedTags()).append("/");
            return sb.toString();
        }
        throw new IllegalRequestException("No tile grid item with id '" + itemId + "' found");
    }
    
    public String getRelativeUrlPath() {
        return getRelativeUrlPath(true);
    }

    /**
     * @return
     */
    public String getRelativeUrlPath(boolean pretty) {
        if (pretty && StringUtils.isNotBlank(getPersistentUrl())) {
            return getPersistentUrl() + "/";
        } else if(pretty && StringUtils.isNotBlank(getStaticPageName())){
            return getStaticPageName() + "/";
        }
        return "cms/" + getId() + "/";
    }

    public void addContentItem(CMSContentItem item) {
        synchronized (languageVersions) {            
            if(item.getType().equals(CMSContentItemType.HTML) || item.getType().equals(CMSContentItemType.TEXT)) {
            getLanguageVersions().stream()
            .filter(lang -> !lang.getLanguage().equals(CMSPage.GLOBAL_LANGUAGE))
            .forEach(lang -> lang.addContentItem(item));
            } else {
                getLanguageVersion(CMSPage.GLOBAL_LANGUAGE).addContentItem(item);
            }
        }
    }

    /**
     * @param itemId
     * @return
     */
    public boolean hasContentItem(final String itemId) {          
        synchronized (languageVersions) {            
            return languageVersions.stream()
                    .flatMap(lang -> lang.getContentItems().stream())
//                    .map(lang -> lang.getContentItem(itemId))
//                    .filter(item -> item != null)
                    .filter(item -> item.getItemId().equals(itemId))
                    .findAny().isPresent();
        }
    }
    
    /**
     * Returns the first found SearchFunctionality of any containted content items
     * If no fitting item is found, a new default SearchFunctionality is returned
     * 
     * @return SearchFunctionality, not null
     */
    public SearchFunctionality getSearch() {
        Optional<CMSContentItem> searchItem = getGlobalContentItems().stream()
        .filter(item -> CMSContentItemType.SEARCH.equals(item.getType()))
        .findFirst();
        if(searchItem.isPresent()) {
            return (SearchFunctionality) searchItem.get().getFunctionality();
        } else {
            logger.warn("Did not find search functionality in page " + this);
            return new SearchFunctionality("", getPageUrl());
        }
    }
    
    public boolean isHasSidebarElements() {
       if(!isUseDefaultSidebar()) {
           return getSidebarElements() != null && !getSidebarElements().isEmpty();
       } else {
           return true;
       }
    }
    
    public void addLanguageVersion(CMSPageLanguageVersion version) {
        this.languageVersions.add(version);
        version.setOwnerPage(this);
    }
    
    /**
     * @param parentPageId the parentPageId to set
     */
    public void setParentPageId(String parentPageId) {
        this.parentPageId = parentPageId;
    }
    
    /**
     * @return the parentPageId
     */
    public String getParentPageId() {
        return parentPageId;
    }
<<<<<<< HEAD
    
    /**
     * @return the validityStatus
     */
    public PageValidityStatus getValidityStatus() {
        return validityStatus;
    }
    
    /**
     * @param validityStatus the validityStatus to set
     */
    public void setValidityStatus(PageValidityStatus validityStatus) {
        this.validityStatus = validityStatus;
=======

    /**
     * @return true if this page's template is configured to follow urls which contain additional parameters (e.g. search parameters)
     */
    public boolean mayContainURLParameters() {
        try {            
            if(getTemplate() != null) {            
                return getTemplate().isAppliesToExpandedUrl();
            } else {
                return false;
            }
        } catch(IllegalStateException e) {
            logger.warn("Unable to acquire template", e);
            return false;
        }
>>>>>>> 6f43d7b7
    }
}<|MERGE_RESOLUTION|>--- conflicted
+++ resolved
@@ -868,7 +868,6 @@
     public String getParentPageId() {
         return parentPageId;
     }
-<<<<<<< HEAD
     
     /**
      * @return the validityStatus
@@ -882,8 +881,7 @@
      */
     public void setValidityStatus(PageValidityStatus validityStatus) {
         this.validityStatus = validityStatus;
-=======
-
+    }
     /**
      * @return true if this page's template is configured to follow urls which contain additional parameters (e.g. search parameters)
      */
@@ -898,6 +896,5 @@
             logger.warn("Unable to acquire template", e);
             return false;
         }
->>>>>>> 6f43d7b7
     }
 }