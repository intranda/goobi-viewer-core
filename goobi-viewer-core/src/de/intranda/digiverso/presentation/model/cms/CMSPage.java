--- conflicted
+++ resolved
@@ -75,7 +75,6 @@
 @Table(name = "cms_pages")
 public class CMSPage implements Comparable<CMSPage> {
 
-<<<<<<< HEAD
     /** Logger for this class. */
     private static final Logger logger = LoggerFactory.getLogger(CMSPage.class);
 
@@ -534,7 +533,8 @@
         throw new CmsElementNotFoundException("No language version for " + language);
         //        synchronized (languageVersions) {
         //            try {
-        //                CMSPageLanguageVersion version = getTemplate().createNewLanguageVersion(this, language);
+        // CMSPageLanguageVersion version = getTemplate().createNewLanguageVersion(this,
+        // language);
         //                this.languageVersions.add(version);
         //                return version;
         //            } catch (NullPointerException | IllegalStateException e) {
@@ -1041,10 +1041,11 @@
      * 
      * @param item
      */
-    public void addContentItem(CMSContentItem item) {
+    public void addContentItem(CMSContentItem templateItem) {
         synchronized (languageVersions) {
             List<CMSPageLanguageVersion> languages = new ArrayList<>(getLanguageVersions());
             for (CMSPageLanguageVersion language : languages) {
+                CMSContentItem item = new CMSContentItem(templateItem, null);
                 if (item.getType().equals(CMSContentItemType.HTML) || item.getType().equals(CMSContentItemType.TEXT)) {
                     if (!language.getLanguage().equals(CMSPage.GLOBAL_LANGUAGE)) {
                         language.addContentItem(item);
@@ -1056,7 +1057,8 @@
                 }
             }
 
-            //                getLanguageVersions().stream().filter(lang -> !lang.getLanguage().equals(CMSPage.GLOBAL_LANGUAGE)).forEach(
+            // getLanguageVersions().stream().filter(lang ->
+            // !lang.getLanguage().equals(CMSPage.GLOBAL_LANGUAGE)).forEach(
             //                        lang -> lang.addContentItem(item));
             //            } else {
             //                getLanguageVersion(CMSPage.GLOBAL_LANGUAGE).addContentItem(item);
@@ -1096,6 +1098,13 @@
         return new SearchFunctionality("", getPageUrl());
     }
 
+    public boolean hasSearchFunctionality() {
+        Optional<CMSContentItem> searchItem =
+                getGlobalContentItems().stream().filter(item -> CMSContentItemType.SEARCH.equals(item.getType())).findFirst();
+        return searchItem.isPresent();
+
+    }
+
     public boolean isHasSidebarElements() {
         if (!isUseDefaultSidebar()) {
             return getSidebarElements() != null && !getSidebarElements().isEmpty();
@@ -1151,7 +1160,8 @@
     }
 
     //    /**
-    //     * @return true if this page's template is configured to follow urls which contain additional parameters (e.g. search parameters)
+    // * @return true if this page's template is configured to follow urls which
+    // contain additional parameters (e.g. search parameters)
     //     */
     //    public boolean mayContainURLParameters() {
     //        try {
@@ -1199,7 +1209,9 @@
         return property;
     }
 
-    /* (non-Javadoc)
+    /*
+     * (non-Javadoc)
+     * 
      * @see java.lang.Object#toString()
      */
     @Override
@@ -1263,1193 +1275,19 @@
     public void setWrapperElementClass(String wrapperElementClass) {
         this.wrapperElementClass = wrapperElementClass;
     }
-=======
-	/** Logger for this class. */
-	private static final Logger logger = LoggerFactory.getLogger(CMSPage.class);
-	public static final String GLOBAL_LANGUAGE = "global";
-
-	@Id
-	@GeneratedValue(strategy = GenerationType.IDENTITY)
-	@Column(name = "cms_page_id")
-	private Long id;
-
-	@Column(name = "template_id", nullable = false)
-	private String templateId;
-
-	@Temporal(TemporalType.TIMESTAMP)
-	@Column(name = "date_created", nullable = false)
-	private Date dateCreated;
-
-	@Temporal(TemporalType.TIMESTAMP)
-	@Column(name = "date_updated")
-	private Date dateUpdated;
-
-	@Column(name = "published", nullable = false)
-	private boolean published = false;
-
-	@Column(name = "page_sorting", nullable = true)
-	private Long pageSorting = null;
-
-	@Column(name = "use_default_sidebar", nullable = false)
-	private boolean useDefaultSidebar = false;
-
-	@OneToMany(cascade = CascadeType.ALL, orphanRemoval = true)
-	@JoinColumn(name = "owner_page_id")
-	@PrivateOwned
-	private List<CMSProperty> properties = new ArrayList<>();
-
-	@Column(name = "persistent_url", nullable = true)
-	private String persistentUrl;
-
-	@Column(name = "related_pi", nullable = true)
-	private String relatedPI;
-
-	@Column(name = "subtheme_discriminator", nullable = true)
-	private String subThemeDiscriminatorValue = null;
-
-	@OneToMany(mappedBy = "ownerPage", fetch = FetchType.EAGER, cascade = { CascadeType.ALL })
-	@OrderBy("order")
-	@PrivateOwned
-	private List<CMSSidebarElement> sidebarElements = new ArrayList<>();
-
-	@Transient
-	private List<CMSSidebarElement> unusedSidebarElements;
-
-	@ElementCollection(fetch = FetchType.EAGER)
-	@CollectionTable(name = "cms_page_classifications", joinColumns = @JoinColumn(name = "page_id"))
-	@Column(name = "classification")
-	@PrivateOwned
-	private List<String> classifications = new ArrayList<>();
-
-	@OneToMany(mappedBy = "ownerPage", fetch = FetchType.EAGER, cascade = { CascadeType.ALL })
-	@PrivateOwned
-	private List<CMSPageLanguageVersion> languageVersions = new ArrayList<>();
-
-	/**
-	 * The id of the parent page. This is usually the id (as String) of the parent
-	 * cms page, or NULL if the parent page is the start page The system could be
-	 * extended to set any page type name as parent page (so this page is a
-	 * breadcrumb-child of e.g. "image view")
-	 */
-	@Column(name = "parent_page")
-	private String parentPageId = null;
-
-	/**
-	 * whether the url to this page may contain additional path parameters at its
-	 * end while still pointing to this page Should be true if this is a search
-	 * page, because search parameters are introduced to the url for an actual
-	 * search Should not be true if this overrides a default page, but should only
-	 * do so if no parameters are present (for example if parameters indicate a
-	 * search on the default search page)
-	 * 
-	 */
-	@Column(name = "may_contain_url_parameters")
-	private boolean mayContainUrlParameters = true;
-
-	/**
-	 * A html class name to be applied to the DOM element containing the page html
-	 */
-	@Column(name = "wrapper_element_class")
-	private String wrapperElementClass = "";
-
-	@Transient
-	private String sidebarElementString = null;
-
-	@Transient
-	PageValidityStatus validityStatus;
-
-	@Transient
-	private int listPage = 1;
-
-	/**
-	 * @deprecated static pages are now stored in a separate table. This only
-	 *             remains for backwards compability
-	 */
-	@Deprecated
-	@Column(name = "static_page", nullable = true)
-	private String staticPageName;
-
-	public CMSPage() {
-	}
-
-	/**
-	 * creates a deep copy of the original CMSPage. Only copies persisted properties
-	 * and performs initialization for them
-	 * 
-	 * @param original
-	 */
-	public CMSPage(CMSPage original) {
-		if (original.id != null) {
-			this.id = new Long(original.id);
-		}
-		this.templateId = original.templateId;
-		this.dateCreated = new Date(original.dateCreated.getTime());
-		this.dateUpdated = new Date(original.dateUpdated.getTime());
-		this.published = original.published;
-		if (original.pageSorting != null) {
-			this.pageSorting = new Long(original.pageSorting);
-		}
-		this.useDefaultSidebar = original.useDefaultSidebar;
-		this.persistentUrl = original.persistentUrl;
-		this.relatedPI = original.relatedPI;
-		this.subThemeDiscriminatorValue = original.subThemeDiscriminatorValue;
-		this.classifications = new ArrayList<>(original.classifications);
-		this.parentPageId = original.parentPageId;
-		this.mayContainUrlParameters = original.mayContainUrlParameters;
-		this.wrapperElementClass = original.wrapperElementClass;
-
-		if (original.properties != null) {
-			this.properties = new ArrayList<>(original.properties.size());
-			for (CMSProperty property : original.properties) {
-				CMSProperty copy = new CMSProperty(property);
-				this.properties.add(copy);
-			}
-		}
-
-		if (original.sidebarElements != null) {
-			this.sidebarElements = new ArrayList<>(original.sidebarElements.size());
-			for (CMSSidebarElement sidebarElement : original.sidebarElements) {
-				CMSSidebarElement copy = CMSSidebarElement.copy(sidebarElement, this);
-				this.sidebarElements.add(copy);
-			}
-		}
-
-		if (original.languageVersions != null) {
-			this.languageVersions = new ArrayList<>(original.languageVersions.size());
-			for (CMSPageLanguageVersion language : original.languageVersions) {
-				CMSPageLanguageVersion copy = new CMSPageLanguageVersion(language, this);
-				this.languageVersions.add(copy);
-			}
-		}
-
-	}
-
-	public boolean saveSidebarElements() {
-		logger.trace("selected elements:{}\n", sidebarElementString);
-		if (sidebarElementString != null) {
-			List<CMSSidebarElement> selectedElements = new ArrayList<>();
-			String[] ids = sidebarElementString.split("\\&?item=");
-			for (int i = 0; i < ids.length; ++i) {
-				if (StringUtils.isBlank(ids[i])) {
-					continue;
-				}
-
-				CMSSidebarElement element = getAvailableSidebarElement(ids[i]);
-				if (element != null) {
-					// element.setType(ids[i]);
-					element.setValue("bds");
-					element.setOrder(i);
-					// element.setId(null);
-					element.setOwnerPage(this);
-					element.serialize();
-					selectedElements.add(element);
-				}
-			}
-			setSidebarElements(selectedElements);
-			return true;
-		}
-
-		return false;
-	}
-
-	public void resetItemData() {
-		logger.trace("Resetting item data");
-		for (CMSPageLanguageVersion lv : getLanguageVersions()) {
-			for (CMSContentItem ci : lv.getContentItems()) {
-				ci.resetData();
-			}
-		}
-	}
-
-	/**
-	 * @param string
-	 * @return
-	 */
-	private CMSSidebarElement getAvailableSidebarElement(String id) {
-		for (CMSSidebarElement visibleElement : getSidebarElements()) {
-			if (Integer.toString(visibleElement.getSortingId()).equals(id)) {
-				return visibleElement;
-			}
-		}
-		for (CMSSidebarElement unusedElement : getUnusedSidebarElements()) {
-			if (Integer.toString(unusedElement.getSortingId()).equals(id)) {
-				return unusedElement;
-			}
-		}
-		return null;
-	}
-
-	public List<CMSSidebarElement> getUnusedSidebarElements() {
-		if (unusedSidebarElements == null) {
-			createUnusedSidebarElementList();
-		}
-		return unusedSidebarElements;
-	}
-
-	/**
-	 *
-	 */
-	private void createUnusedSidebarElementList() {
-		unusedSidebarElements = CMSSidebarManager.getAvailableSidebarElements();
-		Iterator<CMSSidebarElement> unusedIterator = unusedSidebarElements.iterator();
-
-		while (unusedIterator.hasNext()) {
-			CMSSidebarElement unusedElement = unusedIterator.next();
-			for (CMSSidebarElement visibleElement : getSidebarElements()) {
-				if (visibleElement.equals(unusedElement)) {
-					unusedIterator.remove();
-					break;
-				}
-			}
-		}
-
-	}
-
-	public void addSidebarElement(CMSSidebarElement element) {
-		if (element != null) {
-			sidebarElements.add(element);
-		}
-	}
-
-	/**
-	 * @return the id
-	 */
-	public Long getId() {
-		return id;
-	}
-
-	/**
-	 * @param id the id to set
-	 */
-	public void setId(Long id) {
-		this.id = id;
-	}
-
-	/**
-	 * @return the templateId
-	 */
-	public String getTemplateId() {
-		return templateId;
-	}
-
-	/**
-	 * @param templateId the templateId to set
-	 */
-	public void setTemplateId(String templateId) {
-		this.templateId = templateId;
-	}
-
-	/**
-	 * @return the dateCreated
-	 */
-	public Date getDateCreated() {
-		return dateCreated;
-	}
-
-	/**
-	 * @param dateCreated the dateCreated to set
-	 */
-	public void setDateCreated(Date dateCreated) {
-		this.dateCreated = dateCreated;
-	}
-
-	/**
-	 * @return the dateUpdated
-	 */
-	public Date getDateUpdated() {
-		return dateUpdated;
-	}
-
-	/**
-	 * @param dateUpdated the dateUpdated to set
-	 */
-	public void setDateUpdated(Date dateUpdated) {
-		this.dateUpdated = dateUpdated;
-	}
-
-	/**
-	 * @return the published
-	 */
-	public boolean isPublished() {
-		return published;
-	}
-
-	/**
-	 * @param published the published to set
-	 */
-	public void setPublished(boolean published) {
-		this.published = published;
-	}
-
-	/**
-	 * @return the useDefaultSidebar
-	 */
-	public boolean isUseDefaultSidebar() {
-		return useDefaultSidebar;
-	}
-
-	/**
-	 * @param useDefaultSidebar the useDefaultSidebar to set
-	 */
-	public void setUseDefaultSidebar(boolean useDefaultSidebar) {
-		this.useDefaultSidebar = useDefaultSidebar;
-	}
-
-	/**
-	 * @return the languageVersions
-	 */
-	public List<CMSPageLanguageVersion> getLanguageVersions() {
-		return languageVersions;
-	}
-
-	/**
-	 * @param languageVersions the languageVersions to set
-	 */
-	public void setLanguageVersions(List<CMSPageLanguageVersion> languageVersions) {
-		this.languageVersions = languageVersions;
-	}
-
-	/**
-	 * @return the sidebarElements
-	 */
-	public List<CMSSidebarElement> getSidebarElements() {
-		return sidebarElements;
-	}
-
-	/**
-	 * @param sidebarElements the sidebarElements to set
-	 */
-	public void setSidebarElements(List<CMSSidebarElement> sidebarElements) {
-		this.sidebarElements = sidebarElements;
-		createUnusedSidebarElementList();
-
-	}
-
-	/**
-	 * @return the classifications
-	 */
-	public List<String> getClassifications() {
-		return classifications;
-	}
-
-	/**
-	 * @param classifications the classifications to set
-	 */
-	public void setClassifications(List<String> classifications) {
-		this.classifications = classifications;
-	}
-
-	public void addClassification(String classification) {
-		if (StringUtils.isNotBlank(classification) && !classifications.contains(classification)) {
-			classifications.add(classification);
-		}
-	}
-
-	public void removeClassification(String classification) {
-		classifications.remove(classification);
-	}
-
-	/**
-	 * @return the sidebarElementString
-	 */
-	public String getSidebarElementString() {
-		return sidebarElementString;
-	}
-
-	/**
-	 * @param sidebarElementString the sidebarElementString to set
-	 */
-	public void setSidebarElementString(String sidebarElementString) {
-		logger.trace("setSidebarElementString: {}", sidebarElementString);
-		this.sidebarElementString = sidebarElementString;
-	}
-
-	public boolean isLanguageComplete(Locale locale) {
-		for (CMSPageLanguageVersion version : getLanguageVersions()) {
-			try {
-				if (version.getLanguage().equals(locale.getLanguage())) {
-					return version.getStatus().equals(CMSPageStatus.FINISHED);
-				}
-			} catch (NullPointerException e) {
-			}
-		}
-		return false;
-	}
-
-	/**
-	 * 
-	 * @param itemId
-	 * @param language
-	 * @return The item in the language version for the given language
-	 * @throws CmsElementNotFoundException if no version exists for the given
-	 *                                     language
-	 */
-	public CMSContentItem getContentItem(String itemId, String language) throws CmsElementNotFoundException {
-		CMSPageLanguageVersion version = getBestLanguage(Locale.forLanguageTag(language));
-		return version.getContentItem(itemId);
-	}
-
-	public CMSPageLanguageVersion getDefaultLanguage() throws CmsElementNotFoundException {
-		CMSPageLanguageVersion version = null;
-		String language = ViewerResourceBundle.getDefaultLocale().getLanguage();
-		version = getLanguageVersion(language);
-		if (version == null) {
-			version = new CMSPageLanguageVersion();
-		}
-		return version;
-	}
-
-	public CMSPageLanguageVersion getLanguageVersion(Locale locale) throws CmsElementNotFoundException {
-		String language = locale.getLanguage();
-		return getLanguageVersion(language);
-	}
-
-	public CMSPageLanguageVersion getLanguageVersion(String language) throws CmsElementNotFoundException {
-		for (CMSPageLanguageVersion version : getLanguageVersions()) {
-			if (version.getLanguage().equals(language)) {
-				return version;
-			}
-		}
-		throw new CmsElementNotFoundException("No language version for " + language);
-		// synchronized (languageVersions) {
-		// try {
-		// CMSPageLanguageVersion version = getTemplate().createNewLanguageVersion(this,
-		// language);
-		// this.languageVersions.add(version);
-		// return version;
-		// } catch (NullPointerException | IllegalStateException e) {
-		// return null;
-		// }
-		// }
-	}
-
-	public String getTitle() {
-		String title;
-		try {
-			title = getBestLanguage().getTitle();
-		} catch (CmsElementNotFoundException e) {
-			try {
-				title = getBestLanguageIncludeUnfinished().getTitle();
-			} catch (CmsElementNotFoundException e1) {
-				title = "";
-			}
-		}
-		return title;
-	}
-
-	public String getTitle(Locale locale) {
-		try {
-			return getLanguageVersion(locale.getLanguage()).getTitle();
-		} catch (CmsElementNotFoundException e) {
-			return getTitle();
-		}
-	}
-
-	public String getMenuTitle() {
-		String title;
-		try {
-			title = getBestLanguage().getMenuTitle();
-		} catch (CmsElementNotFoundException e) {
-			try {
-				title = getBestLanguageIncludeUnfinished().getMenuTitle();
-			} catch (CmsElementNotFoundException e1) {
-				title = "";
-			}
-		}
-		return title;
-	}
-
-	public String getMenuTitle(Locale locale) {
-		try {
-			return getLanguageVersion(locale.getLanguage()).getMenuTitle();
-		} catch (CmsElementNotFoundException e) {
-			return getMenuTitle();
-		}
-	}
-
-	public Long getPageSorting() {
-		return pageSorting;
-	}
-
-	public void setPageSorting(Long pageSorting) {
-		this.pageSorting = pageSorting;
-	}
-
-	/**
-	 * @return the subThemeDiscriminatorValue
-	 */
-	public String getSubThemeDiscriminatorValue() {
-		return subThemeDiscriminatorValue;
-	}
-
-	/**
-	 * @param subThemeDiscriminatorValue the subThemeDiscriminatorValue to set
-	 */
-	public void setSubThemeDiscriminatorValue(String subThemeDiscriminatorValue) {
-		this.subThemeDiscriminatorValue = subThemeDiscriminatorValue;
-	}
-
-	public String getMediaName(String contentId) {
-		CMSMediaItemMetadata metadata = getMediaMetadata(contentId);
-		return metadata == null ? "" : metadata.getName();
-	}
-
-	public String getMediaDescription(String contentId) {
-		CMSMediaItemMetadata metadata = getMediaMetadata(contentId);
-		return metadata == null ? "" : metadata.getDescription();
-	}
-
-	/**
-	 * @param itemId
-	 * @return The media item metadata object of the current language associated
-	 *         with the contentItem with the given itemId. May return null if no
-	 *         such item exists
-	 */
-	public CMSMediaItemMetadata getMediaMetadata(String itemId) {
-		CMSContentItem item;
-		try {
-			item = getContentItem(itemId);
-		} catch (CmsElementNotFoundException e1) {
-			item = null;
-		}
-		if (item != null && item.getMediaItem() != null) {
-			return item.getMediaItem().getCurrentLanguageMetadata();
-		}
-		return null;
-	}
-
-	/**
-	 * @param itemId
-	 * @return The media item associated with the contentItem with the given itemId.
-	 *         May return null if no such item exists
-	 */
-	public CMSMediaItem getMedia(String itemId) {
-		CMSContentItem item;
-		try {
-			item = getContentItem(itemId);
-		} catch (CmsElementNotFoundException e1) {
-			item = null;
-		}
-		if (item != null && item.getMediaItem() != null) {
-			return item.getMediaItem();
-		}
-		return null;
-	}
-
-	public Optional<CMSContentItem> getContentItemIfExists(String itemId) {
-		try {
-			return Optional.of(getContentItem(itemId));
-		} catch (CmsElementNotFoundException e) {
-			return Optional.empty();
-		}
-	}
-
-	/**
-	 * Return the content item of the given id for the most suitable language using
-	 * {@link #getBestLanguage()} and - failing that
-	 * {@link #getBestLanguageIncludeUnfinished()}.
-	 * 
-	 * @param itemId
-	 * @return
-	 * @throws CmsElementNotFoundException If absolutely no matching element was
-	 *                                     found
-	 */
-	public CMSContentItem getContentItem(String itemId) throws CmsElementNotFoundException {
-		CMSPageLanguageVersion language;
-		CMSContentItem item = null;
-		try {
-			item = getBestLanguage().getContentItem(itemId);
-		} catch (CmsElementNotFoundException e) {
-			try {
-				item = getDefaultLanguage().getContentItem(itemId);
-			} catch (CmsElementNotFoundException e1) {
-				item = getBestLanguageIncludeUnfinished().getContentItem(itemId);
-			}
-		}
-
-		return item;
-	}
-
-	/**
-	 * Tries to find the best fitting {@link CMSPageLanguageVersion LanguageVersion}
-	 * for the current locale. Returns the LanguageVersion for the given locale if
-	 * it exists has {@link CMSPageStatus} Finished. Otherwise returns the
-	 * LanguageVersion of the viewer's default language if it exists and is
-	 * Finished, or failing that the first available (non-global) finished language
-	 * version
-	 * 
-	 * @return
-	 * @throws CmsElementNotFoundException
-	 */
-	private CMSPageLanguageVersion getBestLanguage() throws CmsElementNotFoundException {
-		Locale currentLocale = CmsBean.getCurrentLocale();
-		return getBestLanguage(currentLocale);
-	}
-
-	/**
-	 * Tries to find the best fitting {@link CMSPageLanguageVersion LanguageVersion}
-	 * for the given locale. Returns the LanguageVersion for the given locale if it
-	 * exists has {@link CMSPageStatus} Finished. Otherwise returns the
-	 * LanguageVersion of the viewer's default language if it exists and is
-	 * Finished, or failing that the first available (non-global) finished language
-	 * version
-	 * 
-	 * @param locale The
-	 * @return
-	 * @throws CmsElementNotFoundException
-	 */
-	private CMSPageLanguageVersion getBestLanguage(Locale locale) throws CmsElementNotFoundException {
-		// logger.trace("getBestLanguage");
-		CMSPageLanguageVersion language = getLanguageVersions().stream()
-				.filter(l -> l.getStatus().equals(CMSPageStatus.FINISHED))
-				.filter(l -> !l.getLanguage().equals(GLOBAL_LANGUAGE))
-				.sorted(new CMSPageLanguageVersionComparator(locale, ViewerResourceBundle.getDefaultLocale()))
-				.findFirst().orElseThrow(
-						() -> new CmsElementNotFoundException("No finished language version exists for page " + this));
-		return language;
-	}
-
-	/**
-	 * Tries to find the best fitting {@link CMSPageLanguageVersion LanguageVersion}
-	 * for the given locale, including unfinished versions. Returns the
-	 * LanguageVersion for the given locale if it exists. Otherwise returns the
-	 * LanguageVersion of the viewer's default language if it exists, or failing
-	 * that the first available (non-global) language version
-	 * 
-	 * @param locale The
-	 * @return
-	 * @throws CmsElementNotFoundException
-	 */
-	private CMSPageLanguageVersion getBestLanguageIncludeUnfinished(Locale locale) throws CmsElementNotFoundException {
-		CMSPageLanguageVersion language = getLanguageVersions().stream()
-				.filter(l -> !l.getLanguage().equals(GLOBAL_LANGUAGE))
-				.sorted(new CMSPageLanguageVersionComparator(locale, ViewerResourceBundle.getDefaultLocale()))
-				.findFirst().orElseThrow(
-						() -> new CmsElementNotFoundException("No language version exists for page " + this.getId()));
-		return language;
-	}
-
-	/**
-	 * Tries to find the best fitting {@link CMSPageLanguageVersion LanguageVersion}
-	 * for the current locale, including unfinished versions. Returns the
-	 * LanguageVersion for the given locale if it exists. Otherwise returns the
-	 * LanguageVersion of the viewer's default language if it exists, or failing
-	 * that the first available (non-global) language version
-	 * 
-	 * @return
-	 * @throws CmsElementNotFoundException
-	 */
-	private CMSPageLanguageVersion getBestLanguageIncludeUnfinished() throws CmsElementNotFoundException {
-		Locale currentLocale = CmsBean.getCurrentLocale();
-		return getBestLanguageIncludeUnfinished(currentLocale);
-	}
-
-	/**
-	 * @return the pretty url to this page (using alternative url if set)
-	 */
-	public String getPageUrl() {
-		return BeanUtils.getCmsBean().getUrl(this);
-	}
-
-	/**
-	 * Like getPageUrl() but does not require CmsBean (which is unavailable in
-	 * different threads).
-	 * 
-	 * @return URL to this page
-	 */
-	public String getUrl() {
-		return new StringBuilder(BeanUtils.getServletPathWithHostAsUrlFromJsfContext()).append("/")
-				.append(getRelativeUrlPath(true)).toString();
-	}
-
-	public boolean hasContent(String itemId) {
-		CMSContentItem item;
-		try {
-			item = getContentItem(itemId);
-		} catch (CmsElementNotFoundException e) {
-			return false;
-		}
-		switch (item.getType()) {
-		case TEXT:
-		case HTML:
-			return StringUtils.isNotBlank(item.getHtmlFragment());
-		case MEDIA:
-			return item.getMediaItem() != null && StringUtils.isNotBlank(item.getMediaItem().getFileName());
-		case COMPONENT:
-			return StringUtils.isNotBlank(item.getComponent());
-		default:
-			return false;
-		}
-	}
-
-	public String getContent(String itemId) throws ViewerConfigurationException {
-		return getContent(itemId, null, null);
-	}
-
-	public Optional<CMSMediaItem> getMediaItem(String itemId) {
-		return getContentItemIfExists(itemId).map(content -> content.getMediaItem());
-	}
-
-	public Optional<CMSMediaItem> getMediaItem() {
-		return getGlobalContentItems().stream().filter(content -> CMSContentItemType.MEDIA.equals(content.getType()))
-				.map(content -> content.getMediaItem()).filter(item -> item != null).findFirst();
-	}
-
-	public String getContent(String itemId, String width, String height) throws ViewerConfigurationException {
-		logger.trace("Getting content " + itemId + " from page " + getId());
-		CMSContentItem item;
-		try {
-			item = getContentItem(itemId);
-		} catch (CmsElementNotFoundException e1) {
-			logger.error("No content item of id " + itemId + " found in page " + this.getId());
-			return "";
-		}
-		String contentString = "";
-		switch (item.getType()) {
-		case TEXT:
-			contentString = item.getHtmlFragment();
-			break;
-		case HTML:
-			contentString = CMSContentResource.getContentUrl(item);
-			break;
-		case MEDIA:
-			contentString = CmsMediaBean.getMediaUrl(item.getMediaItem(), width, height);
-			break;
-		case COMPONENT:
-			contentString = item.getComponent();
-			break;
-		case GLOSSARY:
-			try {
-				contentString = new GlossaryManager().getGlossaryAsJson(item.getGlossaryName());
-			} catch (ContentNotFoundException | IOException e) {
-				logger.error("Failed to load glossary " + item.getGlossaryName(), e);
-			}
-			break;
-		default:
-			contentString = "";
-		}
-		logger.trace("Got content as string: " + contentString);
-		return contentString;
-	}
-
-	public List<CMSContentItem> getGlobalContentItems() {
-		CMSPageLanguageVersion defaultVersion;
-		try {
-			defaultVersion = getLanguageVersion(GLOBAL_LANGUAGE);
-		} catch (CmsElementNotFoundException e) {
-			return new ArrayList<>();
-		}
-		List<CMSContentItem> items = defaultVersion.getContentItems();
-		return items;
-	}
-
-	public List<CMSContentItem> getContentItems() {
-		CMSPageLanguageVersion defaultVersion;
-		try {
-			defaultVersion = getLanguageVersion(CmsBean.getCurrentLocale().getLanguage());
-		} catch (CmsElementNotFoundException e) {
-			return new ArrayList<>();
-		}
-		List<CMSContentItem> items = defaultVersion.getCompleteContentItemList();
-		return items;
-	}
-
-	public List<CMSContentItem> getContentItems(Locale locale) {
-		if (locale != null) {
-			CMSPageLanguageVersion version;
-			try {
-				version = getLanguageVersion(locale.getLanguage());
-			} catch (CmsElementNotFoundException e) {
-				return new ArrayList<>();
-			}
-			List<CMSContentItem> items = version.getCompleteContentItemList();
-			return items;
-		}
-		return null;
-	}
-
-	private static CMSPageTemplate getTemplateById(String id) {
-		return CMSTemplateManager.getInstance().getTemplate(id);
-	}
-
-	public CMSPageTemplate getTemplate() {
-		return getTemplateById(getTemplateId());
-	}
-
-	/**
-	 * Gets the pagination number for this page's main list if it contains one
-	 *
-	 * @return
-	 */
-	public int getListPage() {
-		return listPage;
-	}
-
-	/**
-	 * Sets the pagination number for this page's main list if it contains one
-	 *
-	 * @param listPage
-	 */
-	public void setListPage(int listPage) {
-		resetItemData();
-		this.listPage = listPage;
-		this.getContentItems().forEach(item -> item.getFunctionality().setPageNo(listPage));
-
-	}
-
-	/**
-	 * @return the persistentUrl
-	 */
-	public String getPersistentUrl() {
-		return persistentUrl;
-	}
-
-	/**
-	 * @param persistentUrl the persistentUrl to set
-	 */
-	public void setPersistentUrl(String persistentUrl) {
-		persistentUrl = StringUtils.removeStart(persistentUrl, "/");
-		persistentUrl = StringUtils.removeEnd(persistentUrl, "/");
-		this.persistentUrl = persistentUrl.trim();
-	}
-
-	/**
-	 *
-	 */
-	public void resetEditorItemVisibility() {
-		if (getGlobalContentItems() != null) {
-			for (CMSContentItem item : getGlobalContentItems()) {
-				item.setVisible(false);
-			}
-		}
-	}
-
-	public static class PageComparator implements Comparator<CMSPage> {
-		// null values are high
-		NullComparator nullComparator = new NullComparator(true);
-
-		@Override
-		public int compare(CMSPage page1, CMSPage page2) {
-			int value = nullComparator.compare(page1.getPageSorting(), page2.getPageSorting());
-			if (value == 0) {
-				value = nullComparator.compare(page1.getId(), page2.getId());
-			}
-			return value;
-		}
-
-	}
-
-	/**
-	 * @return the staticPageName
-	 */
-	@Deprecated
-	public String getStaticPageName() {
-		return staticPageName;
-	}
-
-	/**
-	 * @param staticPageName the staticPageName to set
-	 */
-	@Deprecated
-	public void setStaticPageName(String staticPageName) {
-		this.staticPageName = staticPageName;
-	}
-
-	public String getTileGridUrl(String itemId) throws IllegalRequestException {
-		CMSContentItem item;
-		try {
-			item = getContentItem(itemId);
-		} catch (CmsElementNotFoundException e) {
-			item = null;
-		}
-		if (item != null && item.getType().equals(CMSContentItemType.TILEGRID)) {
-			StringBuilder sb = new StringBuilder(BeanUtils.getServletPathWithHostAsUrlFromJsfContext());
-			sb.append("/rest/tilegrid/").append(CmsBean.getCurrentLocale().getLanguage()).append("/")
-					.append(item.getNumberOfTiles()).append("/").append(item.getNumberOfImportantTiles()).append("/")
-					.append(item.getAllowedTags()).append("/");
-			return sb.toString();
-		}
-		throw new IllegalRequestException("No tile grid item with id '" + itemId + "' found");
-	}
-
-	public String getRelativeUrlPath() {
-		return getRelativeUrlPath(true);
-	}
-
-	/**
-	 * @return
-	 */
-	public String getRelativeUrlPath(boolean pretty) {
-		if (pretty && StringUtils.isNotBlank(getPersistentUrl())) {
-			return getPersistentUrl() + "/";
-		} else if (pretty) {
-			try {
-				Optional<CMSStaticPage> staticPage = DataManager.getInstance().getDao().getStaticPageForCMSPage(this)
-						.stream().findFirst();
-				if (staticPage.isPresent()) {
-					return staticPage.get().getPageName() + "/";
-				}
-			} catch (DAOException e) {
-				logger.error(e.toString(), e);
-			}
-		}
-		return "cms/" + getId() + "/";
-	}
-
-	public void addContentItem(CMSContentItem templateItem) {
-		synchronized (languageVersions) {
-			List<CMSPageLanguageVersion> languages = new ArrayList<>(getLanguageVersions());
-			for (CMSPageLanguageVersion language : languages) {
-				CMSContentItem item = new CMSContentItem(templateItem, null);
-				if (item.getType().equals(CMSContentItemType.HTML) || item.getType().equals(CMSContentItemType.TEXT)) {
-					if (!language.getLanguage().equals(CMSPage.GLOBAL_LANGUAGE)) {
-						language.addContentItem(item);
-					}
-				} else {
-					if (language.getLanguage().equals(CMSPage.GLOBAL_LANGUAGE)) {
-						language.addContentItem(item);
-					}
-				}
-			}
-
-			// getLanguageVersions().stream().filter(lang ->
-			// !lang.getLanguage().equals(CMSPage.GLOBAL_LANGUAGE)).forEach(
-			// lang -> lang.addContentItem(item));
-			// } else {
-			// getLanguageVersion(CMSPage.GLOBAL_LANGUAGE).addContentItem(item);
-			// }
-		}
-	}
-
-	/**
-	 * @param itemId
-	 * @return
-	 */
-	public boolean hasContentItem(final String itemId) {
-		synchronized (languageVersions) {
-			return languageVersions.stream().flatMap(lang -> lang.getContentItems().stream())
-					// .map(lang -> lang.getContentItem(itemId))
-					// .filter(item -> item != null)
-					.filter(item -> item.getItemId().equals(itemId)).findAny().isPresent();
-		}
-	}
-
-	/**
-	 * Returns the first found SearchFunctionality of any containted content items
-	 * If no fitting item is found, a new default SearchFunctionality is returned
-	 * 
-	 * @return SearchFunctionality, not null
-	 */
-	public SearchFunctionality getSearch() {
-		Optional<CMSContentItem> searchItem = getGlobalContentItems().stream()
-				.filter(item -> CMSContentItemType.SEARCH.equals(item.getType())).findFirst();
-		if (searchItem.isPresent()) {
-			return (SearchFunctionality) searchItem.get().getFunctionality();
-		}
-		logger.warn("Did not find search functionality in page " + this);
-		return new SearchFunctionality("", getPageUrl());
-	}
-
-	public boolean hasSearchFunctionality() {
-		Optional<CMSContentItem> searchItem = getGlobalContentItems().stream()
-				.filter(item -> CMSContentItemType.SEARCH.equals(item.getType())).findFirst();
-		return searchItem.isPresent();
-
-	}
-
-	public boolean isHasSidebarElements() {
-		if (!isUseDefaultSidebar()) {
-			return getSidebarElements() != null && !getSidebarElements().isEmpty();
-		}
-		return true;
-	}
-
-	public void addLanguageVersion(CMSPageLanguageVersion version) {
-		this.languageVersions.add(version);
-		version.setOwnerPage(this);
-	}
-
-	/**
-	 * @param parentPageId the parentPageId to set
-	 */
-	public void setParentPageId(String parentPageId) {
-		this.parentPageId = parentPageId;
-	}
-
-	/**
-	 * @return the parentPageId
-	 */
-	public String getParentPageId() {
-		return parentPageId;
-	}
-
-	/**
-	 * @return the validityStatus
-	 */
-	public PageValidityStatus getValidityStatus() {
-		return validityStatus;
-	}
-
-	/**
-	 * @param validityStatus the validityStatus to set
-	 */
-	public void setValidityStatus(PageValidityStatus validityStatus) {
-		this.validityStatus = validityStatus;
-	}
-
-	/**
-	 * @return the mayContainUrlParameters
-	 */
-	public boolean isMayContainUrlParameters() {
-		return mayContainUrlParameters;
-	}
-
-	/**
-	 * @param mayContainUrlParameters the mayContainUrlParameters to set
-	 */
-	public void setMayContainUrlParameters(boolean mayContainUrlParameters) {
-		this.mayContainUrlParameters = mayContainUrlParameters;
-	}
-
-	// /**
-	// * @return true if this page's template is configured to follow urls which
-	// contain additional parameters (e.g. search parameters)
-	// */
-	// public boolean mayContainURLParameters() {
-	// try {
-	// if (getTemplate() != null) {
-	// return getTemplate().isAppliesToExpandedUrl();
-	// }
-	// return false;
-	// } catch (IllegalStateException e) {
-	// logger.warn("Unable to acquire template", e);
-	// return false;
-	// }
-	// }
-
-	/**
-	 * @return the relatedPI
-	 */
-	public String getRelatedPI() {
-		return relatedPI;
-	}
-
-	/**
-	 * @param relatedPI the relatedPI to set
-	 */
-	public void setRelatedPI(String relatedPI) {
-		this.relatedPI = relatedPI;
-	}
-
-	public CollectionView getCollection() throws PresentationException, IndexUnreachableException {
-		return BeanUtils.getCmsBean().getCollection(this);
-	}
-
-	/**
-	 * Returns the property with the given key or else creates a new one with that
-	 * key and returns it
-	 * 
-	 * @param key
-	 * @throws ClassCastException if the returned property has the wrong generic
-	 *                            type
-	 * @return the property with the given key or else creates a new one with that
-	 *         key and returns it
-	 */
-	public CMSProperty getProperty(String key) throws ClassCastException {
-		CMSProperty property = this.properties.stream().filter(prop -> key.equalsIgnoreCase(prop.getKey())).findFirst()
-				.orElseGet(() -> {
-					CMSProperty prop = new CMSProperty(key);
-					this.properties.add(prop);
-					return prop;
-				});
-		return property;
-	}
-
-	/*
-	 * (non-Javadoc)
-	 * 
-	 * @see java.lang.Object#toString()
-	 */
-	@Override
-	public String toString() {
-		try {
-			return getBestLanguageIncludeUnfinished(Locale.ENGLISH).getTitle();
-		} catch (CmsElementNotFoundException e) {
-			return "ID: " + this.getId() + " (no title)";
-		}
-	}
-
-	/**
-	 * Remove any language versions without primary key (because h2 doesn't like
-	 * that)
-	 */
-	public void cleanup() {
-		Iterator<CMSPageLanguageVersion> i = languageVersions.iterator();
-		while (i.hasNext()) {
-			CMSPageLanguageVersion langVersion = i.next();
-			if (langVersion.getId() == null) {
-				i.remove();
-			}
-		}
-
-	}
-
-	/**
-	 * Return true if the page has a {@link CMSPageLanguageVersion} for the given
-	 * locale
-	 * 
-	 * @param locale
-	 * @return true if the page has a {@link CMSPageLanguageVersion} for the given
-	 *         locale, false otherwise
-	 */
-	public boolean hasLanguageVersion(Locale locale) {
-		return this.languageVersions.stream().anyMatch(l -> l.getLanguage().equals(locale.getLanguage()));
-	}
-
-	/**
-	 * Adds {@link CMSPageLanguageVersion}s for all given {@link Locale}s for which
-	 * no language versions already exist
-	 * 
-	 * @param page
-	 * @param locales
-	 */
-	public void createMissingLangaugeVersions(List<Locale> locales) {
-		for (Locale locale : locales) {
-			if (!hasLanguageVersion(locale)) {
-				addLanguageVersion(new CMSPageLanguageVersion(locale.getLanguage()));
-			}
-		}
-
-	}
-
-	/**
-	 * @return the {@link #wrapperElementClass}
-	 */
-	public String getWrapperElementClass() {
-		return wrapperElementClass;
-	}
-
-	/**
-	 * @param wrapperElementClass the {@link #wrapperElementClass} to set
-	 */
-	public void setWrapperElementClass(String wrapperElementClass) {
-		this.wrapperElementClass = wrapperElementClass;
-	}
-
-	/**
-	 * @param itemId
-	 */
-	public void removeContentItem(String itemId) {
-		for (CMSPageLanguageVersion languageVersion : languageVersions) {
-			CMSContentItem item;
-			try {
-				item = languageVersion.getContentItem(itemId);
-				languageVersion.removeContentItem(item);
-			} catch (CmsElementNotFoundException e) {
-				// continue
-			}
-		}
-	}
-
->>>>>>> 95f63ca1
+
+    /**
+     * @param itemId
+     */
+    public void removeContentItem(String itemId) {
+        for (CMSPageLanguageVersion languageVersion : languageVersions) {
+            CMSContentItem item;
+            try {
+                item = languageVersion.getContentItem(itemId);
+                languageVersion.removeContentItem(item);
+            } catch (CmsElementNotFoundException e) {
+                // continue
+            }
+        }
+    }
 }