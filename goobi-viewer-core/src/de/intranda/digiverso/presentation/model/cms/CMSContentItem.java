--- conflicted
+++ resolved
@@ -534,7 +534,7 @@
         if (StringUtils.isNotBlank(pageClassification)) {
             return pageClassification.split(CLASSIFICATION_SEPARATOR);
         }
-        
+
         return new String[0];
     }
 
@@ -555,7 +555,7 @@
             }
             return new ArrayList<>(sortMap.values());
         }
-        
+
         return Collections.emptyList();
     }
 
@@ -964,14 +964,9 @@
         if (StringUtils.isNotBlank(ignoreCollections)) {
             List<String> ret = Arrays.asList(ignoreCollections.split(","));
             return ret;
-<<<<<<< HEAD
-=======
-        } else {
-            return new ArrayList<>();
->>>>>>> 04313223
-        }
-        
-        return Collections.emptyList();
+        }
+
+        return new ArrayList<>();
     }
 
     public void setIgnoreCollectionsAsList(List<String> toIgnore) {
