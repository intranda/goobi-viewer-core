--- conflicted
+++ resolved
@@ -50,7 +50,6 @@
 import de.intranda.digiverso.presentation.model.viewer.CollectionView;
 import de.intranda.digiverso.presentation.model.viewer.CollectionView.BrowseDataProvider;
 import de.intranda.digiverso.presentation.servlets.rest.dao.TileGridResource;
-import net.sf.saxon.evpull.Decomposer;
 
 /**
  * This class represents both template content configuration items and instance items of actual pages. Only the latter are persisted to the DB.
@@ -75,10 +74,7 @@
         COLLECTION,
         TILEGRID,
         TOC,
-<<<<<<< HEAD
-=======
         RSS,
->>>>>>> e94cb83f
         SEARCH;
 
         /**
@@ -107,14 +103,9 @@
                     case "RSS":
                         return RSS;
                     case "TOC":
-<<<<<<< HEAD
-                        return CMSContentItemType.TOC;
+                        return TOC;
                     case "SEARCH":
                         return CMSContentItemType.SEARCH;
-=======
-                    case "SEARCH":
-                        return TOC;
->>>>>>> e94cb83f
                     default:
                         return null;
                 }
@@ -129,18 +120,14 @@
          * @return
          */
         public Functionality createFunctionality(CMSContentItem item) {
-            switch(this) {
-                case TOC: 
+            switch (this) {
+                case TOC:
                     return new TocFunctionality(item.getTocPI());
-<<<<<<< HEAD
                 case SEARCH:
                     return new SearchFunctionality(item.getSearchPrefix(), item.getOwnerPageLanguageVersion().getOwnerPage().getPageUrl(), item.getElementsPerPage());
                 default:
-=======
-                default: 
->>>>>>> e94cb83f
                     return new TrivialFunctionality();
-            }   
+            }
         }
     }
 
@@ -218,7 +205,7 @@
     /** whether this collection should open with all subcollections expanded. Base levels don't expand */
     @Column(name = "base_collection")
     private String baseCollection = null;
-    
+
     @Column(name = "toc_pi")
     private String tocPI = "";
     
@@ -242,7 +229,7 @@
      */
     @Column(name = "tile_count")
     private int numberOfTiles = 9;
-    
+
     /**
      * This object may contain item type specific functionality (methods and transient properties)
      * 
@@ -271,7 +258,6 @@
 
     @Transient
     private int order = 0;
-    
 
     /**
      * Noop constructor for javax.persistence 
@@ -279,7 +265,7 @@
     public CMSContentItem() {
         // TODO Auto-generated constructor stub
     }
-    
+
     /**
      * Contructs a copy of the given item, inheriting all non-transient properties
      * This is a shallow copy, but all affected properties are either primitives or strings anyway
@@ -308,12 +294,12 @@
      * @return the functionality
      */
     public Functionality getFunctionality() {
-        if(functionality == null) {
+        if (functionality == null) {
             initFunctionality();
         }
         return functionality;
     }
-    
+
     /**
      * @param type2
      */
@@ -327,7 +313,7 @@
     public void initFunctionality() {
         this.functionality = getType().createFunctionality(this);
     }
-    
+
     /*
      * (non-Javadoc)
      *
@@ -787,14 +773,14 @@
     public void setNumberOfTiles(int numberOfTiles) {
         this.numberOfTiles = numberOfTiles;
     }
-    
+
     /**
      * @return the piPeriodical
      */
     public String getTocPI() {
         return tocPI;
     }
-    
+
     /**
      * @param piPeriodical the piPeriodical to set
      */
@@ -822,7 +808,7 @@
     public String toString() {
         return CMSContentItem.class.getSimpleName() + ": " + getType() + " (" + getItemId() + ")";
     }
-    
+
     /**
      * Returns the content item mode from the template associated with the owning cmsPage 
      * (i.e. The value always reflects the mode for this contentItem in the template xml for this page)
