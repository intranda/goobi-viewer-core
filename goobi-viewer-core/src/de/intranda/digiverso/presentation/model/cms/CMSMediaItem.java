--- conflicted
+++ resolved
@@ -100,17 +100,10 @@
 	@PrivateOwned
 	private List<CMSMediaItemMetadata> metadata = new ArrayList<>();
 
-<<<<<<< HEAD
-	@ElementCollection(fetch = FetchType.EAGER)
-	@CollectionTable(name = "cms_media_item_tags", joinColumns = @JoinColumn(name = "owner_media_item_id"))
-	@Column(name = "tag_name")
-	private List<String> tags = new ArrayList<>();
-=======
     @ManyToMany(fetch = FetchType.LAZY)
     @JoinTable(name = "join_categories_media_items", joinColumns = @JoinColumn(name = "media_item_id"),
             inverseJoinColumns = @JoinColumn(name = "category_id"))
     private List<Category> categories = new ArrayList<>();
->>>>>>> 7a7572af
 
 	@Column(name = "display_order", nullable = true)
 	private int displayOrder = 0;
@@ -140,13 +133,8 @@
 		this.link = orig.link;
 		this.priority = orig.priority;
 		this.displayOrder = orig.displayOrder;
-<<<<<<< HEAD
-		this.tags = new ArrayList<>(orig.tags);
-
-=======
 		this.categories = new ArrayList<>(orig.getCategories());
 		
->>>>>>> 7a7572af
 		for (CMSMediaItemMetadata origMetadata : orig.metadata) {
 			CMSMediaItemMetadata copy = new CMSMediaItemMetadata(origMetadata);
 			this.metadata.add(copy);
@@ -396,30 +384,6 @@
 		return version;
 	}
 
-<<<<<<< HEAD
-	public boolean hasTags() {
-		return !tags.isEmpty();
-	}
-
-	@Override
-	public List<String> getTags() {
-		return tags;
-	}
-
-	public void setTags(List<String> tags) {
-		this.tags = tags;
-	}
-
-	public boolean removeTag(String tag) {
-		return this.tags.remove(tag);
-	}
-
-	public boolean addTag(String tag) {
-		if (this.tags.contains(tag)) {
-			return false;
-		}
-		return this.tags.add(tag);
-=======
 	public boolean hascATEGORIES() {
 		return !this.categories.isEmpty();
 	}
@@ -442,7 +406,6 @@
 			return false;
 		}
 		return this.categories.add(cat);
->>>>>>> 7a7572af
 	}
 
 	@Override
