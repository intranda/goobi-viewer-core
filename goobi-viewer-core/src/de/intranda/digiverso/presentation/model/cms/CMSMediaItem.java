--- conflicted
+++ resolved
@@ -64,641 +64,6 @@
 
 @Entity
 @Table(name = "cms_media_items")
-<<<<<<< HEAD
-public class CMSMediaItem implements BrowseElementInfo, ImageGalleryTile {
-
-    /** Logger for this class. */
-    private static final Logger logger = LoggerFactory.getLogger(CMSMediaItem.class);
-
-    public static final String CONTENT_TYPE_DOCX = "application/vnd.openxmlformats-officedocument.wordprocessingml.document";
-    public static final String CONTENT_TYPE_DOC = "application/msword";
-    public static final String CONTENT_TYPE_RTF = "application/rtf";
-    public static final String CONTENT_TYPE_RTF2 = "application/x-rtf";
-    public static final String CONTENT_TYPE_RTF3 = "text/rtf";
-    public static final String CONTENT_TYPE_RTF4 = "text/richtext";
-    public static final String CONTENT_TYPE_XML = "text/xml";
-    public static final String CONTENT_TYPE_HTML = "text/html";
-
-    @Id
-    @GeneratedValue(strategy = GenerationType.IDENTITY)
-    @Column(name = "cms_media_item_id")
-    private Long id;
-
-    @Column(name = "file_name", nullable = false)
-    private String fileName;
-
-    @Column(name = "link_url", nullable = true)
-    private URI link;
-
-    @Column(name = "priority", nullable = true)
-    private Priority priority = Priority.DEFAULT;
-
-    @Column(name = "collection", nullable = true)
-    private Boolean collection = false;
-
-    @Column(name = "collection_field", nullable = true)
-    private String collectionField = "DC";
-
-    @Column(name = "collection_name", nullable = true)
-    private String collectionName = null;
-
-    @ElementCollection(fetch = FetchType.EAGER)
-    @CollectionTable(name = "cms_media_item_metadata", joinColumns = @JoinColumn(name = "owner_media_item_id"))
-    @PrivateOwned
-    private List<CMSMediaItemMetadata> metadata = new ArrayList<>();
-
-    @ManyToMany(fetch = FetchType.LAZY)
-    @JoinTable(name = "join_categories_media_items", joinColumns = @JoinColumn(name = "media_item_id"),
-            inverseJoinColumns = @JoinColumn(name = "category_id"))
-    private List<Category> categories = new ArrayList<>();
-
-    @Column(name = "display_size", nullable = true)
-    private DisplaySize displaySize = DisplaySize.DEFAULT;
-
-    @Column(name = "display_order", nullable = true)
-    private int displayOrder = 0;
-
-    /**
-     * default constructor
-     */
-    public CMSMediaItem() {
-    }
-
-    /**
-     * copy constructor
-     * 
-     * @param currentMediaItem
-     */
-    public CMSMediaItem(CMSMediaItem orig) {
-        if (orig.id != null) {
-            this.id = new Long(orig.id);
-        }
-        this.fileName = orig.fileName;
-        this.link = orig.link;
-        this.priority = orig.priority;
-        this.collection = new Boolean(orig.collection);
-        this.collectionField = orig.collectionField;
-        this.collectionName = orig.collectionName;
-        this.displayOrder = orig.displayOrder;
-        this.displaySize = orig.displaySize;
-        this.categories = new ArrayList<>(orig.categories);
-
-        for (CMSMediaItemMetadata origMetadata : orig.metadata) {
-            CMSMediaItemMetadata copy = new CMSMediaItemMetadata(origMetadata);
-            this.metadata.add(copy);
-        }
-    }
-
-    /* (non-Javadoc)
-     * @see java.lang.Object#hashCode()
-     */
-    @Override
-    public int hashCode() {
-        final int prime = 31;
-        int result = 1;
-        result = prime * result + ((id == null) ? 0 : id.hashCode());
-        return result;
-    }
-
-    /* (non-Javadoc)
-     * @see java.lang.Object#equals(java.lang.Object)
-     */
-    @Override
-    public boolean equals(Object obj) {
-        if (this == obj) {
-            return true;
-        }
-        if (obj == null) {
-            return false;
-        }
-        if (getClass() != obj.getClass()) {
-            return false;
-        }
-        CMSMediaItem other = (CMSMediaItem) obj;
-        if (id == null) {
-            if (other.id != null) {
-                return false;
-            }
-        } else if (!id.equals(other.id)) {
-            return false;
-        }
-        return true;
-    }
-
-    /**
-     * Perform any necessary post-upload processing (e.g. format conversions).
-     * 
-     * @throws IOException
-     * @throws JDOMException
-     */
-    public void processMediaFile(File mediaFile) {
-        if (mediaFile == null) {
-            return;
-        }
-
-        if (CONTENT_TYPE_DOCX.equals(getContentType())) {
-            try {
-                // TODO convert to TEI
-                String tei = TEITools.convertDocxToTei(mediaFile.toPath());
-            } catch (IOException e) {
-                logger.error(e.getMessage(), e);
-            }
-        }
-    }
-
-    /**
-     * Determines this media item's file's content type via the extension.
-     * 
-     * @return Content type string
-     */
-    public String getContentType() {
-        if (fileName == null) {
-            return "";
-        }
-
-        String extension = FilenameUtils.getExtension(fileName);
-        switch (extension) {
-            case "doc":
-                return CONTENT_TYPE_DOC;
-            case "docx":
-                return CONTENT_TYPE_DOCX;
-            case "htm":
-            case "html":
-            case "xhtml":
-                return CONTENT_TYPE_HTML;
-            case "xml":
-                return CONTENT_TYPE_XML;
-            case "rtf":
-                return CONTENT_TYPE_RTF;
-            default:
-                return "";
-        }
-    }
-
-    /**
-     * Checks whether this media item contains a text file that can be exported for indexing.
-     * 
-     * @return true if item content types allows for text export; false otherwise
-     */
-    public boolean isHasExportableText() {
-        switch (getContentType()) {
-            case CMSMediaItem.CONTENT_TYPE_DOC:
-            case CMSMediaItem.CONTENT_TYPE_DOCX:
-            case CMSMediaItem.CONTENT_TYPE_RTF:
-            case CMSMediaItem.CONTENT_TYPE_HTML:
-                return true;
-            default:
-                return false;
-        }
-    }
-
-    /**
-     * @return the id
-     */
-    public Long getId() {
-        return id;
-    }
-
-    /**
-     * @param id the id to set
-     */
-    public void setId(Long id) {
-        this.id = id;
-    }
-
-    /**
-     * @return the fileName
-     */
-    public String getFileName() {
-        return fileName;
-    }
-
-    /**
-     * @param fileName the fileName to set
-     */
-    public void setFileName(String fileName) {
-        this.fileName = fileName;
-    }
-
-    /**
-     * 
-     * @param locale
-     * @return media item metadata for the given locale; null if no locale given
-     */
-    public CMSMediaItemMetadata getMetadataForLocale(Locale locale) {
-        if (locale != null) {
-            return getMetadataForLanguage(locale.getLanguage());
-        }
-
-        return null;
-    }
-
-    /**
-     * 
-     * @param language
-     * @return media item metadata for the given locale
-     */
-    public CMSMediaItemMetadata getMetadataForLanguage(String language) {
-        for (CMSMediaItemMetadata md : metadata) {
-            if (md.getLanguage().equals(language)) {
-                return md;
-            }
-        }
-
-        CMSMediaItemMetadata md = new CMSMediaItemMetadata();
-        md.setLanguage(language);
-        this.metadata.add(md);
-        return md;
-    }
-
-    /**
-     * @return the metadata
-     */
-    public List<CMSMediaItemMetadata> getMetadata() {
-        return metadata;
-    }
-
-    /**
-     * @param metadata the metadata to set
-     */
-    public void setMetadata(List<CMSMediaItemMetadata> metadata) {
-        this.metadata = metadata;
-    }
-
-    /**
-     * Adds a metadata item to the list of image metadata. If a metadata item with the same language string exists, it is replaced
-     *
-     * @param metadata
-     */
-    public void addMetadata(CMSMediaItemMetadata metadata) {
-        String language = metadata.getLanguage();
-        if (getMetadataForLanguage(language) != null) {
-            getMetadata().remove(getMetadataForLanguage(language));
-        }
-        getMetadata().add(metadata);
-    }
-
-    /**
-     * 
-     * @return metadata list for the current language
-     */
-    public CMSMediaItemMetadata getCurrentLanguageMetadata() {
-        CMSMediaItemMetadata version = null;
-        if (FacesContext.getCurrentInstance() != null && FacesContext.getCurrentInstance().getViewRoot() != null) {
-            version = getMetadataForLocale(FacesContext.getCurrentInstance().getViewRoot().getLocale());
-        }
-        if (version == null && getMetadata().size() > 0) {
-            version = getMetadata().get(0);
-        }
-        if (version == null) {
-            return null;
-        }
-
-        return version;
-    }
-
-    public boolean hasCategories() {
-        return !categories.isEmpty();
-    }
-
-    @Override
-    public List<Category> getCategories() {
-        return categories;
-    }
-
-    public void setCategories(List<Category> categories) {
-        this.categories = categories;
-    }
-
-    public boolean removeCategory(Category category) {
-        return this.categories.remove(category);
-    }
-
-    public boolean addCategory(Category category) {
-        if (this.categories.contains(category)) {
-            return false;
-        }
-        return this.categories.add(category);
-    }
-
-    @Override
-    public boolean isImportant() {
-        return Priority.IMPORTANT.equals(this.priority);
-    }
-
-    public void setImportant(boolean important) {
-        this.priority = important ? Priority.IMPORTANT : Priority.DEFAULT;
-    }
-
-    /**
-     * @return the priority
-     */
-    @Override
-    public Priority getPriority() {
-        if (priority == null) {
-            priority = Priority.DEFAULT;
-        }
-        return priority;
-    }
-
-    /**
-     * @param priority the priority to set
-     */
-    public void setPriority(Priority priority) {
-        this.priority = priority;
-    }
-
-    public URI getLinkURI() {
-        return getLinkURI(BeanUtils.getRequest());
-    }
-
-    /**
-     * @return the URI to this media item
-     */
-    @Override
-    public URI getLinkURI(HttpServletRequest request) {
-        String link = getLink();
-        if (StringUtils.isNotBlank(link)) {
-            try {
-                URI uri = new URI(link);
-                if (!uri.isAbsolute()) {
-                    String viewerURL = "/";
-                    if (request != null) {
-                        viewerURL = request.getContextPath();
-                    }
-                    link = StringTools.decodeUrl(link);
-                    String urlString = (viewerURL + link).replace("//", "/");
-                    uri = new URI(urlString);
-                }
-                return uri;
-            } catch (URISyntaxException e) {
-                logger.error("Unable to create uri from " + getLink());
-                return null;
-            }
-        }
-
-        return null;
-    }
-
-    /**
-     * 
-     * @return the entered link url
-     */
-    public String getLink() {
-        if (this.link != null) {
-            return this.link.toString();
-        }
-        return null;
-    }
-
-    /**
-     * set the link for this media item
-     * 
-     * @param linkUrl
-     * @throws URISyntaxException
-     */
-    public void setLink(String linkUrl) throws URISyntaxException {
-        if (StringUtils.isBlank(linkUrl)) {
-            this.link = null;
-        } else {
-            this.link = new URI(linkUrl);
-        }
-    }
-
-    @Override
-    public boolean isCollection() {
-        if (collection == null) {
-            collection = false;
-        }
-        return collection;
-    }
-
-    public void setCollection(boolean collection) {
-        this.collection = collection;
-    }
-
-    @Override
-    public String getCollectionName() {
-        return collectionName;
-    }
-
-    public void setCollectionName(String collectionName) throws URISyntaxException, UnsupportedEncodingException {
-        this.collectionName = collectionName;
-        if (StringUtils.isNotBlank(this.collectionName) && StringUtils.isBlank(getLink())) {
-            this.link = new URI(URLEncoder.encode(getCollectionSearchUri(), "utf-8"));
-        }
-    }
-
-    @Deprecated
-    public String getCollectionViewUri() {
-        String baseUri = BeanUtils.getServletPathWithHostAsUrlFromJsfContext() + "/" + PageType.browse.getName();
-        return new StringBuilder(baseUri).append('/')
-                .append(PageType.expandCollection)
-                .append('/')
-                .append(getCollectionField())
-                .append(':')
-                .append(getCollectionName())
-                .append('/')
-                .toString();
-    }
-
-    public String getCollectionSearchUri() throws UnsupportedEncodingException {
-        return new StringBuilder(BeanUtils.getServletPathWithHostAsUrlFromJsfContext()).append('/')
-                .append(PageType.browse.getName())
-                .append("/-/1/-/")
-                .append(getCollectionField())
-                .append(':')
-                .append(URLEncoder.encode(getCollectionName(), "utf-8"))
-                .append('/')
-                .toString();
-    }
-
-    /* (non-Javadoc)
-     * @see de.intranda.digiverso.presentation.model.viewer.BrowseElementInfo#getDescription()
-     */
-    @Override
-    public String getDescription() {
-        return getCurrentLanguageMetadata().getDescription();
-    }
-
-    @Override
-    public String getName() {
-        return getCurrentLanguageMetadata().getName();
-    }
-
-    /**
-     * @return the size
-     */
-    @Override
-    public DisplaySize getSize() {
-        return displaySize;
-    }
-
-    /**
-     * @param size the size to set
-     */
-    public void setSize(DisplaySize size) {
-        this.displaySize = size;
-    }
-
-    /* (non-Javadoc)
-     * @see de.intranda.digiverso.presentation.model.viewer.BrowseElementInfo#getIconURI()
-     */
-    @Override
-    public URI getIconURI() {
-
-        int height = DataManager.getInstance().getConfiguration().getCmsMediaDisplayHeight();
-        int width = DataManager.getInstance().getConfiguration().getCmsMediaDisplayWidth();
-        return getIconURI(width, height);
-    }
-
-    /* (non-Javadoc)
-     * @see de.intranda.digiverso.presentation.model.cms.tilegrid.ImageGalleryTile#getIconURI(int, int)
-     */
-    @Override
-    public URI getIconURI(int width, int height) {
-        if (getFileName() != null) {
-            try {
-                String uriString = CmsMediaBean.getMediaUrl(this, Integer.toString(width), Integer.toString(height));
-                return new URI(uriString);
-            } catch (URISyntaxException e) {
-                logger.error("Failed to create resource uri for " + getFileName() + ": " + e.getMessage());
-            } catch (ViewerConfigurationException e) {
-                logger.error(e.getMessage());
-            }
-        }
-
-        return null;
-
-    }
-
-    @Override
-    public URI getIconURI(int size) {
-        if (getFileName() != null) {
-            try {
-                String uriString = BeanUtils.getImageDeliveryBean().getThumbs().getSquareThumbnailUrl(this, size);
-                return new URI(uriString);
-            } catch (URISyntaxException e) {
-                logger.error("Failed to create resource uri for " + getFileName() + ": " + e.getMessage());
-            }
-        }
-
-        return null;
-    }
-
-    /* (non-Javadoc)
-     * @see java.lang.Object#toString()
-     */
-    @Override
-    public String toString() {
-        return "ID=" + id + " (FILE=" + fileName + ")";
-    }
-
-    /* (non-Javadoc)
-     * @see de.intranda.digiverso.presentation.model.cms.tilegrid.ImageGalleryTile#getName(java.lang.String)
-     */
-    @Override
-    public String getName(String language) {
-        if (getMetadataForLanguage(language) != null) {
-            return getMetadataForLanguage(language).getName();
-        }
-        return null;
-    }
-
-    /* (non-Javadoc)
-     * @see de.intranda.digiverso.presentation.model.cms.tilegrid.ImageGalleryTile#getDescription(java.lang.String)
-     */
-    @Override
-    public String getDescription(String language) {
-        if (getMetadataForLanguage(language) != null) {
-            return getMetadataForLanguage(language).getDescription();
-        }
-        return null;
-    }
-
-    /* (non-Javadoc)
-     * @see de.intranda.digiverso.presentation.model.cms.tilegrid.ImageGalleryTile#getDisplayOrder()
-     */
-    @Override
-    public int getDisplayOrder() {
-        return this.displayOrder;
-    }
-
-    /**
-     * @param displayOrder the displayOrder to set
-     */
-    public void setDisplayOrder(int displayOrder) {
-        this.displayOrder = displayOrder;
-    }
-
-    /**
-     * @return the collectionNField
-     */
-    public String getCollectionField() {
-        if (StringUtils.isBlank(collectionField)) {
-            return SolrConstants.DC;
-        }
-        return collectionField;
-    }
-
-    /**
-     * @param collectionField the collectionField to set
-     */
-    public void setCollectionField(String collectionField) {
-        this.collectionField = collectionField;
-    }
-
-    public String getImageURI() {
-
-        Path path = Paths.get(DataManager.getInstance().getConfiguration().getViewerHome(),
-                DataManager.getInstance().getConfiguration().getCmsMediaFolder(), getFileName());
-        return path.toUri().toString();
-
-        //        StringBuilder imageUrlBuilder = new StringBuilder("file:/");
-        //
-        //        // Add an extra slash if not on Windows
-        //        String os = System.getProperty("os.name").toLowerCase();
-        //        if (os.indexOf("win") == -1) {
-        //            imageUrlBuilder.append('/');
-        //        }
-        //        imageUrlBuilder.append(DataManager.getInstance().getConfiguration().getViewerHome());
-        //        imageUrlBuilder.append(DataManager.getInstance().getConfiguration().getCmsMediaFolder()).append('/');
-        //        imageUrlBuilder.append(getFileName());
-        //        return imageUrlBuilder.toString();
-    }
-
-    @Override
-    public IMetadataValue getTranslationsForName() {
-        Map<String, String> names = getMetadata().stream()
-                .filter(md -> StringUtils.isNotBlank(md.getName()))
-                .collect(Collectors.toMap(CMSMediaItemMetadata::getLanguage, CMSMediaItemMetadata::getName));
-        return new MultiLanguageMetadataValue(names);
-        //        return IMetadataValue.getTranslations(getName());
-    }
-
-    public IMetadataValue getTranslationsForDescription() {
-        Map<String, String> names = getMetadata().stream()
-                .filter(md -> StringUtils.isNotBlank(md.getDescription()))
-                .collect(Collectors.toMap(CMSMediaItemMetadata::getLanguage, CMSMediaItemMetadata::getDescription));
-        return new MultiLanguageMetadataValue(names);
-    }
-
-    public static void main(String[] args) {
-        String uriString =
-                "https://digital.zlb.de/viewer/search/-/-/1/SORT_TITLE/FACET_DIGITALORIGIN%3Areformatted+digital%3B%3BFACET_DOCSTRCT%3APeriodical%3B%3BDC%3Aberlin.staatpolitikverwaltungrecht%3B%3B/";
-        try {
-            URI uri = new URI(uriString);
-            System.out.println(uri);
-
-            CMSMediaItem item = new CMSMediaItem();
-            item.setLink(uriString);
-            URI linkURI = item.getLinkURI(null);
-            System.out.println(linkURI);
-        } catch (URISyntaxException e) {
-            e.printStackTrace();
-        }
-    }
-=======
 public class CMSMediaItem implements BrowseElementInfo, ImageGalleryTile, Comparable<CMSMediaItem> {
 
 	/** Logger for this class. */
@@ -735,10 +100,10 @@
 	@PrivateOwned
 	private List<CMSMediaItemMetadata> metadata = new ArrayList<>();
 
-	@ElementCollection(fetch = FetchType.EAGER)
-	@CollectionTable(name = "cms_media_item_tags", joinColumns = @JoinColumn(name = "owner_media_item_id"))
-	@Column(name = "tag_name")
-	private List<String> tags = new ArrayList<>();
+    @ManyToMany(fetch = FetchType.LAZY)
+    @JoinTable(name = "join_categories_media_items", joinColumns = @JoinColumn(name = "media_item_id"),
+            inverseJoinColumns = @JoinColumn(name = "category_id"))
+    private List<Category> categories = new ArrayList<>();
 
 	@Column(name = "display_order", nullable = true)
 	private int displayOrder = 0;
@@ -768,8 +133,8 @@
 		this.link = orig.link;
 		this.priority = orig.priority;
 		this.displayOrder = orig.displayOrder;
-		this.tags = new ArrayList<>(orig.tags);
-
+		this.categories = new ArrayList<>(orig.getCategories());
+		
 		for (CMSMediaItemMetadata origMetadata : orig.metadata) {
 			CMSMediaItemMetadata copy = new CMSMediaItemMetadata(origMetadata);
 			this.metadata.add(copy);
@@ -1019,28 +384,28 @@
 		return version;
 	}
 
-	public boolean hasTags() {
-		return !tags.isEmpty();
-	}
-
-	@Override
-	public List<String> getTags() {
-		return tags;
-	}
-
-	public void setTags(List<String> tags) {
-		this.tags = tags;
-	}
-
-	public boolean removeTag(String tag) {
-		return this.tags.remove(tag);
-	}
-
-	public boolean addTag(String tag) {
-		if (this.tags.contains(tag)) {
+	public boolean hascATEGORIES() {
+		return !this.categories.isEmpty();
+	}
+
+	@Override
+	public List<Category> getCategories() {
+		return this.categories;
+	}
+
+	public void setCategories(List<Category> categories) {
+		this.categories = categories;
+	}
+
+	public boolean removeCategory(Category cat) {
+		return this.categories.remove(cat);
+	}
+
+	public boolean addCategory(Category cat) {
+		if (this.categories.contains(cat)) {
 			return false;
 		}
-		return this.tags.add(tag);
+		return this.categories.add(cat);
 	}
 
 	@Override
@@ -1335,5 +700,4 @@
 		Path file = folder.resolve(getFileName());
 		return file;
 	}
->>>>>>> baec1b00
 }