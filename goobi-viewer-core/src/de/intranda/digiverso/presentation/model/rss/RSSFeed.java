--- conflicted
+++ resolved
@@ -61,11 +61,11 @@
 
     private static final Logger logger = LoggerFactory.getLogger(RSSFeed.class);
 
-    public static final String[] FIELDS = { SolrConstants.ACCESSCONDITION, SolrConstants.DATECREATED,
-            SolrConstants.FILENAME, SolrConstants.FULLTEXT, SolrConstants.IDDOC, SolrConstants.LABEL, SolrConstants.TITLE, SolrConstants.DOCSTRCT, SolrConstants.DOCTYPE, SolrConstants.IDDOC_PARENT,
+    public static final String[] FIELDS = { SolrConstants.ACCESSCONDITION, SolrConstants.DATECREATED, SolrConstants.FILENAME, SolrConstants.FULLTEXT,
+            SolrConstants.IDDOC, SolrConstants.LABEL, SolrConstants.TITLE, SolrConstants.DOCSTRCT, SolrConstants.DOCTYPE, SolrConstants.IDDOC_PARENT,
             SolrConstants.ISANCHOR, SolrConstants.ISWORK, SolrConstants.LOGID, SolrConstants.MIMETYPE, SolrConstants.PERSON_ONEFIELD,
-            SolrConstants.PI, SolrConstants.PI_TOPSTRUCT, SolrConstants.PLACEPUBLISH, SolrConstants.PUBLISHER,
-            SolrConstants.THUMBNAIL, SolrConstants.URN, SolrConstants.YEARPUBLISH, "MD_SHELFMARK" };
+            SolrConstants.PI, SolrConstants.PI_TOPSTRUCT, SolrConstants.PLACEPUBLISH, SolrConstants.PUBLISHER, SolrConstants.THUMBNAIL,
+            SolrConstants.URN, SolrConstants.YEARPUBLISH, "MD_SHELFMARK" };
 
     /**
      *
@@ -83,14 +83,14 @@
     }
 
     public static List<String> getFieldsWithTranslation(Locale locale) {
-    	List<String> allFields = new ArrayList<>();
-    	for (String string : FIELDS) {
-			allFields.add(string);
-			allFields.add(string + "_LANG_" + locale.getLanguage().toUpperCase());
-		}
-    	return allFields;
-    }
-    
+        List<String> allFields = new ArrayList<>();
+        for (String string : FIELDS) {
+            allFields.add(string);
+            allFields.add(string + "_LANG_" + locale.getLanguage().toUpperCase());
+        }
+        return allFields;
+    }
+
     public static SyndFeed createRss(String rootPath, String query, String language)
             throws PresentationException, IndexUnreachableException, DAOException, ViewerConfigurationException {
         String feedType = "rss_2.0";
@@ -370,7 +370,7 @@
         SolrDocumentList docs = DataManager.getInstance()
                 .getSearchIndex()
                 .search(query, 0, rssFeedItems, Collections.singletonList(new StringPair(SolrConstants.DATECREATED, "desc")), null,
-                		 getFieldsWithTranslation(locale))
+                        getFieldsWithTranslation(locale))
                 .getResults();
         if (docs != null) {
             for (SolrDocument doc : docs) {
@@ -431,10 +431,6 @@
                 PageType pageType = PageType.determinePageType(docStructType, mimeType, anchor, hasImages, false, false);
                 entry.setDocType(Helper.getTranslation(docStructType, locale));
 
-<<<<<<< HEAD
-=======
-
->>>>>>> 95f63ca1
                 for (String field : FIELDS) {
                     Object value = doc.getFirstValue(field);
                     Optional<Object> translatedValue = Optional.ofNullable(doc.getFirstValue(field + "_LANG_" + locale.getLanguage().toUpperCase()));
