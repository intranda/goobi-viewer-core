--- conflicted
+++ resolved
@@ -221,19 +221,6 @@
             logger.trace("Loading page {} for '{}'...", pageNumber, pi);
         }
         List<String> fields = new ArrayList<>(Arrays.asList(FIELDS));
-<<<<<<< HEAD
-
-        //        boolean lazyFulltext = DataManager.getInstance().getConfiguration().isFulltextLazyLoading();
-        //        boolean lazyWc = DataManager.getInstance().getConfiguration().isWordCoordsLazyLoading();
-        //        if (!lazyFulltext) {
-        //            fields.add(SolrConstants.FULLTEXT);
-        //            fields.add("MD_FULLTEXT");
-        //        }
-        //        if (!lazyWc) {
-        //            fields.add(SolrConstants.ALTO);
-        //        }
-=======
->>>>>>> 11777a22
 
         StringBuilder sbQuery = new StringBuilder();
         sbQuery.append(SolrConstants.PI_TOPSTRUCT).append(':').append(topElement.getPi()).append(" AND ").append(SolrConstants.DOCTYPE).append(':')
@@ -321,26 +308,10 @@
                 }
             }
 
-<<<<<<< HEAD
-            // Full text
-            //            if (doc.getFirstValue("MD_FULLTEXT") != null) {
-            //                pe.setFullText((String) doc.getFirstValue("MD_FULLTEXT"));
-            //            }
-
-            // ALTO word coordinates
-            //            if (doc.getFieldValue(SolrConstants.ALTO) != null) {
-            //                try {
-            //                    pe.setAlto((String) doc.getFieldValue(SolrConstants.ALTO));
-            //                } catch (JDOMException | IOException e) {
-            //                    logger.error(e.getMessage(), e);
-            //                }
-            //            }
-=======
             // Full-text filename
             pe.setFulltextFileName((String) doc.getFirstValue(SolrConstants.FILENAME_FULLTEXT));
             // ALTO filename
             pe.setAltoFileName((String) doc.getFirstValue(SolrConstants.FILENAME_ALTO));
->>>>>>> 11777a22
 
             // Access conditions
             if (doc.getFieldValues(SolrConstants.ACCESSCONDITION) != null) {
