/**
 * This file is part of the Goobi viewer - a content presentation and management application for digitized objects.
 *
 * Visit these websites for more information.
 *          - http://www.intranda.com
 *          - http://digiverso.com
 *
 * This program is free software; you can redistribute it and/or modify it under the terms of the GNU General Public License as published by the Free
 * Software Foundation; either version 2 of the License, or (at your option) any later version.
 *
 * This program is distributed in the hope that it will be useful, but WITHOUT ANY WARRANTY; without even the implied warranty of MERCHANTABILITY or
 * FITNESS FOR A PARTICULAR PURPOSE. See the GNU General Public License for more details.
 *
 * You should have received a copy of the GNU General Public License along with this program. If not, see <http://www.gnu.org/licenses/>.
 */
package de.intranda.digiverso.presentation.model.viewer;

import java.awt.Dimension;
import java.io.File;
import java.io.FileNotFoundException;
import java.io.IOException;
import java.io.Serializable;
import java.io.UnsupportedEncodingException;
import java.net.URLEncoder;
import java.util.ArrayList;
import java.util.Arrays;
import java.util.Collections;
import java.util.Comparator;
import java.util.LinkedList;
import java.util.List;

import javax.faces.context.FacesContext;
import javax.faces.event.ValueChangeEvent;
import javax.faces.model.SelectItem;
import javax.servlet.http.HttpServletRequest;

import org.apache.commons.configuration.ConfigurationException;
import org.apache.commons.lang.StringUtils;
import org.apache.solr.common.SolrDocument;
import org.jdom2.Document;
import org.jdom2.Element;
import org.jdom2.JDOMException;
import org.json.simple.JSONObject;
import org.json.simple.parser.ParseException;
import org.slf4j.Logger;
import org.slf4j.LoggerFactory;

import de.intranda.digiverso.presentation.controller.AlphanumCollatorComparator;
import de.intranda.digiverso.presentation.controller.DataManager;
import de.intranda.digiverso.presentation.controller.FileTools;
import de.intranda.digiverso.presentation.controller.Helper;
import de.intranda.digiverso.presentation.controller.SolrConstants;
import de.intranda.digiverso.presentation.controller.TranskribusUtils;
import de.intranda.digiverso.presentation.exceptions.DAOException;
import de.intranda.digiverso.presentation.exceptions.HTTPException;
import de.intranda.digiverso.presentation.exceptions.IndexUnreachableException;
import de.intranda.digiverso.presentation.exceptions.PresentationException;
import de.intranda.digiverso.presentation.managedbeans.SearchBean;
import de.intranda.digiverso.presentation.managedbeans.UserBean;
import de.intranda.digiverso.presentation.managedbeans.utils.BeanUtils;
import de.intranda.digiverso.presentation.messages.Messages;
import de.intranda.digiverso.presentation.model.calendar.CalendarView;
import de.intranda.digiverso.presentation.model.search.SearchHelper;
import de.intranda.digiverso.presentation.model.security.AccessConditionUtils;
import de.intranda.digiverso.presentation.model.security.IPrivilegeHolder;
import de.intranda.digiverso.presentation.model.security.user.User;
import de.intranda.digiverso.presentation.model.transkribus.TranskribusJob;
import de.intranda.digiverso.presentation.model.transkribus.TranskribusSession;
import de.intranda.digiverso.presentation.model.viewer.pageloader.IPageLoader;

/**
 * Holds information about the currently open record (structure, pages, etc.). Used to reduced the size of ActiveDocumentBean.
 */
public class ViewManager implements Serializable {

    private static final long serialVersionUID = -7776362205876306849L;

    private static final Logger logger = LoggerFactory.getLogger(ViewManager.class);

    private SearchBean searchBean;

    /** IDDOC of the top level document. */
    private long topDocumentIddoc;
    /** IDDOC of the current level document. The initial top level document values eventually gets overridden with the image owner element's IDDOC. */
    private long currentDocumentIddoc;
    /** LOGID of the current level document. */
    private String logId;

    /** Document of the anchor element, if applicable. */
    private StructElement anchorDocument;

    /** Top level document. */
    private StructElement topDocument;

    /** Currently selected document. */
    private StructElement currentDocument;

    private IPageLoader pageLoader;
    private PhysicalElement representativePage;

    private int rotate = 0;
    private int zoomSlider;
    private int currentImageOrder = -1;
    private final List<SelectItem> dropdownPages = new ArrayList<>();
    private final List<SelectItem> dropdownFulltext = new ArrayList<>();
    private String dropdownSelected = "";
    private int currentThumbnailPage = 1;
    private String pi;
    private Boolean accessPermissionPdf = null;
    private Boolean allowUserComments = null;
    private String persistentUrl = null;
    private boolean displayImage = false;
    private List<StructElementStub> docHierarchy = null;
    private String mainMimeType = null;
    private Boolean filesOnly = null;
    private String opacUrl = null;
    private String contextObject = null;
    private List<String> versionHistory = null;
    private PageOrientation firstPageOrientation = PageOrientation.right;
    private boolean doublePageMode = false;
    private int firstPdfPage;
    private int lastPdfPage;
    private CalendarView calendarView;

    public ViewManager(StructElement topDocument, IPageLoader pageLoader, long currentDocumentIddoc, String logId, String mainMimeType)
            throws IndexUnreachableException {
        this.topDocument = topDocument;
        this.topDocumentIddoc = topDocument.getLuceneId();
        logger.trace("New ViewManager: {} / {} / {}", topDocument.getLuceneId(), currentDocumentIddoc, logId);
        this.pageLoader = pageLoader;
        this.currentDocumentIddoc = currentDocumentIddoc;
        this.logId = logId;
        if (topDocumentIddoc == currentDocumentIddoc) {
            currentDocument = topDocument;
        } else {
            currentDocument = new StructElement(currentDocumentIddoc);
        }
        // Set the anchor StructElement for extracting metadata later
        if (topDocument.isAnchorChild()) {
            anchorDocument = topDocument.getParent();
        }
        currentThumbnailPage = 1;
        //        annotationManager = new AnnotationManager(topDocument);
        pi = topDocument.getPi();
        if (!topDocument.isAnchor()) {
            // Generate drop-down page selector elements
            dropdownPages.clear();
            dropdownFulltext.clear();
            if (pageLoader != null) {
                pageLoader.generateSelectItems(dropdownPages, dropdownFulltext, BeanUtils.getServletPathWithHostAsUrlFromJsfContext());
            }
        }
        this.mainMimeType = mainMimeType;
        logger.trace("mainMimeType: {}", mainMimeType);

    }

    public CalendarView createCalendarView() throws IndexUnreachableException, PresentationException {
        // Init calendar view
        String anchorPi = anchorDocument != null ? anchorDocument.getPi() : (topDocument.isAnchor() ? pi : null);
        return new CalendarView(pi, anchorPi, topDocument.isAnchor() ? null : topDocument.getMetadataValue(SolrConstants._CALENDAR_YEAR));

    }

    public String getRepresentativeImageInfo() throws IndexUnreachableException, DAOException, PresentationException {
        PhysicalElement representative = getRepresentativePage();
        if (representative == null) {
            return "";
        }

        StringBuilder urlBuilder = new StringBuilder(DataManager.getInstance().getConfiguration().getIiifUrl());
        urlBuilder.append("image/").append(pi).append('/').append(representative.getFileName()).append("/info.json");
        return urlBuilder.toString();
    }

    public String getCurrentImageInfo() throws IndexUnreachableException, DAOException {
        return getCurrentImageInfo(BeanUtils.getNavigationHelper().getCurrentPage());
    }

    public String getCurrentImageInfo(String pageType) throws IndexUnreachableException, DAOException {
        StringBuilder urlBuilder = new StringBuilder();
        if (isDoublePageMode()) {
            urlBuilder.append("[");
            String imageInfoLeft = getImageInfo(getCurrentLeftPage());
            String imageInfoRight = getImageInfo(getCurrentRightPage());
            if (StringUtils.isNotBlank(imageInfoLeft)) {
                urlBuilder.append("\"").append(imageInfoLeft).append("\"");
            }
            if (StringUtils.isNotBlank(imageInfoLeft) && StringUtils.isNotBlank(imageInfoRight)) {
                urlBuilder.append(", ");
            }
            if (StringUtils.isNotBlank(imageInfoRight)) {
                urlBuilder.append("\"").append(imageInfoRight).append("\"");
            }
            urlBuilder.append("]");
        } else {
            urlBuilder.append(getImageInfo(getCurrentPage()));
        }
        return urlBuilder.toString();
    }

    /**
     * @param currentPage
     * @return
     * @throws DAOException
     * @throws IndexUnreachableException
     */
    private PhysicalElement getCurrentLeftPage() throws IndexUnreachableException, DAOException {
        boolean actualPageOrderEven = this.currentImageOrder % 2 == 0;
        PageOrientation actualPageOrientation = actualPageOrderEven ? firstPageOrientation.opposite() : firstPageOrientation;
        if (actualPageOrientation.equals(PageOrientation.left)) {
            return getPage(this.currentImageOrder);
        }

        return getPage(this.currentImageOrder - 1);
    }

    /**
     * @param currentPage
     * @return
     * @throws DAOException
     * @throws IndexUnreachableException
     */
    private PhysicalElement getCurrentRightPage() throws IndexUnreachableException, DAOException {
        boolean actualPageOrderEven = this.currentImageOrder % 2 == 0;
        PageOrientation actualPageOrientation = actualPageOrderEven ? firstPageOrientation.opposite() : firstPageOrientation;
        if (actualPageOrientation.equals(PageOrientation.right)) {
            return getPage(this.currentImageOrder);
        }

        return getPage(this.currentImageOrder + 1);
    }

    /**
     * @param page
     * @return
     */
    private String getImageInfo(PhysicalElement page) {
        StringBuilder urlBuilder = new StringBuilder();
        if (page != null) {
            if (page.isExternalUrl()) {
                String url = page.getFilepath();
                urlBuilder.append(url);
            } else {
                urlBuilder.append(DataManager.getInstance().getConfiguration().getIiifUrl());
                urlBuilder.append("image/").append(pi).append('/').append(page.getFileName()).append("/info.json");
            }
        }
        return urlBuilder.toString();
    }

    public String getCurrentImageInfoFullscreen() throws IndexUnreachableException, DAOException {
        PhysicalElement currentPage = getCurrentPage();
        if (currentPage == null) {
            return "";
        }
        if (currentPage.isExternalUrl()) {
            return getCurrentImageInfo();
        }
        StringBuilder urlBuilder = new StringBuilder(DataManager.getInstance().getConfiguration().getIiifUrl());
        urlBuilder.append("fullscreen/image/").append(pi).append('/').append(currentPage.getFileName()).append("/info.json");
        return urlBuilder.toString();
    }

    public String getCurrentImageInfoCrowd() throws IndexUnreachableException, DAOException {
        PhysicalElement currentPage = getCurrentPage();
        if (currentPage == null) {
            return "";
        }
        if (currentPage.isExternalUrl()) {
            return getCurrentImageInfo();
        }
        StringBuilder urlBuilder = new StringBuilder(DataManager.getInstance().getConfiguration().getIiifUrl());
        urlBuilder.append("crowdsourcing/image/").append(pi).append('/').append(currentPage.getFileName()).append("/info.json");
        return urlBuilder.toString();
    }

    public String getCurrentImageUrl(int width, int height, float rotation) throws IndexUnreachableException, DAOException {
        PhysicalElement currentPage = getCurrentPage();
        if (currentPage == null) {
            return "";
        }

        StringBuilder urlBuilder = new StringBuilder(DataManager.getInstance().getConfiguration().getIiifUrl());
        urlBuilder.append("image/").append(pi).append('/').append(currentPage.getFileName()).append("/full/!").append(width).append(",").append(
                height).append('/').append(rotation).append("/default.jpg");
        return urlBuilder.toString();
    }

    public String getWatermarkUrl() throws IndexUnreachableException, DAOException {
        StringBuilder urlBuilder = new StringBuilder(DataManager.getInstance().getConfiguration().getIiifUrl());
        String format = DataManager.getInstance().getConfiguration().getWatermarkFormat();
        if (getCurrentPage() != null) {
            return urlBuilder.append("footer/full/!{width},{height}/0/default." + format + "?watermarkId=" + getFooterId() + getCurrentPage()
                    .getWatermarkText()).toString();
        }

        return urlBuilder.append("footer/full/!{width},{height}/0/default." + format + "?watermarkId=" + getFooterId()).toString();
    }

    public String getCurrentPreviewUrl() throws IndexUnreachableException, DAOException {
        int width = DataManager.getInstance().getConfiguration().getPreviewWidth();
        int previewHeightPercentage = DataManager.getInstance().getConfiguration().getPreviewHeightPercentage();
        PhysicalElement currentImg = getCurrentPage();
        if (currentImg == null) {
            return "";
        }
        String imageUrl = currentImg.getUrl(width, width * previewHeightPercentage, 0, false, false, null, null);
        String previewUrl = new StringBuilder(imageUrl).append("&ignoreWatermark=true&roi=0,0,100,").append(previewHeightPercentage).toString();
        return previewUrl;
    }

    public String getCurrentThumbnailUrl() throws IndexUnreachableException, DAOException {
        int width = DataManager.getInstance().getConfiguration().getPreviewThumbnailWidth();
        int height = DataManager.getInstance().getConfiguration().getPreviewThumbnailHeight();
        PhysicalElement currentImg = getCurrentPage();
        if (currentImg == null) {
            return "";
        }
        return currentImg.getThumbnailUrl(width, height);
    }

    public String getNeighbourPreviewUrl(int step) throws IndexUnreachableException, DAOException {
        PhysicalElement page = getPage(currentImageOrder + step);
        if (page != null) {
            int width = DataManager.getInstance().getConfiguration().getPreviewWidth();
            int previewHeightPercentage = DataManager.getInstance().getConfiguration().getPreviewHeightPercentage();
            String imageUrl = page.getUrl(width, width * previewHeightPercentage, 0, false, false, null, null);
            return imageUrl + "&ignoreWatermark=true" + "&roi=0,0,100," + previewHeightPercentage;
        }

        return "";
    }

    public String getNeighbourThumbnailUrl(int step) throws IndexUnreachableException, DAOException {
        PhysicalElement page = getPage(currentImageOrder + step);
        if (page != null) {
            int width = DataManager.getInstance().getConfiguration().getPreviewThumbnailWidth();
            int height = DataManager.getInstance().getConfiguration().getPreviewThumbnailHeight();
            return page.getThumbnailUrl(width, height);
        }

        return "";
    }

    public String getCurrentImageUrl() throws IndexUnreachableException, DAOException {
        return getCurrentImageUrl(false, false);
    }

    public String getCurrentImageUrlLarge() throws IndexUnreachableException, DAOException {
        return getCurrentImageUrl(false, true);

    }

    public String getCurrentImageUrlFullscreen() throws IndexUnreachableException, DAOException {
        return getCurrentImageUrl(true, false);
    }

    public String getCurrentImageUrlFullscreenLarge() throws IndexUnreachableException, DAOException {
        return getCurrentImageUrl(true, true);
    }

    public String getCurrentImageUrl(boolean fullscreen, boolean enlarged) throws IndexUnreachableException, DAOException {
        logger.trace("getCurrentImageUrl");
        PhysicalElement currentImg = getCurrentPage();
        if (currentImageOrder != -1 && currentImg != null) {
            List<String> coords = getSearchResultCoords(currentImg);

            Dimension imageSize = new Dimension(currentImg.getImageWidth(), currentImg.getImageHeight());
            if (imageSize.height * imageSize.width == 0) {
                return ""; //no image available
            }
            if (fullscreen) {
                if (enlarged) {
                    // width=defaultwidth, so the image doesn't have a unique width
                    logger.debug("Creating larger image");
                    int height = currentImg.getImageDefaultFullscreenHeight() * DataManager.getInstance().getConfiguration().getFullscreenZoomScale();
                    imageSize = scaleToHeight(imageSize, height);
                } else {
                    int height = currentImg.getImageDefaultFullscreenHeight();
                    imageSize = scaleToHeight(imageSize, height);
                }
            } else {
                if (enlarged) {
                    logger.trace("Creating larger image");
                    int width = currentImg.getImageDefaultWidth(0) * DataManager.getInstance().getConfiguration().getImageViewZoomScale();
                    imageSize = scaleToWidth(imageSize, width);
                } else {
                    int width = currentImg.getImageDefaultWidth(0);
                    imageSize = scaleToWidth(imageSize, width);
                }
            }

            String footerId = getFooterId();

            String url = currentImg.getUrl(imageSize.width, imageSize.height, getCurrentRotate(), true, fullscreen, coords, footerId);
            logger.debug("Calling content server url: {}", url);
            return url;
        }
        return null;
    }

    public List<ImageLevel> getRepresentativeImageUrls() throws IndexUnreachableException, PresentationException, DAOException,
            ConfigurationException {
        PhysicalElement representative = getRepresentativePage();
        List<ImageLevel> imageUrls = new ArrayList<>();
        if (representative != null) {

            //            List<String> coords = getSearchResultCoords(currentImage);
            String footerId = getFooterId();
            int imageWidth = representative.getImageWidth();
            int imageHeight = representative.getImageHeight();
            Dimension origSize = new Dimension(imageWidth, imageHeight);

            List<String> imageScales = DataManager.getInstance().getConfiguration().getImageViewZoomScales();
            String scale = imageScales.get(0);
            if (scale != null) {
                try {
                    Dimension size = calculateImageSize(origSize, scale);
                    if (getCurrentRotate() % 180 == 90) {
                        size = new Dimension(size.height, size.width);
                    }
                    String url = representative.getUrl(size.width, size.height, 0, true, false, null, footerId);
                    imageUrls.add(new ImageLevel(url, size));
                } catch (NumberFormatException e) {
                    logger.error("Cannot parse {} to positive number value", scale);
                }
            }
        }
        return imageUrls;
    }

    public List<ImageLevel> getCurrentImageUrls() throws IndexUnreachableException, DAOException, ConfigurationException {
        int rotation = 0;//gtCurrentRotate();
        PhysicalElement currentImage = getCurrentPage();
        List<ImageLevel> imageUrls = new ArrayList<>();
        if (currentImageOrder != -1 && currentImage != null) {

            getFooterId();

            int imageWidth = currentImage.getImageWidth();
            int imageHeight = currentImage.getImageHeight();

            Dimension origSize = new Dimension(imageWidth, imageHeight);

            List<String> imageScales = DataManager.getInstance().getConfiguration().getImageViewZoomScales();
            for (String scale : imageScales) {
                if (scale != null) {
                    try {
                        Dimension size = calculateImageSize(origSize, scale);
                        if (rotation % 180 == 90) {
                            size = new Dimension(size.height, size.width);
                        }
                        // String url = currentImage.getUrl(size.width, size.height, getCurrentRotate(), true, false, null, footerId);
                        String url = getCurrentImageUrl(size.width, size.height, rotation);
                        imageUrls.add(new ImageLevel(url, size));
                    } catch (NumberFormatException e) {
                        logger.error("Cannot parse {} to positive number value", scale);
                    }
                }
            }
        }
        return imageUrls;
    }

    private static Dimension calculateImageSize(Dimension origSize, String scale) throws NumberFormatException {
        Dimension size = new Dimension(0, 0);
        if (scale.matches("[\\.\\d]+%")) { //percentage value
            float factor = Float.parseFloat(scale.replace("%", "")) / 100f;
            if (factor > 0) {
                size.width = (int) (origSize.width * factor);
                size.height = (int) (origSize.height * factor);
            } else {
                throw new NumberFormatException("Cannot scale image to zero");
            }
        } else if (scale.matches("\\d*x\\d")) {
            int xIndex = scale.indexOf("x");
            String xString = scale.substring(0, xIndex);
            String yString = scale.substring(xIndex + 1);
            if (!xString.trim().isEmpty()) {
                size = scaleToWidth(origSize, Integer.parseInt(xString));
            }
            if (!yString.trim().isEmpty()) {
                size = scaleToHeight(origSize, Integer.parseInt(yString));
            }
        } else if (scale.matches("\\d+")) {
            size = scaleToWidth(origSize, Integer.parseInt(scale));
        } else {
            throw new NumberFormatException("Cannot parse" + scale + " to image scale");
        }
        if (size.width > origSize.width) {
            return origSize;
        }
        return size;
    }

    private String getFooterId() {
        String footerIdField = DataManager.getInstance().getConfiguration().getWatermarkIdField();
        String footerId = null;
        if (footerIdField != null) {
            footerId = topDocument.getMetadataValue(footerIdField);
        }
        return footerId;
    }

    public List<List<String>> getCurrentSearchResultCoords() throws IndexUnreachableException, DAOException {
        List<List<String>> coords = new ArrayList<>();
        List<String> coordStrings = getSearchResultCoords(getCurrentPage());
        if (coordStrings != null) {
            for (String string : coordStrings) {
                coords.add(Arrays.asList(string.split(",")));
            }
        }
        return coords;
    }

    private List<String> getSearchResultCoords(PhysicalElement currentImg) {
        if (currentImg == null) {
            return null;
        }
        List<String> coords = null;
        if (searchBean == null) {
            searchBean = (SearchBean) FacesContext.getCurrentInstance().getExternalContext().getSessionMap().get("searchBean");
        }
        if (searchBean != null && (searchBean.getCurrentSearchFilterString() == null || searchBean.getCurrentSearchFilterString().equals(
                SearchHelper.SEARCH_FILTER_ALL.getLabel()) || searchBean.getCurrentSearchFilterString().equals("filter_" + SolrConstants.FULLTEXT))) {
            logger.trace("Adding word coords to page {}: {}", currentImg.getOrder(), searchBean.getSearchTerms().toString());
            coords = currentImg.getWordCoords(searchBean.getSearchTerms().get(SolrConstants.FULLTEXT), rotate);
        }
        return coords;
    }

    public int getRepresentativeWidth() throws PresentationException, IndexUnreachableException, DAOException {
        if (getRepresentativePage() != null) {
            return getRepresentativePage().getImageWidth();
        }
        return 0;
    }

    public int getRepresentativeHeight() throws PresentationException, IndexUnreachableException, DAOException {
        if (getRepresentativePage() != null) {
            return getRepresentativePage().getImageHeight();
        }
        return 0;
    }

    public int getCurrentWidth() throws IndexUnreachableException, DAOException {
        PhysicalElement currentPage = getCurrentPage();
        if (currentPage != null) {
            if (rotate % 180 == 90) {
                return currentPage.getImageHeight();
            }
            return currentPage.getImageWidth();
        }
        return 0;
    }

    public int getCurrentHeight() throws IndexUnreachableException, DAOException {
        PhysicalElement currentPage = getCurrentPage();
        if (currentPage != null) {
            if (rotate % 180 == 90) {
                return currentPage.getImageWidth();
            }
            return currentPage.getImageHeight();
        }
        return 0;
    }

    @Deprecated
    public String getCurrentDimensionsUrl() throws IndexUnreachableException, DAOException {
        PhysicalElement currentImg = getCurrentPage();
        if (currentImageOrder != -1 && currentImg != null) {
            String url = currentImg.getDimensionsUrl();
            logger.trace("Url for retrieving image dimensions: {}", url);
            return url;
        }
        return "";
    }

    @Deprecated
    public String getRepresentativePageDimensionsUrl() {
        if (representativePage != null) {
            String url = representativePage.getDimensionsUrl();
            logger.trace("Url for retrieving image dimensions: {}", url);
            return url;
        }
        return "";
    }

    @Deprecated
    public String getRepresentativeImageUrlForOpenLayers() throws IndexUnreachableException, PresentationException, DAOException,
            ConfigurationException {
        return getRepresentativeImageUrl();

    }

    public String getRepresentativeImageUrl() throws IndexUnreachableException, PresentationException, DAOException, ConfigurationException {
        if (getRepresentativePage() != null) {
            Dimension imageSize = new Dimension(representativePage.getImageWidth(), representativePage.getImageHeight());
            int width = representativePage.getImageDefaultWidth(0);
            if (representativePage.getMixWidth() > 0 && width > representativePage.getMixWidth()) {
                width = representativePage.getMixWidth();
            }
            imageSize = scaleToWidth(imageSize, width);
            return representativePage.getUrl(imageSize.width, imageSize.height, 0, true, false, null);
        }
        return null;

    }

    public static Dimension scaleToWidth(Dimension imageSize, int scaledWidth) {
        double scale = scaledWidth / imageSize.getWidth();
        int scaledHeight = (int) (imageSize.getHeight() * scale);
        return new Dimension(scaledWidth, scaledHeight);
    }

    public static Dimension scaleToHeight(Dimension imageSize, int scaledHeight) {
        double scale = scaledHeight / imageSize.getHeight();
        int scaledWidth = (int) (imageSize.getWidth() * scale);
        return new Dimension(scaledWidth, scaledHeight);
    }

    /**
     * Retrieves the current User from the session, if exists.
     *
     * @return The current User; null of not logged in.
     */
    public User getCurrentUser() {
        HttpServletRequest request = (HttpServletRequest) FacesContext.getCurrentInstance().getExternalContext().getRequest();
        if (request != null) {
            UserBean ub = (UserBean) request.getSession().getAttribute("userBean");
            if (ub != null && ub.getUser() != null) {
                return ub.getUser();
            }
        }
        return null;
    }

    /**
     *
     * @return
     * @should rotate correctly
     */
    public String rotateLeft() {
        rotate -= 90;
        if (rotate < 0) {
            rotate = 360 + rotate;
        }
        if (rotate == -360) {
            rotate = 0;
        }
        logger.trace("rotateLeft: {}", rotate);

        return null;
    }

    /**
     *
     * @return
     * @should rotate correctly
     */
    public String rotateRight() {
        rotate += 90;
        if (rotate == 360) {
            rotate = 0;
        }
        logger.trace("rotateRight: {}", rotate);

        return null;
    }

    /**
     *
     * @return
     * @should reset rotation
     */
    public String resetImage() {
        this.rotate = 0;
        logger.trace("resetImage: {}", rotate);

        return null;
    }

    public boolean isHasPages() throws IndexUnreachableException {
        return pageLoader != null && pageLoader.getNumPages() > 0;
    }

    public boolean isFilesOnly() throws IndexUnreachableException, DAOException {
        // TODO check all files for mime type?
        if (filesOnly == null) {
            if (PhysicalElement.MIME_TYPE_APPLICATION.equals(mainMimeType)) {
                filesOnly = true;
            } else {
                boolean childIsFilesOnly = isChildFilesOnly();
                PhysicalElement firstPage = pageLoader.getPage(pageLoader.getFirstPageOrder());
                filesOnly = childIsFilesOnly || (isHasPages() && firstPage != null && firstPage.getMimeType().equals(
                        PhysicalElement.MIME_TYPE_APPLICATION));
            }

        }

        return filesOnly;
    }

    private boolean isChildFilesOnly() throws IndexUnreachableException {
        boolean childIsFilesOnly = false;
        if (currentDocument != null && (currentDocument.isAnchor() || currentDocument.isGroup())) {
            try {
                String mimeType = currentDocument.getFirstVolumeFieldValue(SolrConstants.MIMETYPE);
                if (PhysicalElement.MIME_TYPE_APPLICATION.equals(mimeType)) {
                    childIsFilesOnly = true;
                }
            } catch (PresentationException e) {
                logger.warn(e.toString());
            }
        }
        return childIsFilesOnly;
    }

    /**
     * Defines the criteria whether to list all remaining volumes in the TOC if the current record is a volume.
     *
     * @return
     * @throws IndexUnreachableException
     * @throws DAOException
     */
    public boolean isListAllVolumesInTOC() throws IndexUnreachableException, DAOException {
        return DataManager.getInstance().getConfiguration().isTocListSiblingRecords() || isFilesOnly();
    }

    /**
     * Returns all pages in their correct order. Used for e-publications.
     *
     * @return
     * @throws IndexUnreachableException
     * @throws DAOException
     */
    public List<PhysicalElement> getAllPages() throws IndexUnreachableException, DAOException {
        List<PhysicalElement> ret = new ArrayList<>();
        if (pageLoader != null) {
            for (int i = pageLoader.getFirstPageOrder(); i <= pageLoader.getLastPageOrder(); ++i) {
                PhysicalElement page = pageLoader.getPage(i);
                ret.add(page);
            }
        }

        return ret;
    }

    /**
     *
     * @return
     * @throws IndexUnreachableException
     * @throws DAOException
     */
    public PhysicalElement getCurrentPage() throws IndexUnreachableException, DAOException {
        return getPage(currentImageOrder);
    }

    /**
     * Returns the page with the given order number from the page loader, if exists.
     *
     * @param order
     * @return requested page if exists; null otherwise.
     * @throws IndexUnreachableException
     * @throws DAOException
     * @should return correct page
     * @should return null if order less than zero
     * @should return null if order larger than number of pages
     * @should return null if pageLoader is null
     */
    public PhysicalElement getPage(int order) throws IndexUnreachableException, DAOException {
        if (pageLoader != null && pageLoader.getPage(order) != null) {
            // logger.debug("page " + order + ": " + pageLoader.getPage(order).getFileName());
            return pageLoader.getPage(order);
        }

        return null;
    }

    public PhysicalElement getRepresentativePage() throws PresentationException, IndexUnreachableException, DAOException {
        if (representativePage == null) {
            String thumbnailName = topDocument.getMetadataValue(SolrConstants.THUMBNAIL);
            if (pageLoader != null) {
                if (thumbnailName != null) {
                    representativePage = pageLoader.getPageForFileName(thumbnailName);
                }
                if (representativePage == null) {
                    representativePage = pageLoader.getPage(0);
                }
            }
        }

        return representativePage;
    }

    public PhysicalElement getFirstPage() throws IndexUnreachableException, DAOException {
        return pageLoader.getPage(pageLoader.getFirstPageOrder());
    }

    /**
     * @return the currentImageNo
     */
    public int getCurrentImageNo() {
        return currentImageOrder;
    }

    /**
     * Getter for the paginator or the direct page number input field
     *
     * @return currentImageNo
     */
    public int getCurrentImageNoForPaginator() {
        return getCurrentImageNo();
    }

    /**
     * Setter for the direct page number input field
     *
     * @param currentImageNo
     * @throws PresentationException
     * @throws IndexUnreachableException
     */
    public void setCurrentImageNoForPaginator(int currentImageNo) throws IndexUnreachableException, PresentationException {
        setCurrentImageNo(currentImageNo);
    }

    /**
     * @param currentImageNo the currentImageNo to set
     * @throws PresentationException
     * @throws IndexUnreachableException
     */
    public void setCurrentImageNo(int currentImageNo) throws IndexUnreachableException, PresentationException {
        logger.debug("setCurrentImageNo: {}", currentImageNo);
        if (pageLoader != null) {
            if (currentImageNo < pageLoader.getFirstPageOrder()) {
                currentImageNo = pageLoader.getFirstPageOrder();
            } else if (currentImageNo >= pageLoader.getLastPageOrder()) {
                currentImageNo = pageLoader.getLastPageOrder();
            }
        }
        this.currentImageOrder = currentImageNo;
        persistentUrl = null;

        if (StringUtils.isEmpty(logId)) {
            Long iddoc = pageLoader.getOwnerIddocForPage(currentImageNo);
            // Set the currentDocumentIddoc to the IDDOC of the image owner document, but only if no specific document LOGID has been requested
            if (iddoc != null && iddoc > -1 && iddoc != currentDocumentIddoc) {
                currentDocumentIddoc = iddoc;
                logger.trace("currentDocumentIddoc: {} ({})", currentDocumentIddoc, pi);
            } else {
                logger.warn("currentDocumentIddoc not found for '{}', page {}", pi, currentImageNo);
            }
        } else {
            // If a specific LOGID has been requested, look up its IDDOC
            logger.trace("Selecting currentElementIddoc by LOGID: {} ({})", logId, pi);
            long iddoc = DataManager.getInstance().getSearchIndex().getIddocByLogid(getPi(), logId);
            if (iddoc > -1) {
                currentDocumentIddoc = iddoc;
            } else {
                logger.trace("currentElementIddoc not found for '{}', LOGID: {}", pi, logId);
            }
            // Reset LOGID so that the same TOC element doesn't stay highlighted when flipping pages
            logId = null;
        }
    }

    /**
     * Returns the ORDERLABEL value for the current page.
     *
     * @return
     * @throws IndexUnreachableException
     * @throws DAOException
     */
    public String getCurrentImageLabel() throws IndexUnreachableException, DAOException {
        PhysicalElement currentPage = getCurrentPage();
        if (currentPage != null) {
            return currentPage.getOrderLabel().trim();
        }

        return null;
    }

    /**
     * 
     * @return {@link String}
     * @throws PresentationException
     * @throws IndexUnreachableException
     */
    public String nextImage() throws IndexUnreachableException, PresentationException {
        //        logger.debug("currentImageNo: {}", currentImageOrder);
        if (currentImageOrder < pageLoader.getLastPageOrder()) {
            setCurrentImageNo(currentImageOrder);
        }
        updateDropdownSelected();
        return null;
    }

    /**
     *
     * @return {@link String}
     * @throws PresentationException
     * @throws IndexUnreachableException
     */
    public String prevImage() throws IndexUnreachableException, PresentationException {
        if (currentImageOrder > 0) {
            setCurrentImageNo(currentImageOrder);
        }
        updateDropdownSelected();
        return "";
    }

    /**
     *
     * @return {@link String}
     * @throws PresentationException
     * @throws IndexUnreachableException
     */
    public String firstImage() throws IndexUnreachableException, PresentationException {
        setCurrentImageNo(pageLoader.getFirstPageOrder());
        updateDropdownSelected();
        return null;
    }

    /**
     *
     * @return {@link String}
     * @throws PresentationException
     * @throws IndexUnreachableException
     */
    public String lastImage() throws IndexUnreachableException, PresentationException {
        setCurrentImageNo(pageLoader.getLastPageOrder());
        updateDropdownSelected();
        return null;
    }

    public boolean isMultiPageRecord() throws IndexUnreachableException {
        return getImagesCount() > 1;
    }

    /**
     *
     * @return {@link Integer}
     * @throws IndexUnreachableException
     */
    public int getImagesCount() throws IndexUnreachableException {
        if (pageLoader == null) {
            return -1;
        }
        return pageLoader.getNumPages();
    }

    /**
     * @return the dropdownPages
     */
    public List<SelectItem> getDropdownPages() {
        return dropdownPages;
    }

    /**
     * @return the dropdownPages
     */
    public List<SelectItem> getDropdownFulltext() {
        return dropdownFulltext;
    }

    /**
     * @param dropdownSelected the dropdownSelected to set
     */
    public void setDropdownSelected(String dropdownSelected) {
        this.dropdownSelected = dropdownSelected;
        //        logger.debug("dropdownSelected: " + dropdownSelected);
    }

    /**
     * @return the dropdownSelected
     */
    public String getDropdownSelected() {
        return dropdownSelected;
    }

    /**
     *
     * Returns the PhysicalElements for the current thumbnail page using the configured number of thumbnails per page;
     *
     * @return
     * @throws IndexUnreachableException
     * @throws DAOException
     */
    public List<PhysicalElement> getImagesSection() throws IndexUnreachableException, DAOException {
        return getImagesSection(DataManager.getInstance().getConfiguration().getViewerThumbnailsPerPage());
    }

    /**
     * Returns the PhysicalElements for the current thumbnail page.
     *
     * @param thumbnailsPerPage Length of the thumbnail list per page.
     * @return PhysicalElements for the current thumbnail page.
     * @throws IndexUnreachableException
     * @throws DAOException
     * @should return correct PhysicalElements for a thumbnail page
     */
    protected List<PhysicalElement> getImagesSection(int thumbnailsPerPage) throws IndexUnreachableException, DAOException {
        List<PhysicalElement> imagesSection = new ArrayList<>();

        if (pageLoader != null) {
            int i = getFirstDisplayedThumbnailIndex(thumbnailsPerPage);
            int end = getLastDisplayedThumbnailIndex(thumbnailsPerPage);
            //        logger.debug(i + " - " + end);
            for (; i < end; i++) {
                if (i > pageLoader.getLastPageOrder()) {
                    break;
                }
                if (pageLoader.getPage(i) != null) {
                    imagesSection.add(pageLoader.getPage(i));
                }
            }
        }

        return imagesSection;
    }

    /**
     * @param thumbnailsPerPage
     * @param i
     * @return
     */
    private int getLastDisplayedThumbnailIndex(int thumbnailsPerPage) {
        int end = getFirstDisplayedThumbnailIndex(thumbnailsPerPage) + thumbnailsPerPage;
        return end;
    }

    /**
     * @param thumbnailsPerPage
     * @return
     */
    private int getFirstDisplayedThumbnailIndex(int thumbnailsPerPage) {
        int i = pageLoader.getFirstPageOrder();
        if (currentThumbnailPage > 1) {
            i = (currentThumbnailPage - 1) * thumbnailsPerPage + 1;
        }
        return i;
    }

    public int getFirstDisplayedThumbnailIndex() {
        return getFirstDisplayedThumbnailIndex(DataManager.getInstance().getConfiguration().getViewerThumbnailsPerPage());
    }

    public int getCurrentThumbnailPage() {
        return currentThumbnailPage;
    }

    public void setCurrentThumbnailPage(int currentThumbnailPage) {
        this.currentThumbnailPage = currentThumbnailPage;
    }

    public void nextThumbnailSection() {
        ++currentThumbnailPage;
    }

    public void previousThumbnailSection() {
        --currentThumbnailPage;
    }

    public boolean hasPreviousThumbnailSection() {
        int currentFirstThumbnailIndex = getFirstDisplayedThumbnailIndex();
        int previousLastThumbnailIndex = currentFirstThumbnailIndex - DataManager.getInstance().getConfiguration().getViewerThumbnailsPerPage();
        return previousLastThumbnailIndex >= pageLoader.getFirstPageOrder();
    }

    public boolean hasNextThumbnailSection() {
        int currentFirstThumbnailIndex = getFirstDisplayedThumbnailIndex();
        int previousLastThumbnailIndex = currentFirstThumbnailIndex + DataManager.getInstance().getConfiguration().getViewerThumbnailsPerPage();
        return previousLastThumbnailIndex <= pageLoader.getLastPageOrder();
    }

    public void updateDropdownSelected() {
        setDropdownSelected(String.valueOf(currentImageOrder));
    }

    /**
     * @param event {@link ValueChangeEvent}
     * @throws PresentationException
     * @throws IndexUnreachableException
     * @throws NumberFormatException
     */
    public void dropdownAction(ValueChangeEvent event) throws NumberFormatException, IndexUnreachableException, PresentationException {
        setCurrentImageNo(Integer.valueOf((String) event.getNewValue()) - 1);
    }

    /**
     * @return
     * @throws IndexUnreachableException
     */
    public String getImagesSizeThumbnail() throws IndexUnreachableException {
        if (pageLoader != null) {
            Double im = (double) pageLoader.getNumPages();

            Double thumb = (double) DataManager.getInstance().getConfiguration().getViewerThumbnailsPerPage();
            int answer = new Double(Math.floor(im / thumb)).intValue();
            if (im % thumb != 0 || answer == 0) {
                answer++;
            }
            return String.valueOf(answer);
        }

        return "0";
    }

    /**
     * @return DFG Viewer link
     * @throws IndexUnreachableException
     */
    public String getLinkForDFGViewer() throws IndexUnreachableException {
        if (topDocument != null && StructElementStub.SOURCE_DOC_FORMAT_METS.equals(topDocument.getSourceDocFormat()) && isHasPages()) {
            try {
                StringBuilder sbPath = new StringBuilder();
                sbPath.append(DataManager.getInstance().getConfiguration().getViewerDfgViewerUrl());
                sbPath.append(URLEncoder.encode(getMetsResolverUrl(), "utf-8"));
                sbPath.append("&set[image]=").append(currentImageOrder);
                return sbPath.toString();
            } catch (UnsupportedEncodingException e) {
                logger.error("error while encoding url", e);
                return null;
            }
        }

        return null;
    }

    /**
     * @return METS resolver link for the DFG Viewer
     */
    public String getMetsResolverUrl() {
        try {
            return BeanUtils.getServletPathWithHostAsUrlFromJsfContext() + "/metsresolver?id=" + getPi();
        } catch (Exception e) {
            logger.error("Could not get METS resolver URL for {}.", topDocumentIddoc);
            Messages.error("errGetCurrUrl");
        }
        return BeanUtils.getServletPathWithHostAsUrlFromJsfContext() + "/metsresolver?id=" + 0;
    }

    public String getLidoResolverUrl() {
        try {
            return BeanUtils.getServletPathWithHostAsUrlFromJsfContext() + "/lidoresolver?id=" + getPi();
        } catch (Exception e) {
            logger.error("Could not get LIDO resolver URL for {}.", topDocumentIddoc);
            Messages.error("errGetCurrUrl");
        }
        return BeanUtils.getServletPathWithHostAsUrlFromJsfContext() + "/lidoresolver?id=" + 0;
    }

    /**
     * @return METS resolver URL for the anchor; null if no parent PI found (must be null, otherwise an empty link will be displayed).
     */
    public String getAnchorMetsResolverUrl() {
        if (anchorDocument != null) {
            String parentPi = anchorDocument.getMetadataValue(SolrConstants.PI);
            return new StringBuilder(BeanUtils.getServletPathWithHostAsUrlFromJsfContext()).append("/metsresolver?id=").append(parentPi).toString();
        }

        return null;
    }

    /**
     * Returns the pdf download link for the current document
     * 
     * @return {@link String}
     * @throws IndexUnreachableException
     */
    public String getPdfDownloadLink() throws IndexUnreachableException {
        // TODO
        StringBuilder sb = new StringBuilder(DataManager.getInstance().getConfiguration().getContentServerWrapperUrl()).append(
                "?action=pdf&metsFile=").append(getPi()).append(".xml").append("&targetFileName=").append(getPi()).append(".pdf");
        String footerId = getFooterId();
        if (StringUtils.isNotBlank(footerId)) {
            sb.append("&watermarkId=").append(footerId);
        }
        return sb.toString();
    }

    /**
     * Returns the pdf download link for the current page
     * 
     * @return
     * @throws IndexUnreachableException
     * @throws DAOException
     */
    public String getPdfPageDownloadLink() throws IndexUnreachableException, DAOException {
        StringBuilder sb = new StringBuilder();
        PhysicalElement page = getCurrentPage();
        if (page != null) {
            sb.append(page.getImageToPdfUrl());
        }
        String footerId = getFooterId();
        if (StringUtils.isNotBlank(footerId)) {
            sb.append("&watermarkId=").append(footerId);
        }
        return sb.toString();
    }

    /**
     * Returns the pdf download link for a pdf of all pages from this.firstPdfPage to this.lastPdfPage (inclusively)
     * 
     * @return
     * @throws IndexUnreachableException
     * @throws DAOException
     * @should construct url correctly
     */
    public String getPdfPartDownloadLink() throws IndexUnreachableException, DAOException {
        logger.trace("getPdfPartDownloadLink: {}-{}", firstPdfPage, lastPdfPage);
        if (firstPdfPage > pageLoader.getLastPageOrder()) {
            firstPdfPage = pageLoader.getLastPageOrder();
        }
        if (lastPdfPage > pageLoader.getLastPageOrder()) {
            lastPdfPage = pageLoader.getLastPageOrder();
        }
        if (firstPdfPage < 1) {
            firstPdfPage = 1;
        }
        if (lastPdfPage < firstPdfPage) {
            lastPdfPage = firstPdfPage;
        }

        StringBuilder sb = new StringBuilder(DataManager.getInstance().getConfiguration().getContentServerWrapperUrl()).append("?action=pdf&images=");
        for (int i = firstPdfPage; i <= lastPdfPage; ++i) {
            PhysicalElement page = pageLoader.getPage(i);
            sb.append(getPi()).append('/').append(page.getFileName()).append('$');
        }
        sb.deleteCharAt(sb.length() - 1);
        sb.append("&targetFileName=").append(getPi()).append('_').append(firstPdfPage).append('-').append(lastPdfPage).append(".pdf");
        String footerId = getFooterId();
        if (StringUtils.isNotBlank(footerId)) {
            sb.append("&watermarkId=").append(footerId);
        }
        return sb.toString();
    }

    public boolean isPdfPartDownloadLinkEnabled() {
        return firstPdfPage <= lastPdfPage;
    }

    public boolean isAccessPermissionPdf() {
        try {
            if (topDocument == null || !topDocument.isWork() || !isHasPages()) {
                return false;
            }
        } catch (IndexUnreachableException e) {
            logger.debug("IndexUnreachableException thrown here: {}", e.getMessage());
            return false;
        }
        // Only allow PDF downloads for records coming from METS files
        if (!StructElementStub.SOURCE_DOC_FORMAT_METS.equals(topDocument.getSourceDocFormat())) {
            return false;
        }
        if (accessPermissionPdf == null) {
            HttpServletRequest request = (HttpServletRequest) FacesContext.getCurrentInstance().getExternalContext().getRequest();
            try {
                accessPermissionPdf = AccessConditionUtils.checkAccessPermissionByIdentifierAndLogId(getPi(), null,
                        IPrivilegeHolder.PRIV_DOWNLOAD_PDF, request);
            } catch (IndexUnreachableException e) {
                logger.debug("IndexUnreachableException thrown here: {}", e.getMessage());
                return false;
            } catch (DAOException e) {
                logger.debug("DAOException thrown here: {}", e.getMessage());
                return false;
            }
        }

        return accessPermissionPdf;
    }

    /**
     * Indicates whether user comments are allowed for the current record based on several criteria.
     *
     * @return
     */
    public boolean isAllowUserComments() {
        if (!DataManager.getInstance().getConfiguration().isUserCommentsEnabled()) {
            return false;
        }

        if (allowUserComments == null) {
            String query = DataManager.getInstance().getConfiguration().getUserCommentsConditionalQuery();
            try {
                if (StringUtils.isNotEmpty(query) && DataManager.getInstance().getSearchIndex().getHitCount(new StringBuilder(SolrConstants.PI)
                        .append(':').append(pi).append(" AND (").append(query).append(')').toString()) == 0) {
                    allowUserComments = false;
                    logger.trace("User comments are not allowed for this record.");
                } else {
                    allowUserComments = true;
                }
            } catch (IndexUnreachableException e) {
                logger.debug("IndexUnreachableException thrown here: {}", e.getMessage());
                return false;
            } catch (PresentationException e) {
                logger.debug("PresentationException thrown here: {}", e.getMessage());
                return false;
            }
        }

        return allowUserComments;
    }

    public boolean isDisplayTitleBarPdfLink() {
        return DataManager.getInstance().getConfiguration().isTitlePdfEnabled() && isAccessPermissionPdf();
    }

    public boolean isDisplayMetadataPdfLink() {
        return topDocument != null && topDocument.isWork() && DataManager.getInstance().getConfiguration().isMetadataPdfEnabled()
                && isAccessPermissionPdf();
    }

    public boolean isDisplayPagePdfLink() {
        return DataManager.getInstance().getConfiguration().isPagePdfEnabled() && isAccessPermissionPdf();
    }

    /**
     *
     * @return
     * @throws IndexUnreachableException
     */
    public String getOaiMarcUrl() throws IndexUnreachableException {
        return DataManager.getInstance().getConfiguration().getMarcUrl() + getPi();
    }

    /**
     *
     * @return
     * @throws IndexUnreachableException
     */
    public String getOaiDcUrl() throws IndexUnreachableException {
        return DataManager.getInstance().getConfiguration().getDcUrl() + getPi();
    }

    /**
     *
     * @return
     * @throws IndexUnreachableException
     */
    public String getOaiEseUrl() throws IndexUnreachableException {
        return DataManager.getInstance().getConfiguration().getEseUrl() + getPi();
    }

    /**
     *
     * @return
     */
    public String getOpacUrl() {
        if (currentDocument != null && opacUrl == null) {
            try {
                StructElement topStruct = currentDocument.getTopStruct();
                if (topStruct != null) {
                    opacUrl = topStruct.getMetadataValue(SolrConstants.OPACURL);
                }
            } catch (PresentationException e) {
                logger.debug("PresentationException thrown here: {}", e.getMessage());
            } catch (IndexUnreachableException e) {
                logger.debug("IndexUnreachableException thrown here: {}", e.getMessage());
            }
        }

        return opacUrl;
    }

    /**
     *
     * @return
     * @throws IndexUnreachableException
     * @throws DAOException
     */
    public String getPersistentUrl() throws IndexUnreachableException, DAOException {
        PhysicalElement currentPage = getCurrentPage();
        if (topDocument != null) {
            String customPURL = topDocument.getMetadataValue("MD_PURL");
            if (StringUtils.isNotEmpty(customPURL)) {
                return customPURL;
            }
        }
        String urn = currentPage != null ? currentPage.getUrn() : null;
        if (urn == null && currentDocument != null) {
            urn = currentDocument.getMetadataValue(SolrConstants.URN);
        }

        return getPersistentUrl(urn);
    }

    /**
     * Returns the PURL for the current page (either via the URN resolver or a pretty URL)
     *
     * @return
     * @throws IndexUnreachableException
     */
    public String getPersistentUrl(String urn) throws IndexUnreachableException {
        if (persistentUrl == null) {
            StringBuilder url = new StringBuilder();
            if (StringUtils.isNotEmpty(urn) && !urn.equalsIgnoreCase("NULL")) {
                // URN-based PURL
                if (urn.startsWith("http:") || urn.startsWith("https:")) {
                    // URN is full URL
                    persistentUrl = urn;
                } else {
                    // Just the URN
                    url.append(DataManager.getInstance().getConfiguration().getUrnResolverUrl()).append(urn);
                    persistentUrl = url.toString();
                }
            } else {
                if (isHasPages()) {
                    url.append(BeanUtils.getServletPathWithHostAsUrlFromJsfContext());
                    url.append('/').append(PageType.viewImage.getName()).append('/').append(getPi()).append('/').append(currentImageOrder).append(
                            '/');
                } else {
                    url.append(BeanUtils.getServletPathWithHostAsUrlFromJsfContext());
                    url.append('/').append(PageType.viewMetadata.getName()).append('/').append(getPi()).append('/').append(currentImageOrder).append(
                            '/');
                }
                persistentUrl = url.toString();
            }
            logger.trace("PURL: {}", persistentUrl);
        }

        return persistentUrl;
    }

    /**
     * Returns the main title of the current volume's anchor, if available.
     *
     * @return
     */
    public String getAnchorTitle() {
        if (anchorDocument != null) {
            return anchorDocument.getMetadataValue(SolrConstants.TITLE);
        }

        return null;
    }

    /**
     * Returns the main title of the current volume.
     *
     * @return The volume's main title.
     */
    public String getVolumeTitle() {
        if (topDocument != null) {
            return topDocument.getMetadataValue(SolrConstants.TITLE);
        }
        return null;
    }

    /**
     * Default fulltext getter (with HTML escaping).
     *
     * @return
     * @throws IndexUnreachableException
     * @throws DAOException
     */
    public String getFulltext() throws IndexUnreachableException, DAOException {
        return getFulltext(true, null);
    }

    /**
     *
     * @param escapeHtml If true HTML tags will be escaped to prevent pseudo-HTML from breaking the text.
     * @param language
     * @return
     * @throws IndexUnreachableException
     * @throws DAOException
     * @throws IOException
     * @throws FileNotFoundException
     */
    public String getFulltext(boolean escapeHtml, String language) throws IndexUnreachableException, DAOException {
        String currentFulltext = null;

<<<<<<< HEAD
        if (StringUtils.isNotEmpty(language) && topDocument.getMetadataFields().containsKey(SolrConstants.FILENAME_TEI + SolrConstants._LANG_
                + language.toUpperCase())) {
            String fileName = topDocument.getMetadataValue(SolrConstants.FILENAME_TEI + SolrConstants._LANG_ + language.toUpperCase());
            String filePath = Helper.getTextFilePath(pi, fileName, topDocument.getDataRepository(), SolrConstants.FILENAME_TEI);
            logger.trace("Loading {}", filePath);
            currentFulltext = Helper.loadTeiFulltext(filePath);
        } else if (topDocument.getMetadataFields().containsKey(SolrConstants.FILENAME_TEI)) {
            String fileName = topDocument.getMetadataValue(SolrConstants.FILENAME_TEI);
            String filePath = Helper.getTextFilePath(pi, fileName, topDocument.getDataRepository(), SolrConstants.FILENAME_TEI);
            logger.trace("Loading {}", filePath);
            currentFulltext = Helper.loadTeiFulltext(filePath);
        } else {
            // Current page fulltext
            PhysicalElement currentImg = getCurrentPage();
            if (currentImg != null && StringUtils.isNotEmpty(currentImg.getFullText())) {
                // Check permissions first
                boolean access = SearchHelper.checkAccessPermissionByIdentifierAndFileNameWithSessionMap((HttpServletRequest) FacesContext
                        .getCurrentInstance().getExternalContext().getRequest(), getPi(), currentImg.getFileName(),
                        IPrivilegeHolder.PRIV_VIEW_FULLTEXT);
                if (access) {
                    currentFulltext = escapeHtml ? Helper.escapeHtmlChars(currentImg.getFullText()) : currentImg.getFullText();
                } else {
                    currentFulltext = "ACCESS DENIED";
                }
=======
        // logger.debug("getFulltext() START");
        PhysicalElement currentImg = getCurrentPage();
        if (currentImg != null && StringUtils.isNotEmpty(currentImg.getFullText())) {
            // Check permissions first
            boolean access = AccessConditionUtils.checkAccessPermissionByIdentifierAndFileNameWithSessionMap((HttpServletRequest) FacesContext
                    .getCurrentInstance().getExternalContext().getRequest(), getPi(), currentImg.getFileName(), IPrivilegeHolder.PRIV_VIEW_FULLTEXT);
            if (access) {
                currentFulltext = escapeHtml ? Helper.escapeHtmlChars(currentImg.getFullText()) : currentImg.getFullText();
            } else {
                currentFulltext = "ACCESS DENIED";
>>>>>>> e94cb83f
            }
        }

        // logger.trace(currentFulltext);
        return currentFulltext;
    }

    public int getCurrentRotate() {
        return rotate;
    }

    public int getCurrentFooterHeight() throws IndexUnreachableException, DAOException {
        PhysicalElement currentPage = getCurrentPage();
        if (currentPage != null) {
            return currentPage.getImageFooterHeight(rotate);
        }
        return 0;
    }

    public void setZoomSlider(int zoomSlider) {
        this.zoomSlider = zoomSlider;
    }

    public int getZoomSlider() {
        return this.zoomSlider;
    }

    /**
     * Returns true if original content download has been enabled in the configuration and there are files in the original content folder for this
     * record.
     *
     * @return
     */
    public boolean isDisplayContentDownloadMenu() {
        try {
            if (DataManager.getInstance().getConfiguration().isOriginalContentDownload() && AccessConditionUtils.checkContentFileAccessPermission(pi,
                    (HttpServletRequest) FacesContext.getCurrentInstance().getExternalContext().getRequest())) {

                File sourceFileDir;
                if (StringUtils.isNotEmpty(topDocument.getDataRepository())) {
                    sourceFileDir = new File(DataManager.getInstance().getConfiguration().getDataRepositoriesHome() + File.separator + topDocument
                            .getDataRepository() + File.separator + DataManager.getInstance().getConfiguration().getOrigContentFolder()
                            + File.separator + getPi());
                } else {
                    sourceFileDir = new File(DataManager.getInstance().getConfiguration().getViewerHome() + DataManager.getInstance()
                            .getConfiguration().getOrigContentFolder() + File.separator + getPi());
                }
                if (sourceFileDir.isDirectory() && sourceFileDir.listFiles().length > 0) {
                    return true;
                }
            }
        } catch (IndexUnreachableException e) {
            logger.debug("IndexUnreachableException thrown here: {}", e.getMessage());
        } catch (DAOException e) {
            logger.debug("DAOException thrown here: {}", e.getMessage());
        }

        return false;
    }

    /**
     * Returns a list of original content file download links (name+url) for the current document.
     *
     * @return
     * @throws IndexUnreachableException
     */
    public List<LabeledLink> getContentDownloadLinksForWork() throws IndexUnreachableException {
        List<LabeledLink> ret = new ArrayList<>();

        File sourceFileDir;
        if (StringUtils.isNotEmpty(topDocument.getDataRepository())) {
            sourceFileDir = new File(new StringBuilder(DataManager.getInstance().getConfiguration().getDataRepositoriesHome()).append(File.separator)
                    .append(topDocument.getDataRepository()).append(File.separator).append(DataManager.getInstance().getConfiguration()
                            .getOrigContentFolder()).append(File.separator + getPi()).toString());
        } else {
            sourceFileDir = new File(new StringBuilder(DataManager.getInstance().getConfiguration().getViewerHome()).append(DataManager.getInstance()
                    .getConfiguration().getOrigContentFolder()).append(File.separator).append(getPi()).toString());

        }
        if (sourceFileDir.isDirectory()) {
            try {
                File[] sourcesArray = sourceFileDir.listFiles();
                if (sourcesArray != null && sourcesArray.length > 0) {
                    List<File> sourcesList = Arrays.asList(sourcesArray);
                    Collections.sort(sourcesList, filenameComparator);
                    for (File file : sourcesList) {
                        if (file.isFile()) {
                            String url = BeanUtils.getServletPathWithHostAsUrlFromJsfContext() + "/file?pi=" + getPi() + "&file=" + URLEncoder.encode(
                                    file.getName(), Helper.DEFAULT_ENCODING);
                            ret.add(new LabeledLink(file.getName(), url, 0));
                        }
                    }
                }
            } catch (UnsupportedEncodingException e) {
                logger.error(e.getMessage(), e);
            }
        }

        return ret;
    }

    Comparator<File> filenameComparator = new Comparator<File>() {
        AlphanumCollatorComparator comparator = new AlphanumCollatorComparator(null);

        @Override
        public int compare(File f1, File f2) {
            return comparator.compare(f1.getName(), f2.getName());
            //            return f1.getName().compareTo(f2.getName());
        }

    };

    /**
     * Returns a list of original content file download links (name+url) for the current page. CURRENTLY NOT SUPPORTED
     *
     * @return
     * @throws IndexUnreachableException
     */
    public List<LabeledLink> getContentDownloadLinksForPage() throws IndexUnreachableException {
        List<LabeledLink> ret = new ArrayList<>();

        String page = String.valueOf(currentImageOrder);
        File sourceFileDir;
        if (StringUtils.isNotEmpty(topDocument.getDataRepository())) {
            sourceFileDir = new File(DataManager.getInstance().getConfiguration().getDataRepositoriesHome() + File.separator + topDocument
                    .getDataRepository() + File.separator + DataManager.getInstance().getConfiguration().getOrigContentFolder() + File.separator
                    + getPi() + File.separator + page);
        } else {
            sourceFileDir = new File(DataManager.getInstance().getConfiguration().getViewerHome() + DataManager.getInstance().getConfiguration()
                    .getOrigContentFolder() + File.separator + getPi() + File.separator + page);

        }
        if (sourceFileDir.isDirectory()) {
            try {
                for (File file : sourceFileDir.listFiles()) {
                    if (file.isFile()) {
                        String url = new StringBuilder(BeanUtils.getServletPathWithHostAsUrlFromJsfContext()).append("/file?pi=").append(getPi())
                                .append("&page=").append(page).append("&file=").append(URLEncoder.encode(file.getName(), Helper.DEFAULT_ENCODING))
                                .toString();
                        ret.add(new LabeledLink(file.getName(), url, 0));
                    }
                }
            } catch (UnsupportedEncodingException e) {
                logger.error(e.getMessage(), e);
            }
        }

        return ret;
    }

    /**
     * @return the topDocumentIddoc
     */
    public long getTopDocumentIddoc() {
        return topDocumentIddoc;
    }

    /**
     * @param topDocumentIddoc the topDocumentIddoc to set
     */
    public void setTopDocumentIddoc(long topDocumentIddoc) {
        this.topDocumentIddoc = topDocumentIddoc;
    }

    /**
     * Returns <code>topDocument</code>. If the IDDOC of <code>topDocument</code> is different from <code>topDocumentIddoc</code>,
     * <code>topDocument</code> is reloaded.
     *
     * @return the currentDocument
     * @throws IndexUnreachableException
     */
    public StructElement getActiveDocument() throws IndexUnreachableException {
        if (topDocument == null || topDocument.getLuceneId() != topDocumentIddoc) {
            topDocument = new StructElement(topDocumentIddoc, null);
        }

        return topDocument;
    }

    /**
     * @param currentDocument the currentDocument to set
     */
    public void setActiveDocument(StructElement currentDocument) {
        this.topDocument = currentDocument;
    }

    /**
     * @return the currentDocumentIddoc
     */
    public long getCurrentDocumentIddoc() {
        return currentDocumentIddoc;
    }

    /**
     * @param currentDocumentIddoc the currentDocumentIddoc to set
     */
    public void setCurrentDocumentIddoc(long currentDocumentIddoc) {
        this.currentDocumentIddoc = currentDocumentIddoc;
    }

    /**
     * @return the currentDocument
     * @throws IndexUnreachableException
     */
    public StructElement getCurrentDocument() throws IndexUnreachableException {
        if (currentDocument == null || currentDocument.getLuceneId() != currentDocumentIddoc) {
            logger.trace("Creating new currentDocument from IDDOC {}, old currentDocumentIddoc: {}", currentDocumentIddoc, currentDocument
                    .getLuceneId());
            currentDocument = new StructElement(currentDocumentIddoc);
        }
        return currentDocument;
    }

    public StructElement getTopDocument() {
        return topDocument;
    }

    /**
     *
     * @return
     * @throws IndexUnreachableException
     */
    public List<StructElementStub> getCurrentDocumentHierarchy() throws IndexUnreachableException {
        if (docHierarchy == null) {
            //            PageType pageType = PageType.viewImage;
            docHierarchy = new LinkedList<>();

            StructElement curDoc = getCurrentDocument();
            while (curDoc != null) {
                docHierarchy.add(curDoc.createStub());
                curDoc = curDoc.getParent();
            }
            Collections.reverse(docHierarchy);
        }

        logger.trace("docHierarchy size: {}", docHierarchy.size());
        if (!DataManager.getInstance().getConfiguration().getIncludeAnchorInTitleBreadcrumbs() && !docHierarchy.isEmpty()) {
            return docHierarchy.subList(1, docHierarchy.size());
        }
        return docHierarchy;
    }

    /**
     * @param currentDocument the currentDocument to set
     */
    public void setCurrentDocument(StructElement currentDocument) {
        this.currentDocument = currentDocument;
    }

    /**
     * @return the logId
     */
    public String getLogId() {
        return logId;
    }

    /**
     * @param logId the logId to set
     */
    public void setLogId(String logId) {
        this.logId = logId;
        // Reset the hieararchy list so that a new one is created
        docHierarchy = null;
    }

    /**
     * @return the pageLoader
     */
    public IPageLoader getPageLoader() {
        return pageLoader;

    }

    /**
     * generates DC meta Tags for the head of a HTML page
     */

    public String getHtmlHeadDCMetadata() {
        StringBuilder result = new StringBuilder(100);

        String title = "-";
        String creators = "-";
        String publisher = "-";
        String yearpublish = "-";
        String placepublish = "-";
        String date = null;
        String identifier = null;
        String rights = null;

        if (this.topDocument.getMetadataValue("MD_TITLE") != null) {
            title = topDocument.getMetadataValues("MD_TITLE").iterator().next();
            result.append("\r<meta name=\"DC.title\" content=\"").append(title).append("\">");
        }

        if (this.topDocument.getMetadataValue("MD_CREATOR") != null) {
            for (Object fieldValue : topDocument.getMetadataValues("MD_CREATOR")) {
                String value = (String) fieldValue;
                if (StringUtils.isEmpty(creators)) {
                    creators = value;
                } else {
                    creators = new StringBuilder(creators).append(", ").append(value).toString();
                }
            }
            result.append("\r<meta name=\"DC.creator\" content=\"").append(creators).append("\">");
        }

        if (this.topDocument.getMetadataValue("MD_PUBLISHER") != null) {
            publisher = topDocument.getMetadataValue("MD_PUBLISHER");
            result.append("\r<meta name=\"DC.publisher\" content=\"").append(publisher).append("\">");
        }

        if (this.topDocument.getMetadataValue("MD_YEARPUBLISH") != null) {
            date = topDocument.getMetadataValue("MD_YEARPUBLISH");
            result.append("\r<meta name=\"DC.date\" content=\"").append(date).append("\">");
        }

        if (this.topDocument.getMetadataValue(SolrConstants.URN) != null) {
            identifier = this.topDocument.getMetadataValue(SolrConstants.URN);
            result.append("\r<meta name=\"DC.identifier\" content=\"").append(identifier).append("\">");
        }

        String sourceString = new StringBuilder(creators).append(": ").append(title).append(", ").append(placepublish).append(": ").append(publisher)
                .append(' ').append(yearpublish).append('.').toString();

        result.append("\r<meta name=\"DC.source\" content=\"").append(sourceString).append("\">");

        if (topDocument.getMetadataValue(SolrConstants.ACCESSCONDITION) != null) {
            rights = this.topDocument.getMetadataValue(SolrConstants.ACCESSCONDITION);
            if (!SolrConstants.OPEN_ACCESS_VALUE.equals(rights)) {
                result.append("\r<meta name=\"DC.rights\" content=\"").append(rights).append("\">");
            }
        }

        return result.toString();
    }

    public boolean isHasVersionHistory() throws PresentationException, IndexUnreachableException {
        if (StringUtils.isEmpty(DataManager.getInstance().getConfiguration().getPreviousVersionIdentifierField()) && StringUtils.isEmpty(DataManager
                .getInstance().getConfiguration().getNextVersionIdentifierField())) {
            return false;
        }

        return getVersionHistory().size() > 1;
    }

    /**
     * 
     * @return
     * @throws PresentationException
     * @throws IndexUnreachableException
     * @should create create history correctly
     */
    @SuppressWarnings("unchecked")
    public List<String> getVersionHistory() throws PresentationException, IndexUnreachableException {
        if (versionHistory == null) {
            versionHistory = new ArrayList<>();

            {
                String nextVersionIdentifierField = DataManager.getInstance().getConfiguration().getNextVersionIdentifierField();
                if (StringUtils.isNotEmpty(nextVersionIdentifierField)) {
                    List<String> next = new ArrayList<>();
                    String identifier = topDocument.getMetadataValue(nextVersionIdentifierField);
                    while (identifier != null) {
                        SolrDocument doc = DataManager.getInstance().getSearchIndex().getFirstDoc(SolrConstants.PI + ":" + identifier, null);
                        if (doc != null) {
                            JSONObject jsonObj = new JSONObject();
                            jsonObj.put("id", identifier);
                            if (doc.getFieldValues("MD_YEARPUBLISH") != null) {
                                jsonObj.put("year", doc.getFieldValues("MD_YEARPUBLISH").iterator().next());
                            }
                            jsonObj.put("order", "1"); // "1" means this is a
                                                       // succeeding version
                            next.add(jsonObj.toJSONString());
                            identifier = null;
                            if (doc.getFieldValues(nextVersionIdentifierField) != null) {
                                identifier = (String) doc.getFieldValues(nextVersionIdentifierField).iterator().next();
                            }
                        }
                    }
                    Collections.reverse(next);
                    versionHistory.addAll(next);
                }
            }

            {
                // This version
                JSONObject jsonObj = new JSONObject();
                jsonObj.put("id", getPi());
                jsonObj.put("year", topDocument.getMetadataValue("MD_YEARPUBLISH"));
                jsonObj.put("order", "0"); // "0" identifies the currently
                                           // loaded version
                versionHistory.add(jsonObj.toJSONString());
            }

            {
                String prevVersionIdentifierField = DataManager.getInstance().getConfiguration().getPreviousVersionIdentifierField();
                if (StringUtils.isNotEmpty(prevVersionIdentifierField)) {
                    List<String> previous = new ArrayList<>();
                    String identifier = topDocument.getMetadataValue(prevVersionIdentifierField);
                    while (identifier != null) {
                        SolrDocument doc = DataManager.getInstance().getSearchIndex().getFirstDoc(SolrConstants.PI + ":" + identifier, null);
                        if (doc != null) {
                            JSONObject jsonObj = new JSONObject();
                            jsonObj.put("id", identifier);
                            if (doc.getFieldValues("MD_YEARPUBLISH") != null) {
                                jsonObj.put("year", doc.getFieldValues("MD_YEARPUBLISH").iterator().next());
                            }
                            jsonObj.put("order", "-1"); // "-1" means this is a
                                                        // preceding version
                            previous.add(jsonObj.toJSONString());
                            identifier = null;
                            if (doc.getFieldValues(prevVersionIdentifierField) != null) {
                                identifier = (String) doc.getFieldValues(prevVersionIdentifierField).iterator().next();
                            }
                        }
                    }
                    versionHistory.addAll(previous);
                }
            }
            // Collections.reverse(versionHistory);
        }

        //		logger.trace("Version history size: {}", versionHistory.size());
        return versionHistory;
    }

    /**
     * Returns the ContextObject value for a COinS element (generated using metadata from <code>currentDocument</code>).
     *
     * @return
     */
    public String getContextObject() {
        if (currentDocument != null && contextObject == null) {
            try {
                contextObject = currentDocument.generateContextObject(BeanUtils.getNavigationHelper().getCurrentUrl(), currentDocument
                        .getTopStruct());
            } catch (PresentationException e) {
                logger.debug("PresentationException thrown here: {}", e.getMessage());
            } catch (IndexUnreachableException e) {
                logger.debug("IndexUnreachableException thrown here: {}", e.getMessage());
            }
        }

        return contextObject;
    }

    /**
     * 
     * @param login If true, the user will first be logged into their Transkribus account in the UserBean.
     * @return
     */
    public String addToTranskribusAction(boolean login) {
        logger.trace("addToTranskribusAction");
        UserBean ub = BeanUtils.getUserBean();
        if (ub == null) {
            logger.error("Could not retrieve UserBean");
            Messages.error("transkribus_recordInjestError");
            return "";
        }

        TranskribusSession session = ub.getUser().getTranskribusSession();
        if (session == null && login) {
            ub.transkribusLoginAction();
            session = ub.getUser().getTranskribusSession();
        }
        if (session == null) {
            Messages.error("transkribus_recordInjestError");
            return "";
        }
        try {
            String resolverUrlRoot = "http://viewer-demo01.intranda.com/viewer/metsresolver?id="; // TODO
            TranskribusJob job = TranskribusUtils.ingestRecord(DataManager.getInstance().getConfiguration().getTranskribusRestApiUrl(), session, pi,
                    resolverUrlRoot);
            if (job == null) {
                Messages.error("transkribus_recordInjestError");
                return "";
            }
            Messages.info("transkribus_recordIngestSuccess");
        } catch (IOException | JDOMException | ParseException e) {
            logger.error(e.getMessage(), e);
            Messages.error("transkribus_recordInjestError");
        } catch (DAOException e) {
            logger.debug("DAOException thrown here");
            logger.error(e.getMessage(), e);
            Messages.error("transkribus_recordInjestError");
        } catch (HTTPException e) {
            if (e.getCode() == 401) {
                ub.getUser().setTranskribusSession(null);
                Messages.error("transkribus_sessionExpired");
            } else {
                logger.error(e.getMessage(), e);
                Messages.error("transkribus_recordInjestError");
            }
        }

        return "";
    }

    /**
     * 
     * @param session
     * @return
     * @throws DAOException
     */
    public boolean isRecordAddedToTranskribus(TranskribusSession session) throws DAOException {
        if (session == null) {
            return false;
        }
        List<TranskribusJob> jobs = DataManager.getInstance().getDao().getTranskribusJobs(pi, session.getUserId(), null);

        return jobs != null && !jobs.isEmpty();
    }

    public boolean useTiles() throws IndexUnreachableException, DAOException, ConfigurationException {
        PhysicalElement currentPage = getCurrentPage();
        if (currentPage == null) {
            return false;
        }

        return DataManager.getInstance().getConfiguration().useTiles();
    }

    public boolean useTilesFullscreen() throws IndexUnreachableException, DAOException, ConfigurationException {
        PhysicalElement currentPage = getCurrentPage();
        if (currentPage == null) {
            return false;
        }

        return DataManager.getInstance().getConfiguration().useTilesFullscreen();
    }

    /**
     * @return the displayImage
     */
    public boolean isDisplayImage() {
        return displayImage;
    }

    /**
     * @param displayImage the displayImage to set
     */
    public void setDisplayImage(boolean displayImage) {
        this.displayImage = displayImage;
    }

    /**
     * @return the pi
     * @throws IndexUnreachableException
     */
    public String getPi() throws IndexUnreachableException {
        if (StringUtils.isEmpty(pi)) {
            pi = getCurrentDocument().getMetadataValue(SolrConstants.PI_TOPSTRUCT);
        }

        return pi;
    }

    /**
     * If the current record is a volume, returns the PI of the anchor record.
     *
     * @return anchor PI if record is volume; null otherwise.
     */
    public String getAnchorPi() {
        if (anchorDocument != null) {
            return anchorDocument.getMetadataValue(SolrConstants.PI);
        }

        return null;
    }

    /**
     * @return the mainMimeType
     */
    public String getMainMimeType() {
        return mainMimeType;
    }

    public void togglePageOrientation() {
        this.firstPageOrientation = this.firstPageOrientation.opposite();
    }

    /**
     * @param doublePageMode the doublePageMode to set
     */
    public void setDoublePageMode(boolean doublePageMode) {
        this.doublePageMode = doublePageMode;
    }

    /**
     * @return the doublePageMode
     */
    public boolean isDoublePageMode() {
        return doublePageMode;
    }

    /**
     * @return the firstPdfPage
     */
    public String getFirstPdfPage() {
        return String.valueOf(firstPdfPage);
    }

    /**
     * @param firstPdfPage the firstPdfPage to set
     */
    public void setFirstPdfPage(String firstPdfPage) {
        this.firstPdfPage = Integer.valueOf(firstPdfPage);
    }

    /**
     * @return the lastPdfPage
     */
    public String getLastPdfPage() {
        return String.valueOf(lastPdfPage);
    }

    /**
     * @param lastPdfPage the lastPdfPage to set
     */
    public void setLastPdfPage(String lastPdfPage) {
        logger.trace("setLastPdfPage: {}", lastPdfPage);
        if (lastPdfPage != null) {
            this.lastPdfPage = Integer.valueOf(lastPdfPage);
        }
    }

    /**
     * @return the calendarView
     * @throws PresentationException
     * @throws IndexUnreachableException
     */
    public CalendarView getCalendarView() throws IndexUnreachableException, PresentationException {
        if (calendarView == null) {
            calendarView = createCalendarView();
        }
        return calendarView;
    }

    /**
     * @return the firstPageOrientation
     */
    public PageOrientation getFirstPageOrientation() {
        return firstPageOrientation;
    }

    /**
     * @param firstPageOrientation the firstPageOrientation to set
     */
    public void setFirstPageOrientation(PageOrientation firstPageOrientation) {
        this.firstPageOrientation = firstPageOrientation;
    }

    /**
     * @return 1 if we are in double page mode and the current page is the right page. 0 otherwise
     * @throws DAOException
     * @throws IndexUnreachableException
     */
    public int getCurrentPageSourceIndex() throws IndexUnreachableException, DAOException {
        if (isDoublePageMode()) {
            PhysicalElement currentRightPage = getCurrentRightPage();
            if (currentRightPage != null) {
                return currentRightPage.equals(getCurrentPage()) ? 1 : 0;
            }
        }

        return 0;
    }

    public String getTopDocumentTitle() {
        return getDocumentTitle(this.topDocument);
    }

    public String getDocumentTitle(StructElement document) {
        StringBuilder sb = new StringBuilder();
        if (document != null) {
            switch (document.docStructType) {
                case "Comment":
                    sb.append("\"").append(document.getMetadataValue(SolrConstants.TITLE)).append("\"");
                    if (StringUtils.isNotBlank(document.getMetadataValue("MD_AUTHOR"))) {
                        sb.append(" von ").append(document.getMetadataValue("MD_AUTHOR"));
                    }
                    if (StringUtils.isNotBlank(document.getMetadataValue("MD_YEARPUBLISH"))) {
                        sb.append(" (").append(document.getMetadataValue("MD_YEARPUBLISH")).append(")");
                    }
                    break;
                case "FormationHistory":
                    sb.append("\"").append(document.getMetadataValue(SolrConstants.TITLE)).append("\"");
                    //TODO: Add Einsatzland z.b.: (Deutschland)
                    if (StringUtils.isNotBlank(document.getMetadataValue("MD_AUTHOR"))) {
                        sb.append(" von ").append(document.getMetadataValue("MD_AUTHOR"));
                    }
                    if (StringUtils.isNotBlank(document.getMetadataValue("MD_YEARPUBLISH"))) {
                        sb.append(" (").append(document.getMetadataValue("MD_YEARPUBLISH")).append(")");
                    }
                    break;
                case "Source":
                default:
                    sb.append(document.getDisplayLabel());
            }
        }
        return sb.toString();
    }
}<|MERGE_RESOLUTION|>--- conflicted
+++ resolved
@@ -37,8 +37,6 @@
 import org.apache.commons.configuration.ConfigurationException;
 import org.apache.commons.lang.StringUtils;
 import org.apache.solr.common.SolrDocument;
-import org.jdom2.Document;
-import org.jdom2.Element;
 import org.jdom2.JDOMException;
 import org.json.simple.JSONObject;
 import org.json.simple.parser.ParseException;
@@ -47,7 +45,6 @@
 
 import de.intranda.digiverso.presentation.controller.AlphanumCollatorComparator;
 import de.intranda.digiverso.presentation.controller.DataManager;
-import de.intranda.digiverso.presentation.controller.FileTools;
 import de.intranda.digiverso.presentation.controller.Helper;
 import de.intranda.digiverso.presentation.controller.SolrConstants;
 import de.intranda.digiverso.presentation.controller.TranskribusUtils;
@@ -1472,7 +1469,6 @@
     public String getFulltext(boolean escapeHtml, String language) throws IndexUnreachableException, DAOException {
         String currentFulltext = null;
 
-<<<<<<< HEAD
         if (StringUtils.isNotEmpty(language) && topDocument.getMetadataFields().containsKey(SolrConstants.FILENAME_TEI + SolrConstants._LANG_
                 + language.toUpperCase())) {
             String fileName = topDocument.getMetadataValue(SolrConstants.FILENAME_TEI + SolrConstants._LANG_ + language.toUpperCase());
@@ -1489,7 +1485,7 @@
             PhysicalElement currentImg = getCurrentPage();
             if (currentImg != null && StringUtils.isNotEmpty(currentImg.getFullText())) {
                 // Check permissions first
-                boolean access = SearchHelper.checkAccessPermissionByIdentifierAndFileNameWithSessionMap((HttpServletRequest) FacesContext
+                boolean access = AccessConditionUtils.checkAccessPermissionByIdentifierAndFileNameWithSessionMap((HttpServletRequest) FacesContext
                         .getCurrentInstance().getExternalContext().getRequest(), getPi(), currentImg.getFileName(),
                         IPrivilegeHolder.PRIV_VIEW_FULLTEXT);
                 if (access) {
@@ -1497,18 +1493,6 @@
                 } else {
                     currentFulltext = "ACCESS DENIED";
                 }
-=======
-        // logger.debug("getFulltext() START");
-        PhysicalElement currentImg = getCurrentPage();
-        if (currentImg != null && StringUtils.isNotEmpty(currentImg.getFullText())) {
-            // Check permissions first
-            boolean access = AccessConditionUtils.checkAccessPermissionByIdentifierAndFileNameWithSessionMap((HttpServletRequest) FacesContext
-                    .getCurrentInstance().getExternalContext().getRequest(), getPi(), currentImg.getFileName(), IPrivilegeHolder.PRIV_VIEW_FULLTEXT);
-            if (access) {
-                currentFulltext = escapeHtml ? Helper.escapeHtmlChars(currentImg.getFullText()) : currentImg.getFullText();
-            } else {
-                currentFulltext = "ACCESS DENIED";
->>>>>>> e94cb83f
             }
         }
 
