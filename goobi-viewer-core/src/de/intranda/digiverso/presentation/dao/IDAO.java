/**
 * This file is part of the Goobi viewer - a content presentation and management application for digitized objects.
 *
 * Visit these websites for more information.
 *          - http://www.intranda.com
 *          - http://digiverso.com
 *
 * This program is free software; you can redistribute it and/or modify it under the terms of the GNU General Public License as published by the Free
 * Software Foundation; either version 2 of the License, or (at your option) any later version.
 *
 * This program is distributed in the hope that it will be useful, but WITHOUT ANY WARRANTY; without even the implied warranty of MERCHANTABILITY or
 * FITNESS FOR A PARTICULAR PURPOSE. See the GNU General Public License for more details.
 *
 * You should have received a copy of the GNU General Public License along with this program. If not, see <http://www.gnu.org/licenses/>.
 */
package de.intranda.digiverso.presentation.dao;

import java.util.Date;
import java.util.List;
import java.util.Map;
import java.util.Optional;

import de.intranda.digiverso.presentation.exceptions.DAOException;
import de.intranda.digiverso.presentation.model.annotation.Comment;
import de.intranda.digiverso.presentation.model.bookshelf.Bookshelf;
import de.intranda.digiverso.presentation.model.cms.CMSMediaItem;
import de.intranda.digiverso.presentation.model.cms.CMSNavigationItem;
import de.intranda.digiverso.presentation.model.cms.CMSPage;
import de.intranda.digiverso.presentation.model.cms.CMSSidebarElement;
import de.intranda.digiverso.presentation.model.cms.CMSStaticPage;
import de.intranda.digiverso.presentation.model.download.DownloadJob;
import de.intranda.digiverso.presentation.model.overviewpage.OverviewPage;
import de.intranda.digiverso.presentation.model.overviewpage.OverviewPageUpdate;
import de.intranda.digiverso.presentation.model.search.Search;
import de.intranda.digiverso.presentation.model.security.LicenseType;
import de.intranda.digiverso.presentation.model.security.Role;
import de.intranda.digiverso.presentation.model.security.user.IpRange;
import de.intranda.digiverso.presentation.model.security.user.User;
import de.intranda.digiverso.presentation.model.security.user.UserGroup;
import de.intranda.digiverso.presentation.model.security.user.UserRole;
import de.intranda.digiverso.presentation.model.transkribus.TranskribusJob;
import de.intranda.digiverso.presentation.model.transkribus.TranskribusJob.JobStatus;
import de.intranda.digiverso.presentation.model.viewer.PageType;

public interface IDAO {

    // User

    public List<User> getAllUsers(boolean refresh) throws DAOException;

    public long getUserCount(Map<String, String> filters) throws DAOException;

    public List<User> getUsers(int first, int pageSize, String sortField, boolean descending, Map<String, String> filters) throws DAOException;

    public User getUser(long id) throws DAOException;

    public User getUserByEmail(String email) throws DAOException;

    public User getUserByOpenId(String identifier) throws DAOException;

    public User getUserByNickname(String nickname) throws DAOException;

    public boolean addUser(User user) throws DAOException;

    public boolean updateUser(User user) throws DAOException;

    public boolean deleteUser(User user) throws DAOException;

    // UserGroup

    public List<UserGroup> getAllUserGroups() throws DAOException;

    public long getUserGroupCount(Map<String, String> filters) throws DAOException;

    public List<UserGroup> getUserGroups(int first, int pageSize, String sortField, boolean descending, Map<String, String> filters)
            throws DAOException;

    public List<UserGroup> getUserGroups(User owner) throws DAOException;

    public UserGroup getUserGroup(long id) throws DAOException;

    public UserGroup getUserGroup(String name) throws DAOException;

    public boolean addUserGroup(UserGroup userGroup) throws DAOException;

    public boolean updateUserGroup(UserGroup userGroup) throws DAOException;

    public boolean deleteUserGroup(UserGroup userGroup) throws DAOException;

    // Bookshelf

    public List<Bookshelf> getAllBookshelves() throws DAOException;

    public List<Bookshelf> getPublicBookshelves() throws DAOException;

    public List<Bookshelf> getBookshelves(User user) throws DAOException;

    public Bookshelf getBookshelf(long id) throws DAOException;

    public Bookshelf getBookshelf(String name) throws DAOException;

    public boolean addBookshelf(Bookshelf bookshelf) throws DAOException;

    public boolean updateBookshelf(Bookshelf bookshelf) throws DAOException;

    public boolean deleteBookshelf(Bookshelf bookshelf) throws DAOException;

    // Role

    public List<Role> getAllRoles() throws DAOException;

    public long getRoleCount(Map<String, String> filters) throws DAOException;

    public List<Role> getRoles(int first, int pageSize, String sortField, boolean descending, Map<String, String> filters) throws DAOException;

    public Role getRole(long id) throws DAOException;

    public Role getRole(String name) throws DAOException;

    public boolean addRole(Role role) throws DAOException;

    public boolean updateRole(Role role) throws DAOException;

    public boolean deleteRole(Role role) throws DAOException;

    // UserRole

    public List<UserRole> getAllUserRoles() throws DAOException;

    public List<UserRole> getUserRoles(UserGroup userGroup, User user, Role role) throws DAOException;

    public boolean addUserRole(UserRole userRole) throws DAOException;

    public boolean updateUserRole(UserRole userRole) throws DAOException;

    public boolean deleteUserRole(UserRole userRole) throws DAOException;

    // LicenseType

    public List<LicenseType> getAllLicenseTypes() throws DAOException;

    public long getLicenseTypeCount(Map<String, String> filters) throws DAOException;

    public List<LicenseType> getNonOpenAccessLicenseTypes() throws DAOException;

    public List<LicenseType> getLicenseTypes(int first, int pageSize, String sortField, boolean descending, Map<String, String> filters)
            throws DAOException;

    public LicenseType getLicenseType(long id) throws DAOException;

    public LicenseType getLicenseType(String name) throws DAOException;

    public boolean addLicenseType(LicenseType licenseType) throws DAOException;

    public boolean updateLicenseType(LicenseType licenseType) throws DAOException;

    public boolean deleteLicenseType(LicenseType licenseType) throws DAOException;

    // IpRange

    public List<IpRange> getAllIpRanges() throws DAOException;

    public long getIpRangeCount(Map<String, String> filters) throws DAOException;

    public List<IpRange> getIpRanges(int first, int pageSize, String sortField, boolean descending, Map<String, String> filters) throws DAOException;

    public IpRange getIpRange(long id) throws DAOException;

    public IpRange getIpRange(String name) throws DAOException;

    public boolean addIpRange(IpRange ipRange) throws DAOException;

    public boolean updateIpRange(IpRange ipRange) throws DAOException;

    public boolean deleteIpRange(IpRange ipRange) throws DAOException;

    // Comment

    public List<Comment> getAllComments() throws DAOException;

    public long getCommentCount(Map<String, String> filters) throws DAOException;

    public List<Comment> getComments(int first, int pageSize, String sortField, boolean descending, Map<String, String> filters) throws DAOException;

    public List<Comment> getCommentsForPage(String pi, int page, boolean topLevelOnly) throws DAOException;

    public Comment getComment(long id) throws DAOException;

    public boolean addComment(Comment comment) throws DAOException;

    public boolean updateComment(Comment comment) throws DAOException;

    public boolean deleteComment(Comment comment) throws DAOException;

    // Search

    public List<Search> getAllSearches() throws DAOException;

    public long getSearchCount(User owner, Map<String, String> filters) throws DAOException;

    public List<Search> getSearches(User owner, int first, int pageSize, String sortField, boolean descending, Map<String, String> filters)
            throws DAOException;

    public List<Search> getSearches(User owner) throws DAOException;

    public Search getSearch(long id) throws DAOException;

    public boolean addSearch(Search search) throws DAOException;

    public boolean updateSearch(Search search) throws DAOException;

    public boolean deleteSearch(Search search) throws DAOException;

    // Overview page

    public long getOverviewPageCount(Date fromDate, Date toDate) throws DAOException;

    public List<OverviewPage> getOverviewPages(int first, int pageSize, Date fromDate, Date toDate) throws DAOException;

    public OverviewPage getOverviewPage(long id) throws DAOException;

    public OverviewPage getOverviewPageForRecord(String pi, Date fromDate, Date toDate) throws DAOException;

    public boolean addOverviewPage(OverviewPage overviewPage) throws DAOException;

    public boolean updateOverviewPage(OverviewPage overviewPage) throws DAOException;

    public boolean deleteOverviewPage(OverviewPage overviewPage) throws DAOException;

    // Overview page updates

    public List<OverviewPageUpdate> getOverviewPageUpdatesForRecord(String pi) throws DAOException;

    public boolean isOverviewPageHasUpdates(String pi, Date fromDate, Date toDate) throws DAOException;

    public OverviewPageUpdate getOverviewPageUpdate(long id) throws DAOException;

    public boolean addOverviewPageUpdate(OverviewPageUpdate update) throws DAOException;

    public boolean deleteOverviewPageUpdate(OverviewPageUpdate update) throws DAOException;

    // Download jobs

    public List<DownloadJob> getAllDownloadJobs() throws DAOException;

    public DownloadJob getDownloadJob(long id) throws DAOException;

    public DownloadJob getDownloadJobByIdentifier(String identifier) throws DAOException;

    public DownloadJob getDownloadJobByMetadata(String type, String pi, String logId) throws DAOException;

    public boolean addDownloadJob(DownloadJob downloadJob) throws DAOException;

    public boolean updateDownloadJob(DownloadJob downloadJob) throws DAOException;

    public boolean deleteDownloadJob(DownloadJob downloadJob) throws DAOException;

    // CMS

    public List<CMSPage> getAllCMSPages() throws DAOException;

    public CMSPage getCmsPageForStaticPage(String pageName) throws DAOException;

    public long getCMSPageCount(Map<String, String> filters) throws DAOException;

    public List<CMSPage> getCMSPages(int first, int pageSize, String sortField, boolean descending, Map<String, String> filters) throws DAOException;

    public List<CMSPage> getCMSPagesByClassification(String pageClassification) throws DAOException;

    public CMSPage getCMSPage(long id) throws DAOException;

    long getCMSPagesCount(Map<String, String> filters) throws DAOException;

    public boolean addCMSPage(CMSPage page) throws DAOException;

    public boolean updateCMSPage(CMSPage page) throws DAOException;

    public boolean deleteCMSPage(CMSPage page) throws DAOException;

    public CMSSidebarElement getCMSSidebarElement(long id) throws DAOException;

    public List<CMSMediaItem> getAllCMSMediaItems() throws DAOException;

    public List<CMSMediaItem> getAllCMSCollectionItems() throws DAOException;

    public CMSMediaItem getCMSMediaItem(long id) throws DAOException;

    public boolean addCMSMediaItem(CMSMediaItem item) throws DAOException;

    public boolean updateCMSMediaItem(CMSMediaItem item) throws DAOException;

    public boolean deleteCMSMediaItem(CMSMediaItem item) throws DAOException;

    public List<CMSPage> getMediaOwners(CMSMediaItem item) throws DAOException;

    public List<CMSNavigationItem> getAllTopCMSNavigationItems() throws DAOException;

    public CMSNavigationItem getCMSNavigationItem(long id) throws DAOException;

    public boolean addCMSNavigationItem(CMSNavigationItem item) throws DAOException;

    public boolean updateCMSNavigationItem(CMSNavigationItem item) throws DAOException;

    public boolean deleteCMSNavigationItem(CMSNavigationItem item) throws DAOException;

    public List<CMSNavigationItem> getRelatedNavItem(CMSPage page) throws DAOException;
<<<<<<< HEAD
    
	public List<String> getMatchingTags(String inputString) throws DAOException;
	
	public List<String> getAllTags() throws DAOException;
	
	public List<CMSStaticPage> getAllStaticPages() throws DAOException;
	
	public void addStaticPage(CMSStaticPage page) throws DAOException;
	
	public void updateStaticPage(CMSStaticPage page) throws DAOException;
	
	public boolean deleteStaticPage(CMSStaticPage page) throws DAOException;

	public Optional<CMSStaticPage> getStaticPageForCMSPage(CMSPage page) throws DAOException;
	
	public Optional<CMSStaticPage> getStaticPageForTypeType(PageType pageType) throws DAOException;

	@Deprecated
	public default void detach(Object object) throws DAOException{
	    //noop
	}
	
=======

    public List<String> getMatchingTags(String inputString) throws DAOException;

    public List<String> getAllTags() throws DAOException;

    public List<CMSStaticPage> getAllStaticPages() throws DAOException;

    public void addStaticPage(CMSStaticPage page) throws DAOException;

    public void updateStaticPage(CMSStaticPage page) throws DAOException;

    public boolean deleteStaticPage(CMSStaticPage page) throws DAOException;

    public Optional<CMSStaticPage> getStaticPageForCMSPage(CMSPage page) throws DAOException;

    public Optional<CMSStaticPage> getStaticPageForTypeType(PageType pageType) throws DAOException;

    public void detach(Object object) throws DAOException;

>>>>>>> d40c6965
    // Transkribus

    public List<TranskribusJob> getAllTranskribusJobs() throws DAOException;

    public List<TranskribusJob> getTranskribusJobs(String pi, String transkribusUserId, JobStatus status) throws DAOException;

    public boolean addTranskribusJob(TranskribusJob job) throws DAOException;

    public boolean updateTranskribusJob(TranskribusJob job) throws DAOException;

    public boolean deleteTranskribusJob(TranskribusJob job) throws DAOException;

    // Misc

    public void shutdown();

    /**
     * @param id
     * @return
     * @throws DAOException
     */
    CMSPage getCMSPageForEditing(long id) throws DAOException;

}<|MERGE_RESOLUTION|>--- conflicted
+++ resolved
@@ -304,30 +304,6 @@
     public boolean deleteCMSNavigationItem(CMSNavigationItem item) throws DAOException;
 
     public List<CMSNavigationItem> getRelatedNavItem(CMSPage page) throws DAOException;
-<<<<<<< HEAD
-    
-	public List<String> getMatchingTags(String inputString) throws DAOException;
-	
-	public List<String> getAllTags() throws DAOException;
-	
-	public List<CMSStaticPage> getAllStaticPages() throws DAOException;
-	
-	public void addStaticPage(CMSStaticPage page) throws DAOException;
-	
-	public void updateStaticPage(CMSStaticPage page) throws DAOException;
-	
-	public boolean deleteStaticPage(CMSStaticPage page) throws DAOException;
-
-	public Optional<CMSStaticPage> getStaticPageForCMSPage(CMSPage page) throws DAOException;
-	
-	public Optional<CMSStaticPage> getStaticPageForTypeType(PageType pageType) throws DAOException;
-
-	@Deprecated
-	public default void detach(Object object) throws DAOException{
-	    //noop
-	}
-	
-=======
 
     public List<String> getMatchingTags(String inputString) throws DAOException;
 
@@ -345,9 +321,11 @@
 
     public Optional<CMSStaticPage> getStaticPageForTypeType(PageType pageType) throws DAOException;
 
-    public void detach(Object object) throws DAOException;
-
->>>>>>> d40c6965
+    @Deprecated
+    public default void detach(Object object) throws DAOException {
+        //noop
+    }
+
     // Transkribus
 
     public List<TranskribusJob> getAllTranskribusJobs() throws DAOException;
