--- conflicted
+++ resolved
@@ -16,6 +16,10 @@
 package de.intranda.digiverso.presentation.dao.impl;
 
 import java.math.BigInteger;
+import java.sql.Connection;
+import java.sql.DatabaseMetaData;
+import java.sql.ResultSet;
+import java.sql.SQLException;
 import java.util.ArrayList;
 import java.util.Collections;
 import java.util.Date;
@@ -113,10 +117,6 @@
 
             em = factory.createEntityManager();
             preQuery();
-<<<<<<< HEAD
-=======
-            //            new DatabaseUpdater(em).update();
->>>>>>> 408dd99c
         } catch (DatabaseException | PersistenceException e) {
             logger.error(e.getMessage(), e);
             throw new DAOException(e.getMessage());
@@ -3349,8 +3349,7 @@
         // q.setHint("javax.persistence.cache.storeMode", "REFRESH");
         CMSCategory category = (CMSCategory) getSingleResult(q).orElse(null);
         return category;
-<<<<<<< HEAD
-	}
+    }
 	
 	@Override
 	public boolean tableExists(String tableName) throws SQLException {
@@ -3397,8 +3396,5 @@
 	public Query createQuery(String string) {
 		return em.createQuery(string);
 	}
-=======
-    }
->>>>>>> 408dd99c
 
 }