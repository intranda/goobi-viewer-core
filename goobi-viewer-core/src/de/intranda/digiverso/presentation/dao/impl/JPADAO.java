--- conflicted
+++ resolved
@@ -2184,12 +2184,7 @@
                 try {                    
                     em.refresh(o);
                 } catch(IllegalArgumentException e) {
-<<<<<<< HEAD
                     logger.error("Error refreshing cms page " + o.getId());
-
-=======
-                    logger.warn("Error refreshing cms page " + o.getId());
->>>>>>> 4c73b1c0
                 }
             }
             return o;
@@ -2239,11 +2234,8 @@
                 try  {                    
                     em.refresh(o);
                 } catch(IllegalArgumentException e) {
-<<<<<<< HEAD
                     logger.error(e.toString());
-=======
-                    logger.warn(e.toString());
->>>>>>> 4c73b1c0
+
                 }
             }
             return o;
