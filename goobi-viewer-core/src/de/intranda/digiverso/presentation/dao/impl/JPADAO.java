--- conflicted
+++ resolved
@@ -32,7 +32,6 @@
 import javax.persistence.PersistenceException;
 import javax.persistence.Query;
 import javax.persistence.RollbackException;
-import javax.persistence.TypedQuery;
 
 import org.apache.commons.lang.StringUtils;
 import org.eclipse.persistence.exceptions.DatabaseException;
@@ -2361,11 +2360,7 @@
                 try {
                     em.refresh(o);
                 } catch (IllegalArgumentException e) {
-<<<<<<< HEAD
                     logger.error("Error refreshing cms page " + o.getId());
-=======
-                    logger.error("Error refreshing cms page " + o.getId(), e);
->>>>>>> d40c6965
                 }
             }
             return o;
@@ -2374,7 +2369,6 @@
         }
     }
 
-<<<<<<< HEAD
     /**
      * @throws DAOException
      * @see de.intranda.digiverso.presentation.dao.IDAO#getCMSPage(long)
@@ -2404,8 +2398,6 @@
         }
     }
 
-=======
->>>>>>> d40c6965
     @Override
     public CMSSidebarElement getCMSSidebarElement(long id) throws DAOException {
         preQuery();
@@ -3076,19 +3068,10 @@
      * @return an Optional containing the first query result, or an empty Optional if no results are present
      */
     @SuppressWarnings("unchecked")
-<<<<<<< HEAD
-    private <T> Optional<T> getFirstResult(Query q) throws ClassCastException {
-        List<Object> results = q.getResultList();
-        if (results == null || results.isEmpty()) {
-            return Optional.empty();
-        } else {
-            return Optional.ofNullable((T) results.get(0));
-=======
     private static <T> Optional<T> getFirstResult(Query q) throws ClassCastException {
         List<Object> results = q.getResultList();
         if (results == null || results.isEmpty()) {
             return Optional.empty();
->>>>>>> d40c6965
         }
         return Optional.ofNullable((T) results.get(0));
     }
@@ -3115,11 +3098,7 @@
      * @return an Optional containing the query result, or an empty Optional if no results are present
      */
     @SuppressWarnings("unchecked")
-<<<<<<< HEAD
-    private <T> Optional<T> getSingleResult(Query q) throws ClassCastException, NonUniqueResultException {
-=======
     private static <T> Optional<T> getSingleResult(Query q) throws ClassCastException, NonUniqueResultException {
->>>>>>> d40c6965
         List<Object> results = q.getResultList();
         if (results == null || results.isEmpty()) {
             return Optional.empty();
@@ -3130,8 +3109,6 @@
         }
     }
 
-<<<<<<< HEAD
-=======
     /* (non-Javadoc)
      * @see de.intranda.digiverso.presentation.dao.IDAO#detach(java.lang.Object)
      */
@@ -3140,5 +3117,4 @@
         preQuery();
         em.detach(object);
     }
->>>>>>> d40c6965
 }