--- conflicted
+++ resolved
@@ -46,11 +46,7 @@
      */
     public static final String IIIF_IMAGE_PARAMS_REGEX ="\\/?((?:pct:)?(?:\\d+,\\d+,\\d+,\\d+)|full|square)\\/((?:pct:\\d{1,2})|!?(?:(?:\\d+)?,(?:\\d+)?)|full|max)\\/(!?-?\\d{1,3})\\/(default|bitonal|gray|color|native)\\.(jpg|png|tif|jp2|pdf)\\/?(?:\\?.*)?";
     public static final String IIIF_IMAGE_REGEX =
-<<<<<<< HEAD
-            "https?:\\/\\/.*\\/((?:pct:)?(?:\\d+,\\d+,\\d+,\\d+)|full|square)\\/((?:pct:\\d{1,2})|!?(?:(?:\\d+)?,(?:\\d+)?)|full|max)\\/(!?-?\\d{1,3})\\/(default|bitonal|gray|color)\\.(jpg|png|tif|jp2|pdf)\\/?(?:\\?.*)?";
-=======
             "https?:\\/\\/.*\\/((?:pct:)?(?:\\d+,\\d+,\\d+,\\d+)|full|square)\\/((?:pct:\\d{1,2})|!?(?:(?:\\d+)?,(?:\\d+)?)|full|max)\\/(!?-?\\d{1,3})\\/(default|bitonal|gray|color|native)\\.(jpg|png|tif|jp2|pdf)(?:\\?.*)?";
->>>>>>> d893e99e
     public static final int IIIF_IMAGE_REGEX_REGION_GROUP = 1;
     public static final int IIIF_IMAGE_REGEX_SIZE_GROUP = 2;
     public static final int IIIF_IMAGE_REGEX_ROTATION_GROUP = 3;
@@ -222,11 +218,7 @@
      * @return true if the given url conforms to a IIIF image request pattern (that is, an actual image is requested, not just image information)
      */
     public static boolean isIIIFImageUrl(String url) {
-<<<<<<< HEAD
-        return StringUtils.isNotBlank(url) &&  url.matches(IIIF_IMAGE_REGEX);
-=======
         return url != null && url.matches(IIIF_IMAGE_REGEX);
->>>>>>> d893e99e
     }
 
     /**
