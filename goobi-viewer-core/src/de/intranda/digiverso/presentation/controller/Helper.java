--- conflicted
+++ resolved
@@ -758,13 +758,8 @@
         String dataRepository = DataManager.getInstance().getSearchIndex().findDataRepository(pi);
 
         SolrDocument doc = DataManager.getInstance().getSearchIndex().getFirstDoc(SolrConstants.PI_TOPSTRUCT + ':' + pi + " AND "
-<<<<<<< HEAD
-                + SolrConstants.ORDER + ':' + page, Arrays.asList(new String[] { SolrConstants.IDDOC, SolrConstants.FULLTEXT,
-                        SolrConstants.UGCTERMS }));
-=======
                 + SolrConstants.ORDER + ':' + page, Arrays.asList(new String[] { SolrConstants.IDDOC, SolrConstants.FILENAME_ALTO,
                         SolrConstants.FILENAME_FULLTEXT, SolrConstants.UGCTERMS }));
->>>>>>> 11777a22
 
         if (doc == null) {
             logger.error("No Solr document found for {}/{}", pi, page);
@@ -986,7 +981,7 @@
 
     /**
      * Returns the absolute path to the data repository with the given name (including a slash at the end).
-     * 
+     *
      * @param dataRepository
      * @return
      */
@@ -1033,34 +1028,6 @@
 
         return sb.toString();
     }
-
-    //    /**
-    //     * 
-    //     * @param pi
-    //     * @param fileName
-    //     * @param dataRepository
-    //     * @param format
-    //     * @return
-    //     * @should return correct path
-    //     */
-    //    public static String getTextFilePath(String pi, String fileName, String dataRepository, String format) {
-    //        if (StringUtils.isEmpty(fileName)) {
-    //            throw new IllegalArgumentException("fileName may not be null or empty");
-    //        }
-    //
-    //        StringBuilder sb = new StringBuilder(getRepositoryPath(dataRepository));
-    //        switch (format) {
-    //            case SolrConstants.FILENAME_ALTO:
-    //                sb.append(DataManager.getInstance().getConfiguration().getAltoFolder());
-    //                break;
-    //            case SolrConstants.FILENAME_FULLTEXT:
-    //                sb.append(DataManager.getInstance().getConfiguration().getFulltextFolder());
-    //                break;
-    //        }
-    //        sb.append('/').append(pi).append('/').append(fileName);
-    //
-    //        return sb.toString();
-    //    }
 
     /**
      * 
