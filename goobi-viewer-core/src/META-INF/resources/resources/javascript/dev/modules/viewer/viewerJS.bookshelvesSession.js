--- conflicted
+++ resolved
@@ -92,35 +92,12 @@
 					_confirmCounter = parseInt(sessionStorage.getItem('confirmCounter'));
 
 					if (!isSet) {
-<<<<<<< HEAD
-						if (_confirmCounter == 0) {
-							if (confirm(_defaults.msg.saveItemToSession)) {
-								currBtn.addClass('added');
-								sessionStorage.setItem('confirmCounter', 1);
-								_setSessionElement(_defaults.root, currPi, currLogid, currPage).then(function() {
-									_setSessionElementCount();
-									_renderDropdownList();
-									_renderMiradorLink();
-								});
-							} else {
-								return false;
-							}
-						} else {
-							currBtn.addClass('added');
-							_setSessionElement(_defaults.root, currPi, currLogid, currPage).then(function() {
-								_setSessionElementCount();
-								_renderDropdownList();
-								_renderMiradorLink();
-							});
-						}
-=======
 						currBtn.addClass('added');
-						_setSessionElement(_defaults.root, currPi).then(function() {
+						_setSessionElement(_defaults.root, currPi, currLogid, currPage).then(function() {
 							_setSessionElementCount();
 							_renderDropdownList();
 							_renderMiradorLink();
 						});
->>>>>>> 7a678446
 					} else {
 						currBtn.removeClass('added');
 						_deleteSessionElement(_defaults.root, currPi, currLogid, currPage).then(function() {
