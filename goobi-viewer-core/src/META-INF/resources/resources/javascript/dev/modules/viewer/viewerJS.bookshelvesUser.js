/**
 * This file is part of the Goobi viewer - a content presentation and management
 * application for digitized objects.
 * 
 * Visit these websites for more information. - http://www.intranda.com -
 * http://digiverso.com
 * 
 * This program is free software; you can redistribute it and/or modify it under the terms
 * of the GNU General Public License as published by the Free Software Foundation; either
 * version 2 of the License, or (at your option) any later version.
 * 
 * This program is distributed in the hope that it will be useful, but WITHOUT ANY
 * WARRANTY; without even the implied warranty of MERCHANTABILITY or FITNESS FOR A
 * PARTICULAR PURPOSE. See the GNU General Public License for more details.
 * 
 * You should have received a copy of the GNU General Public License along with this
 * program. If not, see <http://www.gnu.org/licenses/>.
 * 
 * Module to manage bookshelves if the user is logged in.
 * 
 * @version 3.2.0
 * @module viewerJS.bookshelvesUser
 * @requires jQuery
 */
var viewerJS = ( function( viewer ) {
    'use strict';
    
    var _debug = true;
    var _defaults = {
        root: '',
        msg: {
            resetBookshelves: '',
            resetBookshelvesConfirm: '',
            noItemsAvailable: '',
            selectBookshelf: '',
            addNewBookshelf: '',
            typeRecord: '',
            typePage: ''
        }
    };
    
    viewer.bookshelvesUser = {
        init: function( config ) {
            if ( _debug ) {
                console.log( '##############################' );
                console.log( 'viewer.bookshelvesUser.init' );
                console.log( '##############################' );
                console.log( 'viewer.bookshelvesUser.init: config - ', config );
            }
            
            $.extend( true, _defaults, config );
            
            // render bookshelf navigation list
            _renderBookshelfNavigationList();
            
            // toggle bookshelf dropdown
            $( '[data-bookshelf-type="dropdown"]' ).off().on( 'click', function( event ) {
                event.stopPropagation();
                
                // hide other dropdowns
                $( '.login-navigation__login-dropdown, .login-navigation__user-dropdown, .navigation__collection-panel' ).hide();
                $( '.bookshelf-popup' ).remove();
                
                $( '.bookshelf-navigation__dropdown' ).slideToggle( 'fast' );
            } );
            
            // check if element is in any bookshelf
            _setAddedStatus();
            
            // render bookshelf popup
            $( '[data-bookshelf-type="add"]' ).off().on( 'click', function( event ) {
                event.stopPropagation();
                
                // hide other dropdowns
                $( '.bookshelf-navigation__dropdown, .login-navigation__user-dropdown' ).hide();
                
                var currBtn = $( this );
                var currPi = currBtn.attr( 'data-pi' );
                var currLogid = currBtn.attr( 'data-logid' );
                var currPage = currBtn.attr( 'data-page' );
                var currType = currBtn.attr( 'data-type' );
                var currPos = currBtn.offset();
                var currSize = {
                    width: currBtn.outerWidth(),
                    height: currBtn.outerHeight()
                };
                
                // render bookshelf popup
                _renderBookshelfPopup( currPi, currLogid, currPage, currPos, currSize );
            } );
            
            // hide menus/popups by clicking on body
            $( 'body' ).on( 'click', function( event ) {
                $( '.bookshelf-navigation__dropdown' ).hide();
                
                if ( $( '.bookshelf-popup' ).length > 0 ) {
                    var target = $( event.target );
                    var popup = $( '.bookshelf-popup' );
                    var popupChild = popup.find( '*' );
                    
                    if ( !target.is( popup ) && !target.is( popupChild ) ) {
                        $( '.bookshelf-popup' ).remove();
                    }
                }
            } );
            
            // add new bookshelf in overview
            $( '#addBookshelfBtn' ).off().on( 'click', function() {
                var bsName = $( '#addBookshelfInput' ).val();
                
                if ( bsName != '' ) {
                    _addNamedBookshelf( _defaults.root, bsName ).then( function() {
                        location.reload();
                    } ).fail( function( error ) {
                        console.error( 'ERROR - _addNamedBookshelf: ', error.responseText );
                    } );
                }
                else {
                    _addAutomaticNamedBookshelf( _defaults.root ).then( function() {
                        location.reload();
                    } ).fail( function( error ) {
                        console.error( 'ERROR - _addAutomaticNamedBookshelf: ', error.responseText );
                    } );
                }
            } );
            
            // add new bookshelf on enter in overview
            $( '#addBookshelfInput' ).on( 'keyup', function( event ) {
                if ( event.which == 13 ) {
                    $( '#addBookshelfBtn' ).click();
                }
            } );
            
            // set bookshelf id to session storage for mirador view
            $( ".view-mirador__link" ).on( "click", function() {
        		var currBookshelfId = $( this ).attr( "data-bookshelf-id" );
                
        		sessionStorage.setItem( 'bookshelfId', currBookshelfId );
        	} );
        }
    };
    /* ######## ADD (CREATE) ######## */
    /**
     * Method to add an item with PI, LOGID and PAGE to the user bookshelf.
     * 
     * @method _addBookshelfItem
     * @param {String} root The application root path.
     * @param {String} id The current bookshelf id.
     * @param {String} pi The pi of the item to add.
     * @param {String} logid The logid of the item to add.
     * @param {String} page The page of the item to add.
     * @returns {Promise} A promise that checks the existing items.
     */
    function _addBookshelfItem( root, id, pi, logid, page ) {
        if ( _debug ) {
            console.log( '---------- _addBookshelfItem() ----------' );
            console.log( '_addBookshelfItem: root - ', root );
            console.log( '_addBookshelfItem: id - ', id );
            console.log( '_addBookshelfItem: pi - ', pi );
            console.log( '_addBookshelfItem: logid - ', logid );
            console.log( '_addBookshelfItem: page - ', page );
        }
        
        var promise = Q( $.ajax( {
<<<<<<< HEAD
            url: root + '/rest/bookmarks/shelves/user/get/' + id + '/add/' + pi + '/' + logid + '/' + page + '/',
=======
            url: root + '/rest/bookmarks/user/get/' + id + '/add/' + pi + '/' + logid + '/' + page + '/',
>>>>>>> acc45c43
            type: "GET",
            dataType: "JSON",
            async: true
        } ) );
        
        return promise;
    }
    /**
     * Method to add a named bookshelf to the user account.
     * 
     * @method _addNamedBookshelf
     * @param {String} root The application root path.
     * @param {String} name The name of the bookshelf.
     * @returns {Promise} A promise that checks the existing items.
     */
    function _addNamedBookshelf( root, name ) {
        if ( _debug ) {
            console.log( '---------- _addNamedBookshelf() ----------' );
            console.log( '_addNamedBookshelf: root - ', root );
            console.log( '_addNamedBookshelf: name - ', name );
        }
        
        var promise = Q( $.ajax( {
            url: root + '/rest/bookmarks/user/add/' + name + '/',
            type: "GET",
            dataType: "JSON",
            async: true
        } ) );
        
        return promise;
    }
    /**
     * Method to add a automatic named bookshelf to the user account.
     * 
     * @method _addAutomaticNamedBookshelf
     * @param {String} root The application root path.
     * @returns {Promise} A promise that checks the existing items.
     */
    function _addAutomaticNamedBookshelf( root ) {
        if ( _debug ) {
            console.log( '---------- _addAutomaticNamedBookshelf() ----------' );
            console.log( '_addAutomaticNamedBookshelf: root - ', root );
        }
        
        var promise = Q( $.ajax( {
            url: root + '/rest/bookmarks/user/add/',
            type: "GET",
            dataType: "JSON",
            async: true
        } ) );
        
        return promise;
    }
    /**
     * Method to add the session bookshelf to the user account with an automatic generated
     * name.
     * 
     * @method _addSessionBookshelf
     * @param {String} root The application root path.
     * @returns {Promise} A promise that checks the existing items.
     */
    function _addSessionBookshelf( root ) {
        if ( _debug ) {
            console.log( '---------- _addSessionBookshelf() ----------' );
            console.log( '_addSessionBookshelf: root - ', root );
        }
        
        var promise = Q( $.ajax( {
            url: root + '/rest/bookmarks/user/addSessionBookshelf/',
            type: "GET",
            dataType: "JSON",
            async: true
        } ) );
        
        return promise;
    }
    /**
     * Method to add the session bookshelf to the user account with a given name.
     * 
     * @method _addSessionBookshelfNamed
     * @param {String} root The application root path.
     * @returns {Promise} A promise that checks the existing items.
     */
    function _addSessionBookshelfNamed( root, name ) {
        if ( _debug ) {
            console.log( '---------- _addSessionBookshelfNamed() ----------' );
            console.log( '_addSessionBookshelfNamed: root - ', root );
            console.log( '_addSessionBookshelfNamed: name - ', name );
        }
        
        var promise = Q( $.ajax( {
            url: root + '/rest/bookmarks/user/addSessionBookshelf/' + name + '/',
            type: "GET",
            dataType: "JSON",
            async: true
        } ) );
        
        return promise;
    }
    /* ######## GET (READ) ######## */
    /**
     * Method to get all user bookshelves.
     * 
     * @method _getAllBookshelves
     * @param {String} root The application root path.
     * @returns {Promise} A promise that checks the existing items.
     */
    function _getAllBookshelves( root ) {
        if ( _debug ) {
            console.log( '---------- _getAllBookshelves() ----------' );
            console.log( '_getAllBookshelves: root - ', root );
        }
        
        var promise = Q( $.ajax( {
            url: root + '/rest/bookmarks/user/get/',
            type: "GET",
            dataType: "JSON",
            async: true
        } ) );
        
        return promise;
    }
    /**
     * Method to get a bookshelf by id.
     * 
     * @method _getBookshelfById
     * @param {String} root The application root path.
     * @param {String} id The current bookshelf id.
     * @returns {Promise} A promise that checks the existing items.
     */
    function _getBookshelfById( root, id ) {
        if ( _debug ) {
            console.log( '---------- _getBookshelfById() ----------' );
            console.log( '_getBookshelfById: root - ', root );
            console.log( '_getBookshelfById: id - ', id );
        }
        
        var promise = Q( $.ajax( {
            url: root + '/rest/bookmarks/user/get/' + id + '/',
            type: "GET",
            dataType: "JSON",
            async: true
        } ) );
        
        return promise;
    }
    /**
     * Method to get the number of items in the selected bookshelf.
     * 
     * @method _getBookshelfItemCount
     * @param {String} root The application root path.
     * @param {String} id The current bookshelf id.
     * @returns {Promise} A promise that checks the existing items.
     */
    function _getBookshelfItemCount( root, id ) {
        if ( _debug ) {
            console.log( '---------- _getBookshelfItemCount() ----------' );
            console.log( '_getBookshelfItemCount: root - ', root );
            console.log( '_getBookshelfItemCount: id - ', id );
        }
        
        var promise = Q( $.ajax( {
            url: root + '/rest/bookmarks/user/get/' + id + '/count/',
            type: "GET",
            dataType: "JSON",
            async: true
        } ) );
        
        return promise;
    }
    /**
     * Method to get all public bookshelves.
     * 
     * @method _getPublicBookshelves
     * @param {String} root The application root path.
     * @returns {Promise} A promise that checks the existing items.
     */
    function _getPublicBookshelves( root ) {
        if ( _debug ) {
            console.log( '---------- _getPublicBookshelves() ----------' );
            console.log( '_getPublicBookshelves: root - ', root );
        }
        
        var promise = Q( $.ajax( {
            url: root + '/rest/bookmarks/public/get/',
            type: "GET",
            dataType: "JSON",
            async: true
        } ) );
        
        return promise;
    }
    /**
     * Method to get all shared bookshelves.
     * 
     * @method _getSharedBookshelves
     * @param {String} root The application root path.
     * @returns {Promise} A promise that checks the existing items.
     */
    function _getSharedBookshelves( root ) {
        if ( _debug ) {
            console.log( '---------- _getSharedBookshelves() ----------' );
            console.log( '_getSharedBookshelves: root - ', root );
        }
        
        var promise = Q( $.ajax( {
            url: root + '/rest/bookmarks/shared/get/',
            type: "GET",
            dataType: "JSON",
            async: true
        } ) );
        
        return promise;
    }

    /**
     * Method to check if an item by PI, LOGID and PAGE if it's in user bookshelf. It
     * returns the bookshelves or false if no items are in list.
     * 
     * @method _getContainingBookshelfItemByPiLogidPage
     * @param {String} root The application root path.
     * @param {String} pi The pi of the current item.
     * @returns {Promise} A promise that checks the existing items.
     */
    function _getContainingBookshelfItem( root, pi, logid, page ) {
        if ( _debug ) {
            console.log( '---------- _getContainingBookshelfItem()() ----------' );
            console.log( '_getContainingBookshelfItem(): root - ', root );
            console.log( '_getContainingBookshelfItem(): pi - ', pi );
            console.log( '_getContainingBookshelfItem(): logid - ', logid );
            console.log( '_getContainingBookshelfItem(): page - ', page );
        }
        
        var promise = Q( $.ajax( {
            url: root + '/rest/bookmarks/user/contains/' + pi + '/' + page + '/-/',
            type: "GET",
            dataType: "JSON",
            async: true
        } ) );
        
        return promise;
    }
    /* ######## SET (UPDATE) ######## */
    /**
     * Method to set the name of a bookshelf.
     * 
     * @method _setBookshelfName
     * @param {String} root The application root path.
     * @param {String} id The current bookshelf id.
     * @param {String} name The name of the bookshelf.
     * @returns {Promise} A promise that checks the existing items.
     */
    function _setBookshelfName( root, id, name ) {
        if ( _debug ) {
            console.log( '---------- _setBookshelfName() ----------' );
            console.log( '_setBookshelfName: root - ', root );
            console.log( '_setBookshelfName: id - ', id );
            console.log( '_setBookshelfName: name - ', name );
        }
        
        var promise = Q( $.ajax( {
            url: root + '/rest/bookmarks/user/get/' + id + '/set/name/' + name + '/',
            type: "GET",
            dataType: "JSON",
            async: true
        } ) );
        
        return promise;
    }
    /* ######## DELETE ######## */
    /**
     * Method to delete an item with PI, LOGID and PAGE from the user bookshelf.
     * 
     * @method _deleteBookshelfItem
     * @param {String} root The application root path.
     * @param {String} id The current bookshelf id.
     * @param {String} pi The pi of the item to add.
     * @param {String} logid The logid of the item to add.
     * @param {String} page The page of the item to add.
     * @returns {Promise} A promise that checks the existing items.
     */
    function _deleteBookshelfItem( root, id, pi, logid, page ) {
        if ( _debug ) {
            console.log( '---------- _deleteBookshelfItem() ----------' );
            console.log( '_deleteBookshelfItem: root - ', root );
            console.log( '_deleteBookshelfItem: id - ', id );
            console.log( '_deleteBookshelfItem: pi - ', pi );
            console.log( '_deleteBookshelfItem: logid - ', logid );
            console.log( '_deleteBookshelfItem: page - ', page );
        }
        
        var promise = Q( $.ajax( {
            url: root + '/rest/bookmarks/user/get/' + id + '/delete/' + pi + '/' + page + '/-/',
            type: "GET",
            dataType: "JSON",
            async: true
        } ) );
        
        return promise;
    }
    /**
     * Method to delete a bookshelf by ID.
     * 
     * @method _deleteBookshelfById
     * @param {String} root The application root path.
     * @param {String} id The current bookshelf id.
     * @returns {Promise} A promise that checks the existing items.
     */
    function _deleteBookshelfById( root, id ) {
        if ( _debug ) {
            console.log( '---------- _deleteBookshelfById() ----------' );
            console.log( '_deleteBookshelfById: root - ', root );
            console.log( '_deleteBookshelfById: id - ', id );
        }
        
        var promise = Q( $.ajax( {
            url: root + '/rest/bookmarks/user/delete/' + id + '/',
            type: "GET",
            dataType: "JSON",
            async: true
        } ) );
        
        return promise;
    }
    /* ######## BUILD ######## */
    /**
     * Method to render a popup which contains bookshelf actions.
     * 
     * @method _renderBookshelfPopup
     * @param {String} pi The pi of the item to add.
     * @param {String} logid The logid of the item to add.
     * @param {String} page The page of the item to add.
     * @param {Object} pos The position of the clicked button.
     * @param {Object} size The width and height of the clicked button.
     */
    function _renderBookshelfPopup( pi, logid, page, pos, size ) {
        if ( _debug ) {
            console.log( '---------- _renderBookshelfPopup() ----------' );
            console.log( '_renderBookshelfPopup: pi - ', pi );
            console.log( '_renderBookshelfPopup: logid - ', logid );
            console.log( '_renderBookshelfPopup: page - ', page );
            console.log( '_renderBookshelfPopup: pos - ', pos );
            console.log( '_renderBookshelfPopup: size - ', size );
        }
        
        var pi = pi;
        var logid = logid;
        var page = page;
        var posTop = pos.top;
        var posLeft = pos.left;
        
        // remove all popups
        $( '.bookshelf-popup' ).remove();
        
        // DOM-Elements
        var bookshelfPopup = $( '<div />' ).addClass( 'bookshelf-popup bottom' ).css( {
            'top': ( posTop + size.height ) + 10 + 'px',
            'left': ( posLeft - 142 ) + ( size.width / 2 ) + 'px'
        } );
        var bookshelfPopupLoader = $( '<div />' ).addClass( 'bookshelf-popup__body-loader' );
        bookshelfPopup.append( bookshelfPopupLoader );
        
        // build popup header
        var bookshelfPopupHeader = $( '<div />' ).addClass( 'bookshelf-popup__header' ).text( _defaults.msg.selectBookshelf );
        
        // type radio buttons
        var bookshelfPopupRadioButtons = $( '<div />' ).addClass( 'bookshelf-popup__radio-buttons' );
        var bookshelfPopupRadioLabel = $( '<div />' ).text( _defaults.msg.type_label );
        var bookshelfPopupRadioDivLeft = $( '<div />' ).addClass( 'col-xs-6 no-padding' );
        var bookshelfPopupRadioDivRight = $( '<div />' ).addClass( 'col-xs-6 no-padding' );
        var	bookshelfPopupTypeRadioButton1 = $( '<button />' ).addClass( 'btn btn--clean' ).attr( 'type', 'radio' ).attr( 'name', 'selectedType' ).attr('value', 'record').text( _defaults.msg.typeRecord );
        var bookshelfPopupTypeRadioButton2 = $( '<button />' ).addClass( 'btn btn--clean' ).attr( 'type', 'radio' ).attr( 'name', 'selectedType' ).attr('value', 'page').text( _defaults.msg.typePage );
        bookshelfPopupRadioDivLeft.append(bookshelfPopupTypeRadioButton1);
        bookshelfPopupRadioDivRight.append(bookshelfPopupTypeRadioButton2);
        bookshelfPopupRadioButtons.append(bookshelfPopupRadioLabel).append(bookshelfPopupRadioDivLeft).append(bookshelfPopupRadioDivRight);
        
        // build popup body
        var bookshelfPopupBody = $( '<div />' ).addClass( 'bookshelf-popup__body' );

        // build popup footer
        var bookshelfPopupFooter = $( '<div />' ).addClass( 'bookshelf-popup__footer' );
        var bookshelfPopupFooterRow = $( '<div />' ).addClass( 'row no-margin' );
        var bookshelfPopupFooterColLeft = $( '<div />' ).addClass( 'col-xs-11 no-padding' );
        var bookshelfPopupFooterInput = $( '<input />' ).attr( 'type', 'text' ).attr( 'placeholder', _defaults.msg.addNewBookshelf );
        bookshelfPopupFooterColLeft.append( bookshelfPopupFooterInput );
        var bookshelfPopupFooterColright = $( '<div />' ).addClass( 'col-xs-1 no-padding' );
        var bookshelfPopupFooterAddBtn = $( '<button />' ).addClass( 'btn btn--clean' ).attr( 'type', 'button' ).attr( 'data-bookshelf-type', 'add' ).attr( 'data-pi', pi ).attr( 'data-logid', logid ).attr( 'data-page', page );
        bookshelfPopupFooterColright.append( bookshelfPopupFooterAddBtn );
        bookshelfPopupFooterRow.append( bookshelfPopupFooterColLeft ).append( bookshelfPopupFooterColright );
        bookshelfPopupFooter.append( bookshelfPopupFooterRow );
        
        // build popup
        bookshelfPopup.append( bookshelfPopupRadioButtons ).append( bookshelfPopupHeader ).append( bookshelfPopupBody ).append( bookshelfPopupFooter );
        
        // append popup
        $( 'body' ).append( bookshelfPopup );
        
        var selectedType = $ ( '#selectedType' ).value;
        
        // render bookshelf list
        _renderBookshelfPopoverList( pi, logid, page, selectedType );
        
        // add new bookshelf in popover
        $( '.bookshelf-popup__footer [data-bookshelf-type="add"]' ).on( 'click', function() {
            var bsName = $( '.bookshelf-popup__footer input' ).val();
            var currPi = $( this ).attr( 'data-pi' );
            var currLogid = $( this ).attr( 'data-logid' );
            var currPage = $( this ).attr( 'data-page' );
            
            if ( bsName != '' ) {
                _addNamedBookshelf( _defaults.root, bsName ).then( function() {
                    $( '.bookshelf-popup__footer input' ).val( '' );
                    _renderBookshelfPopoverList( currPi, logid, currPage, selectedType );
                    _renderBookshelfNavigationList();
                } ).fail( function( error ) {
                    console.error( 'ERROR - _addNamedBookshelf: ', error.responseText );
                } );
            }
            else {
                _addAutomaticNamedBookshelf( _defaults.root ).then( function() {
                    $( '.bookshelf-popup__footer input' ).val( '' );
                    _renderBookshelfPopoverList( currPi, logid, currPage, selectedType );
                    _renderBookshelfNavigationList();
                } ).fail( function( error ) {
                    console.error( 'ERROR - _addAutomaticNamedBookshelf: ', error.responseText );
                } );
            }
        } );
        
        // update bookshelf list when type has been changed
        $( '#selectedType' ).on( 'click', function() {
        	 // render bookshelf list
            _renderBookshelfPopoverList( pi, logid, page, selectedType );
        } );
        
        // add new bookshelf on enter in popover
        $( '.bookshelf-popup__footer input' ).on( 'keyup', function( event ) {
            if ( event.which == 13 ) {
                $( '.bookshelf-popup__footer [data-bookshelf-type="add"]' ).click();
            }
        } );
    }
    /**
     * Method to render the element list in bookshelf popover.
     * 
     * @method _renderBookshelfPopoverList
     * @param {String} pi The current PI of the selected item.
     */
    function _renderBookshelfPopoverList( pi, logid, page, type ) {
        if ( _debug ) {
            console.log( '---------- _renderBookshelfPopoverList() ----------' );
            console.log( '_renderBookshelfPopoverList: pi - ', pi, ', logid - ', logid, ', page = ', page, ', type = ', type);
        }
        
        _getAllBookshelves( _defaults.root ).then( function( elements ) {
            // DOM-Elements
            var dropdownList = $( '<ul />' ).addClass( 'bookshelf-popup__body-list list' );
            var dropdownListItem = null;
            var dropdownListItemText = null;
            var dropdownListItemAdd = null;
            var dropdownListItemIsInBookshelf = null;
            var dropdownListItemAddCounter = null;
            
            if ( elements.length > 0 ) {
                elements.forEach( function( item ) {
                    dropdownListItem = $( '<li />' );
                    dropdownListItemIsInBookshelf = '';
                    // check if item is in bookshelf
                    item.items.forEach( function( object ) {
                        if ( object.pi == pi && object.logid == logid && object.page == page ) {
                            dropdownListItemIsInBookshelf = '<i class="fa fa-check" aria-hidden="true"></i> ';
                        }
                    } );
                    dropdownListItemAddCounter = $( '<span />' ).text( item.items.length );
                    dropdownListItemAdd = $( '<button />' ).addClass( 'btn btn--clean' ).attr( 'type', 'button' )
                    		.attr( 'data-bookshelf-type', 'add' ).attr( 'data-id', item.id )
                            .attr( 'data-pi', pi ).attr( 'data-logid', logid ).attr( 'data-page', page ).attr( 'data-type', type )
                            .text( item.name ).prepend( dropdownListItemIsInBookshelf ).append( dropdownListItemAddCounter );
                    
                    // build bookshelf item
                    dropdownListItem.append( dropdownListItemAdd );
                    dropdownList.append( dropdownListItem );
                } );
            }
            else {
                // add empty list item
                dropdownListItem = $( '<li />' );
                dropdownListItemText = $( '<span />' ).addClass( 'empty' ).text( _defaults.msg.noItemsAvailable );
                
                dropdownListItem.append( dropdownListItemText );
                dropdownList.append( dropdownListItem );
            }
            
            // render complete list
            $( '.bookshelf-popup__body' ).empty().append( dropdownList );
            
            // remove loader
            $( '.bookshelf-popup__body-loader' ).remove();
            
            // add item to bookshelf
            $( '.bookshelf-popup__body-list [data-bookshelf-type="add"]' ).on( 'click', function() {
                var currBtn = $( this );
                var currId = currBtn.attr( 'data-id' );
                var currPi = currBtn.attr( 'data-pi' );
                var currLogid = currBtn.attr( 'data-logid' );
                var currPage = currBtn.attr( 'data-page' );
                var currType = currBtn.attr( 'data-type' );
                var isChecked = currBtn.find( '.fa-check' );
                
                if ( isChecked.length > 0 ) {
                    _deleteBookshelfItem( _defaults.root, currId, currPi, currLogid, currPage ).then( function() {
                        _renderBookshelfPopoverList( currPi, currLogid, currPage, currType );
                        _renderBookshelfNavigationList();
                        _setAddedStatus();
                    } ).fail( function( error ) {
                        console.error( 'ERROR - _deleteBookshelfItem: ', error.responseText );
                    } );
                }
                else {
                    _addBookshelfItem( _defaults.root, currId, currPi, currLogid, currPage ).then( function() {
                        _renderBookshelfPopoverList( currPi, currLogid, currPage, currType );
                        _renderBookshelfNavigationList();
                        _setAddedStatus();
                    } ).fail( function( error ) {
                        console.error( 'ERROR - _addBookshelfItem: ', error.responseText );
                    } );
                }
                
            } );
            
        } ).fail( function( error ) {
            console.error( 'ERROR - _getAllBookshelves: ', error.responseText );
        } );
    }
    /**
     * Method to render the element list in bookshelf navigation.
     * 
     * @method _renderBookshelfNavigationList
     */
    function _renderBookshelfNavigationList() {
        if ( _debug ) {
            console.log( '---------- _renderBookshelfNavigationList() ----------' );
        }
        
        var allBookshelfItems = 0;
        
        _getAllBookshelves( _defaults.root ).then( function( elements ) {
            // DOM-Elements
            var dropdownList = $( '<ul />' ).addClass( 'bookshelf-navigation__dropdown-list list' );
            var dropdownListItem = null;
            var dropdownListItemRow = null;
            var dropdownListItemLeft = null;
            var dropdownListItemRight = null;
            var dropdownListItemText = null;
            var dropdownListItemLink = null;
            var dropdownListItemAddCounter = null;
            
            if ( elements.length > 0 ) {
                elements.forEach( function( item ) {
                    dropdownListItem = $( '<li />' );
                    dropdownListItemRow = $( '<div />' ).addClass( 'row no-margin' );
                    dropdownListItemLeft = $( '<div />' ).addClass( 'col-xs-10 no-padding' );
                    dropdownListItemRight = $( '<div />' ).addClass( 'col-xs-2 no-padding' );
                    dropdownListItemLink = $( '<a />' ).attr( 'href', _defaults.root + '/bookshelf/' + item.id + '/' ).text( item.name );
                    dropdownListItemAddCounter = $( '<span />' ).addClass( 'bookshelf-navigation__dropdown-list-counter' ).text( item.items.length );
                    
                    // build bookshelf item
                    dropdownListItemLeft.append( dropdownListItemLink );
                    dropdownListItemRight.append( dropdownListItemAddCounter );
                    dropdownListItemRow.append( dropdownListItemLeft ).append( dropdownListItemRight )
                    dropdownListItem.append( dropdownListItemRow );
                    dropdownList.append( dropdownListItem );
                    
                    // raise bookshelf item counter
                    allBookshelfItems += item.items.length;
                } );
                
                // set bookshelf item counter
                $( '[data-bookshelf-type="counter"]' ).empty().text( allBookshelfItems ).addClass( 'in' );
            }
            else {
                // add empty list item
                dropdownListItem = $( '<li />' );
                dropdownListItemText = $( '<span />' ).addClass( 'empty' ).text( _defaults.msg.noItemsAvailable );
                
                dropdownListItem.append( dropdownListItemText );
                dropdownList.append( dropdownListItem );
                
                // set bookshelf item counter
                $( '[data-bookshelf-type="counter"]' ).empty().text( allBookshelfItems ).addClass( 'in' );
            }
            
            // render complete list
            $( '.bookshelf-navigation__dropdown-list' ).empty().append( dropdownList );
            
        } ).fail( function( error ) {
            console.error( 'ERROR - _getAllBookshelves: ', error.responseText );
        } );
    }
    
    /**
     * Method to set an 'added' status to an object.
     * 
     * @method _setAddedStatus
     */
    function _setAddedStatus() {
        if ( _debug ) {
            console.log( '---------- _setAddedStatus() ----------' );
        }
        
        $( '[data-bookshelf-type="add"]' ).each( function() {
            var currTrigger = $( this );
            var currTriggerPi = currTrigger.attr( 'data-pi' );
            var currTriggerLogid = currTrigger.attr( 'data-logid' );
            var currTriggerPage = currTrigger.attr( 'data-page' );
            var currTriggerType = currTrigger.attr( 'data-type' );
            
            _isItemInBookshelf( currTrigger, currTriggerPi, currTriggerLogid, currTriggerPage, currTriggerType );
        } );
    }
    /**
     * Method to check if item is in any bookshelf.
     * 
     * @method _isItemInBookshelf
     * @param {Object} object An jQuery-Object of the current item.
     * @param {String} pi The current PI of the selected item.
     * @param {String} logid
     * @param {String} page
     * @param {String} type
     */
    function _isItemInBookshelf( object, pi, logid, page, type ) {
        if ( _debug ) {
            console.log( '---------- _isItemInBookshelf() ----------' );
            console.log( '_isItemInBookshelf: pi - ', pi );
            console.log( '_isItemInBookshelf: logid - ', logid );
            console.log( '_isItemInBookshelf: page - ', page );
            console.log( '_isItemInBookshelf: object - ', object );
        }
        
        if ( type === 'page' ) {
        _getContainingBookshelfItem( _defaults.root, pi, logid, page ).then( function( items ) {
            if ( items.length == 0 ) {
                object.removeClass( 'added' );
                
                return false;
            }
            else {
                object.addClass( 'added' );
            }
        } ).fail( function( error ) {
            console.error( 'ERROR - _getContainingBookshelfItemByPi: ', error.responseText );
        } );
        } else {
            _getContainingBookshelfItem( _defaults.root, pi, null, null ).then( function( items ) {
                if ( items.length == 0 ) {
                    object.removeClass( 'added' );
                    
                    return false;
                }
                else {
                    object.addClass( 'added' );
                }
            } ).fail( function( error ) {
                console.error( 'ERROR - _getContainingBookshelfItemByPi: ', error.responseText );
            } );
        }
    }
    
    return viewer;
    
} )( viewerJS || {}, jQuery );<|MERGE_RESOLUTION|>--- conflicted
+++ resolved
@@ -162,11 +162,7 @@
         }
         
         var promise = Q( $.ajax( {
-<<<<<<< HEAD
-            url: root + '/rest/bookmarks/shelves/user/get/' + id + '/add/' + pi + '/' + logid + '/' + page + '/',
-=======
             url: root + '/rest/bookmarks/user/get/' + id + '/add/' + pi + '/' + logid + '/' + page + '/',
->>>>>>> acc45c43
             type: "GET",
             dataType: "JSON",
             async: true
