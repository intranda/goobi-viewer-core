/**
 * This file is part of the Goobi viewer - a content presentation and management application for digitized objects.
 *
 * Visit these websites for more information.
 *          - http://www.intranda.com
 *          - http://digiverso.com
 *
 * This program is free software; you can redistribute it and/or modify it under the terms of the GNU General Public License as published by the Free
 * Software Foundation; either version 2 of the License, or (at your option) any later version.
 *
 * This program is distributed in the hope that it will be useful, but WITHOUT ANY WARRANTY; without even the implied warranty of MERCHANTABILITY or
 * FITNESS FOR A PARTICULAR PURPOSE. See the GNU General Public License for more details.
 *
 * You should have received a copy of the GNU General Public License along with this program. If not, see <http://www.gnu.org/licenses/>.
 */
package io.goobi.viewer.servlets.rest.crowdsourcing;

import java.net.URI;
import java.net.URISyntaxException;
import java.util.List;
import java.util.Locale;

import javax.servlet.http.HttpServletRequest;
import javax.servlet.http.HttpServletResponse;
import javax.ws.rs.Consumes;
import javax.ws.rs.GET;
import javax.ws.rs.PUT;
import javax.ws.rs.Path;
import javax.ws.rs.PathParam;
import javax.ws.rs.Produces;
import javax.ws.rs.core.Context;
import javax.ws.rs.core.MediaType;

import de.intranda.api.annotation.wa.WebAnnotation;
import de.unigoettingen.sub.commons.contentlib.servlet.rest.CORSBinding;
import io.goobi.viewer.controller.DataManager;
import io.goobi.viewer.model.crowdsourcing.campaigns.Campaign;
import io.goobi.viewer.model.crowdsourcing.campaigns.CampaignItem;
import io.goobi.viewer.model.crowdsourcing.questions.Question;
import io.goobi.viewer.model.crowdsourcing.questions.QuestionType;
import io.goobi.viewer.model.crowdsourcing.questions.TargetFrequency;
import io.goobi.viewer.model.crowdsourcing.questions.TargetSelector;
import io.goobi.viewer.model.iiif.presentation.builder.ManifestBuilder;
import io.goobi.viewer.servlets.rest.ViewerRestServiceBinding;
import io.goobi.viewer.servlets.utils.ServletUtils;

/**
 * @author florian
 *
 */
@Path("/crowdsourcing/campaign")
@ViewerRestServiceBinding
public class CampaignItemResource {

    @Context
    private HttpServletRequest servletRequest;
    @Context
    private HttpServletResponse servletResponse;

    private final URI requestURI;

    public CampaignItemResource() {
        this.requestURI = URI.create(DataManager.getInstance().getConfiguration().getRestApiUrl());
    }

    @GET
    @Path("/{campaignId}/annotate/{pi}")
    @Produces({ MediaType.APPLICATION_JSON })
    @CORSBinding
    public CampaignItem getItemForManifest(@PathParam("campaignId") Long campaignId, @PathParam("pi") String pi) throws URISyntaxException {
        URI servletURI = URI.create(ServletUtils.getServletPathWithHostAsUrlFromRequest(servletRequest));
        URI manifestURI = new ManifestBuilder(servletURI, requestURI).getManifestURI(pi);

        //TODO: Create item from campaign
        CampaignItem item = new CampaignItem();
        item.setCampaign(new Campaign(Locale.GERMAN));
        item.getCampaign().setId(42l);
        item.setSource(manifestURI);

        Question question =
                new Question(QuestionType.PLAINTEXT, TargetFrequency.MULTIPLE_PER_CANVAS, TargetSelector.RECTANGLE, item.getCampaign());
        question.setId(1l);
        question.setLabel("de", "Bild auswählen");
        question.setLabel("en", "Select image");
        question.setDescription("de", "Wählen Sie einen Bildbereich aus und geben Sie eine kurze Beschreibung dazu ein.");
        question.setDescription("en", "Select an area in the image and enter a short description about it.");
        item.addQuestion(question);

        Question comment =
                new Question(QuestionType.PLAINTEXT, TargetFrequency.ONE_PER_CANVAS, TargetSelector.WHOLE_PAGE, item.getCampaign());
        comment.setId(2l);
        comment.setLabel("de", "Anmerkungen");
        comment.setLabel("en", "Notes");
        comment.setDescription("de", "Hier ist Platz für Anmerkungen zu den Annotationen dieser Seite");
        comment.setDescription("en", "This is a space for notes about the annotations on this page");
        item.addQuestion(comment);

        return item;
    }
<<<<<<< HEAD
    
    /**
     * Takes a map of annotation target (canvas/manifest) ids 
     * and replaces all annotations for the given campaign, pi and targeted pages (if target is canvas) with the ones
     * contained in the map
     * 
     * @param map
     * @param campaignId
     * @param pi
     * @throws URISyntaxException
     */
=======

>>>>>>> 0c229bc5
    @PUT
    @Path("/{campaignId}/annotate/{pi}")
    @Consumes({ MediaType.APPLICATION_JSON })
    @CORSBinding
<<<<<<< HEAD
    public void setAnnotationsForManifest(List<Entry> map, @PathParam("campaignId") Long campaignId, @PathParam("pi") String pi) throws URISyntaxException {
        
        
        
=======
    public void setAnnotationsForManifest(List<Entry> map, @PathParam("campaignId") Long campaignId, @PathParam("pi") String pi)
            throws URISyntaxException {

>>>>>>> 0c229bc5
    }

    public static class Entry {
        private String id;
        private List<WebAnnotation> annotations;

        /**
         * @return the id
         */
        public String getId() {
            return id;
        }

        /**
         * @param id the id to set
         */
        public void setId(String id) {
            this.id = id;
        }

        /**
         * @return the annotations
         */
        public List<WebAnnotation> getAnnotations() {
            return annotations;
        }

        /**
         * @param annotations the annotations to set
         */
        public void setAnnotations(List<WebAnnotation> annotations) {
            this.annotations = annotations;
        }
    }

}<|MERGE_RESOLUTION|>--- conflicted
+++ resolved
@@ -97,7 +97,6 @@
 
         return item;
     }
-<<<<<<< HEAD
     
     /**
      * Takes a map of annotation target (canvas/manifest) ids 
@@ -109,23 +108,12 @@
      * @param pi
      * @throws URISyntaxException
      */
-=======
-
->>>>>>> 0c229bc5
     @PUT
     @Path("/{campaignId}/annotate/{pi}")
     @Consumes({ MediaType.APPLICATION_JSON })
     @CORSBinding
-<<<<<<< HEAD
     public void setAnnotationsForManifest(List<Entry> map, @PathParam("campaignId") Long campaignId, @PathParam("pi") String pi) throws URISyntaxException {
-        
-        
-        
-=======
-    public void setAnnotationsForManifest(List<Entry> map, @PathParam("campaignId") Long campaignId, @PathParam("pi") String pi)
-            throws URISyntaxException {
 
->>>>>>> 0c229bc5
     }
 
     public static class Entry {
