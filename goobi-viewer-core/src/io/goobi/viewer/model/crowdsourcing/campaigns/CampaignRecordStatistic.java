--- conflicted
+++ resolved
@@ -46,11 +46,7 @@
 public class CampaignRecordStatistic implements Serializable {
 
     public enum CampaignRecordStatus {
-<<<<<<< HEAD
         ANNOTATE,
-=======
-        INPROGESS,
->>>>>>> 3a08bbeb
         REVIEW,
         FINISHED;
     }
