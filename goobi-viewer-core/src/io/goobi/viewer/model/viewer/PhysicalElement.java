--- conflicted
+++ resolved
@@ -1161,15 +1161,9 @@
      *         upper threshold Otherwise return true
      */
     public boolean isAdaptImageViewHeight() {
-<<<<<<< HEAD
-        float ratio = getImageWidth()/(float)getImageHeight();
-        //if dimensions cannot be determined (usually widht, height == 0), then return true
-        if(Float.isNaN(ratio) || Float.isInfinite(ratio)) {
-=======
         float ratio = getImageWidth() / (float) getImageHeight();
         //if dimensions cannot be determined (usually widht, height == 0), then return true
         if (Float.isNaN(ratio) || Float.isInfinite(ratio)) {
->>>>>>> 7b2b5c8e
             return true;
         }
         float lowerThreshold = DataManager.getInstance().getConfiguration().getLimitImageHeightLowerRatioThreshold();
