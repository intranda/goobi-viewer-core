--- conflicted
+++ resolved
@@ -454,8 +454,6 @@
 
     /**
      * 
-<<<<<<< HEAD
-=======
      * @param value
      * @param replaceRules
      * @return
@@ -492,7 +490,6 @@
 
     /**
      * 
->>>>>>> fc9101c6
      * @param gndspec
      * @return MetadataGroupType value corresponding to the given gndspec type
      * @should map values correctly
