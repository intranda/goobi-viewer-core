--- conflicted
+++ resolved
@@ -77,11 +77,7 @@
     }
 
     
-<<<<<<< HEAD
-    public IAnnotation createAnnotation(GeometricData element, Canvas canvas,String baseUrl) {
-=======
-    private IAnnotation createAnnotation(GeometricData element, Canvas canvas,String baseUrl, boolean urlOnlyTarget) {
->>>>>>> adf0fe61
+    public IAnnotation createAnnotation(GeometricData element, Canvas canvas,String baseUrl, boolean urlOnlyTarget) {
         AbstractAnnotation anno = new OpenAnnotation(createAnnotationId(baseUrl, element.getId()));
         anno.setMotivation(Motivation.PAINTING);
         anno.setTarget(createSpecificResource(canvas, element.getBounds(), urlOnlyTarget));
