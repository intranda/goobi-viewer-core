--- conflicted
+++ resolved
@@ -777,11 +777,7 @@
      */
     public URI getSearchURI(String pi, String query, List<String> motivation) {
         String uri = getSearchServiceURI(getManifestURI(pi)).toString();
-<<<<<<< HEAD
-        uri += ("?query="+query);
-=======
         uri += ("?q="+query);
->>>>>>> adf0fe61
         if(!motivation.isEmpty()) {
             uri += ("&motivation="+StringUtils.join(motivation, "+"));
         }
@@ -791,11 +787,7 @@
     public URI getAutoSuggestURI(String pi, String query, List<String> motivation) {
         String uri = getAutoSuggestServiceURI(getManifestURI(pi)).toString();
         if(StringUtils.isNotBlank(query)) {            
-<<<<<<< HEAD
-            uri += ("?query="+query);
-=======
             uri += ("?q="+query);
->>>>>>> adf0fe61
             if(!motivation.isEmpty()) {
                 uri += ("&motivation="+StringUtils.join(motivation, "+"));
             }
