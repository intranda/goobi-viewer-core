/**
 * This file is part of the Goobi viewer - a content presentation and management application for digitized objects.
 *
 * Visit these websites for more information.
 *          - http://www.intranda.com
 *          - http://digiverso.com
 *
 * This program is free software; you can redistribute it and/or modify it under the terms of the GNU General Public License as published by the Free
 * Software Foundation; either version 2 of the License, or (at your option) any later version.
 *
 * This program is distributed in the hope that it will be useful, but WITHOUT ANY WARRANTY; without even the implied warranty of MERCHANTABILITY or
 * FITNESS FOR A PARTICULAR PURPOSE. See the GNU General Public License for more details.
 *
 * You should have received a copy of the GNU General Public License along with this program. If not, see <http://www.gnu.org/licenses/>.
 */
package io.goobi.viewer.model.iiif.presentation.builder;

import java.awt.Dimension;
import java.awt.Rectangle;
import java.io.IOException;
import java.net.URI;
import java.net.URISyntaxException;
import java.util.ArrayList;
import java.util.HashMap;
import java.util.List;
import java.util.Map;

import javax.servlet.http.HttpServletRequest;

import org.apache.commons.lang3.StringUtils;
import org.jdom2.JDOMException;
import org.slf4j.Logger;
import org.slf4j.LoggerFactory;

import de.intranda.api.annotation.IAnnotation;
import de.intranda.api.annotation.LinkedAnnotation;
import de.intranda.api.annotation.TextualAnnotation;
import de.intranda.api.annotation.TextualAnnotationBody;
import de.intranda.api.iiif.IIIFUrlResolver;
import de.intranda.api.iiif.image.ImageInformation;
import de.intranda.api.iiif.presentation.AnnotationList;
import de.intranda.api.iiif.presentation.Canvas;
import de.intranda.api.iiif.presentation.ICanvas;
import de.intranda.api.iiif.presentation.Manifest;
import de.intranda.api.iiif.presentation.PartOfCanvas;
import de.intranda.api.iiif.presentation.Sequence;
import de.intranda.api.iiif.presentation.content.ImageContent;
import de.intranda.api.iiif.presentation.content.LinkingContent;
import de.intranda.api.iiif.presentation.enums.AnnotationType;
import de.intranda.api.iiif.presentation.enums.DcType;
import de.intranda.api.iiif.presentation.enums.Format;
import de.intranda.api.iiif.presentation.enums.Motivation;
import de.intranda.digiverso.ocr.alto.model.structureclasses.logical.AltoDocument;
import de.intranda.metadata.multilanguage.SimpleMetadataValue;
import de.unigoettingen.sub.commons.contentlib.exceptions.ContentLibException;
import io.goobi.viewer.controller.DataManager;
import io.goobi.viewer.exceptions.AccessDeniedException;
import io.goobi.viewer.exceptions.DAOException;
import io.goobi.viewer.exceptions.IndexUnreachableException;
import io.goobi.viewer.exceptions.PresentationException;
import io.goobi.viewer.exceptions.ViewerConfigurationException;
import io.goobi.viewer.managedbeans.ImageDeliveryBean;
import io.goobi.viewer.managedbeans.utils.BeanUtils;
import io.goobi.viewer.messages.ViewerResourceBundle;
import io.goobi.viewer.model.annotation.AltoAnnotationBuilder;
import io.goobi.viewer.model.annotation.Comment;
import io.goobi.viewer.model.viewer.MimeType;
import io.goobi.viewer.model.viewer.PageType;
import io.goobi.viewer.model.viewer.PhysicalElement;
import io.goobi.viewer.model.viewer.StructElement;
import io.goobi.viewer.model.viewer.pageloader.EagerPageLoader;
import io.goobi.viewer.model.viewer.pageloader.IPageLoader;
import io.goobi.viewer.model.viewer.pageloader.LeanPageLoader;
import io.goobi.viewer.servlets.rest.content.ContentResource;

/**
 * @author Florian Alpers
 *
 */
public class SequenceBuilder extends AbstractBuilder {

    private static final Logger logger = LoggerFactory.getLogger(SequenceBuilder.class);

    protected final ImageDeliveryBean imageDelivery = BeanUtils.getImageDeliveryBean();
    private BuildMode buildMode = BuildMode.IIIF;
    private PageType preferredView = PageType.viewObject;

    /**
     * @param request
     * @throws URISyntaxException
     */
    public SequenceBuilder(HttpServletRequest request) throws URISyntaxException {
        super(request);
    }

    /**
     * @param servletUri
     * @param requestURI
     */
    public SequenceBuilder(URI servletUri, URI requestURI) {
        super(servletUri, requestURI);
    }

    /**
     * Creates a sequence from all pages within the given doc and appends it to manifest
     * 
     * @param manifest The manifest to include the sequence. May be null
     * @param doc
     * @param string
     * @throws URISyntaxException
     * @throws DAOException
     * @throws IndexUnreachableException
     * @throws PresentationException
     * @throws ViewerConfigurationException
     */
    public Map<AnnotationType, List<AnnotationList>> addBaseSequence(Manifest manifest, StructElement doc, String manifestId)
            throws URISyntaxException, PresentationException, IndexUnreachableException, DAOException, ViewerConfigurationException {

        Map<AnnotationType, List<AnnotationList>> annotationMap = new HashMap<>();

        Sequence sequence = new Sequence(getSequenceURI(doc.getPi(), null));

        sequence.addWithin(manifest);

        IPageLoader pageLoader = new EagerPageLoader(doc);

        String dataRepository = ContentResource.getDataRepository(doc.getPi());

        Map<Integer, Canvas> canvasMap = new HashMap<>();
        for (int i = pageLoader.getFirstPageOrder(); i <= pageLoader.getLastPageOrder(); ++i) {
            PhysicalElement page = pageLoader.getPage(i);

            Canvas canvas = generateCanvas(doc, page);
            if (canvas != null && getBuildMode().equals(BuildMode.IIIF)) {
<<<<<<< HEAD
                addSeeAlsos(canvas, doc, page  );
=======
                addSeeAlsos(canvas, doc, page);
>>>>>>> 7b2b5c8e
                Map<AnnotationType, AnnotationList> content = addOtherContent(doc, page, canvas, dataRepository, false);

                merge(annotationMap, content);
                canvasMap.put(i, canvas);
            }
            sequence.addCanvas(canvas);
        }
        if (getBuildMode().equals(BuildMode.IIIF)) {
<<<<<<< HEAD
            try {                
                annotationMap.put(AnnotationType.COMMENT, addComments(canvasMap, doc.getPi(), false));
            } catch(DAOException e) {
=======
            try {
                annotationMap.put(AnnotationType.COMMENT, addComments(canvasMap, doc.getPi(), false));
            } catch (DAOException e) {
>>>>>>> 7b2b5c8e
                logger.error(e.toString());
            }
        }

        if (manifest != null && sequence.getCanvases() != null) {
            manifest.setSequence(sequence);
        }

        return annotationMap;
    }

    /**
     * @param canvas
<<<<<<< HEAD
     * @throws ViewerConfigurationException 
     * @throws URISyntaxException 
     */
    public void addSeeAlsos(Canvas canvas, StructElement doc, PhysicalElement page) throws URISyntaxException, ViewerConfigurationException {
        
        if (StringUtils.isNotBlank(page.getFulltextFileName()) || StringUtils.isNotBlank(page.getAltoFileName())) {
        
=======
     * @throws ViewerConfigurationException
     * @throws URISyntaxException
     */
    public void addSeeAlsos(Canvas canvas, StructElement doc, PhysicalElement page) throws URISyntaxException, ViewerConfigurationException {

        if (StringUtils.isNotBlank(page.getFulltextFileName()) || StringUtils.isNotBlank(page.getAltoFileName())) {

>>>>>>> 7b2b5c8e
            LinkingContent fulltextLink = new LinkingContent(ContentResource.getFulltextURI(page.getPi(), page.getFileName("txt")));
            fulltextLink.setFormat(Format.TEXT_PLAIN);
            fulltextLink.setType(DcType.TEXT);
            fulltextLink.setLabel(ViewerResourceBundle.getTranslations("FULLTEXT"));
            canvas.addSeeAlso(fulltextLink);
        }

        if (StringUtils.isNotBlank(page.getAltoFileName())) {
            LinkingContent altoLink = new LinkingContent(ContentResource.getAltoURI(page.getPi(), page.getFileName("xml")));
            altoLink.setFormat(Format.TEXT_XML);
            altoLink.setType(DcType.TEXT);
            altoLink.setLabel(ViewerResourceBundle.getTranslations("ALTO"));
            canvas.addSeeAlso(altoLink);
        }
<<<<<<< HEAD
        
        if (PhysicalElement.MIME_TYPE_IMAGE.equals(page.getMimeType())) {
                String url = imageDelivery.getPdf().getPdfUrl(doc, page);
                LinkingContent link = new LinkingContent(new URI(url));
                link.setFormat(Format.APPLICATION_PDF);
                link.setType(DcType.SOFTWARE);
                link.setLabel(ViewerResourceBundle.getTranslations("PDF"));
                canvas.addSeeAlso(link);
            }
        }
=======

        if (MimeType.IMAGE.getName().equals(page.getMimeType())) {
            String url = imageDelivery.getPdf().getPdfUrl(doc, page);
            LinkingContent link = new LinkingContent(new URI(url));
            link.setFormat(Format.APPLICATION_PDF);
            link.setType(DcType.SOFTWARE);
            link.setLabel(ViewerResourceBundle.getTranslations("PDF"));
            canvas.addSeeAlso(link);
        }
    }
>>>>>>> 7b2b5c8e

    /**
     * Adds a comment annotation to all cavases which contain comments
     * 
     * @param canvases All canvases which may get comments, mapped by their page order
     * @param pi The pi of the work containing the pages
     * @param populate if true, the actual annotations will be included in the resources property
     * @return a map with the list of all annotationlists (one list per page)
     * @throws DAOException
     * @throws URISyntaxException
     * @throws ViewerConfigurationException
     */
    public List<AnnotationList> addComments(Map<Integer, Canvas> canvases, String pi, boolean populate)
            throws DAOException, URISyntaxException, ViewerConfigurationException {
        List<AnnotationList> list = new ArrayList<>();
        List<Integer> pages = DataManager.getInstance().getDao().getPagesWithComments(pi);
        for (Integer order : pages) {
            Canvas canvas = canvases.get(order);
            if (canvas != null) {
                AnnotationList annoList = new AnnotationList(getAnnotationListURI(pi, order, AnnotationType.COMMENT));
                annoList.setLabel(ViewerResourceBundle.getTranslations(AnnotationType.COMMENT.name()));
                if (populate) {
                    List<Comment> comments = DataManager.getInstance().getDao().getCommentsForPage(pi, order, false);
                    for (Comment comment : comments) {
                        TextualAnnotation anno = new TextualAnnotation(getCommentAnnotationURI(pi, order, comment.getId()));
                        anno.setMotivation(Motivation.COMMENTING);
                        //                        anno.setOn(canvas);
                        anno.setOn(createSpecificResource(canvas, 0, 0, canvas.getWidth(), canvas.getHeight()));
                        TextualAnnotationBody body = new TextualAnnotationBody();
                        body.setValue(comment.getText());
                        anno.setBody(body);
                        //                        CommentAnnotation anno = new CommentAnnotation(comment, getServletURI().toString(), false);
                        annoList.addResource(anno);
                    }
                }
                canvas.addOtherContent(annoList);
                list.add(annoList);
            }
        }
        return list;
    }

    public List<AnnotationList> addFulltextAnnotations(Map<Integer, Canvas> canvases, String pi, boolean populate)
            throws DAOException  {
        List<AnnotationList> list = new ArrayList<>();
        List<Integer> pages = DataManager.getInstance().getDao().getPagesWithComments(pi);
        for (Integer order : pages) {
            Canvas canvas = canvases.get(order);
            if (canvas != null) {
                AnnotationList annoList = new AnnotationList(getAnnotationListURI(pi, order, AnnotationType.COMMENT));
                annoList.setLabel(ViewerResourceBundle.getTranslations(AnnotationType.COMMENT.name()));
                if (populate) {
                    List<Comment> comments = DataManager.getInstance().getDao().getCommentsForPage(pi, order, false);
                    for (Comment comment : comments) {
                        TextualAnnotation anno = new TextualAnnotation(getCommentAnnotationURI(pi, order, comment.getId()));
                        anno.setMotivation(Motivation.COMMENTING);
//                        anno.setOn(canvas);
                        anno.setOn(createSpecificResource(canvas, 0, 0, canvas.getWidth(), canvas.getHeight()));
                        TextualAnnotationBody body = new TextualAnnotationBody();
                        body.setValue(comment.getText());
                        anno.setBody(body);
                        //                        CommentAnnotation anno = new CommentAnnotation(comment, getServletURI().toString(), false);
                        annoList.addResource(anno);
                    }
                }
                canvas.addOtherContent(annoList);
                list.add(annoList);
            }
        }
        return list;
    }
    
    public List<AnnotationList> addFulltextAnnotations(Map<Integer, Canvas> canvases, String pi, boolean populate)
            throws DAOException, URISyntaxException, ViewerConfigurationException {
        List<AnnotationList> list = new ArrayList<>();
        List<Integer> pages = DataManager.getInstance().getDao().getPagesWithComments(pi);
        for (Integer order : pages) {
            Canvas canvas = canvases.get(order);
            if (canvas != null) {
                AnnotationList annoList = new AnnotationList(getAnnotationListURI(pi, order, AnnotationType.COMMENT));
                annoList.setLabel(ViewerResourceBundle.getTranslations(AnnotationType.COMMENT.name()));
                if (populate) {
                    List<Comment> comments = DataManager.getInstance().getDao().getCommentsForPage(pi, order, false);
                    for (Comment comment : comments) {
                        TextualAnnotation anno = new TextualAnnotation(getCommentAnnotationURI(pi, order, comment.getId()));
                        anno.setMotivation(Motivation.COMMENTING);
//                        anno.setOn(canvas);
                        anno.setOn(createSpecificResource(canvas, 0, 0, canvas.getWidth(), canvas.getHeight()));
                        TextualAnnotationBody body = new TextualAnnotationBody();
                        body.setValue(comment.getText());
                        anno.setBody(body);
                        //                        CommentAnnotation anno = new CommentAnnotation(comment, getServletURI().toString(), false);
                        annoList.addResource(anno);
                    }
                }
                canvas.addOtherContent(annoList);
                list.add(annoList);
            }
        }
        return list;
    }

    /**
     * @param canvas
     * @param i
     * @param j
     * @param width
     * @param height
     * @return
     */
    private static ICanvas createSpecificResource(Canvas canvas, int x, int y, int width, int height) {
        PartOfCanvas part = new PartOfCanvas();
        part.setCanvas(canvas);
        part.setArea(new Rectangle(x, y, width, height));
        return part;
    }

    /**
     * @param annotationMap
     * @param content
     */
    public void merge(Map<AnnotationType, List<AnnotationList>> annotationMap, Map<AnnotationType, AnnotationList> content) {
        for (AnnotationType type : content.keySet()) {
            List<AnnotationList> list = annotationMap.get(type);
            if (list == null) {
                list = new ArrayList<>();
                annotationMap.put(type, list);
            }
            list.add(content.get(type));
        }
    }

    public PhysicalElement getPage(StructElement doc, int order) throws IndexUnreachableException, DAOException {
        IPageLoader loader = new LeanPageLoader(doc, 1);
        return loader.getPage(order);
    }

    /**
     * @param doc
     * @param page
     * @return
     * @throws URISyntaxException
     * @throws ViewerConfigurationException
     * @throws IndexUnreachableException
     */
    public Canvas generateCanvas(StructElement doc, PhysicalElement page)
            throws URISyntaxException, ViewerConfigurationException, IndexUnreachableException {
        if (doc == null || page == null) {
            return null;
        }
        URI canvasId = getCanvasURI(doc.getPi(), page.getOrder());
        Canvas canvas = new Canvas(canvasId);
        canvas.setLabel(new SimpleMetadataValue(page.getOrderLabel()));
        canvas.setThumbnail(new ImageContent(new URI(imageDelivery.getThumbs().getThumbnailUrl(page))));

        Sequence parent = new Sequence(getSequenceURI(doc.getPi(), null));
        canvas.addWithin(parent);

        LinkingContent viewerPage = new LinkingContent(new URI(getViewUrl(page, getPreferredView())));
        viewerPage.setLabel(new SimpleMetadataValue("goobi viewer"));
        canvas.addRendering(viewerPage);

        if (getBuildMode().equals(BuildMode.IIIF)) {
            Dimension size = getSize(page);
            if (size.getWidth() * size.getHeight() > 0) {
                canvas.setWidth(size.width);
                canvas.setHeight(size.height);
            }

            if (page.getMimeType().toLowerCase().startsWith("image") && StringUtils.isNotBlank(page.getFilepath())) {

                String thumbnailUrl = page.getThumbnailUrl();
                ImageContent resource = new ImageContent(new URI(thumbnailUrl));
                if (size.getWidth() * size.getHeight() > 0) {
                    resource.setWidth(size.width);
                    resource.setHeight(size.height);
                    if (IIIFUrlResolver.isIIIFImageUrl(thumbnailUrl)) {
                        URI imageInfoURI = new URI(IIIFUrlResolver.getIIIFImageBaseUrl(thumbnailUrl));
                        resource.setService(new ImageInformation(imageInfoURI.toString()));
                    }
                } else {
                    try {
                        ImageInformation imageInfo = imageDelivery.getImages().getImageInformation(page);
                        resource.setService(imageInfo);
                    } catch (NoClassDefFoundError | ContentLibException e) {
                        logger.error("Error reading image information from {}: {}", thumbnailUrl, e.toString());
                        resource.setWidth(size.width);
                        resource.setHeight(size.height);

                    }
                }
                resource.setFormat(Format.fromMimeType(page.getDisplayMimeType()));

                LinkedAnnotation imageAnnotation = new LinkedAnnotation(getImageAnnotationURI(page.getPi(), page.getOrder()));
                imageAnnotation.setMotivation(Motivation.PAINTING);
                imageAnnotation.setOn(new Canvas(canvas.getId()));
                imageAnnotation.setResource(resource);
                canvas.addImage(imageAnnotation);
            }

        }
        return canvas;
    }

    public Map<AnnotationType, AnnotationList> addOtherContent(StructElement doc, PhysicalElement page, Canvas canvas, String dataRepository,
            boolean populate) throws URISyntaxException, IndexUnreachableException, ViewerConfigurationException {

        Map<AnnotationType, AnnotationList> annotationMap = new HashMap<>();

        if (StringUtils.isNotBlank(page.getFulltextFileName()) || StringUtils.isNotBlank(page.getAltoFileName())) {
            AnnotationList annoList = new AnnotationList(getAnnotationListURI(page.getPi(), page.getOrder(), AnnotationType.FULLTEXT));
            annoList.setLabel(ViewerResourceBundle.getTranslations(AnnotationType.FULLTEXT.name()));
            annotationMap.put(AnnotationType.FULLTEXT, annoList);
            if (populate) {
<<<<<<< HEAD
                
                if(StringUtils.isNotBlank(page.getAltoFileName())) {
                    try {
                        String altoText = page.loadAlto();
                        AltoDocument alto = AltoDocument.getDocumentFromString(altoText);
                        if(alto.getFirstPage() != null && StringUtils.isNotBlank(alto.getFirstPage().getContent())) {
                            List<IAnnotation> annos = new AltoAnnotationBuilder().createAnnotations(alto.getFirstPage(), canvas, AltoAnnotationBuilder.Granularity.LINE, annoList.getId().toString());                       
=======

                if (StringUtils.isNotBlank(page.getAltoFileName())) {
                    try {
                        String altoText = page.loadAlto();
                        AltoDocument alto = AltoDocument.getDocumentFromString(altoText);
                        if (alto.getFirstPage() != null && StringUtils.isNotBlank(alto.getFirstPage().getContent())) {
                            List<IAnnotation> annos = new AltoAnnotationBuilder().createAnnotations(alto.getFirstPage(), canvas,
                                    AltoAnnotationBuilder.Granularity.LINE, annoList.getId().toString());
>>>>>>> 7b2b5c8e
                            for (IAnnotation annotation : annos) {
                                annoList.addResource(annotation);
                            }
                        }
<<<<<<< HEAD
                    } catch (AccessDeniedException | JDOMException | IOException | DAOException  e) {
                       logger.error("Error loading alto text from " + page.getAltoFileName(), e);
                    }
                    
                } else {
                    TextualAnnotation anno = new TextualAnnotation(URI.create(annoList.getId().toString() + "/text"));
                    anno.setMotivation(Motivation.PAINTING);
                    anno.setOn(createSpecificResource(canvas, 0,0, canvas.getWidth(), canvas.getHeight()));
=======
                    } catch (AccessDeniedException | JDOMException | IOException | DAOException e) {
                        logger.error("Error loading alto text from " + page.getAltoFileName(), e);
                    }

                } else {
                    TextualAnnotation anno = new TextualAnnotation(URI.create(annoList.getId().toString() + "/text"));
                    anno.setMotivation(Motivation.PAINTING);
                    anno.setOn(createSpecificResource(canvas, 0, 0, canvas.getWidth(), canvas.getHeight()));
>>>>>>> 7b2b5c8e
                    TextualAnnotationBody body = new TextualAnnotationBody();
                    body.setValue(page.getFullText());
                    anno.setBody(body);
                    annoList.addResource(anno);
                }
            }
        }

        if (MimeType.AUDIO.getName().equals(page.getMimeType())) {
            AnnotationList annoList = new AnnotationList(getAnnotationListURI(page.getPi(), page.getOrder(), AnnotationType.AUDIO));
            annoList.setLabel(ViewerResourceBundle.getTranslations(AnnotationType.AUDIO.name()));
            LinkedAnnotation annotation = new LinkedAnnotation(getAnnotationURI(page.getPi(), page.getOrder(), AnnotationType.AUDIO, 1));
            annotation.setMotivation(Motivation.PAINTING);
            annotation.setOn(canvas);
            annoList.addResource(annotation);
            annotationMap.put(AnnotationType.AUDIO, annoList);
            if (populate) {
                String url = page.getMediaUrl(page.getFileNames().keySet().stream().findFirst().orElse(""));
                Format format = Format.fromFilename(url);
                LinkingContent audioLink = new LinkingContent(new URI(url));
                audioLink.setFormat(format);
                audioLink.setType(DcType.SOUND);
                audioLink.setLabel(ViewerResourceBundle.getTranslations("AUDIO"));
                annotation.setResource(audioLink);
            }

        }

        AnnotationList videoList = new AnnotationList(getAnnotationListURI(page.getPi(), page.getOrder(), AnnotationType.VIDEO));
        videoList.setLabel(ViewerResourceBundle.getTranslations(AnnotationType.VIDEO.name()));
        if (MimeType.VIDEO.getName().equals(page.getMimeType())) {
            LinkedAnnotation annotation = new LinkedAnnotation(getAnnotationURI(page.getPi(), page.getOrder(), AnnotationType.VIDEO, 1));
            annotation.setMotivation(Motivation.PAINTING);
            annotation.setOn(canvas);
            videoList.addResource(annotation);
            if (populate) {
                String url = page.getMediaUrl(page.getFileNames().keySet().stream().findFirst().orElse(""));
                Format format = Format.fromFilename(url);
                LinkingContent link = new LinkingContent(new URI(url));
                link.setFormat(format);
                link.setType(DcType.MOVING_IMAGE);
                link.setLabel(ViewerResourceBundle.getTranslations("VIDEO"));
                annotation.setResource(link);
            }

        }
        if (MimeType.SANDBOXED_HTML.getName().equals(page.getMimeType())) {
            try {
                LinkedAnnotation annotation = new LinkedAnnotation(getAnnotationURI(page.getPi(), page.getOrder(), AnnotationType.VIDEO, 1));
                annotation.setMotivation(Motivation.PAINTING);
                annotation.setOn(canvas);
                videoList.addResource(annotation);
                if (populate) {
                    String url = page.getUrl();
                    if (url.startsWith("//")) {
                        url = "http:" + url;
                    }

                    LinkingContent link = new LinkingContent(new URI(url));
                    link.setFormat(Format.TEXT_HTML);
                    link.setType(DcType.MOVING_IMAGE);
                    link.setLabel(ViewerResourceBundle.getTranslations("VIDEO"));
                    annotation.setResource(link);
                }
            } catch (ViewerConfigurationException e) {
                logger.error(e.toString(), e);
            }
        }
        if (videoList.getResources() != null) {
            annotationMap.put(AnnotationType.VIDEO, videoList);
        }

<<<<<<< HEAD

=======
>>>>>>> 7b2b5c8e
        for (AnnotationType type : annotationMap.keySet()) {
            canvas.addOtherContent(annotationMap.get(type));
        }
        return annotationMap;
    }

    /**
     * @param page
     * @return
     * @throws ViewerConfigurationException
     */
    private Dimension getSize(PhysicalElement page) throws ViewerConfigurationException {
        Dimension size = new Dimension(0, 0);
        if (page.getMimeType().toLowerCase().startsWith("video") || page.getMimeType().toLowerCase().startsWith("text")) {
            size.setSize(page.getVideoWidth(), page.getVideoHeight());
        } else if (page.getMimeType().toLowerCase().startsWith("image")) {
            if (page.hasIndividualSize()) {
                size.setSize(page.getImageWidth(), page.getImageHeight());
            } else {
                try {
                    ImageInformation info = imageDelivery.getImages().getImageInformation(page);
                    size.setSize(info.getWidth(), info.getHeight());
                    /*
                     * Catch NoClassDefFoundError which occurs if imageio-libs are missing. 
                     * Currently this is true in a testing environment, so we just catch it here to pass the tests
                     */
                } catch (NoClassDefFoundError | ContentLibException | URISyntaxException e) {
                    logger.error("Unable to retrieve image size for {}: {}", page, e.toString());
                }
            }
        }
        return size;
    }

    /**
     * @return the buildMode
     */
    public BuildMode getBuildMode() {
        return buildMode;
    }

    /**
     * @param buildMode the buildMode to set
     */
    public SequenceBuilder setBuildMode(BuildMode buildMode) {
        this.buildMode = buildMode;
        return this;
    }

    /**
     * @return the preferredView
     */
    public PageType getPreferredView() {
        return preferredView;
    }

    /**
     * @param preferredView the preferredView to set
     */
    public SequenceBuilder setPreferredView(PageType preferredView) {
        this.preferredView = preferredView;
        return this;
    }

}<|MERGE_RESOLUTION|>--- conflicted
+++ resolved
@@ -132,11 +132,7 @@
 
             Canvas canvas = generateCanvas(doc, page);
             if (canvas != null && getBuildMode().equals(BuildMode.IIIF)) {
-<<<<<<< HEAD
-                addSeeAlsos(canvas, doc, page  );
-=======
                 addSeeAlsos(canvas, doc, page);
->>>>>>> 7b2b5c8e
                 Map<AnnotationType, AnnotationList> content = addOtherContent(doc, page, canvas, dataRepository, false);
 
                 merge(annotationMap, content);
@@ -145,15 +141,9 @@
             sequence.addCanvas(canvas);
         }
         if (getBuildMode().equals(BuildMode.IIIF)) {
-<<<<<<< HEAD
-            try {                
-                annotationMap.put(AnnotationType.COMMENT, addComments(canvasMap, doc.getPi(), false));
-            } catch(DAOException e) {
-=======
             try {
                 annotationMap.put(AnnotationType.COMMENT, addComments(canvasMap, doc.getPi(), false));
             } catch (DAOException e) {
->>>>>>> 7b2b5c8e
                 logger.error(e.toString());
             }
         }
@@ -167,15 +157,6 @@
 
     /**
      * @param canvas
-<<<<<<< HEAD
-     * @throws ViewerConfigurationException 
-     * @throws URISyntaxException 
-     */
-    public void addSeeAlsos(Canvas canvas, StructElement doc, PhysicalElement page) throws URISyntaxException, ViewerConfigurationException {
-        
-        if (StringUtils.isNotBlank(page.getFulltextFileName()) || StringUtils.isNotBlank(page.getAltoFileName())) {
-        
-=======
      * @throws ViewerConfigurationException
      * @throws URISyntaxException
      */
@@ -183,7 +164,6 @@
 
         if (StringUtils.isNotBlank(page.getFulltextFileName()) || StringUtils.isNotBlank(page.getAltoFileName())) {
 
->>>>>>> 7b2b5c8e
             LinkingContent fulltextLink = new LinkingContent(ContentResource.getFulltextURI(page.getPi(), page.getFileName("txt")));
             fulltextLink.setFormat(Format.TEXT_PLAIN);
             fulltextLink.setType(DcType.TEXT);
@@ -198,18 +178,6 @@
             altoLink.setLabel(ViewerResourceBundle.getTranslations("ALTO"));
             canvas.addSeeAlso(altoLink);
         }
-<<<<<<< HEAD
-        
-        if (PhysicalElement.MIME_TYPE_IMAGE.equals(page.getMimeType())) {
-                String url = imageDelivery.getPdf().getPdfUrl(doc, page);
-                LinkingContent link = new LinkingContent(new URI(url));
-                link.setFormat(Format.APPLICATION_PDF);
-                link.setType(DcType.SOFTWARE);
-                link.setLabel(ViewerResourceBundle.getTranslations("PDF"));
-                canvas.addSeeAlso(link);
-            }
-        }
-=======
 
         if (MimeType.IMAGE.getName().equals(page.getMimeType())) {
             String url = imageDelivery.getPdf().getPdfUrl(doc, page);
@@ -220,7 +188,6 @@
             canvas.addSeeAlso(link);
         }
     }
->>>>>>> 7b2b5c8e
 
     /**
      * Adds a comment annotation to all cavases which contain comments
@@ -292,36 +259,6 @@
         }
         return list;
     }
-    
-    public List<AnnotationList> addFulltextAnnotations(Map<Integer, Canvas> canvases, String pi, boolean populate)
-            throws DAOException, URISyntaxException, ViewerConfigurationException {
-        List<AnnotationList> list = new ArrayList<>();
-        List<Integer> pages = DataManager.getInstance().getDao().getPagesWithComments(pi);
-        for (Integer order : pages) {
-            Canvas canvas = canvases.get(order);
-            if (canvas != null) {
-                AnnotationList annoList = new AnnotationList(getAnnotationListURI(pi, order, AnnotationType.COMMENT));
-                annoList.setLabel(ViewerResourceBundle.getTranslations(AnnotationType.COMMENT.name()));
-                if (populate) {
-                    List<Comment> comments = DataManager.getInstance().getDao().getCommentsForPage(pi, order, false);
-                    for (Comment comment : comments) {
-                        TextualAnnotation anno = new TextualAnnotation(getCommentAnnotationURI(pi, order, comment.getId()));
-                        anno.setMotivation(Motivation.COMMENTING);
-//                        anno.setOn(canvas);
-                        anno.setOn(createSpecificResource(canvas, 0, 0, canvas.getWidth(), canvas.getHeight()));
-                        TextualAnnotationBody body = new TextualAnnotationBody();
-                        body.setValue(comment.getText());
-                        anno.setBody(body);
-                        //                        CommentAnnotation anno = new CommentAnnotation(comment, getServletURI().toString(), false);
-                        annoList.addResource(anno);
-                    }
-                }
-                canvas.addOtherContent(annoList);
-                list.add(annoList);
-            }
-        }
-        return list;
-    }
 
     /**
      * @param canvas
@@ -435,16 +372,6 @@
             annoList.setLabel(ViewerResourceBundle.getTranslations(AnnotationType.FULLTEXT.name()));
             annotationMap.put(AnnotationType.FULLTEXT, annoList);
             if (populate) {
-<<<<<<< HEAD
-                
-                if(StringUtils.isNotBlank(page.getAltoFileName())) {
-                    try {
-                        String altoText = page.loadAlto();
-                        AltoDocument alto = AltoDocument.getDocumentFromString(altoText);
-                        if(alto.getFirstPage() != null && StringUtils.isNotBlank(alto.getFirstPage().getContent())) {
-                            List<IAnnotation> annos = new AltoAnnotationBuilder().createAnnotations(alto.getFirstPage(), canvas, AltoAnnotationBuilder.Granularity.LINE, annoList.getId().toString());                       
-=======
-
                 if (StringUtils.isNotBlank(page.getAltoFileName())) {
                     try {
                         String altoText = page.loadAlto();
@@ -452,21 +379,10 @@
                         if (alto.getFirstPage() != null && StringUtils.isNotBlank(alto.getFirstPage().getContent())) {
                             List<IAnnotation> annos = new AltoAnnotationBuilder().createAnnotations(alto.getFirstPage(), canvas,
                                     AltoAnnotationBuilder.Granularity.LINE, annoList.getId().toString());
->>>>>>> 7b2b5c8e
                             for (IAnnotation annotation : annos) {
                                 annoList.addResource(annotation);
                             }
                         }
-<<<<<<< HEAD
-                    } catch (AccessDeniedException | JDOMException | IOException | DAOException  e) {
-                       logger.error("Error loading alto text from " + page.getAltoFileName(), e);
-                    }
-                    
-                } else {
-                    TextualAnnotation anno = new TextualAnnotation(URI.create(annoList.getId().toString() + "/text"));
-                    anno.setMotivation(Motivation.PAINTING);
-                    anno.setOn(createSpecificResource(canvas, 0,0, canvas.getWidth(), canvas.getHeight()));
-=======
                     } catch (AccessDeniedException | JDOMException | IOException | DAOException e) {
                         logger.error("Error loading alto text from " + page.getAltoFileName(), e);
                     }
@@ -475,7 +391,6 @@
                     TextualAnnotation anno = new TextualAnnotation(URI.create(annoList.getId().toString() + "/text"));
                     anno.setMotivation(Motivation.PAINTING);
                     anno.setOn(createSpecificResource(canvas, 0, 0, canvas.getWidth(), canvas.getHeight()));
->>>>>>> 7b2b5c8e
                     TextualAnnotationBody body = new TextualAnnotationBody();
                     body.setValue(page.getFullText());
                     anno.setBody(body);
@@ -547,11 +462,6 @@
         if (videoList.getResources() != null) {
             annotationMap.put(AnnotationType.VIDEO, videoList);
         }
-
-<<<<<<< HEAD
-
-=======
->>>>>>> 7b2b5c8e
         for (AnnotationType type : annotationMap.keySet()) {
             canvas.addOtherContent(annotationMap.get(type));
         }
