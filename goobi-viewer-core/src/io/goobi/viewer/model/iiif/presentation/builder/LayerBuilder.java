--- conflicted
+++ resolved
@@ -119,11 +119,6 @@
         } else {
             annotation.setMotivation(Motivation.PAINTING);
         }
-<<<<<<< HEAD
-        
-        
-=======
->>>>>>> e22832cf
         annotation.setBody(link);
         return annotation;
     }
