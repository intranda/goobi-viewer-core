--- conflicted
+++ resolved
@@ -23,12 +23,9 @@
 import java.util.Arrays;
 import java.util.Collections;
 import java.util.List;
-import java.util.ListIterator;
 import java.util.Map;
-import java.util.regex.Pattern;
 import java.util.stream.Collectors;
 
-import org.apache.commons.lang3.Range;
 import org.apache.commons.lang3.StringUtils;
 import org.apache.solr.common.SolrDocument;
 import org.apache.solr.common.SolrDocumentList;
@@ -40,10 +37,7 @@
 import de.intranda.api.iiif.search.SearchHit;
 import de.intranda.api.iiif.search.SearchResult;
 import de.intranda.api.iiif.search.SearchResultLayer;
-import de.intranda.digiverso.ocr.alto.model.structureclasses.Line;
-import de.intranda.digiverso.ocr.alto.model.structureclasses.lineelements.Word;
 import de.intranda.digiverso.ocr.alto.model.structureclasses.logical.AltoDocument;
-import de.intranda.digiverso.ocr.alto.model.superclasses.GeometricData;
 import io.goobi.viewer.controller.DataManager;
 import io.goobi.viewer.controller.Helper;
 import io.goobi.viewer.controller.SolrConstants;
@@ -56,7 +50,6 @@
 import io.goobi.viewer.model.iiif.search.model.AnnotationResultList;
 import io.goobi.viewer.model.iiif.search.model.SearchTermList;
 import io.goobi.viewer.model.iiif.search.parser.AbstractSearchParser;
-import io.goobi.viewer.model.iiif.search.parser.AltoSearchParser;
 import io.goobi.viewer.model.viewer.StringPair;
 
 /**
@@ -71,11 +64,6 @@
 
     private static final List<String> FULLTEXTFIELDLIST =
             Arrays.asList(new String[] { SolrConstants.FILENAME_ALTO, SolrConstants.FILENAME_FULLTEXT, SolrConstants.ORDER });
-<<<<<<< HEAD
-
-    private static final List<String> PAGEFIELDLIST = Arrays.asList(new String[] { SolrConstants.ORDER, SolrConstants.WIDTH, SolrConstants.HEIGHT });
-=======
->>>>>>> ed9712e2
 
     private final String query;
     private final String pi;
@@ -283,10 +271,7 @@
         searchResult.setResources(resultList.annotations);
         searchResult.setHits(resultList.hits);
         searchResult.setStartIndex(getFirstHitIndex(getPage()));
-<<<<<<< HEAD
-=======
-
->>>>>>> ed9712e2
+
         if (getPage() > 1) {
             searchResult.setPrev(getURI(getPage() - 1));
         }
@@ -356,51 +341,6 @@
         return results;
     }
 
-<<<<<<< HEAD
-    /**
-     * Create a URI-only resource. EIther as a {@link SimpleResource} or a {@link SpecificResourceURI} if the page the given comment is on has a width
-     * and height
-     * 
-     * @param pi
-     * @param comment
-     * @return
-     */
-    private IResource createSimpleResource(String pi, Comment comment) {
-        Dimension pageSize = getPageSize(pi, comment.getPage());
-        if (pageSize.getWidth() * pageSize.getHeight() == 0) {
-            return new SimpleResource(presentationBuilder.getCanvasURI(pi, comment.getPage()));
-        } else {
-            FragmentSelector selector = new FragmentSelector(new Rectangle(0, 0, pageSize.width, pageSize.height));
-            return new SpecificResourceURI(presentationBuilder.getCanvasURI(pi, comment.getPage()), selector);
-        }
-    }
-
-    /**
-     * @param pi2
-     * @param page2
-     * @return
-     */
-    private Dimension getPageSize(String pi, Integer pageNo) {
-        if (!pageSizes.containsKey(pageNo)) {
-
-            String query = "+PI_TOPSTRUCT:" + pi + " ";
-            query += "+DOCTYPE:PAGE ";
-            query += "+ORDER:" + pageNo;
-            try {
-                SolrDocument pageDoc = DataManager.getInstance().getSearchIndex().getFirstDoc(query, PAGEFIELDLIST);
-                Integer width = Optional.ofNullable(SolrSearchIndex.getAsInt(pageDoc.getFieldValue(SolrConstants.WIDTH))).orElse(0);
-                Integer height = Optional.ofNullable(SolrSearchIndex.getAsInt(pageDoc.getFieldValue(SolrConstants.HEIGHT))).orElse(0);
-                pageSizes.put(pageNo, new Dimension(width, height));
-            } catch (PresentationException | IndexUnreachableException e) {
-                logger.error(e.toString(), e);
-                return new Dimension(0, 0);
-            }
-        }
-        return pageSizes.get(pageNo);
-    }
-
-=======
->>>>>>> ed9712e2
     private SearchTermList autoSuggestComments(String query, String pi) {
 
         SearchTermList terms = new SearchTermList();
@@ -580,8 +520,8 @@
                 .getSearchIndex()
                 .search(queryBuilder.toString(), SolrSearchIndex.MAX_HITS, getPageSortFields(), FULLTEXTFIELDLIST);
         for (SolrDocument doc : docList) {
-            Path altoFile = Helper.getTextFilePath(pi, SolrSearchIndex.getSingleFieldStringValue(doc, SolrConstants.FILENAME_ALTO));
-            Path fulltextFile = Helper.getTextFilePath(pi, SolrSearchIndex.getSingleFieldStringValue(doc, SolrConstants.FILENAME_FULLTEXT));
+            Path altoFile = getPath(pi, SolrSearchIndex.getSingleFieldStringValue(doc, SolrConstants.FILENAME_ALTO));
+            Path fulltextFile = getPath(pi, SolrSearchIndex.getSingleFieldStringValue(doc, SolrConstants.FILENAME_FULLTEXT));
             Integer pageNo = SolrSearchIndex.getAsInt(doc.getFieldValue(SolrConstants.ORDER));
             converter.setPageNo(pageNo);
             try {
@@ -645,19 +585,22 @@
         return (pageNo - 1) * getHitsPerPage();
     }
 
-<<<<<<< HEAD
-=======
-    private Path getPath(String pi, String filename) throws PresentationException, IndexUnreachableException {
-        if (StringUtils.isBlank(filename)) {
+    /**
+     * 
+     * @param pi Record identifier
+     * @param relativeFilePath File path relative to the data repositories root
+     * @return Absolute path to the file
+     * @throws PresentationException
+     * @throws IndexUnreachableException
+     */
+    private static Path getPath(String pi, String relativeFilePath) throws PresentationException, IndexUnreachableException {
+        if (StringUtils.isBlank(relativeFilePath)) {
             return null;
         }
-        String dataRepository = DataManager.getInstance().getSearchIndex().findDataRepository(pi);
-        Path filePath = Paths.get(Helper.getRepositoryPath(dataRepository), filename);
-
-        return filePath;
-    }
-
->>>>>>> ed9712e2
+
+        return Helper.getDataFilePath(pi, relativeFilePath);
+    }
+
     /**
      * @return
      */
