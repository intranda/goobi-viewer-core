/**
 * This file is part of the Goobi viewer - a content presentation and management application for digitized objects.
 *
 * Visit these websites for more information.
 *          - http://www.intranda.com
 *          - http://digiverso.com
 *
 * This program is free software; you can redistribute it and/or modify it under the terms of the GNU General Public License as published by the Free
 * Software Foundation; either version 2 of the License, or (at your option) any later version.
 *
 * This program is distributed in the hope that it will be useful, but WITHOUT ANY WARRANTY; without even the implied warranty of MERCHANTABILITY or
 * FITNESS FOR A PARTICULAR PURPOSE. See the GNU General Public License for more details.
 *
 * You should have received a copy of the GNU General Public License along with this program. If not, see <http://www.gnu.org/licenses/>.
 */
package io.goobi.viewer.model.iiif.search;

import java.awt.Dimension;
import java.awt.Rectangle;
import java.io.IOException;
import java.net.URI;
import java.nio.file.Files;
import java.nio.file.Path;
import java.nio.file.Paths;
import java.util.ArrayList;
import java.util.Arrays;
import java.util.Collection;
import java.util.Collections;
import java.util.HashMap;
import java.util.List;
import java.util.ListIterator;
import java.util.Map;
import java.util.Optional;
import java.util.regex.Matcher;
import java.util.regex.Pattern;
import java.util.stream.Collectors;

import org.apache.commons.lang3.Range;
import org.apache.commons.lang3.StringUtils;
import org.apache.solr.common.SolrDocument;
import org.apache.solr.common.SolrDocumentList;
import org.jdom2.JDOMException;
import org.slf4j.Logger;
import org.slf4j.LoggerFactory;

import de.intranda.api.annotation.AbstractAnnotation;
import de.intranda.api.annotation.FieldListResource;
import de.intranda.api.annotation.IAnnotation;
import de.intranda.api.annotation.IResource;
import de.intranda.api.annotation.SimpleResource;
import de.intranda.api.annotation.oa.FragmentSelector;
import de.intranda.api.annotation.oa.Motivation;
import de.intranda.api.annotation.oa.OpenAnnotation;
import de.intranda.api.annotation.oa.SpecificResourceURI;
import de.intranda.api.annotation.oa.TextualResource;
import de.intranda.api.iiif.presentation.Canvas;
import de.intranda.api.iiif.presentation.enums.AnnotationType;
import de.intranda.api.iiif.search.AutoSuggestResult;
import de.intranda.api.iiif.search.SearchHit;
import de.intranda.api.iiif.search.SearchResult;
import de.intranda.api.iiif.search.SearchResultLayer;
import de.intranda.api.iiif.search.SearchTerm;
import de.intranda.digiverso.ocr.alto.model.structureclasses.Line;
import de.intranda.digiverso.ocr.alto.model.structureclasses.lineelements.Word;
import de.intranda.digiverso.ocr.alto.model.structureclasses.logical.AltoDocument;
import de.intranda.digiverso.ocr.alto.model.superclasses.GeometricData;
import de.intranda.metadata.multilanguage.IMetadataValue;
import de.intranda.metadata.multilanguage.Metadata;
import de.intranda.metadata.multilanguage.SimpleMetadataValue;
import io.goobi.viewer.controller.DataManager;
import io.goobi.viewer.controller.Helper;
import io.goobi.viewer.controller.SolrConstants;
import io.goobi.viewer.controller.SolrSearchIndex;
import io.goobi.viewer.exceptions.DAOException;
import io.goobi.viewer.exceptions.IndexUnreachableException;
import io.goobi.viewer.exceptions.PresentationException;
import io.goobi.viewer.messages.ViewerResourceBundle;
import io.goobi.viewer.model.annotation.Comment;
import io.goobi.viewer.model.iiif.presentation.builder.AbstractBuilder;
import io.goobi.viewer.model.iiif.search.parser.AltoSearchParser;
import io.goobi.viewer.model.viewer.StringPair;

/**
 * Creates a IIIF Search API v1.0 response as {@link SearchResult}
 * 
 * @author florian
 *
 */
public class IIIFSearchBuilder {

    private static final Logger logger = LoggerFactory.getLogger(IIIFSearchBuilder.class);

    private static final List<String> FULLTEXTFIELDLIST =
            Arrays.asList(new String[] { SolrConstants.FILENAME_ALTO, SolrConstants.FILENAME_FULLTEXT, SolrConstants.ORDER });
    
    private static final List<String> PAGEFIELDLIST =
            Arrays.asList(new String[] { SolrConstants.ORDER, SolrConstants.WIDTH, SolrConstants.HEIGHT });

    private final String query;
    private final String pi;
    private SearchResultConverter converter;
    private List<String> motivation = new ArrayList<>();
    private Map<Integer, Dimension> pageSizes = new HashMap<Integer, Dimension>();
    private String user = null;
    private String date = null;
    private String min = null;
    private int page = 1;
    private int hitsPerPage = 20;

    private final String requestURI;

    /**
     * Initializes the builder with all required parameters
     * 
     * @param requestURI The request url, including all query parameters
     * @param query the query string
     * @param pi the pi of the manifest to search
     */
    public IIIFSearchBuilder(URI requestURI, String query, String pi) {
        this.requestURI = requestURI.toString().replaceAll("&page=\\d+", "");
        if (query != null) {
            query = query.replace("+", " ");
        }
        this.query = query;
        this.pi = pi;
        this.converter = new SearchResultConverter(URI.create(this.requestURI), URI.create(DataManager.getInstance().getConfiguration().getRestApiUrl()), pi, 0);
    }

    /**
     * @return the query
     */
    public String getQuery() {
        return query;
    }

    /**
     * @return the pi
     */
    public String getPi() {
        return pi;
    }

    /**
     * @param motivation the motivation to set
     */
    public IIIFSearchBuilder setMotivation(String motivation) {
        if (StringUtils.isNotBlank(motivation)) {
            motivation = motivation.replace("+", " ");
            this.motivation = Arrays.asList(StringUtils.split(motivation, " "));
        }
        return this;
    }

    /**
     * @return the motivation
     */
    public List<String> getMotivation() {
        return motivation;
    }

    /**
     * @param user the user to set
     */
    public IIIFSearchBuilder setUser(String user) {
        this.user = user;
        return this;
    }

    /**
     * @return the user
     */
    public String getUser() {
        return user;
    }

    /**
     * @param date the date to set
     */
    public IIIFSearchBuilder setDate(String date) {
        this.date = date;
        return this;
    }

    /**
     * @return the date
     */
    public String getDate() {
        return date;
    }
    
    /**
     * @return the min
     */
    public String getMin() {
        return min;
    }
    
    /**
     * @param min the min to set
     */
    public IIIFSearchBuilder setMin(String min) {
        this.min = min;
        return this;
    }

    /**
     * @param page the page to set
     */
    public IIIFSearchBuilder setPage(Integer page) {
        if (page != null) {
            this.page = page;
        }
        return this;
    }

    /**
     * @return the page
     */
    public int getPage() {
        return page;
    }

    /**
     * @return the hitsPerPage
     */
    public int getHitsPerPage() {
        return hitsPerPage;
    }

    /**
     * @param hitsPerPage the hitsPerPage to set
     */
    public IIIFSearchBuilder setHitsPerPage(int hitsPerPage) {
        this.hitsPerPage = hitsPerPage;
        return this;
    }

    /**
     * Creates a {@link SearchResult} containing annotations matching {@link #getQuery()} within {@link #getPi()}. The answer may contain more than
     * {@link #getHitsPerPage()} hits if more than one motivation is searched, but no more than {@link #getHitsPerPage()} hits per motivation.
     * 
     * @return
     * @throws PresentationException
     * @throws IndexUnreachableException
     */
    public SearchResult build() throws PresentationException, IndexUnreachableException {

        AnnotationResultList resultList = new AnnotationResultList();

        long mostHits = 0;
        if (StringUtils.isNotBlank(query)) {
            if (motivation.isEmpty() || motivation.contains("painting")) {
                AnnotationResultList fulltextAnnotations = searchFulltext(query, pi, getFirstHitIndex(getPage()), getHitsPerPage());
                resultList.add(fulltextAnnotations);
                mostHits = Math.max(mostHits, fulltextAnnotations.numHits);
            }
            if (motivation.isEmpty() || motivation.contains("non-painting") || motivation.contains("describing")) {
                AnnotationResultList annotations = searchAnnotations(query, pi, getFirstHitIndex(getPage()), getHitsPerPage());
                resultList.add(annotations);
                mostHits = Math.max(mostHits, annotations.numHits);

            }
            if (motivation.isEmpty() || motivation.contains("non-painting") || motivation.contains("describing")) {
                AnnotationResultList metadata = searchMetadata(query, pi, getFirstHitIndex(getPage()), getHitsPerPage());
                resultList.add(metadata);
                mostHits = Math.max(mostHits, metadata.numHits);

            }
            if (motivation.isEmpty() || motivation.contains("non-painting") || motivation.contains("commenting")) {
                AnnotationResultList annotations = searchComments(query, pi, getFirstHitIndex(getPage()), getHitsPerPage());
                resultList.add(annotations);
                mostHits = Math.max(mostHits, annotations.numHits);
            }
        }

        int lastPageNo = 1 + (int) mostHits / getHitsPerPage();

        SearchResult searchResult = new SearchResult(getURI(getPage()));
        searchResult.setResources(resultList.annotations);
        searchResult.setHits(resultList.hits);
        searchResult.setStartIndex(getFirstHitIndex(getPage()));

        if (getPage() > 1) {
            searchResult.setPrev(getURI(getPage() - 1));
        }
        if (getPage() < lastPageNo) {
            searchResult.setNext(getURI(getPage() + 1));
        }
        SearchResultLayer layer = new SearchResultLayer();
        layer.setTotal(mostHits);
        layer.setIgnored(getIgnoredParameterList());
        layer.setFirst(getURI(1));
        layer.setLast(getURI(lastPageNo));
        searchResult.setWithin(layer);

        return searchResult;
    }

    public AutoSuggestResult buildAutoSuggest() throws PresentationException, IndexUnreachableException {

        SearchTermList terms = new SearchTermList();
        if (StringUtils.isNotBlank(query)) {
            if (motivation.isEmpty() || motivation.contains("painting")) {
                //add terms from fulltext?
            }
            if (motivation.isEmpty() || motivation.contains("non-painting") || motivation.contains("describing")) {
                terms.addAll(autoSuggestAnnotations(query, getPi()));
            }
            if (motivation.isEmpty() || motivation.contains("non-painting") || motivation.contains("describing")) {
                terms.addAll(autoSuggestMetadata(query, getPi()));
            }
            if (motivation.isEmpty() || motivation.contains("non-painting") || motivation.contains("commenting")) {
                terms.addAll(autoSuggestComments(query, getPi()));
            }
        }

        AutoSuggestResult result = new AutoSuggestResult(converter.getPresentationBuilder().getAutoSuggestURI(getPi(), getQuery(), getMotivation()));
        result.setIgnored(getIgnoredParameterList());
        result.setTerms(terms);
        return result;
    }

    /**
     * @return
     */
    private List<String> getIgnoredParameterList() {
        List<String> ignored = new ArrayList<>();
        if (StringUtils.isNotBlank(getUser())) {
            ignored.add("user");
        }
        if (StringUtils.isNotBlank(getDate())) {
            ignored.add("date");
        }
        if (StringUtils.isNotBlank(getMin())) {
            ignored.add("min");
        }
        return ignored;
    }

    /**
     * @param queryRegex
     * @param pi2
     * @param firstHitIndex
     * @param hitsPerPage2
     * @return
     */
    private AnnotationResultList searchComments(String query, String pi, int firstHitIndex, int hitsPerPage) {

        AnnotationResultList results = new AnnotationResultList();
        String queryRegex = getQueryRegex(query);

        try {
            List<Comment> comments = DataManager.getInstance().getDao().getCommentsForWork(pi, false);
            comments = comments.stream().filter(c -> c.getText().matches(getContainedWordRegex(queryRegex))).collect(Collectors.toList());
            results.numHits = comments.size();
            if (firstHitIndex < comments.size()) {
                comments = comments.subList(firstHitIndex, Math.min(firstHitIndex + hitsPerPage, comments.size()));
                for (Comment comment : comments) {
                    SearchHit hit = new SearchHit();//TODO build hit
                    OpenAnnotation anno = new OpenAnnotation(converter.getPresentationBuilder().getCommentAnnotationURI(pi, comment.getPage(), comment.getId()));
                    anno.setMotivation(Motivation.COMMENTING);
<<<<<<< HEAD
                    IResource canvas = new SimpleResource(converter.getPresentationBuilder().getCanvasURI(pi, comment.getPage()));
=======
                    IResource canvas = createSimpleResource(pi, comment);
>>>>>>> 2207b06d
                    anno.setTarget(canvas);
                    TextualResource body = new TextualResource(comment.getText());
                    anno.setBody(body);
                    results.annotations.add(anno);
                }
            } 
        } catch (DAOException e) {
            logger.error(e.toString(), e);
        }
        return results;
    }

    /**
     * Create a URI-only resource. EIther as a {@link SimpleResource} or a {@link SpecificResourceURI} if the page the given
     * comment is on has a width and height
     * 
     * @param pi
     * @param comment
     * @return
     */
    private IResource createSimpleResource(String pi, Comment comment) {
        Dimension pageSize = getPageSize(pi, comment.getPage());
        if(pageSize.getWidth()*pageSize.getHeight() == 0) {            
            return new SimpleResource(presentationBuilder.getCanvasURI(pi, comment.getPage()));
        } else {
            FragmentSelector selector = new FragmentSelector(new Rectangle(0,0, pageSize.width, pageSize.height));
            return new SpecificResourceURI(presentationBuilder.getCanvasURI(pi, comment.getPage()), selector);
        }
    }

    /**
     * @param pi2
     * @param page2
     * @return
     */
    private Dimension getPageSize(String pi, Integer pageNo) {
        if(!pageSizes.containsKey(pageNo)) {
            
            String query = "+PI_TOPSTRUCT:" + pi + " ";
            query += "+DOCTYPE:PAGE ";
            query += "+ORDER:" + pageNo;
            try {
                SolrDocument pageDoc = DataManager.getInstance().getSearchIndex().getFirstDoc(query, PAGEFIELDLIST);
                Integer width = Optional.ofNullable(SolrSearchIndex.getAsInt(pageDoc.getFieldValue(SolrConstants.WIDTH))).orElse(0);
                Integer height = Optional.ofNullable(SolrSearchIndex.getAsInt(pageDoc.getFieldValue(SolrConstants.HEIGHT))).orElse(0);
                pageSizes.put(pageNo, new Dimension(width, height));
            } catch (PresentationException | IndexUnreachableException e) {
               logger.error(e.toString(), e);
               return new Dimension(0, 0);
            }
        } 
        return pageSizes.get(pageNo);
    }

    private SearchTermList autoSuggestComments(String query, String pi) {

        SearchTermList terms = new SearchTermList();
        String queryRegex = getAutoSuggestRegex(query);

        try {
            List<Comment> comments = DataManager.getInstance().getDao().getCommentsForWork(pi, false);
            comments = comments.stream().filter(c -> c.getText().matches(getContainedWordRegex(queryRegex))).collect(Collectors.toList());
            for (Comment comment : comments) {
                terms.addAll(getSearchTerms(queryRegex, comment.getText()));
            }
        } catch (DAOException e) {
            logger.error(e.toString(), e);
        }
        return terms;
    }

    private AnnotationResultList searchMetadata(String query, String pi, int firstHitIndex, int hitsPerPage) {

        AnnotationResultList results = new AnnotationResultList();
        List<String> searchFields = getSearchFields();
        List<String> displayFields = DataManager.getInstance().getConfiguration().getIIIFMetadataFields();

        if (searchFields.isEmpty()) {
            return results;
        }

        StringBuilder queryBuilder = new StringBuilder();
        queryBuilder.append(" +PI_TOPSTRUCT:").append(pi);
        queryBuilder.append(" +DOCTYPE:DOCSTRCT");
        queryBuilder.append(" +( ");
        for (String field : searchFields) {
            queryBuilder.append(field).append(":").append(query).append(" ");
        }
        queryBuilder.append(")");

        try {
            SolrDocumentList docList = DataManager.getInstance()
                    .getSearchIndex()
                    .search(queryBuilder.toString(), SolrSearchIndex.MAX_HITS, getDocStructSortFields(), converter.getPresentationBuilder().getSolrFieldList());
            for (SolrDocument doc : docList) {
                Map<String, List<String>> fieldNames = SolrSearchIndex.getFieldValueMap(doc);
                for (String fieldName : fieldNames.keySet()) {
                    if (fieldNameMatches(fieldName, displayFields)) {
                        String fieldValue = fieldNames.get(fieldName).stream().collect(Collectors.joining(" "));
                        if (fieldValue.matches(getContainedWordRegex(getQueryRegex(query)))) {
                            results.numHits += 1;
                            if (firstHitIndex < results.numHits && firstHitIndex + hitsPerPage >= results.numHits) {
                                OpenAnnotation anno = createMetadataAnnotation(fieldName, doc);
                                results.annotations.add(anno);
                            }
                        }
                    }
                }
            }
        } catch (PresentationException | IndexUnreachableException e) {
            logger.error(e.toString(), e);
        }
        return results;
    }

    private SearchTermList autoSuggestMetadata(String query, String pi) {

        SearchTermList terms = new SearchTermList();
        List<String> searchFields = getSearchFields();
        List<String> displayFields = DataManager.getInstance().getConfiguration().getIIIFMetadataFields();

        if (searchFields.isEmpty()) {
            return terms;
        }

        StringBuilder queryBuilder = new StringBuilder();
        queryBuilder.append(" +PI_TOPSTRUCT:").append(pi);
        queryBuilder.append(" +DOCTYPE:DOCSTRCT");
        queryBuilder.append(" +( ");
        for (String field : searchFields) {
            queryBuilder.append(field).append(":").append(query).append("* ");
        }
        queryBuilder.append(")");

        try {
            SolrDocumentList docList = DataManager.getInstance()
                    .getSearchIndex()
                    .search(queryBuilder.toString(), SolrSearchIndex.MAX_HITS, getDocStructSortFields(), converter.getPresentationBuilder().getSolrFieldList());
            for (SolrDocument doc : docList) {
                Map<String, List<String>> fieldNames = SolrSearchIndex.getFieldValueMap(doc);
                for (String fieldName : fieldNames.keySet()) {
                    if (fieldNameMatches(fieldName, displayFields)) {
                        String fieldValue = fieldNames.get(fieldName).stream().collect(Collectors.joining(" "));
                        if (fieldValue.matches(getContainedWordRegex(getAutoSuggestRegex(query)))) {
                            terms.addAll(getSearchTerms(getAutoSuggestRegex(query), fieldValue));
                        }
                    }
                }
            }
        } catch (PresentationException | IndexUnreachableException e) {
            logger.error(e.toString(), e);
        }
        return terms;
    }

    private List<StringPair> getFieldList(SolrDocument doc) {
        List<StringPair> list = new ArrayList<>();
        Map<String, List<String>> fields = SolrSearchIndex.getFieldValueMap(doc);
        for (String fieldName : fields.keySet()) {
            String fieldValue = SolrSearchIndex.getMetadataValues(doc, fieldName).stream().collect(Collectors.joining(" "));
            StringPair pair = new StringPair(fieldName, fieldValue);
            list.add(pair);
        }
        return list;
    }

    /**
     * Test if the given fieldName is included in the configuredFields or matches any of the contained wildcard fieldNames
     * 
     * @param fieldName
     * @param iiifDescriptionFields
     * @return
     */
    private boolean fieldNameMatches(String fieldName, List<String> configuredFields) {
        for (String configuredField : configuredFields) {
            if (configuredField.contains("*")) {
                String fieldRegex = getQueryRegex(configuredField);
                if (fieldName.matches(fieldRegex)) {
                    return true;
                }
            } else if (fieldName.equalsIgnoreCase(configuredField)) {
                return true;
            }
        }
        return false;
    }

    /**
     * @param doc
     * @return
     */
    private OpenAnnotation createMetadataAnnotation(String metadataField, SolrDocument doc) {
        String iddoc = SolrSearchIndex.getSingleFieldStringValue(doc, SolrConstants.IDDOC);
        String pi = SolrSearchIndex.getSingleFieldStringValue(doc, SolrConstants.PI_TOPSTRUCT);
        String logId = SolrSearchIndex.getSingleFieldStringValue(doc, SolrConstants.LOGID);
        Boolean isWork = SolrSearchIndex.getSingleFieldBooleanValue(doc, SolrConstants.ISWORK);
        OpenAnnotation anno = new OpenAnnotation(converter.getPresentationBuilder().getAnnotationURI(pi, AnnotationType.METADATA, iddoc));
        anno.setMotivation(Motivation.DESCRIBING);
        if (Boolean.TRUE.equals(isWork)) {
            anno.setTarget(new SimpleResource(converter.getPresentationBuilder().getManifestURI(pi)));
        } else {
            anno.setTarget(new SimpleResource(converter.getPresentationBuilder().getRangeURI(pi, logId)));
        }
        IMetadataValue label = ViewerResourceBundle.getTranslations(metadataField);
        IMetadataValue value = SolrSearchIndex.getTranslations(metadataField, doc, (a, b) -> a + "; " + b)
                .orElse(new SimpleMetadataValue(SolrSearchIndex.getSingleFieldStringValue(doc, metadataField)));
        Metadata md = new Metadata(label, value);
        anno.setBody(new FieldListResource(Collections.singletonList(md)));

        return anno;
    }

    /**
     * @return
     */
    public List<StringPair> getPageSortFields() {
        StringPair sortField = new StringPair(SolrConstants.ORDER, "asc");
        return Collections.singletonList(sortField);
    }

    /**
     * @return
     */
    public List<StringPair> getDocStructSortFields() {
        StringPair sortField1 = new StringPair(SolrConstants.THUMBPAGENO, "asc");
        StringPair sortField2 = new StringPair(SolrConstants.ISANCHOR, "asc");
        StringPair sortField3 = new StringPair(SolrConstants.ISWORK, "asc");
        List<StringPair> pairs = new ArrayList<>();
        pairs.add(sortField1);
        pairs.add(sortField2);
        pairs.add(sortField3);
        return pairs;
    }

    /**
     * @return
     */
    public List<String> getSearchFields() {
        List<String> configuredFields = DataManager.getInstance().getConfiguration().getIIIFMetadataFields();
        if (configuredFields.stream().anyMatch(field -> field.contains("*"))) {
            configuredFields = configuredFields.stream().filter(field -> !field.contains("*")).collect(Collectors.toList());
            configuredFields.add(SolrConstants.DEFAULT);
        }
        return configuredFields;
    }

    /**
     * @param queryRegex
     * @param pi2
     * @param firstHitIndex
     * @param hitsPerPage2
     * @return
     */
    private AnnotationResultList searchAnnotations(String query, String pi, int firstHitIndex, int hitsPerPage) {

        StringBuilder queryBuilder = new StringBuilder();
        queryBuilder.append(" +PI_TOPSTRUCT:").append(pi);
        queryBuilder.append(" +DOCTYPE:UGC");
        queryBuilder.append(" +UGCTERMS:").append(query);

        AnnotationResultList results = new AnnotationResultList();
        try {
            SolrDocumentList docList = DataManager.getInstance()
                    .getSearchIndex()
                    .search(queryBuilder.toString(), SolrSearchIndex.MAX_HITS, getPageSortFields(), Arrays.asList(AbstractBuilder.UGC_SOLR_FIELDS));
            results.numHits = docList.size();
            if (firstHitIndex < docList.size()) {
                List<SolrDocument> filteredDocList = docList.subList(firstHitIndex, Math.min(firstHitIndex + hitsPerPage, docList.size()));
                for (SolrDocument doc : filteredDocList) {
<<<<<<< HEAD
                    OpenAnnotation anno = converter.getPresentationBuilder().createOpenAnnotation(pi, doc);
                    results.annotations.add(anno);
=======
                    OpenAnnotation anno = presentationBuilder.createOpenAnnotation(pi, doc, true);
                    results.hits.add(anno);
>>>>>>> 2207b06d
                }
            }
        } catch (PresentationException | IndexUnreachableException e) {
            logger.error(e.toString(), e);
        }
        return results;
    }

    private SearchTermList autoSuggestAnnotations(String query, String pi) {

        StringBuilder queryBuilder = new StringBuilder();
        queryBuilder.append(" +PI_TOPSTRUCT:").append(pi);
        queryBuilder.append(" +DOCTYPE:UGC");
        queryBuilder.append(" +UGCTERMS:").append(query).append("*");

        SearchTermList terms = new SearchTermList();
        try {
            SolrDocumentList docList = DataManager.getInstance()
                    .getSearchIndex()
                    .search(queryBuilder.toString(), SolrSearchIndex.MAX_HITS, getPageSortFields(), Arrays.asList(AbstractBuilder.UGC_SOLR_FIELDS));
            for (SolrDocument doc : docList) {
                terms.addAll(getSearchTerms(getAutoSuggestRegex(query), doc, Collections.singletonList(SolrConstants.UGCTERMS)));
            }
        } catch (PresentationException | IndexUnreachableException e) {
            logger.error(e.toString(), e);
        }
        return terms;
    }

    /**
     * @param autoSuggestRegex
     * @param doc
     * @param fieldsToSearch
     * @return
     */
    private SearchTermList getSearchTerms(String regex, SolrDocument doc, List<String> fieldsToSearch) {
        SearchTermList terms = new SearchTermList();
        for (String field : fieldsToSearch) {
            String value = SolrSearchIndex.getSingleFieldStringValue(doc, field);
            terms.addAll(getSearchTerms(regex, value));
        }
        return terms;
    }

    /**
     * @param regex
     * @param terms
     * @param value
     */
    public SearchTermList getSearchTerms(String regex, String value) {
        SearchTermList terms = new SearchTermList();
        String wordRegex = getSingleWordRegex(regex);
        if (StringUtils.isNotBlank(value)) {
            Matcher matcher = Pattern.compile(wordRegex).matcher(value);
            while (matcher.find()) {
                String match = matcher.group(1);
                SearchTerm term = new SearchTerm(converter.getPresentationBuilder().getSearchURI(getPi(), match, getMotivation()), match, 1);
                terms.add(term);
            }
        }
        return terms;
    }

    /**
     * @param page2
     * @return
     */
    private int getFirstHitIndex(int pageNo) {
        return (pageNo - 1) * getHitsPerPage();
    }

    /**
     * @param query2
     * @param pi2
     * @return
     * @throws IndexUnreachableException
     * @throws PresentationException
     */
    private AnnotationResultList searchFulltext(String query, String pi, int firstIndex, int numHits)
            throws PresentationException, IndexUnreachableException {

        //replace search wildcards with word character regex and replace whitespaces with '|' to facilitate OR search
        String queryRegex = getQueryRegex(query);

        StringBuilder queryBuilder = new StringBuilder();
        queryBuilder.append(" +PI_TOPSTRUCT:").append(pi);
        queryBuilder.append(" +DOCTYPE:PAGE");
        queryBuilder.append(" +FULLTEXTAVAILABLE:true");
        queryBuilder.append(" +FULLTEXT:").append(query);

        AnnotationResultList results = new AnnotationResultList();

        //        QueryResponse response = DataManager.getInstance().getSearchIndex().search(queryBuilder.toString(), (page-1)*getHitsPerPage(), getHitsPerPage(), Collections.singletonList(sortField), null, FULLTEXTFIELDLIST);
        SolrDocumentList docList = DataManager.getInstance()
                .getSearchIndex()
                .search(queryBuilder.toString(), SolrSearchIndex.MAX_HITS, getPageSortFields(), FULLTEXTFIELDLIST);
        for (SolrDocument doc : docList) {
            Path altoFile = getPath(pi, SolrSearchIndex.getSingleFieldStringValue(doc, SolrConstants.FILENAME_ALTO));
            Path fulltextFile = getPath(pi, SolrSearchIndex.getSingleFieldStringValue(doc, SolrConstants.FILENAME_FULLTEXT));
            Integer pageNo = SolrSearchIndex.getAsInt(doc.getFieldValue(SolrConstants.ORDER));
            converter.setPageNo(pageNo);
            if (altoFile != null && Files.exists(altoFile)) {
                results.add(getAnnotationsFromAlto(altoFile, pi, pageNo, queryRegex, results.numHits, firstIndex, numHits));
            } else if (fulltextFile != null && Files.exists(fulltextFile)) {
                results.add(getAnnotationsFromFulltext(fulltextFile, "utf-8", pi, pageNo, queryRegex, results.numHits, firstIndex, numHits));
            }
        }
        return results;
    }

    /**
     * @param altoFile
     * @param pi
     * @param pageNo
     * @param query     A regex matching the search term or phrase
     * @param firstIndex
     * @param numHits
     * @param results
     */
    private AnnotationResultList getAnnotationsFromAlto(Path altoFile, String pi, Integer pageNo, String query, long previousHitCount, int firstIndex,
            int numHits) {
        AnnotationResultList results = new AnnotationResultList();
        try {
            AltoDocument doc = AltoDocument.getDocumentFromFile(altoFile.toFile());
            AltoSearchParser parser = new AltoSearchParser();
            List<Word> words = parser.getWords(doc);
            if(!words.isEmpty()) {
                List<List<Word>> matches = parser.findWordMatches(words, query);
                for (List<Word> wordsHit : matches) {
                    SearchHit hit = converter.convertToHit(wordsHit);
                    results.add(hit);
                }
            } else {
                List<Line> lines = parser.getLines(doc);
                if(!lines.isEmpty()) {
                    Map<Range<Integer>, List<Line>> hits = parser.findLineMatches(lines, query);
                    for (Range<Integer> position : hits.keySet()) {
                        List<Line> containingLines = hits.get(position);
                        SearchHit hit = converter.convertToHit(lines, position, containingLines);
                        results.add(hit);
                    }
                }
            }
        } catch (JDOMException | IOException e) {
            logger.error(e.toString(), e);
        }
        return results;
    }

    /**
     * @param words
     * @param query2
     * @return
     */
    private List<List<Word>> findWordMatches(List<Word> words, String regex) {
        String singleWordRegex = getSingleWordRegex(regex);
        ListIterator<Word> iterator = words.listIterator();
        List<List<Word>> results = new ArrayList<>();
        while(iterator.hasNext()) {
            Word word = iterator.next();
            if(Pattern.matches(singleWordRegex, word.getSubsContent())) {
                List<Word> phrase = new ArrayList<>();
                phrase.add(word);
                while(iterator.hasNext()) {
                    Word nextWord = iterator.next();
                    if(Pattern.matches(singleWordRegex, nextWord.getSubsContent())) {
                        phrase.add(nextWord);
                    } else {
                        break;
                    }
                }
                results.add(phrase);
            }
        }
        return results;
    }

    /**
     * @param query
     * @param altoFile
     * @return
     * @throws IOException
     * @throws JDOMException
     */
    private List<GeometricData> getMatchingAltoElements(String query, Path altoFile) throws IOException, JDOMException {
        AltoDocument altoDoc = AltoDocument.getDocumentFromFile(altoFile.toFile());
        List<GeometricData> words = new ArrayList<>();
        words = altoDoc.getFirstPage()
                .getAllWordsAsList()
                .stream()
                .filter(w -> getActualContent(w).matches(query))
                .map(w -> (GeometricData) w)
                .collect(Collectors.toList());
        if (words.isEmpty()) {
            words = altoDoc.getFirstPage()
                    .getAllLinesAsList()
                    .stream()
                    .filter(l -> l.getContent().matches(getContainedWordRegex(query)))
                    .map(w -> (GeometricData) w)
                    .collect(Collectors.toList());
        }
        return words;
    }

    /**
     * @param query
     * @return a regex matching a single word matching the given query regex (ignoring case)
     */
    private String getSingleWordRegex(String query) {
        query = query.replace("(?i)", ""); //remove any possible ignore case flags
        return "(?i)(?:^|\\s+|[.:,;!?\\(\\)])(" + query + ")(?=$|\\s+|[.:,;!?\\(\\)])";
    }

    /**
     * 
     * @param query
     * @return a regex matching any text containing the given query regex as single word
     */
    public String getContainedWordRegex(String query) {
        query = query.replace("(?i)", ""); //remove any possible ignore case flags
        return "(?i)(?:([\\w\\W]*)(^|\\s+|[.:,;!?\\(\\)]))(" + query + ")(?=($|\\s+|[.:,;!?\\(\\)])([\\w\\W]*))";
    }

    /**
     * @return a regex matching any word of the given query with '*' matching any number of word characters and ignoring case
     */
    private String getQueryRegex(String query) {
        query = query.replace("(?i)", ""); //remove any possible ignore case flags
        String queryRegex = query.replace("*", "[\\w\\d-]*").replaceAll("\\s+", "|");
        return "(?i)" + queryRegex;
    }

    /**
     * Create a regular expression matching all anything starting with the given query followed by an arbitrary number of word characters and ignoring
     * case
     * 
     * @param query
     * @return the regular expression {@code (?i){query}[\w\d-]*}
     */
    private String getAutoSuggestRegex(String query) {
        query = query.replace("(?i)", ""); //remove any possible ignore case flags
        String queryRegex = query + "[\\w\\d-]*";
        return "(?i)" + queryRegex;
    }

    private AnnotationResultList getAnnotationsFromFulltext(Path textFile, String textFileEncoding, String pi, Integer pageNo, String query,
            long previousHitCount, int firstIndex, int numHits) {
        AnnotationResultList results = new AnnotationResultList();
        try {
            String text = new String(Files.readAllBytes(textFile), textFileEncoding);
            long firstPageHitIndex = previousHitCount;
            long lastPageHitIndex = firstPageHitIndex;
            results.numHits = 1;
            if (firstIndex <= lastPageHitIndex && firstIndex + numHits - 1 >= firstPageHitIndex) {
                Canvas canvas = new Canvas(converter.getPresentationBuilder().getCanvasURI(pi, pageNo));
                URI baseURI = converter.getPresentationBuilder().getAnnotationListURI(pi, pageNo, AnnotationType.ALTO);
                IAnnotation pageAnnotation = createAnnotation(text, canvas, baseURI.toString());
                results.annotations.add(pageAnnotation);
            }
        } catch (IOException e) {
            logger.error(e.toString(), e);
        }
        return results;
    }

    private IAnnotation createAnnotation(String text, Canvas canvas, String baseUrl) {
        AbstractAnnotation anno = new OpenAnnotation(createAnnotationId(baseUrl, "plaintext"));
        anno.setMotivation(Motivation.PAINTING);
        anno.setTarget(canvas);
        TextualResource body = new TextualResource(text);
        anno.setBody(body);
        return anno;
    }

    private URI createAnnotationId(String baseUrl, String id) {
        if (baseUrl.endsWith("/")) {
            return URI.create(baseUrl + id);
        } else {
            return URI.create(baseUrl + "/" + id);
        }
    }

    /**
     * @param w
     * @return
     */
    private String getActualContent(GeometricData w) {
        if (w instanceof Word) {
            return ((Word) w).getSubsContent();
        } else {
            return w.getContent();
        }
    }

    public Path getPath(String pi, String filename) throws PresentationException, IndexUnreachableException {
        if (StringUtils.isBlank(filename)) {
            return null;
        }
        String dataRepository = DataManager.getInstance().getSearchIndex().findDataRepository(pi);
        Path filePath = Paths.get(Helper.getRepositoryPath(dataRepository), filename);

        return filePath;
    }

    /**
     * @return
     */
    private URI getURI(int page) {
        return URI.create(requestURI + "&page=" + page);
    }

    /**
     * Utility class
     * 
     * @author florian
     *
     */
    private static class AnnotationResultList {
        public long numHits;
        public final List<IAnnotation> annotations;
        public final List<SearchHit> hits;

        public AnnotationResultList() {
            this.annotations = new ArrayList<>();
            this.hits = new ArrayList<>();
        }

        /**
         * @param hit
         */
        public void add(SearchHit hit) {
            numHits++;
            this.hits.add(hit);
            for (IAnnotation annotation : hit.getAnnotations()) {
                if(!annotations.contains(annotation)) {
                    annotations.add(annotation);
                }
            } 
        }

        /**
         * @param annotationsFromAlto
         */
        public void add(AnnotationResultList partialResults) {
            numHits += partialResults.numHits;
            annotations.addAll(partialResults.annotations);
            hits.addAll(partialResults.hits);
        }

        public AnnotationResultList(long numHits, List<SearchHit> hits) {
            this.annotations = new ArrayList<>();
            this.hits = new ArrayList<>();
            this.numHits = numHits;
            for (SearchHit searchHit : hits) {
                add(searchHit);
            }
        }
    }

    private static class SearchTermList extends ArrayList<SearchTerm> {

        private static final long serialVersionUID = -8451140510669249168L;

        public SearchTermList() {
            super();
        }

        /**
         * Adds the given term to the list if no term with the same {@link SearchTerm#getMatch()} exists. Otherwise add the
         * {@link SearchTerm#getCount()} of the given term to the existing term
         * 
         * @param term
         * @return true, even if the term already exists and its count is added to an existing term
         */
        @Override
        public boolean add(SearchTerm term) {
            int index = this.indexOf(term);
            if (index > -1) {
                this.get(index).incrementCount(term.getCount());
                return true;
            } else {
                return super.add(term);
            }
        }

        /* (non-Javadoc)
         * @see java.util.ArrayList#addAll(java.util.Collection)
         */
        @Override
        public boolean addAll(Collection<? extends SearchTerm> c) {
            for (SearchTerm searchTerm : c) {
                this.add(searchTerm);
            }
            return true;
        }
    }
}<|MERGE_RESOLUTION|>--- conflicted
+++ resolved
@@ -16,7 +16,6 @@
 package io.goobi.viewer.model.iiif.search;
 
 import java.awt.Dimension;
-import java.awt.Rectangle;
 import java.io.IOException;
 import java.net.URI;
 import java.nio.file.Files;
@@ -30,7 +29,6 @@
 import java.util.List;
 import java.util.ListIterator;
 import java.util.Map;
-import java.util.Optional;
 import java.util.regex.Matcher;
 import java.util.regex.Pattern;
 import java.util.stream.Collectors;
@@ -44,14 +42,9 @@
 import org.slf4j.LoggerFactory;
 
 import de.intranda.api.annotation.AbstractAnnotation;
-import de.intranda.api.annotation.FieldListResource;
 import de.intranda.api.annotation.IAnnotation;
-import de.intranda.api.annotation.IResource;
-import de.intranda.api.annotation.SimpleResource;
-import de.intranda.api.annotation.oa.FragmentSelector;
 import de.intranda.api.annotation.oa.Motivation;
 import de.intranda.api.annotation.oa.OpenAnnotation;
-import de.intranda.api.annotation.oa.SpecificResourceURI;
 import de.intranda.api.annotation.oa.TextualResource;
 import de.intranda.api.iiif.presentation.Canvas;
 import de.intranda.api.iiif.presentation.enums.AnnotationType;
@@ -64,9 +57,6 @@
 import de.intranda.digiverso.ocr.alto.model.structureclasses.lineelements.Word;
 import de.intranda.digiverso.ocr.alto.model.structureclasses.logical.AltoDocument;
 import de.intranda.digiverso.ocr.alto.model.superclasses.GeometricData;
-import de.intranda.metadata.multilanguage.IMetadataValue;
-import de.intranda.metadata.multilanguage.Metadata;
-import de.intranda.metadata.multilanguage.SimpleMetadataValue;
 import io.goobi.viewer.controller.DataManager;
 import io.goobi.viewer.controller.Helper;
 import io.goobi.viewer.controller.SolrConstants;
@@ -74,7 +64,6 @@
 import io.goobi.viewer.exceptions.DAOException;
 import io.goobi.viewer.exceptions.IndexUnreachableException;
 import io.goobi.viewer.exceptions.PresentationException;
-import io.goobi.viewer.messages.ViewerResourceBundle;
 import io.goobi.viewer.model.annotation.Comment;
 import io.goobi.viewer.model.iiif.presentation.builder.AbstractBuilder;
 import io.goobi.viewer.model.iiif.search.parser.AltoSearchParser;
@@ -92,15 +81,12 @@
 
     private static final List<String> FULLTEXTFIELDLIST =
             Arrays.asList(new String[] { SolrConstants.FILENAME_ALTO, SolrConstants.FILENAME_FULLTEXT, SolrConstants.ORDER });
-    
-    private static final List<String> PAGEFIELDLIST =
-            Arrays.asList(new String[] { SolrConstants.ORDER, SolrConstants.WIDTH, SolrConstants.HEIGHT });
+
 
     private final String query;
     private final String pi;
     private SearchResultConverter converter;
     private List<String> motivation = new ArrayList<>();
-    private Map<Integer, Dimension> pageSizes = new HashMap<Integer, Dimension>();
     private String user = null;
     private String date = null;
     private String min = null;
@@ -356,18 +342,7 @@
             if (firstHitIndex < comments.size()) {
                 comments = comments.subList(firstHitIndex, Math.min(firstHitIndex + hitsPerPage, comments.size()));
                 for (Comment comment : comments) {
-                    SearchHit hit = new SearchHit();//TODO build hit
-                    OpenAnnotation anno = new OpenAnnotation(converter.getPresentationBuilder().getCommentAnnotationURI(pi, comment.getPage(), comment.getId()));
-                    anno.setMotivation(Motivation.COMMENTING);
-<<<<<<< HEAD
-                    IResource canvas = new SimpleResource(converter.getPresentationBuilder().getCanvasURI(pi, comment.getPage()));
-=======
-                    IResource canvas = createSimpleResource(pi, comment);
->>>>>>> 2207b06d
-                    anno.setTarget(canvas);
-                    TextualResource body = new TextualResource(comment.getText());
-                    anno.setBody(body);
-                    results.annotations.add(anno);
+                    results.add(converter.convertToHit(queryRegex, pi, comment));
                 }
             } 
         } catch (DAOException e) {
@@ -376,47 +351,6 @@
         return results;
     }
 
-    /**
-     * Create a URI-only resource. EIther as a {@link SimpleResource} or a {@link SpecificResourceURI} if the page the given
-     * comment is on has a width and height
-     * 
-     * @param pi
-     * @param comment
-     * @return
-     */
-    private IResource createSimpleResource(String pi, Comment comment) {
-        Dimension pageSize = getPageSize(pi, comment.getPage());
-        if(pageSize.getWidth()*pageSize.getHeight() == 0) {            
-            return new SimpleResource(presentationBuilder.getCanvasURI(pi, comment.getPage()));
-        } else {
-            FragmentSelector selector = new FragmentSelector(new Rectangle(0,0, pageSize.width, pageSize.height));
-            return new SpecificResourceURI(presentationBuilder.getCanvasURI(pi, comment.getPage()), selector);
-        }
-    }
-
-    /**
-     * @param pi2
-     * @param page2
-     * @return
-     */
-    private Dimension getPageSize(String pi, Integer pageNo) {
-        if(!pageSizes.containsKey(pageNo)) {
-            
-            String query = "+PI_TOPSTRUCT:" + pi + " ";
-            query += "+DOCTYPE:PAGE ";
-            query += "+ORDER:" + pageNo;
-            try {
-                SolrDocument pageDoc = DataManager.getInstance().getSearchIndex().getFirstDoc(query, PAGEFIELDLIST);
-                Integer width = Optional.ofNullable(SolrSearchIndex.getAsInt(pageDoc.getFieldValue(SolrConstants.WIDTH))).orElse(0);
-                Integer height = Optional.ofNullable(SolrSearchIndex.getAsInt(pageDoc.getFieldValue(SolrConstants.HEIGHT))).orElse(0);
-                pageSizes.put(pageNo, new Dimension(width, height));
-            } catch (PresentationException | IndexUnreachableException e) {
-               logger.error(e.toString(), e);
-               return new Dimension(0, 0);
-            }
-        } 
-        return pageSizes.get(pageNo);
-    }
 
     private SearchTermList autoSuggestComments(String query, String pi) {
 
@@ -463,11 +397,13 @@
                 for (String fieldName : fieldNames.keySet()) {
                     if (fieldNameMatches(fieldName, displayFields)) {
                         String fieldValue = fieldNames.get(fieldName).stream().collect(Collectors.joining(" "));
-                        if (fieldValue.matches(getContainedWordRegex(getQueryRegex(query)))) {
+                        String containesWordRegex = getContainedWordRegex(getQueryRegex(query));
+                        if (fieldValue.matches(containesWordRegex)) {
                             results.numHits += 1;
                             if (firstHitIndex < results.numHits && firstHitIndex + hitsPerPage >= results.numHits) {
-                                OpenAnnotation anno = createMetadataAnnotation(fieldName, doc);
-                                results.annotations.add(anno);
+                                SearchHit hit = converter.convertToHit(getQueryRegex(query), fieldName, doc);
+                                results.hits.add(hit);
+                                results.annotations.addAll(hit.getAnnotations());
                             }
                         }
                     }
@@ -551,30 +487,7 @@
         return false;
     }
 
-    /**
-     * @param doc
-     * @return
-     */
-    private OpenAnnotation createMetadataAnnotation(String metadataField, SolrDocument doc) {
-        String iddoc = SolrSearchIndex.getSingleFieldStringValue(doc, SolrConstants.IDDOC);
-        String pi = SolrSearchIndex.getSingleFieldStringValue(doc, SolrConstants.PI_TOPSTRUCT);
-        String logId = SolrSearchIndex.getSingleFieldStringValue(doc, SolrConstants.LOGID);
-        Boolean isWork = SolrSearchIndex.getSingleFieldBooleanValue(doc, SolrConstants.ISWORK);
-        OpenAnnotation anno = new OpenAnnotation(converter.getPresentationBuilder().getAnnotationURI(pi, AnnotationType.METADATA, iddoc));
-        anno.setMotivation(Motivation.DESCRIBING);
-        if (Boolean.TRUE.equals(isWork)) {
-            anno.setTarget(new SimpleResource(converter.getPresentationBuilder().getManifestURI(pi)));
-        } else {
-            anno.setTarget(new SimpleResource(converter.getPresentationBuilder().getRangeURI(pi, logId)));
-        }
-        IMetadataValue label = ViewerResourceBundle.getTranslations(metadataField);
-        IMetadataValue value = SolrSearchIndex.getTranslations(metadataField, doc, (a, b) -> a + "; " + b)
-                .orElse(new SimpleMetadataValue(SolrSearchIndex.getSingleFieldStringValue(doc, metadataField)));
-        Metadata md = new Metadata(label, value);
-        anno.setBody(new FieldListResource(Collections.singletonList(md)));
-
-        return anno;
-    }
+
 
     /**
      * @return
@@ -633,13 +546,8 @@
             if (firstHitIndex < docList.size()) {
                 List<SolrDocument> filteredDocList = docList.subList(firstHitIndex, Math.min(firstHitIndex + hitsPerPage, docList.size()));
                 for (SolrDocument doc : filteredDocList) {
-<<<<<<< HEAD
-                    OpenAnnotation anno = converter.getPresentationBuilder().createOpenAnnotation(pi, doc);
+                    OpenAnnotation anno = converter.getPresentationBuilder().createOpenAnnotation(pi, doc, true);
                     results.annotations.add(anno);
-=======
-                    OpenAnnotation anno = presentationBuilder.createOpenAnnotation(pi, doc, true);
-                    results.hits.add(anno);
->>>>>>> 2207b06d
                 }
             }
         } catch (PresentationException | IndexUnreachableException e) {
@@ -860,7 +768,7 @@
      */
     public String getContainedWordRegex(String query) {
         query = query.replace("(?i)", ""); //remove any possible ignore case flags
-        return "(?i)(?:([\\w\\W]*)(^|\\s+|[.:,;!?\\(\\)]))(" + query + ")(?=($|\\s+|[.:,;!?\\(\\)])([\\w\\W]*))";
+        return "(?i)(?:([\\w\\W]*)(^|\\s+|[.:,;!?\\(\\)]))(" + query + ")(?:($|\\s+|[.:,;!?\\(\\)])([\\w\\W]*))";
     }
 
     /**
