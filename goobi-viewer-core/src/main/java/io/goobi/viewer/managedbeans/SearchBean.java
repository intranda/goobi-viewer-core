--- conflicted
+++ resolved
@@ -2655,11 +2655,7 @@
                                 } finally {
                                     facesContext.responseComplete();
                                     try {
-<<<<<<< HEAD
-                                        wb.close();
-=======
                                         export.close();
->>>>>>> 9eaf7876
                                     } catch (IOException e) {
                                         logger.error(e.getMessage());
                                     }
