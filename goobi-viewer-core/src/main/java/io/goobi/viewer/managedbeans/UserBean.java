/**
 * This file is part of the Goobi viewer - a content presentation and management application for digitized objects.
 *
 * Visit these websites for more information.
 *          - http://www.intranda.com
 *          - http://digiverso.com
 *
 * This program is free software; you can redistribute it and/or modify it under the terms of the GNU General Public License as published by the Free
 * Software Foundation; either version 2 of the License, or (at your option) any later version.
 *
 * This program is distributed in the hope that it will be useful, but WITHOUT ANY WARRANTY; without even the implied warranty of MERCHANTABILITY or
 * FITNESS FOR A PARTICULAR PURPOSE. See the GNU General Public License for more details.
 *
 * You should have received a copy of the GNU General Public License along with this program. If not, see <http://www.gnu.org/licenses/>.
 */
package io.goobi.viewer.managedbeans;

import java.io.IOException;
import java.io.Serializable;
import java.io.UnsupportedEncodingException;
import java.security.SecureRandom;
import java.time.LocalDateTime;
import java.util.ArrayList;
import java.util.Collections;
import java.util.Enumeration;
import java.util.HashSet;
import java.util.List;
import java.util.Optional;
import java.util.Random;
import java.util.Set;
import java.util.UUID;
import java.util.concurrent.ExecutionException;
import java.util.stream.Collectors;

import javax.annotation.PostConstruct;
import javax.enterprise.context.SessionScoped;
import javax.faces.context.ExternalContext;
import javax.faces.context.FacesContext;
import javax.inject.Inject;
import javax.inject.Named;
import javax.mail.MessagingException;
import javax.servlet.ServletException;
import javax.servlet.http.HttpServletRequest;
import javax.servlet.http.HttpServletResponse;
import javax.servlet.http.HttpSession;

import org.apache.commons.lang3.StringUtils;
import org.jdom2.JDOMException;
import org.slf4j.Logger;
import org.slf4j.LoggerFactory;

import com.ocpsoft.pretty.PrettyContext;

import io.goobi.viewer.controller.DataManager;
import io.goobi.viewer.controller.NetTools;
import io.goobi.viewer.controller.StringTools;
import io.goobi.viewer.exceptions.DAOException;
import io.goobi.viewer.exceptions.HTTPException;
import io.goobi.viewer.exceptions.IndexUnreachableException;
import io.goobi.viewer.exceptions.PresentationException;
import io.goobi.viewer.faces.validators.EmailValidator;
import io.goobi.viewer.faces.validators.PasswordValidator;
import io.goobi.viewer.filters.LoginFilter;
import io.goobi.viewer.managedbeans.utils.BeanUtils;
import io.goobi.viewer.messages.Messages;
import io.goobi.viewer.messages.ViewerResourceBundle;
import io.goobi.viewer.model.search.SearchHelper;
import io.goobi.viewer.model.security.IPrivilegeHolder;
import io.goobi.viewer.model.security.Role;
import io.goobi.viewer.model.security.SecurityQuestion;
import io.goobi.viewer.model.security.authentication.AuthenticationProviderException;
import io.goobi.viewer.model.security.authentication.IAuthenticationProvider;
import io.goobi.viewer.model.security.authentication.LoginResult;
import io.goobi.viewer.model.security.user.User;
import io.goobi.viewer.model.security.user.UserGroup;
import io.goobi.viewer.model.security.user.UserTools;
import io.goobi.viewer.model.transkribus.TranskribusUtils;
import io.goobi.viewer.model.urlresolution.ViewHistory;
import io.goobi.viewer.model.urlresolution.ViewerPath;
import io.goobi.viewer.model.viewer.Feedback;
import io.goobi.viewer.servlets.utils.ServletUtils;

/**
 * Primarily for user authentication.
 */
@Named
@SessionScoped
public class UserBean implements Serializable {

    private static final long serialVersionUID = 5917173704087714181L;

    private static final Logger logger = LoggerFactory.getLogger(UserBean.class);

    @Inject
    private NavigationHelper navigationHelper;

    private User user;
    private String nickName;
    private String email;
    private transient String password;
    private String activationKey;
    /** Selected OpenID Connect provider. */
    private IAuthenticationProvider authenticationProvider;
    private IAuthenticationProvider loggedInProvider;
    private List<IAuthenticationProvider> authenticationProviders;

    // Passwords for creating an new local user account
    private transient String passwordOne = "";
    private transient String passwordTwo = "";

    private SecurityQuestion securityQuestion = null;
    private String securityAnswer;
    /** Honey pot field invisible to human users. */
    private String lastName;
    private String redirectUrl = null;
    private Feedback feedback;
    private String transkribusUserName;
    private String transkribusPassword;

    /** Reusable Random object. */
    Random random = new SecureRandom();

    // private CompletableFuture<Optional<User>> loginFuture = null;

    /**
     * Empty constructor.
     */
    public UserBean() {
        // the emptiness inside
        this.authenticationProvider = getLocalAuthenticationProvider();
    }

    @PostConstruct
    public void init() {
        createFeedback();
    }

    /**
     * Required setter for ManagedProperty injection
     *
     * @param navigationHelper the navigationHelper to set
     */
    public void setNavigationHelper(NavigationHelper navigationHelper) {
        this.navigationHelper = navigationHelper;
    }

    /**
     * Creates and persists a new local User.
     *
     * @return a {@link java.lang.String} object.
     * @throws io.goobi.viewer.exceptions.DAOException if any.
     */
    public String createNewUserAccount() throws DAOException {
        // Check whether user account registration is enabled
        if (!DataManager.getInstance().getConfiguration().isUserRegistrationEnabled()) {
            logFailedUserRegistration();
            logger.debug("User registration is disabled.");
            return "";
        }
        // Check whether the security question has been answered correct, if configured
        if (securityQuestion != null && !securityQuestion.isAnswerCorrect(securityAnswer)) {
            Messages.error("user__security_question_wrong");
            logFailedUserRegistration();
            logger.debug("Wrong security question answer.");
            return "";
        }
        // Check whether the invisible field lastName has been filled (real users cannot do that)
        if (StringUtils.isNotEmpty(lastName)) {
            logFailedUserRegistration();
            logger.debug("Honeypot field entry: {}", lastName);
            return "";
        }
        // Check for existing nicknames
        if (nickName != null && DataManager.getInstance().getDao().getUserByNickname(nickName) != null) {
            // Do not allow the same nickname being used for multiple users
            Messages.error(ViewerResourceBundle.getTranslation("user_nicknameTaken", null).replace("{0}", nickName.trim()));
            logFailedUserRegistration();
            logger.debug("User account already exists for nickname '{}'.", nickName);
            return "";
        }
        // Check for existing e-mail addresses
        if (DataManager.getInstance().getDao().getUserByEmail(email) != null) {
            // Do not allow the same email address being used for multiple users
            Messages.error("newUserExist");
            logFailedUserRegistration();
            logger.debug("User account already exists for e-mail address '{}'.", NetTools.scrambleEmailAddress(email));
            return "";
        }

        if (StringUtils.isNotBlank(passwordOne) && passwordOne.equals(passwordTwo)) {
            User newUser = new User();
            newUser.setEmail(email);
            newUser.setNickName(nickName);
            newUser.setNewPassword(passwordOne);
            resetPasswordFields();
            if (sendActivationEmail(newUser)) {
                // Only attempt to persist the new user if the activation email could be sent
                if (DataManager.getInstance().getDao().addUser(newUser)) {
                    String msg = ViewerResourceBundle.getTranslation("user_accountCreated", null);
                    Messages.info(msg.replace("{0}", email));
                    logger.debug("User account created for '{}'.", email);
                } else {
                    Messages.error("errSave");
                }
                return "user?faces-redirect=true";
            }
            logFailedUserRegistration();
            logger.debug("E-mail could not be sent");
            Messages.error(ViewerResourceBundle.getTranslation("errSendEmail", null)
                    .replace("{0}", DataManager.getInstance().getConfiguration().getDefaultFeedbackEmailAddress()));
        } else {
            Messages.error("user_passwordMismatch");
        }

        return "";
    }

    /**
     * Logs failed user registration attempts with scrambled e-mail and IP addresses.
     */
    private void logFailedUserRegistration() {
        String ipAddress = "UNKNOWN";
        HttpServletRequest request = BeanUtils.getRequest();
        if (request != null) {
            ipAddress = NetTools.getIpAddress(request);
        }
        logger.debug("Failed user registration attempt from {}, e-mail '{}'", NetTools.scrambleIpAddress(ipAddress),
                NetTools.scrambleEmailAddress(email));
    }

    /**
     * <p>
     * activateUserAccountAction.
     * </p>
     *
     * @return a {@link java.lang.String} object.
     * @throws io.goobi.viewer.exceptions.DAOException if any.
     */
    public String activateUserAccountAction() throws DAOException {
        if (StringUtils.isNotEmpty(email) && StringUtils.isNotEmpty(activationKey)) {
            User user = DataManager.getInstance().getDao().getUserByEmail(email);
            if (user != null && !user.isActive()) {
                if (activationKey.equals(user.getActivationKey())) {
                    // Activate user
                    user.setActivationKey(null);
                    user.setActive(true);
                    if (DataManager.getInstance().getDao().updateUser(user)) {
                        Messages.info(ViewerResourceBundle.getTranslation("user_accountActivationSuccess", null));
                        logger.debug("User account successfully activated: " + user.getEmail());
                    } else {
                        Messages.error(ViewerResourceBundle.getTranslation("errSave", null));
                    }
                } else {
                    logger.debug("Activation key mismatch (expected: '" + user.getActivationKey() + "' (received: '" + activationKey + "').");
                    Messages.error(ViewerResourceBundle.getTranslation("user_accountActivationWrongData", null));
                }
            } else {
                logger.debug("User not found or account already activated: " + email);
            }
            activationKey = null;
        }

        return "user?faces-redirect=true";
    }

    /**
     * Login action method for local accounts.
     *
     * @return the url mapping to navigate to
     * @throws io.goobi.viewer.model.security.authentication.AuthenticationProviderException if any.
     * @throws java.lang.IllegalStateException if any.
     * @throws java.lang.InterruptedException if any.
     * @throws java.util.concurrent.ExecutionException if any.
     */
    public String login() throws AuthenticationProviderException, IllegalStateException, InterruptedException, ExecutionException {
        return login(getAuthenticationProvider());
    }

    /**
     * <p>
     * login.
     * </p>
     *
     * @param provider a {@link io.goobi.viewer.model.security.authentication.IAuthenticationProvider} object.
     * @return a {@link java.lang.String} object.
     * @throws java.lang.IllegalStateException if any.
     * @throws io.goobi.viewer.model.security.authentication.AuthenticationProviderException if any.
     * @throws java.lang.InterruptedException if any.
     * @throws java.util.concurrent.ExecutionException if any.
     */
    public String login(IAuthenticationProvider provider)
            throws AuthenticationProviderException, IllegalStateException, InterruptedException, ExecutionException {
        if ("#".equals(this.redirectUrl)) {
            HttpServletRequest request = BeanUtils.getRequest();
            this.redirectUrl = ViewHistory.getCurrentView(request)
                    .map(path -> ServletUtils.getServletPathWithHostAsUrlFromRequest(request) + path.getCombinedPrettyfiedUrl())
                    .orElse("");
        }
        logger.trace("login");
        if (provider != null) {
            provider.login(email, password).thenAccept(result -> completeLogin(provider, result));
        }

        return null;
    }

    /**
     * 
     * @param provider
     * @param result
     * @throws IllegalStateException
     */
    private void completeLogin(IAuthenticationProvider provider, LoginResult result) {
        HttpServletResponse response = result.getResponse();
        HttpServletRequest request = result.getRequest();
        try {

            Optional<User> oUser = result.getUser().filter(u -> u.isActive() && !u.isSuspended());

            if (result.isRefused()) {
                Messages.error("errLoginWrong");
            } else if (result.getUser().map(u -> !u.isActive()).orElse(false)) {
                Messages.error("errLoginInactive");
            } else if (result.getUser().map(u -> u.isSuspended()).orElse(false)) {
                Messages.error("errLoginSuspended");
            } else if (oUser.isPresent()) { //login successful
                try {
                    User user = oUser.get();
                    if (this.user != null) {
                        if (this.user.equals(user)) {
                            logger.debug("User already logged in");
                            return;
                        }
                        // Exception if different user logged in
                        throw new AuthenticationProviderException("errLoginError");
                    }
                    wipeSession(request);
                    DataManager.getInstance().getBookmarkManager().addSessionBookmarkListToUser(user, request);
                    // Update last login
                    user.setLastLogin(LocalDateTime.now());
                    if (!DataManager.getInstance().getDao().updateUser(user)) {
                        logger.error("Could not update user in DB.");
                    }
                    setUser(user);
                    createFeedback();
                    if (request != null && request.getSession(false) != null) {
                        request.getSession(false).setAttribute("user", user);
                    }
                    if (response != null && StringUtils.isNotEmpty(redirectUrl)) {
                        logger.trace("Redirecting to {}", redirectUrl);
                        String redirectUrl = this.redirectUrl;
                        this.redirectUrl = "";
                        response.sendRedirect(redirectUrl);
                    } else if (response != null) {
                        Optional<ViewerPath> currentPath = ViewHistory.getCurrentView(request);
                        if (currentPath.isPresent()) {
                            logger.trace("Redirecting to current url " + currentPath.get().getCombinedPrettyfiedUrl());
                            response.sendRedirect(
                                    ServletUtils.getServletPathWithHostAsUrlFromRequest(request) + currentPath.get().getCombinedPrettyfiedUrl());
                        } else {
                            logger.trace("Redirecting to start page");
                            response.sendRedirect(ServletUtils.getServletPathWithHostAsUrlFromRequest(request));
                        }
                    }

                    // Update personal filter query suffix
                    SearchHelper.updateFilterQuerySuffix(request);

                    // Reset loaded user-generated content lists
                    ContentBean contentBean = BeanUtils.getContentBean();
                    if (contentBean != null) {
                        contentBean.resetContentList();
                    }

                    // Add this user to configured groups
                    if (provider.getAddUserToGroups() != null && !provider.getAddUserToGroups().isEmpty()) {
                        Role role = DataManager.getInstance().getDao().getRole("member");
                        if (role != null) {
                            for (String groupName : provider.getAddUserToGroups()) {
                                UserGroup userGroup = DataManager.getInstance().getDao().getUserGroup(groupName);
                                if (userGroup != null && !userGroup.getMembers().contains(user)) {
                                    userGroup.addMember(user, role);
                                    logger.debug("Added user {} to user group '{}'", user.getId(), userGroup.getName());
                                }
                            }
                        }
                    }
                    this.loggedInProvider = provider;
                    return;
                } catch (DAOException | IOException | IndexUnreachableException | PresentationException | IllegalStateException e) {
                    //user may login, but setting up viewer account failed
                    provider.logout();
                    throw new AuthenticationProviderException(e);
                }
            } else {
                Messages.error("errLoginInactive");
            }
        } catch (AuthenticationProviderException e) {
            logger.error("Error logging in ", e);
            Messages.error("errLoginError");
        } finally {
            result.setRedirected();
        }
    }

    /**
     * Logout action method.
     *
     * @return a {@link java.lang.String} object.
     * @throws io.goobi.viewer.model.security.authentication.AuthenticationProviderException if any.
     */
    public String logout() throws AuthenticationProviderException {
        logger.trace("logout");

        HttpServletRequest request = BeanUtils.getRequest();
        HttpServletResponse response = BeanUtils.getResponse();
        String redirectUrl = redirect(request, response);

        user.setTranskribusSession(null);
        setUser(null);
        createFeedback();
        password = null;
        if (loggedInProvider != null) {
            loggedInProvider.logout();
            loggedInProvider = null;
        }
        try {
            wipeSession(request);
            SearchHelper.updateFilterQuerySuffix(request);
            // Reset loaded user-generated content lists
            ContentBean contentBean = BeanUtils.getContentBean();
            if (contentBean != null) {
                contentBean.resetContentList();
            }
        } catch (IndexUnreachableException | PresentationException | DAOException e) {
            throw new AuthenticationProviderException(e);
        }
        try {
            request.logout();
        } catch (ServletException e) {
            logger.error(e.getMessage(), e);
        }
        request.getSession(false).invalidate();
        return redirectUrl;
    }

    /**
     * @param request
     * @param response
     * @throws AuthenticationProviderException
     */
    private String redirect(HttpServletRequest request, HttpServletResponse response) throws AuthenticationProviderException {
        Optional<ViewerPath> oCurrentPath = ViewHistory.getCurrentView(request);
        if (StringUtils.isNotEmpty(redirectUrl)) {
            if ("#".equals(redirectUrl)) {
                logger.trace("Stay on current page");
            }
            logger.trace("Redirecting to {}", redirectUrl);
            String redirectUrl = this.redirectUrl;
            this.redirectUrl = "";
            //            Messages.info("logoutSuccessful");

            // Do not redirect to user backend pages because LoginFilter won't work here for some reason
            String servletPath = BeanUtils.getServletPathWithHostAsUrlFromJsfContext();
            if (redirectUrl.length() < servletPath.length() || !LoginFilter.isRestrictedUri(redirectUrl.substring(servletPath.length()))) {
                return redirectUrl;
            }
        } else if (oCurrentPath.isPresent()) {
            ViewerPath currentPath = oCurrentPath.get();
            if (LoginFilter.isRestrictedUri(currentPath.getCombinedUrl())) {
                logger.trace("Redirecting to start page");
                return "pretty:index";
            }
            logger.trace("Redirecting to current url {}", currentPath.getCombinedPrettyfiedUrl());
            String redirect = currentPath.getCombinedPrettyfiedUrl();
            return redirect;
        } else {
            // IF ViewerPath is unavailable, extract URI via PrettyContext
            PrettyContext prettyContext = PrettyContext.getCurrentInstance(request);
            if (prettyContext != null && LoginFilter.isRestrictedUri(prettyContext.getRequestURL().toURL())) {
                logger.trace("Redirecting to start page");
                return "pretty:index";
            }
        }
        return "";
    }

    /**
     * Removes the user and permission attributes from the session.
     *
     * @param request a {@link javax.servlet.http.HttpServletRequest} object.
     * @throws io.goobi.viewer.exceptions.IndexUnreachableException if any.
     * @throws io.goobi.viewer.exceptions.PresentationException if any.
     * @throws io.goobi.viewer.exceptions.DAOException if any.
     */
    public void wipeSession(HttpServletRequest request) throws IndexUnreachableException, PresentationException, DAOException {
        logger.trace("wipeSession");
        if (request != null) {
            HttpSession session = request.getSession(false);
            if (session == null) {
                return;
            }
            session.removeAttribute("user");

            //        // Remove priv maps
            Enumeration<String> attributeNames = session.getAttributeNames();
            Set<String> attributesToRemove = new HashSet<>();
            while (attributeNames.hasMoreElements()) {
                String attribute = attributeNames.nextElement();
                if (attribute.startsWith(IPrivilegeHolder._PRIV_PREFIX)) {
                    attributesToRemove.add(attribute);

                }
            }
            if (!attributesToRemove.isEmpty()) {
                for (String attribute : attributesToRemove) {
                    session.removeAttribute(attribute);
                    logger.trace("Removed session attribute: {}", attribute);
                }
            }

            try {
                BeanUtils.getCmsBean().invalidate();
                BeanUtils.getActiveDocumentBean().resetAccess();
                BeanUtils.getSessionBean().cleanSessionObjects();
            } catch (Throwable e) {
                logger.error(e.getMessage());
            }

            this.authenticationProviders = null;
        }
    }

    /**
     * <p>
     * saveUserAction.
     * </p>
     *
     * @return a {@link java.lang.String} object.
     * @throws io.goobi.viewer.exceptions.DAOException if any.
     */
    public String saveUserAction() throws DAOException {
        try {
            if (user != null) {
                // Retrieving a new user from the DB overrides the current object and resets the field, so save a copy
                User copy = user.clone();
                // Copy of the copy contains the previous nickname, in case the chosen one is already taken
                if (user.getCopy() != null) {
                    copy.setCopy(user.getCopy().clone());
                } else {
                    logger.warn("No backup user object found, cannot restore data in case of cancellation / error.");
                }
                // Do not allow the same nickname being used for multiple users
                if (UserTools.isNicknameInUse(user.getNickName(), user.getId())) {
                    Messages.error(ViewerResourceBundle.getTranslation("user_nicknameTaken", null).replace("{0}", user.getNickName().trim()));
                    user = copy;
                    if (copy.getCopy() != null) {
                        user.setNickName(copy.getCopy().getNickName());
                    }
                    return "pretty:userEdit";
                }
                user = copy;
                if (StringUtils.isNotBlank(passwordOne)) {
                    if (!PasswordValidator.validatePassword(passwordOne)) {
                        Messages.error("password_errInvalid");
                        return "pretty:userEdit";
                    }
                    if (!passwordOne.equals(passwordTwo)) {
                        Messages.error("user_passwordMismatch");
                        return "pretty:userEdit";
                    }
                    user.setNewPassword(passwordOne);
                    logger.debug("Set new password for user {}", user.getEmail());
                    Messages.info("user_passwordChanged");
                }
                if (DataManager.getInstance().getDao().updateUser(user)) {
                    user.setCopy(null);
                    logger.debug("User '" + user.getEmail() + "' updated successfully.");
                    Messages.info("user_saveSuccess");
                    return "pretty:user";
                }
                Messages.error("errSave");
            }
        } finally {
            resetPasswordFields();
        }

        return "pretty:userEdit";
    }

    /**
     * Returns a list of all existing users (minus the superusers and the current user).
     *
     * @return a {@link java.util.List} object.
     * @throws io.goobi.viewer.exceptions.DAOException if any.
     */
    public List<User> getAllUsers() throws DAOException {
        List<User> ret = new ArrayList<>();

        for (User user : DataManager.getInstance().getDao().getAllUsers(true)) {
            if (!user.isSuperuser() && !user.equals(getUser())) {
                ret.add(user);
            }
        }

        return ret;
    }

    /**
     * 
     * @param user
     * @return
     */
    private boolean sendActivationEmail(User user) {
        if (StringUtils.isNotEmpty(user.getEmail())) {
            // Generate and save the activation key, if not yet set
            if (user.getActivationKey() == null) {
                user.setActivationKey(StringTools.generateHash(UUID.randomUUID() + String.valueOf(System.currentTimeMillis())));
            }

            // Generate e-mail text
            StringBuilder sb = new StringBuilder();
            if (navigationHelper == null) {
                logger.debug("NavigationHelper not found");
                return false;
            }
            String baseUrl = navigationHelper.getApplicationUrl();
            String activationUrl = new StringBuilder(baseUrl).append("user/activate/")
                    .append(user.getEmail())
                    .append('/')
                    .append(user.getActivationKey())
                    .append("/")
                    .toString();
            sb.append(ViewerResourceBundle.getTranslation("user_activationEmailBody", null)
                    .replace("{0}", baseUrl)
                    .replace("{1}", activationUrl)
                    .replace("{2}", DataManager.getInstance().getConfiguration().getDefaultFeedbackEmailAddress()));

            // Send
            try {
                if (NetTools.postMail(Collections.singletonList(user.getEmail()),
                        ViewerResourceBundle.getTranslation("user_activationEmailSubject", null),
                        sb.toString())) {
                    logger.debug("Activation e-mail sent for: {}", user.getEmail());
                    return true;
                }
                logger.error("Could not send activation e-mail to: {}", user.getEmail());
            } catch (MessagingException e) {
                logger.error(e.getMessage(), e);
            } catch (UnsupportedEncodingException e) {
                logger.error(e.getMessage());
            }
        }

        return false;
    }

    /**
     * Sends a password reset link to the current e-mail address.
     *
     * @return a {@link java.lang.String} object.
     * @throws io.goobi.viewer.exceptions.DAOException if any.
     */
    public String sendPasswordResetLinkAction() throws DAOException {
        User user = DataManager.getInstance().getDao().getUserByEmail(email);
        // Only reset password for non-OpenID user accounts, do not reset not yet activated accounts
        if (user != null && !user.isOpenIdUser()) {
            if (user.isActive()) {
                user.setActivationKey(StringTools.generateHash(String.valueOf(System.currentTimeMillis())));
                String requesterIp = "???";
                if (FacesContext.getCurrentInstance().getExternalContext() != null
                        && FacesContext.getCurrentInstance().getExternalContext().getRequest() != null) {
                    requesterIp = NetTools.getIpAddress((HttpServletRequest) FacesContext.getCurrentInstance().getExternalContext().getRequest());
                }
                String resetUrl = navigationHelper.getApplicationUrl() + "user/resetpw/" + user.getEmail() + "/" + user.getActivationKey() + "/";

                if (DataManager.getInstance().getDao().updateUser(user)) {
                    try {
                        if (NetTools.postMail(Collections.singletonList(email),
                                ViewerResourceBundle.getTranslation("user_retrieveAccountConfirmationEmailSubject", null),
                                ViewerResourceBundle.getTranslation("user_retrieveAccountConfirmationEmailBody", null)
                                        .replace("{0}", requesterIp)
                                        .replace("{1}", resetUrl))) {
                            email = null;
                            Messages.info("user_retrieveAccountConfirmationEmailMessage");
                            return "user?faces-redirect=true";
                        }
                        logger.error("Could not send passwort reset link e-mail to: " + user.getEmail());
                    } catch (UnsupportedEncodingException e) {
                        logger.error(e.getMessage(), e);
                    } catch (MessagingException e) {
                        logger.error(e.getMessage(), e);
                    }
                }
                Messages.error(ViewerResourceBundle.getTranslation("user_retrieveAccountError", null)
                        .replace("{0}", DataManager.getInstance().getConfiguration().getDefaultFeedbackEmailAddress()));
                return "userRetrieveAccount";
            }

            // Send new activation mail if not yet activated
            if (sendActivationEmail(user)) {
                Messages.info(ViewerResourceBundle.getTranslation("user_activationEmailReSent", null));
            } else {
                Messages.error(ViewerResourceBundle.getTranslation("errSendEmail", null));
            }
            return "pretty:user";
        }

        Messages.error("user_retrieveAccountUserNotFound");
        return "userRetrieveAccount";
    }

    /**
     * Generates a new user password if the key is correct.
     *
     * @return a {@link java.lang.String} object.
     * @throws io.goobi.viewer.exceptions.DAOException if any.
     */
    public String resetPasswordAction() throws DAOException {
        User user = DataManager.getInstance().getDao().getUserByEmail(email);
        // Only reset password for non-OpenID user accounts, do not reset not yet activated accounts
        if (user != null && user.isActive() && !user.isOpenIdUser()) {
            if (StringUtils.isNotEmpty(activationKey) && activationKey.equals(user.getActivationKey())) {
                String newPassword = StringTools.generateHash(String.valueOf(System.currentTimeMillis())).substring(0, 8);
                user.setNewPassword(newPassword);
                user.setActivationKey(null);
                try {
                    if (NetTools.postMail(Collections.singletonList(email),
                            ViewerResourceBundle.getTranslation("user_retrieveAccountNewPasswordEmailSubject", null),
                            ViewerResourceBundle.getTranslation("user_retrieveAccountNewPasswordEmailBody", null).replace("{0}", newPassword))
                            && DataManager.getInstance().getDao().updateUser(user)) {
                        email = null;
                        Messages.info("user_retrieveAccountPasswordResetMessage");
                        return "user?faces-redirect=true";
                    }
                    logger.error("Could not send new password e-mail to: " + user.getEmail());
                } catch (UnsupportedEncodingException e) {
                    logger.error(e.getMessage(), e);
                } catch (MessagingException e) {
                    logger.error(e.getMessage(), e);
                }
            }
            Messages.error(ViewerResourceBundle.getTranslation("user_retrieveAccountError", null)
                    .replace("{0}", DataManager.getInstance().getConfiguration().getDefaultFeedbackEmailAddress()));
            return "user?faces-redirect=true";
        }

        Messages.error("user_retrieveAccountUserNotFound");
        return "user?faces-redirect=true";
    }

    /**
     * <p>
     * transkribusLoginAction.
     * </p>
     *
     * @return a {@link java.lang.String} object.
     */
    public String transkribusLoginAction() {
        if (transkribusUserName == null || transkribusPassword == null) {
            Messages.error("transkribus_loginError");
            return "";
        }

        try {
            user.setTranskribusSession(TranskribusUtils.login(DataManager.getInstance().getConfiguration().getTranskribusRestApiUrl(),
                    transkribusUserName, transkribusPassword));
        } catch (IOException | JDOMException e) {
            Messages.error("transkribus_loginError");
            return "";
        } catch (HTTPException e) {
            if (e.getCode() == 401 || e.getCode() == 403) {
                Messages.error("transkribus_loginDataError");
            }
            return "";
        }
        if (user.getTranskribusSession() == null) {
            Messages.error("transkribus_loginError");
            return "";
        }

        return "";
    }

    /**
     * <p>
     * createFeedback.
     * </p>
     */
    public void createFeedback() {
        logger.trace("createFeedback");
        lastName = null;
        securityAnswer = null;
        securityQuestion = null;

        feedback = new Feedback();
        if (user != null) {
            feedback.setSenderAddress(user.getEmail());
            feedback.setName(user.getDisplayName());
        }
<<<<<<< HEAD

        if (FacesContext.getCurrentInstance() != null) {
            String url = FacesContext.getCurrentInstance().getExternalContext().getRequestHeaderMap().get("referer");
            if (StringUtils.isEmpty(url)) {
                url = navigationHelper.getCurrentPrettyUrl();
            }
=======
        
        String url = Optional.ofNullable(FacesContext.getCurrentInstance())
                .map(FacesContext::getExternalContext)
                .map(ExternalContext::getRequestHeaderMap)
                .map(map -> map.get("referer"))
                .orElse(null);
        if (StringUtils.isEmpty(url)) {
            url = navigationHelper.getCurrentPrettyUrl();
>>>>>>> cfab92f1
            feedback.setUrl(url);
        }
    }

    /**
     * <p>
     * submitFeedbackAction.
     * </p>
     *
     * @return a {@link java.lang.String} object.
     */
    public String submitFeedbackAction(boolean setCurrentUrl) {
        // Check whether the security question has been answered correct, if configured
        if (securityQuestion != null && !securityQuestion.isAnswerCorrect(securityAnswer)) {
            Messages.error("user__security_question_wrong");
            logger.debug("Wrong security question answer.");
            return "";
        }
        // Check whether the invisible field lastName has been filled (real users cannot do that)
        if (StringUtils.isNotEmpty(lastName)) {
            logger.debug("Honeypot field entry: {}", lastName);
            return "";
        }
        if (!EmailValidator.validateEmailAddress(this.feedback.getSenderAddress())) {
            Messages.error("email_errlnvalid");
            logger.debug("Invalid email: " + this.feedback.getSenderAddress());
            return "";
        }
        if (StringUtils.isBlank(feedback.getName())) {
            Messages.error("errFeedbackNameRequired");
            return "";
        }
        if (StringUtils.isBlank(feedback.getMessage())) {
            Messages.error("errFeedbackMessageRequired");
            return "";
        }
        if (StringUtils.isBlank(feedback.getRecipientAddress())) {
            Messages.error("errFeedbackRecipientRequired");
            return "";
        }

        //set current url to feedback
        if (setCurrentUrl && navigationHelper != null) {
            feedback.setUrl(navigationHelper.getCurrentPrettyUrl());
        }

        try {
            if (NetTools.postMail(Collections.singletonList(feedback.getRecipientAddress()),
                    feedback.getEmailSubject("feedbackEmailSubject"), feedback.getEmailBody("feedbackEmailBody"))) {
                // Send confirmation to sender
                if (StringUtils.isNotEmpty(feedback.getSenderAddress()) && !NetTools.postMail(Collections.singletonList(feedback.getSenderAddress()),
                        feedback.getEmailSubject("feedbackEmailSubjectSender"), feedback.getEmailBody("feedbackEmailBody"))) {
                    logger.warn("Could not send feedback confirmation to sender.");
                }
                Messages.info("feedbackSubmitted");
            } else {
                logger.error("{} could not send feedback.", feedback.getSenderAddress());
                Messages.error(ViewerResourceBundle.getTranslation("errFeedbackSubmit", null)
                        .replace("{0}", DataManager.getInstance().getConfiguration().getDefaultFeedbackEmailAddress()));
            }
        } catch (UnsupportedEncodingException e) {
            logger.error(e.getMessage(), e);
            Messages.error(ViewerResourceBundle.getTranslation("errFeedbackSubmit", null)
                    .replace("{0}", DataManager.getInstance().getConfiguration().getDefaultFeedbackEmailAddress()));
        } catch (MessagingException e) {
            logger.error(e.getMessage(), e);
            Messages.error(ViewerResourceBundle.getTranslation("errFeedbackSubmit", null)
                    .replace("{0}", DataManager.getInstance().getConfiguration().getDefaultFeedbackEmailAddress()));
        }
        //eventually always create a new feedback object to erase prior inputs
        createFeedback();
        return "";
    }

    /**
     * <p>
     * Getter for the field <code>user</code>.
     * </p>
     *
     * @return the user
     */
    public User getUser() {
        return user;
    }

    /**
     * <p>
     * Setter for the field <code>user</code>.
     * </p>
     *
     * @param user the user to set
     */
    public void setUser(User user) {
        this.user = user;
    }

    /**
     * <p>
     * Getter for the field <code>nickName</code>.
     * </p>
     *
     * @return the nickName
     */
    public String getNickName() {
        return nickName;
    }

    /**
     * <p>
     * Setter for the field <code>nickName</code>.
     * </p>
     *
     * @param nickName the nickName to set
     */
    public void setNickName(String nickName) {
        this.nickName = nickName;
    }

    /**
     * <p>
     * Getter for the field <code>email</code>.
     * </p>
     *
     * @return the email
     */
    public String getEmail() {
        return email;
    }

    /**
     * <p>
     * Setter for the field <code>email</code>.
     * </p>
     *
     * @param email the email to set
     */
    public void setEmail(String email) {
        this.email = email;
    }

    /**
     * <p>
     * Getter for the field <code>password</code>.
     * </p>
     *
     * @return the password
     */
    public String getPassword() {
        return password;
    }

    /**
     * <p>
     * Setter for the field <code>password</code>.
     * </p>
     *
     * @param password the password to set
     */
    public void setPassword(String password) {
        this.password = password;
    }

    /**
     * <p>
     * isLoggedIn.
     * </p>
     *
     * @return a boolean.
     */
    public boolean isLoggedIn() {
        return user != null && user.isActive() && !user.isSuspended();
    }

    /**
     * <p>
     * isAdmin.
     * </p>
     *
     * @return a boolean.
     */
    public boolean isAdmin() {
        return user != null && user.isSuperuser();
    }

    /**
     * <p>
     * isUserRegistrationEnabled.
     * </p>
     *
     * @return a boolean.
     */
    public boolean isUserRegistrationEnabled() {
        return DataManager.getInstance().getConfiguration().isUserRegistrationEnabled();
    }

    /**
     * <p>
     * isShowOpenId.
     * </p>
     *
     * @return a boolean.
     */
    public boolean isShowOpenId() {
        return DataManager.getInstance().getConfiguration().isShowOpenIdConnect();
    }

    /**
     * <p>
     * Getter for the field <code>authenticationProviders</code>.
     * </p>
     *
     * @return a {@link java.util.List} object.
     */
    public synchronized List<IAuthenticationProvider> getAuthenticationProviders() {
        if (this.authenticationProviders == null) {
            this.authenticationProviders = DataManager.getInstance().getConfiguration().getAuthenticationProviders();
        }
        return this.authenticationProviders;
    }

    /**
     * <p>
     * getLocalAuthenticationProvider.
     * </p>
     *
     * @return a {@link io.goobi.viewer.model.security.authentication.IAuthenticationProvider} object.
     */
    public IAuthenticationProvider getLocalAuthenticationProvider() {
        return getProvidersOfType("local").stream().findFirst().orElse(null);
    }

    /**
     * <p>
     * getXserviceAuthenticationProvider.
     * </p>
     *
     * @return a {@link io.goobi.viewer.model.security.authentication.IAuthenticationProvider} object.
     */
    public IAuthenticationProvider getXserviceAuthenticationProvider() {
        return getProvidersOfType("userPassword").stream().findFirst().orElse(null);
    }

    public boolean showAuthenticationProviderSelection() {
        return getAuthenticationProviders().stream()
                .filter(p -> "local".equalsIgnoreCase(p.getType()) || "userPassword".equalsIgnoreCase(p.getType()))
                .count() > 1;
    }

    /**
     * <p>
     * Setter for the field <code>authenticationProvider</code>.
     * </p>
     *
     * @param provider a {@link io.goobi.viewer.model.security.authentication.IAuthenticationProvider} object.
     */
    public void setAuthenticationProvider(IAuthenticationProvider provider) {
        this.authenticationProvider = provider;
    }

    /**
     * <p>
     * Getter for the field <code>authenticationProvider</code>.
     * </p>
     *
     * @return a {@link io.goobi.viewer.model.security.authentication.IAuthenticationProvider} object.
     */
    public IAuthenticationProvider getAuthenticationProvider() {
        return authenticationProvider;
    }

    /**
     * <p>
     * setAuthenticationProviderName.
     * </p>
     *
     * @param name a {@link java.lang.String} object.
     */
    public void setAuthenticationProviderName(String name) {
        this.authenticationProvider = getAuthenticationProviders().stream()
                .filter(p -> p.getName().equalsIgnoreCase(name))
                .findFirst()
                .orElse(getLocalAuthenticationProvider());
    }

    /**
     * <p>
     * getAuthenticationProviderName.
     * </p>
     *
     * @return a {@link java.lang.String} object.
     */
    public String getAuthenticationProviderName() {
        if (this.authenticationProvider != null) {
            return this.authenticationProvider.getName();
        }

        return "";
    }

    /**
     * <p>
     * loginTest.
     * </p>
     *
     * @return a {@link java.lang.String} object.
     */
    public String loginTest() {
        user = new User();
        return null;
    }

    /**
     * <p>
     * Getter for the field <code>passwordOne</code>.
     * </p>
     *
     * @return a {@link java.lang.String} object.
     */
    public String getPasswordOne() {
        return this.passwordOne;
    }

    /**
     * <p>
     * Setter for the field <code>passwordOne</code>.
     * </p>
     *
     * @param passwordOne a {@link java.lang.String} object.
     */
    public void setPasswordOne(String passwordOne) {
        this.passwordOne = passwordOne;
    }

    /**
     * <p>
     * Getter for the field <code>passwordTwo</code>.
     * </p>
     *
     * @return a {@link java.lang.String} object.
     */
    public String getPasswordTwo() {
        return this.passwordTwo;
    }

    /**
     * <p>
     * Setter for the field <code>passwordTwo</code>.
     * </p>
     *
     * @param passwordTwo a {@link java.lang.String} object.
     */
    public void setPasswordTwo(String passwordTwo) {
        this.passwordTwo = passwordTwo;
    }

    /**
     * <p>
     * resetPasswordFields.
     * </p>
     */
    public void resetPasswordFields() {
        passwordOne = "";
        passwordTwo = "";
    }

    /**
     * Selects a random security question from configured list and sets <code>currentSecurityQuestion</code> to it.
     * 
     * @should not reset securityQuest if not yet answered
     */
    public boolean resetSecurityQuestion() {
        List<SecurityQuestion> questions = DataManager.getInstance().getConfiguration().getSecurityQuestions();
        if (questions.isEmpty()) {
            return true;
        }
        if (securityQuestion != null && !securityQuestion.isAnswered()) {
            // Do not reset if not set set or not yet answered
            return true;
        }
        securityQuestion = questions.get(random.nextInt(questions.size()));

        return true;
    }

    /**
     * @return the securityQuestion
     */
    public SecurityQuestion getSecurityQuestion() {
        return securityQuestion;
    }

    /**
     * @return the securityAnswer
     */
    public String getSecurityAnswer() {
        return securityAnswer;
    }

    /**
     * @param securityAnswer the securityAnswer to set
     */
    public void setSecurityAnswer(String securityAnswer) {
        this.securityAnswer = securityAnswer;
    }

    /**
     * @return the lastName
     */
    public String getLastName() {
        return lastName;
    }

    /**
     * @param lastName the lastName to set
     */
    public void setLastName(String lastName) {
        this.lastName = lastName;
    }

    /**
     * <p>
     * Getter for the field <code>redirectUrl</code>.
     * </p>
     *
     * @return the redirectUrl
     */
    public String getRedirectUrl() {
        return redirectUrl;
    }

    /**
     * <p>
     * Setter for the field <code>redirectUrl</code>.
     * </p>
     *
     * @param redirectUrl the redirectUrl to set
     */
    public void setRedirectUrl(String redirectUrl) {
        if (!"RES_NOT_FOUND".equals(redirectUrl)) {
            this.redirectUrl = redirectUrl;
            logger.trace("Redirect URL: {}", redirectUrl);
        }
    }

    /**
     * <p>
     * Getter for the field <code>activationKey</code>.
     * </p>
     *
     * @return the activationKey
     */
    public String getActivationKey() {
        return activationKey;
    }

    /**
     * <p>
     * Setter for the field <code>activationKey</code>.
     * </p>
     *
     * @param activationKey the activationKey to set
     */
    public void setActivationKey(String activationKey) {
        this.activationKey = activationKey;
    }

    /**
     * <p>
     * Getter for the field <code>feedback</code>.
     * </p>
     *
     * @return the feedback
     */
    public Feedback getFeedback() {
        return feedback;
    }

    /**
     * <p>
     * Setter for the field <code>feedback</code>.
     * </p>
     *
     * @param feedback the feedback to set
     */
    public void setFeedback(Feedback feedback) {
        this.feedback = feedback;
    }

    /**
     * <p>
     * Getter for the field <code>transkribusUserName</code>.
     * </p>
     *
     * @return the transkribusUserName
     */
    public String getTranskribusUserName() {
        return transkribusUserName;
    }

    /**
     * <p>
     * Setter for the field <code>transkribusUserName</code>.
     * </p>
     *
     * @param transkribusUserName the transkribusUserName to set
     */
    public void setTranskribusUserName(String transkribusUserName) {
        this.transkribusUserName = transkribusUserName;
    }

    /**
     * <p>
     * Getter for the field <code>transkribusPassword</code>.
     * </p>
     *
     * @return the transkribusPassword
     */
    public String getTranskribusPassword() {
        return transkribusPassword;
    }

    /**
     * <p>
     * Setter for the field <code>transkribusPassword</code>.
     * </p>
     *
     * @param transkribusPassword the transkribusPassword to set
     */
    public void setTranskribusPassword(String transkribusPassword) {
        this.transkribusPassword = transkribusPassword;
    }

    /**
     * <p>
     * userEquals.
     * </p>
     *
     * @param id a long.
     * @return a boolean.
     */
    public boolean userEquals(long id) {
        return getUser().getId().equals(id);
    }

    /**
     * <p>
     * hasProvidersOfType.
     * </p>
     *
     * @param type a {@link java.lang.String} object.
     * @return a boolean.
     */
    public boolean hasProvidersOfType(String type) {
        if (type != null) {
            return getAuthenticationProviders().stream().anyMatch(provider -> type.equalsIgnoreCase(provider.getType()));
        }
        return false;
    }

    /**
     * <p>
     * getProvidersOfType.
     * </p>
     *
     * @param type a {@link java.lang.String} object.
     * @return a {@link java.util.List} object.
     */
    public List<IAuthenticationProvider> getProvidersOfType(String type) {
        if (type != null) {
            return getAuthenticationProviders().stream().filter(provider -> type.equalsIgnoreCase(provider.getType())).collect(Collectors.toList());
        }
        return Collections.emptyList();
    }

    /**
     * <p>
     * getNumberOfProviderTypes.
     * </p>
     *
     * @return a int.
     */
    public int getNumberOfProviderTypes() {
        return getAuthenticationProviders().stream().collect(Collectors.groupingBy(IAuthenticationProvider::getType, Collectors.counting())).size();
    }

    /**
     * <p>
     * isAllowPasswordChange.
     * </p>
     *
     * @return a boolean.
     */
    public boolean isAllowPasswordChange() {
        return loggedInProvider != null && loggedInProvider.allowsPasswordChange();
    }

    /**
     * <p>
     * isAllowNickNameChange.
     * </p>
     *
     * @return a boolean.
     */
    public boolean isAllowNickNameChange() {
        return loggedInProvider != null && loggedInProvider.allowsNicknameChange();

    }

    /**
     * <p>
     * isAllowEmailChange.
     * </p>
     *
     * @return a boolean.
     */
    public boolean isAllowEmailChange() {
        return loggedInProvider != null && loggedInProvider.allowsEmailChange();

    }

    /**
     * Check if the current user is required to agree to the terms of use
     * 
     * @return true if termsOfUse is active, a user is logged in and {@link User#isAgreedToTermsOfUse()} returns false for this user
     */
    public boolean mustAgreeToTermsOfUse() {
        if (this.user != null && !this.user.isAgreedToTermsOfUse()) {
            try {
                boolean active = DataManager.getInstance().getDao().isTermsOfUseActive();
                return active;
            } catch (DAOException e) {
                logger.error("Unable to query terms of use active state", e);
            }
        }
        return false;
    }

    public void agreeToTermsOfUse() throws DAOException {
        if (this.user != null) {
            this.user.setAgreedToTermsOfUse(true);
            DataManager.getInstance().getDao().updateUser(this.user);
        }
    }

    public void rejectTermsOfUse() throws DAOException {
        if (this.user != null) {
            this.user.setAgreedToTermsOfUse(false);
            DataManager.getInstance().getDao().updateUser(this.user);
        }
    }

    public void logoutWithMessage(String messageKey) throws AuthenticationProviderException {
        this.logout();
        Messages.info(messageKey);

    }
}<|MERGE_RESOLUTION|>--- conflicted
+++ resolved
@@ -798,15 +798,7 @@
             feedback.setSenderAddress(user.getEmail());
             feedback.setName(user.getDisplayName());
         }
-<<<<<<< HEAD
-
-        if (FacesContext.getCurrentInstance() != null) {
-            String url = FacesContext.getCurrentInstance().getExternalContext().getRequestHeaderMap().get("referer");
-            if (StringUtils.isEmpty(url)) {
-                url = navigationHelper.getCurrentPrettyUrl();
-            }
-=======
-        
+
         String url = Optional.ofNullable(FacesContext.getCurrentInstance())
                 .map(FacesContext::getExternalContext)
                 .map(ExternalContext::getRequestHeaderMap)
@@ -814,7 +806,6 @@
                 .orElse(null);
         if (StringUtils.isEmpty(url)) {
             url = navigationHelper.getCurrentPrettyUrl();
->>>>>>> cfab92f1
             feedback.setUrl(url);
         }
     }
