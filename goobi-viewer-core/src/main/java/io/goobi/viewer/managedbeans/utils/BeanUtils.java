/**
 * This file is part of the Goobi viewer - a content presentation and management application for digitized objects.
 *
 * Visit these websites for more information.
 *          - http://www.intranda.com
 *          - http://digiverso.com
 *
 * This program is free software; you can redistribute it and/or modify it under the terms of the GNU General Public License as published by the Free
 * Software Foundation; either version 2 of the License, or (at your option) any later version.
 *
 * This program is distributed in the hope that it will be useful, but WITHOUT ANY WARRANTY; without even the implied warranty of MERCHANTABILITY or
 * FITNESS FOR A PARTICULAR PURPOSE. See the GNU General Public License for more details.
 *
 * You should have received a copy of the GNU General Public License along with this program. If not, see <http://www.gnu.org/licenses/>.
 */
package io.goobi.viewer.managedbeans.utils;

import java.util.Enumeration;
import java.util.List;
import java.util.Locale;
import java.util.Optional;

import javax.enterprise.context.ContextNotActiveException;
import javax.enterprise.context.spi.CreationalContext;
import javax.enterprise.inject.spi.Bean;
import javax.enterprise.inject.spi.BeanManager;
import javax.enterprise.inject.spi.CDI;
import javax.faces.application.Application;
import javax.faces.context.FacesContext;
import javax.faces.el.ValueBinding;
import javax.naming.InitialContext;
import javax.naming.NamingException;
import javax.servlet.ServletContext;
import javax.servlet.http.HttpServletRequest;
import javax.servlet.http.HttpServletResponse;
import javax.servlet.http.HttpSession;

import org.apache.commons.lang3.StringUtils;
import org.jboss.weld.serialization.spi.helpers.SerializableContextualInstance;
import org.slf4j.Logger;
import org.slf4j.LoggerFactory;

import io.goobi.viewer.controller.DataManager;
import io.goobi.viewer.controller.StringTools;
import io.goobi.viewer.managedbeans.ActiveDocumentBean;
import io.goobi.viewer.managedbeans.AdminBean;
import io.goobi.viewer.managedbeans.BookmarkBean;
import io.goobi.viewer.managedbeans.BrowseBean;
import io.goobi.viewer.managedbeans.CalendarBean;
import io.goobi.viewer.managedbeans.CmsBean;
import io.goobi.viewer.managedbeans.CmsCollectionsBean;
import io.goobi.viewer.managedbeans.CmsMediaBean;
import io.goobi.viewer.managedbeans.ContentBean;
import io.goobi.viewer.managedbeans.CreateRecordBean;
import io.goobi.viewer.managedbeans.ImageDeliveryBean;
import io.goobi.viewer.managedbeans.MetadataBean;
import io.goobi.viewer.managedbeans.NavigationHelper;
import io.goobi.viewer.managedbeans.SearchBean;
import io.goobi.viewer.managedbeans.SessionBean;
import io.goobi.viewer.managedbeans.UserBean;
import io.goobi.viewer.messages.ViewerResourceBundle;
import io.goobi.viewer.model.security.user.User;
import io.goobi.viewer.servlets.utils.ServletUtils;

/**
 * Utility class for methods that use the FacesContext.
 */
public class BeanUtils {

    private static final Logger logger = LoggerFactory.getLogger(BeanUtils.class);

    private static Locale defaultLocale = null;

    /**
     * Gets the current Request from the faces context
     *
     * @return a {@link javax.servlet.http.HttpServletRequest} object.
     */
    public static HttpServletRequest getRequest() {

        SessionBean sb = getSessionBean();
        try {
            if (sb != null) {
                return sb.getRequest();
            }
        } catch (ContextNotActiveException e) {

        }

        FacesContext context = FacesContext.getCurrentInstance();
        return getRequest(context);
    }

    /**
     * <p>
     * getRequest.
     * </p>
     *
     * @param context a {@link javax.faces.context.FacesContext} object.
     * @return a {@link javax.servlet.http.HttpServletRequest} object.
     */
    public static HttpServletRequest getRequest(FacesContext context) {
        if (context != null && context.getExternalContext() != null) {
            HttpServletRequest request = (HttpServletRequest) context.getExternalContext().getRequest();
            return request;
        }

        return null;
    }

    /**
     * 
     * @return
     */
    public static HttpSession getSession() {
        HttpServletRequest request = getRequest();
        if (request != null) {
            return request.getSession();
        }

        return null;
    }

    /**
     * retrieve complete Servlet url from servlet context, including Url, Port, Servletname etc. call this method only from jsf context
     *
     * @return complete url as string
     */
    public static String getServletPathWithHostAsUrlFromJsfContext() {
        if (FacesContext.getCurrentInstance() != null) {
            HttpServletRequest request = (HttpServletRequest) FacesContext.getCurrentInstance().getExternalContext().getRequest();
            if (request != null) {
                return ServletUtils.getServletPathWithHostAsUrlFromRequest(request);
            }
            return "";
        }
        HttpServletRequest request = getRequest();
        if (request != null) {
            return ServletUtils.getServletPathWithHostAsUrlFromRequest(request);
        }
        return "";
    }

    /**
     * <p>
     * hasJsfContext.
     * </p>
     *
     * @return a boolean.
     */
    public static boolean hasJsfContext() {
        return FacesContext.getCurrentInstance() != null;
    }

    /**
     * <p>
     * getServletImagesPathFromRequest.
     * </p>
     *
     * @param request a {@link javax.servlet.http.HttpServletRequest} object.
     * @param theme a {@link java.lang.String} object.
     * @return a {@link java.lang.String} object.
     */
    public static String getServletImagesPathFromRequest(HttpServletRequest request, String theme) {
        StringBuilder sb = new StringBuilder(ServletUtils.getServletPathWithHostAsUrlFromRequest(request));
        if (!sb.toString().endsWith("/")) {
            sb.append("/");
        }
        sb.append("resources").append("/");
        if (StringUtils.isNotBlank(theme)) {
            sb.append("themes").append("/").append(theme).append("/");
        }
        sb.append("images").append("/");
        return sb.toString();
    }

    /**
     * <p>
     * getServletContext.
     * </p>
     *
     * @return a {@link javax.servlet.ServletContext} object.
     */
    public static ServletContext getServletContext() {
        FacesContext context = FacesContext.getCurrentInstance();
        if (context != null && context.getExternalContext() != null) {
            return (ServletContext) context.getExternalContext().getContext();
        }
        return null;
    }

    /**
     * 
     * @return
     */
    public static Locale getInitialLocale() {
        Locale ret = null;
        if (FacesContext.getCurrentInstance() != null) {
            if (FacesContext.getCurrentInstance().getViewRoot() != null) {
                // Currently selected locale in FacesContext
                ret = FacesContext.getCurrentInstance().getViewRoot().getLocale();
            } else {
                // Default locale from Faces config
                ret = ViewerResourceBundle.getDefaultLocale();
            }
        }

        if (ret == null) {
            // Manually read Faces config file and return the first available locale
            // TODO This probably won't return anything of no FacesContext is available
            List<Locale> locales = ViewerResourceBundle.getLocalesFromFacesConfig(getServletContext());
            if (locales != null && !locales.isEmpty()) {
                ret = locales.get(0);
            }
        }

        if (ret == null) {

            // No Faces or servlet context available whatsoever - return locale for the configured default language.
            ret = ViewerResourceBundle.getFallbackLocale();
            logger.warn("Could not access FacesContext, using configured fallback locale: {}.", ret != null ? ret.getLanguage() : "NONE");
        }

        return ret;
    }

    /**
     * <p>
     * getLocale.
     * </p>
     *
     * @return Current Locale in {@link NavigationHelper}; default locale if none found
     */
    public static Locale getLocale() {
        NavigationHelper nh = BeanUtils.getNavigationHelper();
        if (nh != null) {
            return nh.getLocale();
        }

        return getInitialLocale();
    }

    /**
     * <p>
     * getDefaultLocale.
     * </p>
     *
     * @return a {@link java.util.Locale} object.
     */
    public static Locale getDefaultLocale() {
        if (defaultLocale == null) {
            NavigationHelper nh = BeanUtils.getNavigationHelper();
            if (nh != null) {
                defaultLocale = nh.getDefaultLocale();
            } else {
                return Locale.ENGLISH;
            }
        }
        return defaultLocale;
    }

    private static BeanManager getBeanManager() {
        BeanManager ret = null;

        // Via CDI
        try {
            ret = CDI.current().getBeanManager();
            if (ret != null) {
                return ret;
            }
        } catch (IllegalStateException e) {
        }
        // Via FacesContext
        if (FacesContext.getCurrentInstance() != null && FacesContext.getCurrentInstance().getExternalContext().getContext() != null) {
            ret = (BeanManager) ((ServletContext) FacesContext.getCurrentInstance().getExternalContext().getContext())
                    .getAttribute("javax.enterprise.inject.spi.BeanManager");
            if (ret != null) {
                return ret;
            }
        }
        // Via JNDI
        try {
            InitialContext initialContext = new InitialContext();
            return (BeanManager) initialContext.lookup("java:comp/BeanManager");
        } catch (NamingException e) {
            // logger.warn("Couldn't get BeanManager through JNDI: {}", e.getMessage());
            return null;
        }
    }

    /**
     * <p>
     * getBeanByName.
     * </p>
     *
     * @param name a {@link java.lang.String} object.
     * @param clazz a {@link java.lang.Class} object.
     * @return a {@link java.lang.Object} object.
     */
    @SuppressWarnings({ "unchecked", "rawtypes" })
    public static Object getBeanByName(String name, Class clazz) {
        BeanManager bm = getBeanManager();
        if (bm != null && bm.getBeans(name).iterator().hasNext()) {
            Bean bean = bm.getBeans(name).iterator().next();
            CreationalContext ctx = bm.createCreationalContext(bean);
            return bm.getReference(bean, clazz, ctx);
        }

        return null;
    }

    /**
     * <p>
     * getNavigationHelper.
     * </p>
     *
     * @return a {@link io.goobi.viewer.managedbeans.NavigationHelper} object.
     */
    public static NavigationHelper getNavigationHelper() {
        NavigationHelper navigationHelper = (NavigationHelper) getBeanByName("navigationHelper", NavigationHelper.class);
        if (navigationHelper != null) {
            try {
                navigationHelper.getCurrentPage();
            } catch (ContextNotActiveException e) {
                navigationHelper = new NavigationHelper();
            }
        }
        return navigationHelper;
    }

    /**
     * <p>
     * getAdminBean.
     * </p>
     *
     * @return a {@link io.goobi.viewer.managedbeans.AdminBean} object.
     */
    public static AdminBean getAdminBean() {
        return (AdminBean) getBeanByName("adminBean", AdminBean.class);
    }

    /**
     * <p>
     * getActiveDocumentBean.
     * </p>
     *
     * @return a {@link io.goobi.viewer.managedbeans.ActiveDocumentBean} object.
     */
    public static ActiveDocumentBean getActiveDocumentBean() {
        return (ActiveDocumentBean) getBeanByName("activeDocumentBean", ActiveDocumentBean.class);
    }

    /**
     * <p>
     * getSearchBean.
     * </p>
     *
     * @return a {@link io.goobi.viewer.managedbeans.SearchBean} object.
     */
    public static SearchBean getSearchBean() {
        return (SearchBean) getBeanByName("searchBean", SearchBean.class);
    }

    public static BookmarkBean getBookmarkBean() {
        return (BookmarkBean) getBeanByName("bookmarkBean", BookmarkBean.class);
    }

    public static CreateRecordBean getCreateRecordBean() {
        return (CreateRecordBean) getBeanByName("createRecordBean", CreateRecordBean.class);
    }

    /**
     * <p>
     * getCMSCollectionsBean.
     * </p>
     *
     * @return a {@link io.goobi.viewer.managedbeans.CmsCollectionsBean} object.
     */
    public static CmsCollectionsBean getCMSCollectionsBean() {
        return (CmsCollectionsBean) getBeanByName("cmsCollectionsBean", CmsCollectionsBean.class);
    }

    /**
     * <p>
     * getMetadataBean.
     * </p>
     *
     * @return a {@link io.goobi.viewer.managedbeans.MetadataBean} object.
     */
    public static MetadataBean getMetadataBean() {
        return (MetadataBean) getBeanByName("metadataBean", MetadataBean.class);
    }

    /**
     * <p>
     * getCmsBean.
     * </p>
     *
     * @return a {@link io.goobi.viewer.managedbeans.CmsBean} object.
     */
    public static CmsBean getCmsBean() {
        return (CmsBean) getBeanByName("cmsBean", CmsBean.class);
    }

    /**
     * <p>
     * getCmsMediaBean.
     * </p>
     *
     * @return a {@link io.goobi.viewer.managedbeans.CmsMediaBean} object.
     */
    public static CmsMediaBean getCmsMediaBean() {
        return (CmsMediaBean) getBeanByName("cmsMediaBean", CmsMediaBean.class);
    }

    /**
     * <p>
     * getCalendarBean.
     * </p>
     *
     * @return a {@link io.goobi.viewer.managedbeans.CalendarBean} object.
     */
    public static CalendarBean getCalendarBean() {
        return (CalendarBean) getBeanByName("calendarBean", CalendarBean.class);
    }

    /**
     * <p>
     * getUserBean.
     * </p>
     *
     * @return a {@link io.goobi.viewer.managedbeans.UserBean} object.
     */
    public static UserBean getUserBean() {
        return (UserBean) getBeanByName("userBean", UserBean.class);
    }

    public static SessionBean getSessionBean() {
        Object bean = getBeanByName("sessionBean", SessionBean.class);
        if (bean != null) {
            return (SessionBean) bean;
        } else {
            return new SessionBean();
        }
    }

    /**
     * <p>
     * getImageDeliveryBean.
     * </p>
     *
     * @return a {@link io.goobi.viewer.managedbeans.ImageDeliveryBean} object.
     */
    public static ImageDeliveryBean getImageDeliveryBean() {
        ImageDeliveryBean bean = (ImageDeliveryBean) getBeanByName("imageDelivery", ImageDeliveryBean.class);
        if (bean == null) {
            bean = new ImageDeliveryBean();
        } else {
            try {
                bean.getThumbs();
            } catch (ContextNotActiveException e) {
                bean = new ImageDeliveryBean();
                bean.init(
                        DataManager.getInstance().getConfiguration(),
                        DataManager.getInstance().getRestApiManager().getIIIFDataApiManager(),
                        DataManager.getInstance().getRestApiManager().getContentApiManager().orElse(null));
            }
        }
        return bean;
    }

    /**
     * <p>
     * getBrowseBean.
     * </p>
     *
     * @return a {@link io.goobi.viewer.managedbeans.BrowseBean} object.
     */
    public static BrowseBean getBrowseBean() {
        return (BrowseBean) getBeanByName("browseBean", BrowseBean.class);
    }

    /**
     * <p>
     * getUserBean.
     * </p>
     *
     * @return a {@link io.goobi.viewer.managedbeans.ContentBean} object.
     */
    public static ContentBean getContentBean() {
        return (ContentBean) getBeanByName("contentBean", ContentBean.class);
    }

    /**
     * <p>
     * getUserBeanFromRequest.
     * </p>
     *
     * @param request a {@link javax.servlet.http.HttpServletRequest} object.
     * @return a {@link io.goobi.viewer.managedbeans.UserBean} object.
     */
    public static UserBean getUserBeanFromRequest(HttpServletRequest request) {
        if (request != null && request.getSession() != null) {
            Object bean = request.getSession().getAttribute("userBean");
            if (bean != null) {
                return (UserBean) bean;
            } else {
                return (UserBean) findInstanceInSessionAttributes(request, UserBean.class)
                        .orElse(null);
            }
        }

        return null;
    }
    
    @SuppressWarnings("unchecked")
    public static <T> Optional<T> getBeanFromRequest(HttpServletRequest request, String beanName, Class<T> clazz) {
        if (request != null && request.getSession() != null) {
           Object bean = request.getSession().getAttribute(beanName);
           if(bean != null && bean.getClass().equals(clazz)) {
               return Optional.of(bean).map(o -> (T)o);
           } else {
               return findInstanceInSessionAttributes(request, clazz);
           }
        }

        return Optional.empty();
    }

    @SuppressWarnings("unchecked")
    public static <T> Optional<T> getBeanFromRequest(HttpServletRequest request, String beanName, Class<T> clazz) {
        if (request != null && request.getSession() != null) {
            Object bean = request.getSession().getAttribute(beanName);
            if (bean != null && bean.getClass().equals(clazz)) {
                return Optional.of(bean).map(o -> (T) o);
            } else {
                return findInstanceInSessionAttributes(request, clazz);
            }
        }

        return Optional.empty();
    }

    /**
     * <p>
     * getUserFromRequest.
     * </p>
     *
     * @param request a {@link javax.servlet.http.HttpServletRequest} object.
     * @return a {@link io.goobi.viewer.model.security.user.User} object.
     */
    public static User getUserFromRequest(HttpServletRequest request) {
        UserBean ub = getUserBeanFromRequest(request);
        if (ub != null) {
            return ub.getUser();
        }

        return null;
    }

    /**
     * <p>
     * escapeCriticalUrlChracters.
     * </p>
     *
     * @param value a {@link java.lang.String} object.
     * @return a {@link java.lang.String} object.
     */
    public static String escapeCriticalUrlChracters(String value) {
        return StringTools.escapeCriticalUrlChracters(value, false);
    }

    public static <T> Optional<T> findInstanceInSessionAttributes(HttpServletRequest request, Class<T> clazz) {
        Enumeration<String> attributeNames = request.getSession().getAttributeNames();
        while (attributeNames.hasMoreElements()) {
            String attributeName = attributeNames.nextElement();
            Object attributeValue = request.getSession().getAttribute(attributeName);
<<<<<<< HEAD
            if(attributeValue != null && attributeValue.getClass().equals(clazz)) {
                return  Optional.of(attributeValue).map(o -> (T)o);
            } else if(attributeValue != null && attributeValue instanceof SerializableContextualInstance) {
                Object instance = ((SerializableContextualInstance)attributeValue).getInstance();
                if(instance != null && instance.getClass().equals(clazz)) {
                    return Optional.of(instance).map(o -> (T)o);
=======
            if (attributeValue != null && attributeValue.getClass().equals(clazz)) {
                return Optional.of(attributeValue).map(o -> (T) o);
            } else if (attributeValue != null && attributeValue instanceof SerializableContextualInstance) {
                Object instance = ((SerializableContextualInstance) attributeValue).getInstance();
                if (instance != null && instance.getClass().equals(clazz)) {
                    return Optional.of(instance).map(o -> (T) o);
>>>>>>> b7351d2e
                }
            }
        }
        return Optional.empty();
    }

    /**
     * <p>
     * getResponse.
     * </p>
     *
     * @return a {@link javax.servlet.http.HttpServletResponse} object.
     */
    public static HttpServletResponse getResponse() {
        FacesContext context = FacesContext.getCurrentInstance();
        if (context != null && context.getExternalContext() != null) {
            HttpServletResponse response = (HttpServletResponse) context.getExternalContext().getResponse();
            return response;
        }

        return null;
    }

    public static Object getManagedBeanValue(String expr) {
        FacesContext context = FacesContext.getCurrentInstance();
        if (context == null) {
            return null;
        }

        Object value = null;
        Application application = context.getApplication();
        if (application != null) {
            ValueBinding vb = application.createValueBinding(expr);
            if (vb != null) {
                try {
                    value = vb.getValue(context);
                } catch (Exception e) {
                    logger.error("Error getting the object " + expr + " from context: " + e.getMessage());
                }
            }
        }
        return value;
    }
}<|MERGE_RESOLUTION|>--- conflicted
+++ resolved
@@ -575,21 +575,12 @@
         while (attributeNames.hasMoreElements()) {
             String attributeName = attributeNames.nextElement();
             Object attributeValue = request.getSession().getAttribute(attributeName);
-<<<<<<< HEAD
-            if(attributeValue != null && attributeValue.getClass().equals(clazz)) {
-                return  Optional.of(attributeValue).map(o -> (T)o);
-            } else if(attributeValue != null && attributeValue instanceof SerializableContextualInstance) {
-                Object instance = ((SerializableContextualInstance)attributeValue).getInstance();
-                if(instance != null && instance.getClass().equals(clazz)) {
-                    return Optional.of(instance).map(o -> (T)o);
-=======
             if (attributeValue != null && attributeValue.getClass().equals(clazz)) {
                 return Optional.of(attributeValue).map(o -> (T) o);
             } else if (attributeValue != null && attributeValue instanceof SerializableContextualInstance) {
                 Object instance = ((SerializableContextualInstance) attributeValue).getInstance();
                 if (instance != null && instance.getClass().equals(clazz)) {
                     return Optional.of(instance).map(o -> (T) o);
->>>>>>> b7351d2e
                 }
             }
         }
