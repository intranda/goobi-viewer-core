/*
 * This file is part of the Goobi viewer - a content presentation and management
 * application for digitized objects.
 *
 * Visit these websites for more information.
 *          - http://www.intranda.com
 *          - http://digiverso.com
 *
 * This program is free software; you can redistribute it and/or modify it under
 * the terms of the GNU General Public License as published by the Free Software
 * Foundation; either version 2 of the License, or (at your option) any later
 * version.
 *
 * This program is distributed in the hope that it will be useful, but WITHOUT
 * ANY WARRANTY; without even the implied warranty of MERCHANTABILITY or FITNESS
 * FOR A PARTICULAR PURPOSE.
 * See the GNU General Public License for more details.
 *
 * You should have received a copy of the GNU General Public License along with
 * this program. If not, see <http://www.gnu.org/licenses/>.
 */
package io.goobi.viewer.managedbeans;

import java.io.File;
import java.io.FileInputStream;
import java.io.FileNotFoundException;
import java.io.IOException;
import java.io.OutputStream;
import java.io.Serializable;
import java.net.URLDecoder;
import java.nio.channels.FileChannel;
import java.nio.channels.FileLock;
import java.nio.channels.OverlappingFileLockException;
import java.nio.charset.StandardCharsets;
import java.nio.file.Files;
import java.nio.file.Path;
import java.time.LocalDateTime;
import java.util.ArrayList;
import java.util.Arrays;
import java.util.List;
import java.util.Optional;

import javax.annotation.PostConstruct;
import javax.enterprise.context.SessionScoped;
import javax.faces.context.ExternalContext;
import javax.faces.context.FacesContext;
import javax.faces.model.DataModel;
import javax.faces.model.ListDataModel;
import javax.inject.Named;
import javax.xml.parsers.ParserConfigurationException;

import org.jdom2.Attribute;
import org.jdom2.Element;
import org.jdom2.JDOMException;
import org.jdom2.output.XMLOutputter;
import org.slf4j.Logger;
import org.slf4j.LoggerFactory;
import org.xml.sax.SAXException;

import de.unigoettingen.sub.commons.contentlib.servlet.controller.GetAction;
import io.goobi.viewer.controller.Configuration;
import io.goobi.viewer.controller.DataManager;
import io.goobi.viewer.controller.DateTools;
import io.goobi.viewer.controller.FileTools;
import io.goobi.viewer.controller.XmlTools;
import io.goobi.viewer.managedbeans.utils.BeanUtils;
import io.goobi.viewer.messages.Messages;
import io.goobi.viewer.model.administration.configeditor.BackupRecord;
import io.goobi.viewer.model.administration.configeditor.FileLocks;
import io.goobi.viewer.model.administration.configeditor.FileRecord;
import io.goobi.viewer.model.administration.configeditor.FilesListing;
import io.goobi.viewer.model.xml.XMLError;

@Named
@SessionScoped
public class AdminConfigEditorBean implements Serializable {

    private static final long serialVersionUID = -4120457702630667052L;

    private static final Logger logger = LoggerFactory.getLogger(AdminConfigEditorBean.class);

    /** Manual edit locks for files. */
    private static final FileLocks fileLocks = new FileLocks();

    /** Object that handles the reading of listed files. */
    private final FilesListing filesListing = new FilesListing();

    // Fields for FileEdition
    private int fileInEditionNumber = -1;
    private transient FileRecord currentFileRecord;
    private String fileContent;
    private String unmodifiledFileContent = ""; // Used to check if the content of the textarea is modified

    // ReadOnly or editable
    private boolean editable = false;

    // Fields for Backups
    private List<BackupRecord> backupRecords = new ArrayList<>();
    private transient DataModel<BackupRecord> backupRecordsModel;
    private File[] backupFiles;
    private String[] backupNames;
    private String backupsPath; // to maintain the backup files

    // Fields for File-IO
    //    private transient FileOutputStream fileOutputStream = null;
    private transient FileLock inputLock = null;
    //    private transient FileLock outputLock = null;

    // Used to render the CodeMirror editor properly, values can be "properties" or "xml"
    private String fullCurrentConfigFileType; // "." + currentConfigFileType

    private boolean nightMode = false;

    public AdminConfigEditorBean() {
        //
    }

    @PostConstruct
    public void init() {
        if (!DataManager.getInstance().getConfiguration().isConfigEditorEnabled()) {
            // Give a message that the config-editor is not activated.
            logger.warn("The ConfigEditor is not activated!");
            return;
        }

        // Create the folder "backups" if necessary.
        backupsPath = FileTools.adaptPathForWindows(DataManager.getInstance().getConfiguration().getConfigLocalPath() + "backups/");
        File backups = new File(backupsPath);
        if (!backups.exists()) {
            backups.mkdir();
        }

        // Initialize Backup List 
        backupFiles = null;
        backupNames = null;
        backupRecords = new ArrayList<>();
        backupRecordsModel = new ListDataModel<>(backupRecords);
    }

    public boolean isRenderBackend() {
        return DataManager.getInstance().getConfiguration().isConfigEditorEnabled();
    }

    public void refresh() {
        filesListing.refresh();
    }

    public DataModel<FileRecord> getFileRecordsModel() {
        return filesListing.getFileRecordsModel();
    }

    public int getFileInEditionNumber() {
        return fileInEditionNumber;
    }

    public void setFileInEditionNumber(int fileInEditionNumber) {
        this.fileInEditionNumber = fileInEditionNumber;
    }

    /**
     * @return the currentFileRecord
     */
    public FileRecord getCurrentFileRecord() {
        return currentFileRecord;
    }

    public String getFileContent() {
        return fileContent;
    }

    public void setFileContent(String fileContent) {
        this.fileContent = fileContent;
    }

    public List<BackupRecord> getBackupRecords() {
        return backupRecords;
    }

    public DataModel<BackupRecord> getBackupRecordsModel() {
        return backupRecordsModel;
    }

    public boolean isEditable() {
        return editable;
    }

    public void setEditable(boolean editable) {
        this.editable = editable;
    }

    public boolean isBackupsAvailable() {
        return !backupRecords.isEmpty();
    }

    public String getCurrentConfigFileType() {
        if (currentFileRecord != null) {
            return currentFileRecord.getFileType();
        }

        return "";
    }

    /**
     * Determines whether the given fileRecord is locked by a different user session.
     * 
     * @param fileRecord
     * @return true if file path locked by other session id; false otherwise
     */
    public boolean isFileLocked(FileRecord fileRecord) {
        if (fileRecord == null) {
            return false;
        }

        return fileLocks.isFileLockedByOthers(fileRecord.getFile(), BeanUtils.getSession().getId());
    }

    public boolean isNightMode() {
        return nightMode;
    }

    public void changeNightMode() {
        nightMode = !nightMode;
    }

    /**
     * 
     * @throws IOException
     */
    public synchronized void openFile() throws IOException {
        if (fileInEditionNumber < 0) {
            return;
        }

        currentFileRecord = filesListing.getFileRecords().get(fileInEditionNumber);

        Path filePath = currentFileRecord.getFile();

        try (FileInputStream fis = new FileInputStream(filePath.toFile())) {
            FileChannel inputChannel = fis.getChannel();

            // get an exclusive lock if the file is editable, otherwise a shared lock
            if (editable) {
                String sessionId = BeanUtils.getSession().getId();
                // File already locked by someone else
                if (fileLocks.isFileLockedByOthers(filePath, sessionId)) {
                    Messages.error("admin__config_editor__file_locked_msg");
                    return;
                }
                fileLocks.lockFile(filePath, sessionId);
                logger.trace("{} locked for session ID {}", filePath.toAbsolutePath(), sessionId);
                // outputLock also locks reading this file in Windows, so read it prior to creating the lock
                fileContent = Files.readString(filePath);
            } else { // READ_ONLY
                inputLock = inputChannel.tryLock(0, Long.MAX_VALUE, true);
                if (inputLock == null) {
                    throw new OverlappingFileLockException();
                }
                fileContent = Files.readString(filePath);
            }
            unmodifiledFileContent = fileContent;
        } catch (OverlappingFileLockException oe) {
            logger.trace("The region specified is already locked by another process.", oe);

        } catch (IOException e) {
            logger.trace("IOException caught in the method openFile()", e);
        } finally {
            if (inputLock != null && inputLock.isValid()) {
                inputLock.release();
            }
        }
    }

    /**
     * 
     * @return
     */
    public String closeCurrentFileAction() {
        if (currentFileRecord == null) {
            return "";
        }

        fileInEditionNumber = -1;
        currentFileRecord = null;

        refresh();

        return "pretty:adminConfigEditor";
    }

    /**
     * Unlock the given file for the given session id in the static (global) fileLocks object
     * 
     * @param file
     * @param sessionId
     */
    public static void unlockFile(Path file, String sessionId) {
        logger.trace("Unlocking file {} for session {}", file, sessionId);
        if(file != null) {            
            fileLocks.unlockFile(file, sessionId);
        }
    }

    public String editFile(boolean writable) {
        selectFileAndShowBackups(writable);
        return "pretty:adminConfigEditorFilename";
    }

    /**
     * Saves the currently open file.
     * 
     * @return Navigation outcome
     */
    public synchronized String saveCurrentFileAction() {
        logger.trace("saveCurrentFileAction");
        if (currentFileRecord == null) {
            logger.error("No record selected");
            return "";
        }

        // No need to duplicate if no modification is done.
        //        if (temp.equals(fileContent)) {
        //            return "";
        //        }
        //        if (fileOutputStream == null) {
        //            logger.error("No FileOutputStream");
        //            return "";
        //        }

        // Save the latest modification to the original path.
        Path originalPath = currentFileRecord.getFile();

        // Abort if file locked by someone else
        if (fileLocks.isFileLockedByOthers(originalPath, BeanUtils.getSession().getId())) {
            Messages.error("admin__config_editor__file_locked_msg");
            return "";
        }

        try {
            // Check XML validity
            if ("xml".equals(currentFileRecord.getFileType())) {
                List<XMLError> errors = XmlTools.checkXMLWellformed(fileContent);
                if (!errors.isEmpty()) {
                    boolean abort = false;
                    for (XMLError error : errors) {
                        Messages.error(String.format("%s: Line %d column %d: %s", error.getSeverity(), error.getLine(), error.getColumn(),
                                error.getMessage()));
                        if (error.getSeverity().equals("ERROR") || error.getSeverity().equals("FATAL")) {
                            abort = true;
                        }
                    }
                    if (abort) {
                        Messages.error("admin__config_editor__error_save_xml_invalid");
                        return "";
                    }
                }
            }

            // if the "config_viewer.xml" is being edited, then the original content of the block <configEditor> should be written back
            if (isConfigViewer()) {
                logger.debug("Saving {}, changes to config editor settings will be reverted...", Configuration.CONFIG_FILE_NAME);
                org.jdom2.Document doc = XmlTools.getDocumentFromString(fileContent, StandardCharsets.UTF_8.name());
                if (doc != null && doc.getRootElement() != null) {
                    int origConfigEditorMax = DataManager.getInstance().getConfiguration().getConfigEditorBackupFiles();
                    List<String> origConfigEditorDirectories = DataManager.getInstance().getConfiguration().getConfigEditorDirectories();
                    Element eleConfigEditor = doc.getRootElement().getChild("configEditor");
                    // Re-add configEditor element, if removed
                    if (eleConfigEditor == null) {
                        eleConfigEditor = new Element("configEditor");
                        doc.getRootElement().addContent(eleConfigEditor);
                    }
<<<<<<< HEAD
                    if (configEditor.getAttributes().getNamedItem("maximum") != null) {
                        int origConfigEditorMax = DataManager.getInstance().getConfiguration().getConfigEditorBackupFiles();
                        configEditor.getAttributes().getNamedItem("maximum").setNodeValue(String.valueOf(origConfigEditorMax));
=======
                    // Restore previous enabled value
                    Attribute attEnabled = eleConfigEditor.getAttribute("enabled");
                    if (attEnabled != null) {
                        attEnabled.setValue("true");
                    } else {
                        eleConfigEditor.setAttribute("enabled", "true");
>>>>>>> 0b34d041
                    }
                    // Restore previous backupFiles value
                    Attribute attBackupFiles = eleConfigEditor.getAttribute("backupFiles");
                    if (attBackupFiles != null) {
                        attBackupFiles.setValue(String.valueOf(origConfigEditorMax));
                    } else {
                        eleConfigEditor.setAttribute("backupFiles", String.valueOf(origConfigEditorMax));
                    }
                    // Replace directory list
                    eleConfigEditor.removeChildren("directory");
                    if (!origConfigEditorDirectories.isEmpty()) {
                        for (String dir : origConfigEditorDirectories) {
                            eleConfigEditor.addContent(new Element("directory").setText(dir));
                        }
                    }
                    logger.trace("configEditor settings restored");

                    fileContent = new XMLOutputter().outputString(doc);
                }
            }

            if (unmodifiledFileContent.equals(fileContent)) {
                return "";
            }

            Files.writeString(originalPath, fileContent, StandardCharsets.UTF_8);
            // In Windows, the exact same stream/channel that holds the outputLock must be used to write to avoid IOException
            //            IOUtils.write(fileContent, fileOutputStream, StandardCharsets.UTF_8);

            // Use the filename without extension to create a folder for its backup_copies.
            String newBackupFolderPath = backupsPath + currentFileRecord.getFileName().replaceFirst("[.][^.]+$", "");
            File newBackupFolder = new File(newBackupFolderPath);
            if (!newBackupFolder.exists()) {
                newBackupFolder.mkdir();
            }
            createBackup(newBackupFolderPath, currentFileRecord.getFileName(), unmodifiledFileContent);
            refreshBackups(newBackupFolder);
        } catch (IOException | JDOMException | ParserConfigurationException | SAXException e) {
            logger.error(e.getMessage(), e);
        }

        unmodifiledFileContent = fileContent;

        Messages.info("updatedSuccessfully");
        return "";
    }

    /**
     * Creates a timestamped backup of the given file name and content.
     * 
     * @param backupFolderPath Backup folder path
     * @param backup File name root
     * @param content File content
     * @throws IOException
     */
    public static void createBackup(String backupFolderPath, String fileName, String content) throws IOException {
        if (backupFolderPath == null) {
            throw new IllegalAccessError("backupFolderPath may not be null");
        }
        if (fileName == null) {
            throw new IllegalAccessError("fileName may not be null");
        }
        if (content == null) {
            throw new IllegalAccessError("content may not be null");
        }

        // Use a time stamp to distinguish the backups.
        String timeStamp = DateTools.format(LocalDateTime.now(), DateTools.formatterFileName, false);
        Path newBackupPath = Path.of(backupFolderPath, fileName + "." + timeStamp);
        // save the original content to backup files
        Files.writeString(newBackupPath, content, StandardCharsets.UTF_8);
    }

    /**
     * 
     * @param backupFolder
     */
    public void refreshBackups(File backupFolder) {
        backupRecords.clear();
        if (backupFolder == null || !Files.isDirectory(backupFolder.toPath())) {
            backupFiles = null;
            backupNames = null;
            return;
        }

        // refresh the backup metadata
        backupFiles = backupFolder.listFiles();
        int length = backupFiles.length;
        if (length > 0) {
            // Sort by date (descending)
            if (length > 1) {
                Arrays.sort(backupFiles, (a, b) -> Long.compare(b.lastModified(), a.lastModified())); // last modified comes on top
            }

            // Trim old backup files, if so configured
            if (DataManager.getInstance().getConfiguration().getConfigEditorBackupFiles() > 0) {
                while (length > DataManager.getInstance().getConfiguration().getConfigEditorBackupFiles()) {
                    try {
                        Files.delete(backupFiles[--length].toPath());
                        logger.trace("Rotated away backup: {}", backupFiles[length].toPath().getFileName());
                    } catch (IOException e) {
                        logger.error(e.getMessage());
                    }
                }
                backupFiles = backupFolder.listFiles();
            }

            backupNames = new String[backupFiles.length];
            for (int i = 0; i < length; ++i) {
                backupNames[i] = backupFiles[i].getName().replaceFirst(".+?(?=([0-9]+))", "").replaceFirst(fullCurrentConfigFileType, "");
                backupRecords.add(new BackupRecord(backupNames[i], i));
            }
        } else {
            backupFiles = null;
            backupNames = null;
        }

        backupRecordsModel = new ListDataModel<>(backupRecords);
    }

    /**
     * 
     * @return
     */
    public boolean isConfigViewer() {
        return currentFileRecord != null && currentFileRecord.getFileName().equals(Configuration.CONFIG_FILE_NAME);
    }

    /**
     * 
     * @param writable
     */
    public void selectFileAndShowBackups(boolean writable) {
        currentFileRecord = filesListing.getFileRecordsModel().getRowData();
        fullCurrentConfigFileType = ".".concat(currentFileRecord.getFileType());

        fileInEditionNumber = currentFileRecord.getNumber();
        editable = writable;

        logger.info("fileInEditionNumber: {}; fileName: {}", fileInEditionNumber, currentFileRecord.getFileName());
        refreshBackups(new File(backupsPath + currentFileRecord.getFileName().replaceFirst("[.][^.]+$", "")));

        try {
            openFile();
        } catch (IOException e) {
            logger.trace("IOException caught in the method showBackups(boolean)", e);
        }
    }

    public void showBackups() {
        selectFileAndShowBackups(false);
    }

    /**
     * @param rec {@link BackupRecord} for which to download the file
     * @return Navigation outcome
     * @throws IOException
     */
    public String downloadFile(BackupRecord rec) throws IOException {
        logger.trace("downloadFile: {}", rec != null ? rec.getName() : "null");
        if (rec == null) {
            throw new IllegalArgumentException("rec may not be null");
        }
        if (currentFileRecord == null) {
            return "";
        }

        File backupFile = new File(backupFiles[rec.getNumber()].getAbsolutePath());
        String fileName = currentFileRecord.getFileName().concat(".").concat(rec.getName());

        FacesContext facesContext = FacesContext.getCurrentInstance();
        ExternalContext ec = facesContext.getExternalContext();
        ec.responseReset();
        ec.setResponseContentType("text/".concat(currentFileRecord.getFileType()));
        ec.setResponseHeader("Content-Length", String.valueOf(Files.size(backupFile.toPath())));
        ec.setResponseHeader("Content-Disposition", "attachment; filename=\"" + fileName + "\"");
        try (OutputStream outputStream = ec.getResponseOutputStream(); FileInputStream fileInputStream = new FileInputStream(backupFile)) {
            byte[] buffer = new byte[1024];
            int bytesRead = 0;
            while ((bytesRead = fileInputStream.read(buffer)) != -1) {
                outputStream.write(buffer, 0, bytesRead);
            }
        } catch (IOException e) {
            if (GetAction.isClientAbort(e)) {
                logger.trace("Download of '{}' aborted: {}", fileName, e.getMessage());
                return "";
            }
            throw e;
        }
        facesContext.responseComplete();
        return "";
    }

    /**
     * Removes file locks for the given session id.
     * 
     * @param sessionId
     */
    public static void clearLocksForSessionId(String sessionId) {
        fileLocks.clearLocksForSessionId(sessionId);
    }

    /**
     * 
     * @return File name of the currently selected file record row
     */
    public String getCurrentFileName() {
        if (currentFileRecord == null) {
            return "-";
        }

        return currentFileRecord.getFileName();
    }

    /**
     * Getter for the URL pattern.
     * 
     * @param fileName
     * @throws FileNotFoundException
     */
    public void setCurrentFileName(String fileName) throws FileNotFoundException {
        logger.trace("setCurrentFileName: {}", fileName);

        if ("-".equals(fileName)) {
            closeCurrentFileAction();
            return;
        }

        String decodedFileName = URLDecoder.decode(fileName, StandardCharsets.UTF_8);

        if (currentFileRecord != null && currentFileRecord.getFileName().equals(decodedFileName)) {
            return;
        }

        refresh();

        int row = 0;
        for (FileRecord fileRecord : filesListing.getFileRecords()) {
            if (fileRecord.getFileName().equals(decodedFileName)) {
                filesListing.getFileRecordsModel().setRowIndex(row);
                selectFileAndShowBackups(fileRecord.isWritable());
                return;
            }
            row++;
        }

        throw new FileNotFoundException(decodedFileName);
    }

    public Path getCurrentFilePath() {
        Path file = Optional.ofNullable(currentFileRecord).map(FileRecord::getFile).orElse(null);
        return file;
    }
}<|MERGE_RESOLUTION|>--- conflicted
+++ resolved
@@ -368,18 +368,12 @@
                         eleConfigEditor = new Element("configEditor");
                         doc.getRootElement().addContent(eleConfigEditor);
                     }
-<<<<<<< HEAD
-                    if (configEditor.getAttributes().getNamedItem("maximum") != null) {
-                        int origConfigEditorMax = DataManager.getInstance().getConfiguration().getConfigEditorBackupFiles();
-                        configEditor.getAttributes().getNamedItem("maximum").setNodeValue(String.valueOf(origConfigEditorMax));
-=======
                     // Restore previous enabled value
                     Attribute attEnabled = eleConfigEditor.getAttribute("enabled");
                     if (attEnabled != null) {
                         attEnabled.setValue("true");
                     } else {
                         eleConfigEditor.setAttribute("enabled", "true");
->>>>>>> 0b34d041
                     }
                     // Restore previous backupFiles value
                     Attribute attBackupFiles = eleConfigEditor.getAttribute("backupFiles");
