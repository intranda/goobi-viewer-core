/*
 * This file is part of the Goobi viewer - a content presentation and management
 * application for digitized objects.
 *
 * Visit these websites for more information.
 *          - http://www.intranda.com
 *          - http://digiverso.com
 *
 * This program is free software; you can redistribute it and/or modify it under
 * the terms of the GNU General Public License as published by the Free Software
 * Foundation; either version 2 of the License, or (at your option) any later
 * version.
 *
 * This program is distributed in the hope that it will be useful, but WITHOUT
 * ANY WARRANTY; without even the implied warranty of MERCHANTABILITY or FITNESS
 * FOR A PARTICULAR PURPOSE.
 * See the GNU General Public License for more details.
 *
 * You should have received a copy of the GNU General Public License along with
 * this program. If not, see <http://www.gnu.org/licenses/>.
 */
package io.goobi.viewer.managedbeans;

import java.io.ByteArrayInputStream;
import java.io.File;
import java.io.FileInputStream;
import java.io.FileNotFoundException;
import java.io.IOException;
import java.io.OutputStream;
import java.io.Serializable;
import java.net.URLDecoder;
import java.nio.channels.FileChannel;
import java.nio.channels.FileLock;
import java.nio.channels.OverlappingFileLockException;
import java.nio.charset.StandardCharsets;
import java.nio.file.Files;
import java.nio.file.Path;
import java.time.LocalDateTime;
import java.util.ArrayList;
import java.util.Arrays;
import java.util.List;
import java.util.Optional;

import javax.annotation.PostConstruct;
import javax.enterprise.context.SessionScoped;
import javax.faces.context.ExternalContext;
import javax.faces.context.FacesContext;
import javax.faces.model.DataModel;
import javax.faces.model.ListDataModel;
import javax.inject.Named;
<<<<<<< HEAD
=======
import javax.servlet.http.HttpSession;
import javax.xml.XMLConstants;
>>>>>>> 3f9684c9
import javax.xml.parsers.DocumentBuilder;
import javax.xml.parsers.DocumentBuilderFactory;
import javax.xml.parsers.ParserConfigurationException;

import org.jdom2.Attribute;
import org.jdom2.Element;
import org.jdom2.JDOMException;
import org.jdom2.output.XMLOutputter;
import org.slf4j.Logger;
import org.slf4j.LoggerFactory;
import org.xml.sax.SAXException;
import org.xml.sax.SAXParseException;

import de.unigoettingen.sub.commons.contentlib.servlet.controller.GetAction;
import io.goobi.viewer.controller.Configuration;
import io.goobi.viewer.controller.DataManager;
import io.goobi.viewer.controller.DateTools;
import io.goobi.viewer.controller.FileTools;
<<<<<<< HEAD
import io.goobi.viewer.controller.XmlTools;
=======
import io.goobi.viewer.controller.Procedure;
>>>>>>> 3f9684c9
import io.goobi.viewer.managedbeans.utils.BeanUtils;
import io.goobi.viewer.messages.Messages;
import io.goobi.viewer.model.administration.configeditor.BackupRecord;
import io.goobi.viewer.model.administration.configeditor.FileLocks;
import io.goobi.viewer.model.administration.configeditor.FileRecord;
import io.goobi.viewer.model.administration.configeditor.FilesListing;

@Named
@SessionScoped
public class AdminConfigEditorBean implements Serializable {

    private static final long serialVersionUID = -4120457702630667052L;

    private static final Logger logger = LoggerFactory.getLogger(AdminConfigEditorBean.class);

    /** Manual edit locks for files. */
    private static final FileLocks fileLocks = new FileLocks();

    /** Object that handles the reading of listed files. */
    private final FilesListing filesListing = new FilesListing();

    // Fields for FileEdition
    private int fileInEditionNumber = -1;
    private transient FileRecord currentFileRecord;
    private String fileContent;
    private String unmodifiledFileContent = ""; // Used to check if the content of the textarea is modified

    // ReadOnly or editable
    private boolean editable = false;

    // Fields for Backups
    private List<BackupRecord> backupRecords = new ArrayList<>();
    private transient DataModel<BackupRecord> backupRecordsModel;
    private File[] backupFiles;
    private String[] backupNames;
    private String backupsPath; // to maintain the backup files

    // Fields for File-IO
    //    private transient FileOutputStream fileOutputStream = null;
    private transient FileLock inputLock = null;
    //    private transient FileLock outputLock = null;

    // Whether the opened config file is "config_viewer.xml"
    private boolean isConfigViewer;

    // Used to render the CodeMirror editor properly, values can be "properties" or "xml"
    private String fullCurrentConfigFileType; // "." + currentConfigFileType

    private boolean nightMode = false;

    public AdminConfigEditorBean() {
        //
    }

    @PostConstruct
    public void init() {
        if (!DataManager.getInstance().getConfiguration().isConfigEditorEnabled()) {
            // Give a message that the config-editor is not activated.
            logger.warn("The ConfigEditor is not activated!");
            return;
        }

        // Create the folder "backups" if necessary.
        backupsPath = FileTools.adaptPathForWindows(DataManager.getInstance().getConfiguration().getConfigLocalPath() + "backups/");
        File backups = new File(backupsPath);
        if (!backups.exists()) {
            backups.mkdir();
        }

        // Initialize Backup List 
        backupFiles = null;
        backupNames = null;
        backupRecords = new ArrayList<>();
        backupRecordsModel = new ListDataModel<>(backupRecords);
    }

    public boolean isRenderBackend() {
        return DataManager.getInstance().getConfiguration().isConfigEditorEnabled();
    }

    public void refresh() {
        filesListing.refresh();
    }

    public DataModel<FileRecord> getFileRecordsModel() {
        return filesListing.getFileRecordsModel();
    }

    public int getFileInEditionNumber() {
        return fileInEditionNumber;
    }

    public void setFileInEditionNumber(int fileInEditionNumber) {
        this.fileInEditionNumber = fileInEditionNumber;
    }

    /**
     * @return the currentFileRecord
     */
    public FileRecord getCurrentFileRecord() {
        return currentFileRecord;
    }

    public String getFileContent() {
        return fileContent;
    }

    public void setFileContent(String fileContent) {
        this.fileContent = fileContent;
    }

    public List<BackupRecord> getBackupRecords() {
        return backupRecords;
    }

    public DataModel<BackupRecord> getBackupRecordsModel() {
        return backupRecordsModel;
    }

    public boolean isEditable() {
        return editable;
    }

    public void setEditable(boolean editable) {
        this.editable = editable;
    }

    public boolean isBackupsAvailable() {
        return !backupRecords.isEmpty();
    }

    public String getCurrentConfigFileType() {
        if (currentFileRecord != null) {
            return currentFileRecord.getFileType();
        }

        return "";
    }

    /**
     * Determines whether the given fileRecord is locked by a different user session.
     * 
     * @param fileRecord
     * @return true if file path locked by other session id; false otherwise
     */
    public boolean isFileLocked(FileRecord fileRecord) {
        if (fileRecord == null) {
            return false;
        }

        return fileLocks.isFileLockedByOthers(fileRecord.getFile(), BeanUtils.getSession().getId());
    }

    public boolean isNightMode() {
        return nightMode;
    }

    public void changeNightMode() {
        nightMode = !nightMode;
    }

    /**
     * 
     * @throws IOException
     */
    public synchronized void openFile() throws IOException {
        if (fileInEditionNumber < 0) {
            return;
        }

        currentFileRecord = filesListing.getFileRecords().get(fileInEditionNumber);

        Path filePath = currentFileRecord.getFile();

        try (FileInputStream fis = new FileInputStream(filePath.toFile())) {
            FileChannel inputChannel = fis.getChannel();

            // get an exclusive lock if the file is editable, otherwise a shared lock
            if (editable) {
                String sessionId = BeanUtils.getSession().getId();
                // File already locked by someone else
                if (fileLocks.isFileLockedByOthers(filePath, sessionId)) {
                    Messages.error("admin__config_editor__file_locked_msg");
                    return;
                }
                fileLocks.lockFile(filePath, sessionId);
                logger.trace("{} locked for session ID {}", filePath.toAbsolutePath(), sessionId);
                // outputLock also locks reading this file in Windows, so read it prior to creating the lock
                fileContent = Files.readString(filePath);
            } else { // READ_ONLY
                inputLock = inputChannel.tryLock(0, Long.MAX_VALUE, true);
                if (inputLock == null) {
                    throw new OverlappingFileLockException();
                }
                fileContent = Files.readString(filePath);
            }
            unmodifiledFileContent = fileContent;
        } catch (OverlappingFileLockException oe) {
            logger.trace("The region specified is already locked by another process.", oe);

        } catch (IOException e) {
            logger.trace("IOException caught in the method openFile()", e);
        } finally {
            if (inputLock != null && inputLock.isValid()) {
                inputLock.release();
            }
        }
    }

    /**
     * 
     * @return
     */
    public String closeCurrentFileAction() {
        if (currentFileRecord == null) {
            return "";
        }

        fileInEditionNumber = -1;
        currentFileRecord = null;

        refresh();

        return "pretty:adminConfigEditor";
    }
    
    /**
     * Unlock the given file for the given session id in the static (global) fileLocks object
     * @param file
     * @param sessionId
     */
    public static void unlockFile(Path file, String sessionId) {
        if(file != null) {            
            fileLocks.unlockFile(file, sessionId);
        }
    }

    public String editFile(boolean writable) {
        selectFileAndShowBackups(writable);
        return "pretty:adminConfigEditorFilename";
    }

    /**
     * Saves the currently open file.
     * 
     * @return Navigation outcome
     */
    public synchronized String saveCurrentFileAction() {
        logger.trace("saveCurrentFileAction");
        if (currentFileRecord == null) {
            logger.error("No record selected");
            return "";
        }

        // No need to duplicate if no modification is done.
        //        if (temp.equals(fileContent)) {
        //            return "";
        //        }
        //        if (fileOutputStream == null) {
        //            logger.error("No FileOutputStream");
        //            return "";
        //        }

        // Save the latest modification to the original path.
        Path originalPath = currentFileRecord.getFile();

        // Abort if file locked by someone else
        if (fileLocks.isFileLockedByOthers(originalPath, BeanUtils.getSession().getId())) {
            Messages.error("admin__config_editor__file_locked_msg");
            return "";
        }

        try {
            // if the "config_viewer.xml" is being edited, then the original content of the block <configEditor> should be written back
            if (isConfigViewer) {
                logger.debug("Saving {}, changes to config editor settings will be reverted...", Configuration.CONFIG_FILE_NAME);
                org.jdom2.Document doc = XmlTools.getDocumentFromString(fileContent, StandardCharsets.UTF_8.name());
                if (doc != null && doc.getRootElement() != null) {
                    boolean origConfigEditorEnabled = DataManager.getInstance().getConfiguration().isConfigEditorEnabled();
                    int origConfigEditorMax = DataManager.getInstance().getConfiguration().getConfigEditorBackupFiles();
                    List<String> origConfigEditorDirectories = DataManager.getInstance().getConfiguration().getConfigEditorDirectories();
                    Element eleConfigEditor = doc.getRootElement().getChild("configEditor");
                    // Re-add configEditor element, if removed
                    if (eleConfigEditor == null) {
                        eleConfigEditor = new Element("configEditor");
                        doc.getRootElement().addContent(eleConfigEditor);
                    }
                    // Restore previous enabled value
                    Attribute attEnabled = eleConfigEditor.getAttribute("enabled");
                    if (attEnabled != null) {
                        attEnabled.setValue(String.valueOf(origConfigEditorEnabled));
                    } else {
                        eleConfigEditor.setAttribute("enabled", String.valueOf(origConfigEditorEnabled));
                    }
                    // Restore previous backupFiles value
                    Attribute attBackupFiles = eleConfigEditor.getAttribute("backupFiles");
                    if (attBackupFiles != null) {
                        attBackupFiles.setValue(String.valueOf(origConfigEditorMax));
                    } else {
                        eleConfigEditor.setAttribute("backupFiles", String.valueOf(origConfigEditorMax));
                    }
                    // Replace directory list
                    eleConfigEditor.removeChildren("directory");
                    if (!origConfigEditorDirectories.isEmpty()) {
                        for (String dir : origConfigEditorDirectories) {
                            eleConfigEditor.addContent(new Element("directory").setText(dir));
                        }
                    }
                    logger.trace("configEditor settings restored");

                    fileContent = new XMLOutputter().outputString(doc);
                }

                //                DocumentBuilderFactory dbf = DocumentBuilderFactory.newInstance();
                //                dbf.setFeature("http://apache.org/xml/features/disallow-doctype-decl", true);
                //
                //                DocumentBuilder documentBuilder = dbf.newDocumentBuilder();
                //                Document document = documentBuilder.parse(originalPath.toFile());
                //                documentBuilder.document.getDocumentElement().normalize();
                //
                //                // get the parent node <configEditor>
                //                NodeList configEditorList = document.getElementsByTagName("configEditor");
                //                if (configEditorList != null) {
                //                    Node configEditor = document.getElementsByTagName("configEditor").item(0);
                //
                //                    // set the values of the attributes "enabled" and "backupFiles" back
                //                    if (configEditor.getAttributes() != null) {
                //                        if (configEditor.getAttributes().getNamedItem("enabled") != null) {
                //                            boolean origConfigEditorEnabled = DataManager.getInstance().getConfiguration().isConfigEditorEnabled();
                //                            configEditor.getAttributes().getNamedItem("enabled").setNodeValue(String.valueOf(origConfigEditorEnabled));
                //                        }
                //                        if (configEditor.getAttributes().getNamedItem("backupFiles") != null) {
                //                            int origConfigEditorMax = DataManager.getInstance().getConfiguration().getConfigEditorBackupFiles();
                //                            configEditor.getAttributes().getNamedItem("backupFiles").setNodeValue(String.valueOf(origConfigEditorMax));
                //                        }
                //                    }
                //
                //                    // get the list of all <directory> elements
                //                    NodeList directoryList = configEditor.getChildNodes();
                //
                //                    // remove these modified elements
                //                    while (directoryList.getLength() > 0) {
                //                        Node node = directoryList.item(0);
                //                        configEditor.removeChild(node);
                //                    }
                //                    // rewrite the backed-up values "configPaths" into this block
                //                    List<String> origConfigEditorDirectories = DataManager.getInstance().getConfiguration().getConfigEditorDirectories();
                //                    for (String configPath : origConfigEditorDirectories) {
                //                        Node newNode = document.createElement("directory");
                //                        newNode.setTextContent(configPath);
                //                        configEditor.appendChild(document.createTextNode("\n\t"));
                //                        configEditor.appendChild(newNode);
                //                    }
                //                    configEditor.appendChild(document.createTextNode("\n    "));
                //                }

                //                TransformerFactory tf = TransformerFactory.newInstance();
                //                tf.setAttribute(XMLConstants.ACCESS_EXTERNAL_DTD, "");
                //                tf.setAttribute(XMLConstants.ACCESS_EXTERNAL_STYLESHEET, "");
                //                Transformer transformer = tf.newTransformer();
                //                DOMSource src = new DOMSource(document);
                //                StreamResult result = new StreamResult(originalPath.toFile());
                //                transformer.transform(src, result);
            }

            if (unmodifiledFileContent.equals(fileContent)) {
                return "";
            }

            Files.writeString(originalPath, fileContent, StandardCharsets.UTF_8);
            // In Windows, the exact same stream/channel that holds the outputLock must be used to write to avoid IOException
            //            IOUtils.write(fileContent, fileOutputStream, StandardCharsets.UTF_8);

            // Use the filename without extension to create a folder for its backup_copies.
            String newBackupFolderPath = backupsPath + currentFileRecord.getFileName().replaceFirst("[.][^.]+$", "");
            File newBackupFolder = new File(newBackupFolderPath);
            if (!newBackupFolder.exists()) {
                newBackupFolder.mkdir();
            }
            createBackup(newBackupFolderPath, currentFileRecord.getFileName(), unmodifiledFileContent);
            refreshBackups(newBackupFolder);
        } catch (IOException e) {
            logger.trace("IOException caught in the method saveFile()", e);
        } catch (JDOMException e) {
            logger.error(e.getMessage(), e);
            //        } catch (SAXException e) {
            //            logger.trace("SAXException caught in the method saveFile()", e);
            //        } catch (ParserConfigurationException e) {
            //            logger.trace("ParserConfigurationException caught in the method saveFile()", e);
            //        } catch (TransformerConfigurationException e) {
            //            logger.trace("TransformerConfigurationException caught in the method saveFile()", e);
            //        } catch (TransformerException e) {
            //            logger.trace("TransformerException caught in the method saveFile()", e);
        }

        unmodifiledFileContent = fileContent;

        Messages.info("updatedSuccessfully");
        return "";
    }
    //
    //    private List<XMLError> checkXMLWellformed(String xml) throws ParserConfigurationException, SAXException, IOException {
    //        DocumentBuilderFactory factory = DocumentBuilderFactory.newInstance();
    //        factory.setValidating(false);
    //        factory.setNamespaceAware(true);
    //
    //        DocumentBuilder builder = factory.newDocumentBuilder();
    //        ReportErrorsErrorHandler eh = new ReportErrorsErrorHandler();
    //        builder.setErrorHandler(eh);
    //
    //        ByteArrayInputStream bais = new ByteArrayInputStream(xml.getBytes("UTF-8"));
    //        try {
    //            builder.parse(bais);
    //        } catch (SAXParseException e) {
    //            //ignore this, because we collect the errors in the errorhandler and give them to the user.
    //        }
    //
    //        return eh.getErrors();
    //    }

    /**
     * Creates a timestamped backup of the given file name and content.
     * 
     * @param backupFolderPath Backup folder path
     * @param backup File name root
     * @param content File content
     * @throws IOException
     */
    public static void createBackup(String backupFolderPath, String fileName, String content) throws IOException {
        if (backupFolderPath == null) {
            throw new IllegalAccessError("backupFolderPath may not be null");
        }
        if (fileName == null) {
            throw new IllegalAccessError("fileName may not be null");
        }
        if (content == null) {
            throw new IllegalAccessError("content may not be null");
        }

        // Use a time stamp to distinguish the backups.
        String timeStamp = DateTools.format(LocalDateTime.now(), DateTools.formatterFileName, false);
        Path newBackupPath = Path.of(backupFolderPath, fileName + "." + timeStamp);
        // save the original content to backup files
        Files.writeString(newBackupPath, content, StandardCharsets.UTF_8);
    }

    /**
     * 
     * @param backupFolder
     */
    public void refreshBackups(File backupFolder) {
        backupRecords.clear();
        if (backupFolder == null || !Files.isDirectory(backupFolder.toPath())) {
            backupFiles = null;
            backupNames = null;
            return;
        }

        // refresh the backup metadata
        backupFiles = backupFolder.listFiles();
        int length = backupFiles.length;
        if (length > 0) {
            // Sort by date (descending)
            if (length > 1) {
                Arrays.sort(backupFiles, (a, b) -> Long.compare(b.lastModified(), a.lastModified())); // last modified comes on top
            }

            // Trim old backup files, if so configured
            if (DataManager.getInstance().getConfiguration().getConfigEditorBackupFiles() > 0) {
                while (length > DataManager.getInstance().getConfiguration().getConfigEditorBackupFiles()) {
                    try {
                        Files.delete(backupFiles[--length].toPath());
                        logger.trace("Rotated away backup: {}", backupFiles[length].toPath().getFileName());
                    } catch (IOException e) {
                        logger.error(e.getMessage());
                    }
                }
                backupFiles = backupFolder.listFiles();
            }

            backupNames = new String[backupFiles.length];
            for (int i = 0; i < length; ++i) {
                backupNames[i] = backupFiles[i].getName().replaceFirst(".+?(?=([0-9]+))", "").replaceFirst(fullCurrentConfigFileType, "");
                backupRecords.add(new BackupRecord(backupNames[i], i));
            }
        } else {
            backupFiles = null;
            backupNames = null;
        }

        backupRecordsModel = new ListDataModel<>(backupRecords);
    }

    /**
     * 
     * @param writable
     */
    public void selectFileAndShowBackups(boolean writable) {

        currentFileRecord = filesListing.getFileRecordsModel().getRowData();
        isConfigViewer = currentFileRecord.getFileName().equals(Configuration.CONFIG_FILE_NAME); // Modifications of "config_viewer.xml" should be limited
        fullCurrentConfigFileType = ".".concat(currentFileRecord.getFileType());

        fileInEditionNumber = currentFileRecord.getNumber();
        editable = writable;

        logger.info("fileInEditionNumber: {}; fileName: {}", fileInEditionNumber, currentFileRecord.getFileName());
        refreshBackups(new File(backupsPath + currentFileRecord.getFileName().replaceFirst("[.][^.]+$", "")));

        try {
            openFile();
        } catch (IOException e) {
            logger.trace("IOException caught in the method showBackups(boolean)", e);
        }
    }

    public void showBackups() {
        selectFileAndShowBackups(false);
    }

    /**
     * @param rec {@link BackupRecord} for which to download the file
     * @return Navigation outcome
     * @throws IOException
     */
    public String downloadFile(BackupRecord rec) throws IOException {
        logger.trace("downloadFile: {}", rec != null ? rec.getName() : "null");
        if (rec == null) {
            throw new IllegalArgumentException("rec may not be null");
        }
        if (currentFileRecord == null) {
            return "";
        }

        File backupFile = new File(backupFiles[rec.getNumber()].getAbsolutePath());
        String fileName = currentFileRecord.getFileName().concat(".").concat(rec.getName());

        FacesContext facesContext = FacesContext.getCurrentInstance();
        ExternalContext ec = facesContext.getExternalContext();
        ec.responseReset();
        ec.setResponseContentType("text/".concat(currentFileRecord.getFileType()));
        ec.setResponseHeader("Content-Length", String.valueOf(Files.size(backupFile.toPath())));
        ec.setResponseHeader("Content-Disposition", "attachment; filename=\"" + fileName + "\"");
        try (OutputStream outputStream = ec.getResponseOutputStream(); FileInputStream fileInputStream = new FileInputStream(backupFile)) {
            byte[] buffer = new byte[1024];
            int bytesRead = 0;
            while ((bytesRead = fileInputStream.read(buffer)) != -1) {
                outputStream.write(buffer, 0, bytesRead);
            }
        } catch (IOException e) {
            if (GetAction.isClientAbort(e)) {
                logger.trace("Download of '{}' aborted: {}", fileName, e.getMessage());
                return "";
            }
            throw e;
        }
        facesContext.responseComplete();
        return "";
    }

    /**
     * Removes file locks for the given session id.
     * 
     * @param sessionId
     */
    public static void clearLocksForSessionId(String sessionId) {
        fileLocks.clearLocksForSessionId(sessionId);
    }

    /**
     * 
     * @return File name of the currently selected file record row
     */
    public String getCurrentFileName() {
        if (currentFileRecord == null) {
            return "-";
        }

        return currentFileRecord.getFileName();
    }

    /**
     * Getter for the URL pattern.
     * 
     * @param fileName
     * @throws FileNotFoundException
     */
    public void setCurrentFileName(String fileName) throws FileNotFoundException {
        logger.trace("setCurrentFileName: {}", fileName);

        if ("-".equals(fileName)) {
            closeCurrentFileAction();
            return;
        }

        String decodedFileName = URLDecoder.decode(fileName, StandardCharsets.UTF_8);

        if (currentFileRecord != null && currentFileRecord.getFileName().equals(decodedFileName)) {
            return;
        }

        refresh();

        int row = 0;
        for (FileRecord fileRecord : filesListing.getFileRecords()) {
            if (fileRecord.getFileName().equals(decodedFileName)) {
                filesListing.getFileRecordsModel().setRowIndex(row);
                selectFileAndShowBackups(fileRecord.isWritable());
                return;
            }
            row++;
        }

        throw new FileNotFoundException(decodedFileName);
    }

    public Path getCurrentFilePath() {
        Path file = Optional.ofNullable(currentFileRecord).map(FileRecord::getFile).orElse(null);
        return file;
    }
}<|MERGE_RESOLUTION|>--- conflicted
+++ resolved
@@ -48,11 +48,6 @@
 import javax.faces.model.DataModel;
 import javax.faces.model.ListDataModel;
 import javax.inject.Named;
-<<<<<<< HEAD
-=======
-import javax.servlet.http.HttpSession;
-import javax.xml.XMLConstants;
->>>>>>> 3f9684c9
 import javax.xml.parsers.DocumentBuilder;
 import javax.xml.parsers.DocumentBuilderFactory;
 import javax.xml.parsers.ParserConfigurationException;
@@ -71,17 +66,14 @@
 import io.goobi.viewer.controller.DataManager;
 import io.goobi.viewer.controller.DateTools;
 import io.goobi.viewer.controller.FileTools;
-<<<<<<< HEAD
 import io.goobi.viewer.controller.XmlTools;
-=======
-import io.goobi.viewer.controller.Procedure;
->>>>>>> 3f9684c9
 import io.goobi.viewer.managedbeans.utils.BeanUtils;
 import io.goobi.viewer.messages.Messages;
 import io.goobi.viewer.model.administration.configeditor.BackupRecord;
 import io.goobi.viewer.model.administration.configeditor.FileLocks;
 import io.goobi.viewer.model.administration.configeditor.FileRecord;
 import io.goobi.viewer.model.administration.configeditor.FilesListing;
+import io.goobi.viewer.model.misc.XMLError;
 
 @Named
 @SessionScoped
@@ -117,9 +109,6 @@
     //    private transient FileOutputStream fileOutputStream = null;
     private transient FileLock inputLock = null;
     //    private transient FileLock outputLock = null;
-
-    // Whether the opened config file is "config_viewer.xml"
-    private boolean isConfigViewer;
 
     // Used to render the CodeMirror editor properly, values can be "properties" or "xml"
     private String fullCurrentConfigFileType; // "." + currentConfigFileType
@@ -301,14 +290,15 @@
 
         return "pretty:adminConfigEditor";
     }
-    
+
     /**
      * Unlock the given file for the given session id in the static (global) fileLocks object
+     * 
      * @param file
      * @param sessionId
      */
     public static void unlockFile(Path file, String sessionId) {
-        if(file != null) {            
+        if (file != null) {
             fileLocks.unlockFile(file, sessionId);
         }
     }
@@ -348,9 +338,11 @@
             return "";
         }
 
+        // TODO check XML validity
+
         try {
             // if the "config_viewer.xml" is being edited, then the original content of the block <configEditor> should be written back
-            if (isConfigViewer) {
+            if (isConfigViewer()) {
                 logger.debug("Saving {}, changes to config editor settings will be reverted...", Configuration.CONFIG_FILE_NAME);
                 org.jdom2.Document doc = XmlTools.getDocumentFromString(fileContent, StandardCharsets.UTF_8.name());
                 if (doc != null && doc.getRootElement() != null) {
@@ -388,57 +380,6 @@
 
                     fileContent = new XMLOutputter().outputString(doc);
                 }
-
-                //                DocumentBuilderFactory dbf = DocumentBuilderFactory.newInstance();
-                //                dbf.setFeature("http://apache.org/xml/features/disallow-doctype-decl", true);
-                //
-                //                DocumentBuilder documentBuilder = dbf.newDocumentBuilder();
-                //                Document document = documentBuilder.parse(originalPath.toFile());
-                //                documentBuilder.document.getDocumentElement().normalize();
-                //
-                //                // get the parent node <configEditor>
-                //                NodeList configEditorList = document.getElementsByTagName("configEditor");
-                //                if (configEditorList != null) {
-                //                    Node configEditor = document.getElementsByTagName("configEditor").item(0);
-                //
-                //                    // set the values of the attributes "enabled" and "backupFiles" back
-                //                    if (configEditor.getAttributes() != null) {
-                //                        if (configEditor.getAttributes().getNamedItem("enabled") != null) {
-                //                            boolean origConfigEditorEnabled = DataManager.getInstance().getConfiguration().isConfigEditorEnabled();
-                //                            configEditor.getAttributes().getNamedItem("enabled").setNodeValue(String.valueOf(origConfigEditorEnabled));
-                //                        }
-                //                        if (configEditor.getAttributes().getNamedItem("backupFiles") != null) {
-                //                            int origConfigEditorMax = DataManager.getInstance().getConfiguration().getConfigEditorBackupFiles();
-                //                            configEditor.getAttributes().getNamedItem("backupFiles").setNodeValue(String.valueOf(origConfigEditorMax));
-                //                        }
-                //                    }
-                //
-                //                    // get the list of all <directory> elements
-                //                    NodeList directoryList = configEditor.getChildNodes();
-                //
-                //                    // remove these modified elements
-                //                    while (directoryList.getLength() > 0) {
-                //                        Node node = directoryList.item(0);
-                //                        configEditor.removeChild(node);
-                //                    }
-                //                    // rewrite the backed-up values "configPaths" into this block
-                //                    List<String> origConfigEditorDirectories = DataManager.getInstance().getConfiguration().getConfigEditorDirectories();
-                //                    for (String configPath : origConfigEditorDirectories) {
-                //                        Node newNode = document.createElement("directory");
-                //                        newNode.setTextContent(configPath);
-                //                        configEditor.appendChild(document.createTextNode("\n\t"));
-                //                        configEditor.appendChild(newNode);
-                //                    }
-                //                    configEditor.appendChild(document.createTextNode("\n    "));
-                //                }
-
-                //                TransformerFactory tf = TransformerFactory.newInstance();
-                //                tf.setAttribute(XMLConstants.ACCESS_EXTERNAL_DTD, "");
-                //                tf.setAttribute(XMLConstants.ACCESS_EXTERNAL_STYLESHEET, "");
-                //                Transformer transformer = tf.newTransformer();
-                //                DOMSource src = new DOMSource(document);
-                //                StreamResult result = new StreamResult(originalPath.toFile());
-                //                transformer.transform(src, result);
             }
 
             if (unmodifiledFileContent.equals(fileContent)) {
@@ -477,24 +418,24 @@
         return "";
     }
     //
-    //    private List<XMLError> checkXMLWellformed(String xml) throws ParserConfigurationException, SAXException, IOException {
-    //        DocumentBuilderFactory factory = DocumentBuilderFactory.newInstance();
-    //        factory.setValidating(false);
-    //        factory.setNamespaceAware(true);
-    //
-    //        DocumentBuilder builder = factory.newDocumentBuilder();
-    //        ReportErrorsErrorHandler eh = new ReportErrorsErrorHandler();
-    //        builder.setErrorHandler(eh);
-    //
-    //        ByteArrayInputStream bais = new ByteArrayInputStream(xml.getBytes("UTF-8"));
-    //        try {
-    //            builder.parse(bais);
-    //        } catch (SAXParseException e) {
-    //            //ignore this, because we collect the errors in the errorhandler and give them to the user.
-    //        }
-    //
-    //        return eh.getErrors();
-    //    }
+        private List<XMLError> checkXMLWellformed(String xml) throws ParserConfigurationException, SAXException, IOException {
+            DocumentBuilderFactory factory = DocumentBuilderFactory.newInstance();
+            factory.setValidating(false);
+            factory.setNamespaceAware(true);
+    
+            DocumentBuilder builder = factory.newDocumentBuilder();
+            ReportErrorsErrorHandler eh = new ReportErrorsErrorHandler();
+            builder.setErrorHandler(eh);
+    
+            ByteArrayInputStream bais = new ByteArrayInputStream(xml.getBytes(StandardCharsets.UTF_8));
+            try {
+                builder.parse(bais);
+            } catch (SAXParseException e) {
+                //ignore this, because we collect the errors in the errorhandler and give them to the user.
+            }
+    
+            return eh.getErrors();
+        }
 
     /**
      * Creates a timestamped backup of the given file name and content.
@@ -571,12 +512,18 @@
 
     /**
      * 
+     * @return
+     */
+    public boolean isConfigViewer() {
+        return currentFileRecord != null && currentFileRecord.getFileName().equals(Configuration.CONFIG_FILE_NAME);
+    }
+
+    /**
+     * 
      * @param writable
      */
     public void selectFileAndShowBackups(boolean writable) {
-
         currentFileRecord = filesListing.getFileRecordsModel().getRowData();
-        isConfigViewer = currentFileRecord.getFileName().equals(Configuration.CONFIG_FILE_NAME); // Modifications of "config_viewer.xml" should be limited
         fullCurrentConfigFileType = ".".concat(currentFileRecord.getFileType());
 
         fileInEditionNumber = currentFileRecord.getNumber();
