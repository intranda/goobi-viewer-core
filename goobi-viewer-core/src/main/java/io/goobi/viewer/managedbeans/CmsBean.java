/*
 * This file is part of the Goobi viewer - a content presentation and management
 * application for digitized objects.
 *
 * Visit these websites for more information.
 *          - http://www.intranda.com
 *          - http://digiverso.com
 *
 * This program is free software; you can redistribute it and/or modify it under
 * the terms of the GNU General Public License as published by the Free Software
 * Foundation; either version 2 of the License, or (at your option) any later
 * version.
 *
 * This program is distributed in the hope that it will be useful, but WITHOUT
 * ANY WARRANTY; without even the implied warranty of MERCHANTABILITY or FITNESS
 * FOR A PARTICULAR PURPOSE.
 * See the GNU General Public License for more details.
 *
 * You should have received a copy of the GNU General Public License along with
 * this program. If not, see <http://www.gnu.org/licenses/>.
 */
package io.goobi.viewer.managedbeans;

import java.io.IOException;
import java.io.Serializable;
import java.util.ArrayList;
import java.util.Arrays;
import java.util.Collection;
import java.util.Collections;
import java.util.EnumSet;
import java.util.HashMap;
import java.util.Iterator;
import java.util.LinkedList;
import java.util.List;
import java.util.Locale;
import java.util.Map;
import java.util.Map.Entry;
import java.util.Optional;
import java.util.stream.Collectors;
import java.util.stream.Stream;

import javax.annotation.PostConstruct;
import javax.enterprise.context.SessionScoped;
import javax.faces.context.FacesContext;
import javax.inject.Inject;
import javax.inject.Named;

import org.apache.commons.collections4.ListUtils;
import org.apache.commons.lang3.StringUtils;
import org.apache.logging.log4j.LogManager;
import org.apache.logging.log4j.Logger;
import org.apache.solr.client.solrj.SolrServerException;
import org.apache.solr.common.SolrDocument;

import de.unigoettingen.sub.commons.contentlib.exceptions.ContentNotFoundException;
import de.unigoettingen.sub.commons.contentlib.exceptions.IllegalRequestException;
import io.goobi.viewer.controller.DataManager;
import io.goobi.viewer.controller.DateTools;
import io.goobi.viewer.controller.imaging.ThumbnailHandler;
import io.goobi.viewer.dao.IDAO;
import io.goobi.viewer.exceptions.DAOException;
import io.goobi.viewer.exceptions.IDDOCNotFoundException;
import io.goobi.viewer.exceptions.IndexUnreachableException;
import io.goobi.viewer.exceptions.PresentationException;
import io.goobi.viewer.exceptions.RecordDeletedException;
import io.goobi.viewer.exceptions.RecordLimitExceededException;
import io.goobi.viewer.exceptions.RecordNotFoundException;
import io.goobi.viewer.exceptions.ViewerConfigurationException;
import io.goobi.viewer.managedbeans.tabledata.TableDataProvider;
import io.goobi.viewer.managedbeans.tabledata.TableDataProvider.SortOrder;
import io.goobi.viewer.managedbeans.tabledata.TableDataSource;
import io.goobi.viewer.managedbeans.utils.BeanUtils;
import io.goobi.viewer.messages.Messages;
import io.goobi.viewer.messages.ViewerResourceBundle;
import io.goobi.viewer.model.cms.CMSCategory;
import io.goobi.viewer.model.cms.CMSNavigationItem;
import io.goobi.viewer.model.cms.CMSStaticPage;
import io.goobi.viewer.model.cms.CategorizableTranslatedSelectable;
import io.goobi.viewer.model.cms.media.CMSMediaHolder;
import io.goobi.viewer.model.cms.media.CMSMediaItem;
import io.goobi.viewer.model.cms.pages.CMSPage;
import io.goobi.viewer.model.cms.pages.CMSPageTemplate;
import io.goobi.viewer.model.cms.pages.CMSTemplateManager;
import io.goobi.viewer.model.cms.pages.content.CMSContentItem;
import io.goobi.viewer.model.cms.pages.content.types.CMSRecordListContent;
import io.goobi.viewer.model.cms.pages.content.types.CMSSearchContent;
import io.goobi.viewer.model.glossary.Glossary;
import io.goobi.viewer.model.glossary.GlossaryManager;
import io.goobi.viewer.model.search.HitListView;
import io.goobi.viewer.model.search.Search;
import io.goobi.viewer.model.search.SearchHelper;
import io.goobi.viewer.model.search.SearchHit;
import io.goobi.viewer.model.search.SearchResultGroup;
import io.goobi.viewer.model.security.user.User;
import io.goobi.viewer.model.translations.IPolyglott;
import io.goobi.viewer.model.urlresolution.ViewHistory;
import io.goobi.viewer.model.urlresolution.ViewerPath;
import io.goobi.viewer.model.viewer.PageType;
import io.goobi.viewer.model.viewer.collections.Sorting;
import io.goobi.viewer.solr.SolrConstants;
import io.goobi.viewer.solr.SolrTools;

/**
 * CMS functions.
 */
@Named
@SessionScoped
public class CmsBean implements Serializable {

    /**
     *
     */
    public static final String CMSPAGES_FILTER = "title_menuTitle_categories-name";

    private static final long serialVersionUID = -2021732230593473827L;

    private static final Logger logger = LogManager.getLogger(CmsBean.class);

    @Inject
    private transient NavigationHelper navigationHelper;
    @Inject
    private transient SearchBean searchBean;
    @Inject
    private transient UserBean userBean;
    @Inject
    private transient CmsMediaBean cmsMediaBean;
    @Inject
    private transient CMSTemplateManager templateManager;

    private TableDataProvider<CMSPage> lazyModelPages;
    /** The page currently open for viewing */
    private CMSPage currentPage;
    private Locale selectedMediaLocale;
    private CMSMediaItem selectedMediaItem;
    private List<CMSStaticPage> staticPages = null;
    private String currentWorkPi = "";
    private Optional<CMSMediaHolder> selectedMediaHolder = Optional.empty();
    private HashMap<Long, Boolean> editablePages = new HashMap<>();
    private List<String> solrSortFields = null;
    private List<String> solrGroupFields = null;
    private String test = "";

    private List<String> luceneFields = null;

    public CmsBean() {

    }

    public CmsBean(CMSTemplateManager templateManager, NavigationHelper navigationHelper) {
        this.templateManager = templateManager;
        this.navigationHelper = navigationHelper;
    }

    /**
     * <p>
     * init.
     * </p>
     */
    @PostConstruct
    public void init() {
        if (lazyModelPages == null) {
            lazyModelPages = new TableDataProvider<>(new TableDataSource<CMSPage>() {

                private Optional<Long> numCreatedPages = Optional.empty();
                private List<String> allowedSubthemes = null;
                private List<String> allowedCategories = null;
                private List<Long> allowedTemplates = null;
                private boolean initialized = false;

                @Override
                public List<CMSPage> getEntries(int first, int pageSize, String sortField, SortOrder sortOrder, Map<String, String> filters) {
                    try {
                        initialize();
                        if (StringUtils.isBlank(sortField)) {
                            sortField = "id";
                        }

                        return DataManager.getInstance()
                                .getDao()
                                .getCMSPages(first, pageSize, sortField, sortOrder.asBoolean(), filters, allowedTemplates, allowedSubthemes,
                                        allowedCategories);
                    } catch (DAOException e) {
                        logger.error("Could not initialize lazy model: {}", e.getMessage());
                    }

                    return Collections.emptyList();
                }

                @Override
                public long getTotalNumberOfRecords(Map<String, String> filters) {
                    if (!numCreatedPages.isPresent()) {
                        try {
                            initialize();
                            numCreatedPages = Optional.ofNullable(DataManager.getInstance()
                                    .getDao()
                                    .getCMSPageCount(filters, allowedTemplates, allowedSubthemes, allowedCategories));
                        } catch (DAOException e) {
                            logger.error("Unable to retrieve total number of cms pages", e);
                        }
                    }
                    return numCreatedPages.orElse(0L);
                }

                private void initialize() throws DAOException {
                    if (initialized) {
                        return;
                    }
                    try {
                        if (StringUtils.isNotEmpty(DataManager.getInstance().getConfiguration().getSubthemeDiscriminatorField())
                                && !userBean.getUser().hasPrivilegeForAllSubthemeDiscriminatorValues()) {
                            allowedSubthemes = getAllowedSubthemeDiscriminatorValues(userBean.getUser());
                        }
                        if (!userBean.getUser().hasPriviledgeForAllTemplates()) {
                            allowedTemplates =
                                    getAllowedTemplates(userBean.getUser()).stream().map(CMSPageTemplate::getId).collect(Collectors.toList());
                        }
                        if (!userBean.getUser().hasPrivilegeForAllCategories()) {
                            allowedCategories = getAllowedCategories(userBean.getUser()).stream()
                                    .map(CMSCategory::getId)
                                    .map(l -> l
                                            .toString())
                                    .collect(Collectors.toList());
                        }
                        initialized = true;
                    } catch (PresentationException | IndexUnreachableException e) {
                        throw new DAOException("Error getting user rights from dao: " + e.toString());
                    } catch (NullPointerException e) {
                        throw new DAOException("No user or userBean available to determine user rights");
                    }
                }

                @Override
                public void resetTotalNumberOfRecords() {
                    numCreatedPages = Optional.empty();
                }
            });
            lazyModelPages.setEntriesPerPage(AdminBean.DEFAULT_ROWS_PER_PAGE);
            lazyModelPages.getFilter(CMSPAGES_FILTER);
            //            lazyModelPages.addFilter("CMSCategory", "name");
        }
    }

    /**
     * Returns the most recently edited CMS pages from the lazy model, which should include all restrictions placed upon the current user.
     *
     * @param number Number of requested rows
     * @return
     */
    public List<CMSPage> getMostRecentlyEditedPages(int number) {
        try {
            lazyModelPages.setSortField("dateUpdated");
            lazyModelPages.setSortOrder(SortOrder.DESCENDING);
            lazyModelPages.setEntriesPerPage(number);
            lazyModelPages.update();

            return lazyModelPages.getPaginatorList();
        } finally {
            lazyModelPages.setSortField("id");
            lazyModelPages.setSortOrder(SortOrder.ASCENDING);
            lazyModelPages.setEntriesPerPage(AdminBean.DEFAULT_ROWS_PER_PAGE);
            lazyModelPages.update();
        }
    }

    /**
     * Required setter for ManagedProperty injection
     *
     * @param navigationHelper navigationHelper searchBean to set
     */
    public void setNavigationHelper(NavigationHelper navigationHelper) {
        this.navigationHelper = navigationHelper;
    }

    /**
     * Required setter for ManagedProperty injection
     *
     * @param searchBean the searchBean to set
     */
    public void setSearchBean(SearchBean searchBean) {
        this.searchBean = searchBean;
    }

    /**
     * <p>
     * getAllLocales.
     * </p>
     *
     * @return a {@link java.util.List} object.
     */
    public static List<Locale> getAllLocales() {
        List<Locale> list = new LinkedList<>();
        list.add(ViewerResourceBundle.getDefaultLocale());
        if (FacesContext.getCurrentInstance() != null && FacesContext.getCurrentInstance().getApplication() != null) {
            Iterator<Locale> iter = FacesContext.getCurrentInstance().getApplication().getSupportedLocales();
            while (iter.hasNext()) {
                Locale locale = iter.next();
                if (!list.contains(locale)) {
                    list.add(locale);
                }
            }
        }
        return list;
    }

    /**
     * <p>
     * forwardToCMSPage.
     * </p>
     *
     * @deprecated This method only remains to avoid pages failing to load which still call this method
     */
    @Deprecated
    public void forwardToCMSPage() {
        //do nothing
    }

    /**
     * <p>
     * getDefaultLocale.
     * </p>
     *
     * @return a {@link java.util.Locale} object.
     */
    public Locale getDefaultLocale() {
        return ViewerResourceBundle.getDefaultLocale();
    }

    /**
     * <p>
     * getCurrentLocale.
     * </p>
     *
     * @return a {@link java.util.Locale} object.
     */
    public static Locale getCurrentLocale() {
        if (FacesContext.getCurrentInstance() != null && FacesContext.getCurrentInstance().getViewRoot() != null) {
            return FacesContext.getCurrentInstance().getViewRoot().getLocale();
        }

        return ViewerResourceBundle.getDefaultLocale();
    }

    /**
     * <p>
     * loadTemplates.
     * </p>
     */
    public void loadTemplates() {
        logger.trace("loadTemplates");
        templateManager.reloadContentManager();
    }

    /**
     * <p>
     * getTemplates.
     * </p>
     *
     * @return all existing templates
     * @throws DAOException
     */
    public List<CMSPageTemplate> getTemplates() throws DAOException {
        try {
            return DataManager.getInstance()
                    .getDao()
                    .getAllCMSPageTemplates()
                    .stream()
                    .sorted((t1, t2) -> t1.getTitle().compareTo(t2.getTitle()))
                    .collect(Collectors.toList());
        } catch (IllegalStateException e) {
            logger.warn("Error loading templates", e);
            return Collections.emptyList();
        }
    }

    /**
     *
     * @param enabled
     * @return
     * @throws DAOException
     */
    public List<CMSPageTemplate> getTemplates(boolean enabled) throws DAOException {
        List<CMSPageTemplate> all = getTemplates();
        if (all.isEmpty()) {
            return all;
        }

        List<CMSPageTemplate> ret = new ArrayList<>(all.size());
        for (CMSPageTemplate template : getTemplates()) {
            if (template.isPublished() == enabled) {
                ret.add(template);
            }
        }

        return ret;
    }

    /**
     * Returns a filtered page template list for the given user, unless the user is a superuser. Other CMS admins get a list matching the template ID
     * list attached to their CMS license.
     *
     * @param user a {@link io.goobi.viewer.model.security.user.User} object.
     * @return List of CMS templates whose IDs are among allowed template IDs
     * @throws DAOException
     */
    public List<CMSPageTemplate> getAllowedTemplates(User user) throws DAOException {
        logger.trace("getAllowedTemplates");
        if (user == null) {
            return Collections.emptyList();
        }
        return user.getAllowedTemplates(getTemplates())
                .stream()
                .map(CMSPageTemplate::new)
                .collect(Collectors.toList());
    }

    /**
     * Persists the enabled/disabled status of all CMS tempaltes in the DB.
     *
     * @return
     * @throws DAOException
     */
    public String saveTemplatesAction() throws DAOException {
        for (CMSPageTemplate template : getTemplates()) {
            DataManager.getInstance().getDao().updateCMSPageTemplate(template);
        }
        return "pretty:adminCmsSelectTemplate";
    }

    /**
     * <p>
     * getDisplayedPages.
     * </p>
     *
     * @return a {@link java.util.List} object.
     */
    public List<CMSPage> getDisplayedPages() {
        return lazyModelPages.getPaginatorList();
    }

    /**
     * <p>
     * Getter for the field <code>lazyModelPages</code>.
     * </p>
     *
     * @return a {@link io.goobi.viewer.managedbeans.tabledata.TableDataProvider} object.
     */
    public TableDataProvider<CMSPage> getLazyModelPages() {
        return lazyModelPages;
    }

    /**
     * Returns the URL to the CMS template of the given page. This URL will only resolve if the page has been published or the current user is CMS
     * admin.
     *
     * @param pageId a {@link java.lang.Long} object.
     * @return a {@link java.lang.String} object.
     */
    public String getPageUrl(Long pageId) {
        return getPageUrl(pageId, true);
    }

    /**
     * <p>
     * getPageUrl.
     * </p>
     *
     * @param pageId a {@link java.lang.Long} object.
     * @param pretty a boolean.
     * @return a {@link java.lang.String} object.
     */
    public String getPageUrl(Long pageId, boolean pretty) {
        try {
            CMSPage page = getPage(pageId);
            return getUrl(page, pretty);
        } catch (DAOException e) {
            logger.error(e.toString(), e);
            return "pretty:index";
        }
    }

    /**
     * <p>
     * getUrl.
     * </p>
     *
     * @param page a {@link io.goobi.viewer.model.cms.pages.CMSPage} object.
     * @return a {@link java.lang.String} object.
     */
    public String getUrl(CMSPage page) {
        return getUrl(page, true);
    }

    /**
     * <p>
     * getUrl.
     * </p>
     *
     * @param page a {@link io.goobi.viewer.model.cms.pages.CMSPage} object.
     * @param pretty a boolean.
     * @return a {@link java.lang.String} object.
     */
    public String getUrl(CMSPage page, boolean pretty) {
        try {
            String host = BeanUtils.getServletPathWithHostAsUrlFromJsfContext();
            String prettyPath = page.getRelativeUrlPath(pretty);
            return new StringBuilder(host).append("/")
                    .append(prettyPath)
                    .toString();
        } catch (NullPointerException e) {
            return "pretty:index";
        }
    }

    /**
     * @param id
     * @return
     * @throws DAOException
     */
    CMSPage findPage(String id) throws DAOException {
        CMSPage page = null;
        if (id != null) {
            try {
                logger.trace("Get cmsPage from database with pageId = {}", id);
                page = getCMSPage(Long.valueOf(id));
            } catch (NumberFormatException e) {
                logger.warn("Could not parse page number: {}", e.getMessage());
            }
            if (page != null) {
                logger.trace("Found cmsPage {}", page.getTitle());
                // DataManager.getInstance().getDao().updateCMSPage(page);
            }
        }
        return page;
    }

    /**
     * <p>
     * getAllCMSPages.
     * </p>
     *
     * @return a {@link java.util.List} object.
     * @throws io.goobi.viewer.exceptions.DAOException if any.
     */
    public List<CMSPage> getAllCMSPages() throws DAOException {
        return DataManager.getInstance().getDao().getAllCMSPages();
    }

    /**
     * <p>
     * getCMSPage.
     * </p>
     *
     * @param pageId a {@link java.lang.Long} object.
     * @return a {@link io.goobi.viewer.model.cms.pages.CMSPage} object.
     * @throws io.goobi.viewer.exceptions.DAOException if any.
     */
    public CMSPage getCMSPage(Long pageId) throws DAOException {
        Optional<CMSPage> page = Optional.ofNullable(DataManager.getInstance().getDao().getCMSPage(pageId));
        return page.orElse(null);
    }

    /**
     * <p>
     * isRelatedWorkLoaded.
     * </p>
     *
     * @return true if an {@link io.goobi.viewer.managedbeans.ActiveDocumentBean} is registered and the the
     *         {@link io.goobi.viewer.model.cms.pages.CMSPage#getRelatedPI()} of {@link #getCurrentPage()} is loaded
     * @throws io.goobi.viewer.exceptions.IndexUnreachableException if any.
     */
    public boolean isRelatedWorkLoaded() throws IndexUnreachableException {
        if (getCurrentPage() != null && StringUtils.isNotBlank(getCurrentPage().getRelatedPI())) {
            ActiveDocumentBean adb = BeanUtils.getActiveDocumentBean();
            if (adb != null && StringUtils.isNotBlank(adb.getPersistentIdentifier())
                    && adb.getPersistentIdentifier().equals(getCurrentPage().getRelatedPI())) {
                return true;
            }
        }
        return false;
    }

    /**
     * <p>
     * isLinkedFromNavBar.
     * </p>
     *
     * @param page a {@link io.goobi.viewer.model.cms.pages.CMSPage} object.
     * @return a boolean.
     * @throws io.goobi.viewer.exceptions.DAOException if any.
     */
    public boolean isLinkedFromNavBar(CMSPage page) throws DAOException {
        IDAO dao = DataManager.getInstance().getDao();
        if (dao != null && page != null) {
            List<CMSNavigationItem> relatedItems = dao.getRelatedNavItem(page);
            return relatedItems != null && !relatedItems.isEmpty();
        }
        return false;
    }

    /**
     *
     * @return the {@link #getCurrentPage()} if one is set, or an empty Optional if the current page is not a cmsPage (i.e. if
     *         {@link NavigationHelper#isCmsPage()} == false)
     */
    public Optional<CMSPage> getCurrentCmsPageIfLoaded() {
        return Optional.ofNullable(currentPage)
                .filter(page -> BeanUtils.getNavigationHelper().isCmsPage());
    }

    /**
     * <p>
     * getPage.
     * </p>
     *
     * @param page a {@link io.goobi.viewer.model.cms.pages.CMSPage} object.
     * @return a {@link io.goobi.viewer.model.cms.pages.CMSPage} object.
     */
    public CMSPage getPage(CMSPage page) {
        return page == null ? currentPage : page;
    }

    /**
     * <p>
     * getPage.
     * </p>
     *
     * @param pageId a {@link java.lang.Long} object.
     * @return a {@link io.goobi.viewer.model.cms.pages.CMSPage} object.
     * @throws io.goobi.viewer.exceptions.DAOException if any.
     */
    public CMSPage getPage(Long pageId) throws DAOException {

        if (pageId != null) {
            return getCMSPage(pageId);
        }
        return null;
    }

    /**
     * <p>
     * Getter for the field <code>currentPage</code>.
     * </p>
     *
     * @return a {@link io.goobi.viewer.model.cms.pages.CMSPage} object.
     */
    public CMSPage getCurrentPage() {
        if (currentPage == null) {
            return new CMSPage();
        }
        return currentPage;
    }

    /**
     * <p>
     * Setter for the field <code>currentPage</code>.
     * </p>
     *
     * @param currentPage a {@link io.goobi.viewer.model.cms.pages.CMSPage} object.
     */
    public void setCurrentPage(CMSPage currentPage) {
        if (currentPage != null) {
            this.currentPage = new CMSPage(currentPage);
            this.currentPage.initialiseCMSComponents(templateManager);
            this.currentPage.setListPage(1);
            navigationHelper.setCmsPage(true);
            logger.trace("Set current cms page to {}", this.currentPage.getTitle());
        } else {
            this.currentPage = null;
        }
    }

    /**
     * <p>
     * getCurrentPageId.
     * </p>
     *
     * @return a {@link java.lang.String} object.
     */
    public String getCurrentPageId() {
        if (currentPage != null) {
            return String.valueOf(currentPage.getId());
        }

        return "0";
    }

    /**
     * Page ID setter for PrettyFaces.
     *
     * @param id a {@link java.lang.String} object.
     * @throws io.goobi.viewer.exceptions.DAOException if any.
     * @throws de.unigoettingen.sub.commons.contentlib.exceptions.ContentNotFoundException if any.
     */
    public void setCurrentPageId(String id) throws DAOException, ContentNotFoundException {
        logger.trace("setCurrentPageId: {}", id);
        CMSPage page = findPage(id);
        setCurrentPage(page);
    }

    /**
     * <p>
     * checkRelatedWork.
     * </p>
     *
     * @throws de.unigoettingen.sub.commons.contentlib.exceptions.ContentNotFoundException if any.
     */
    public void checkRelatedWork() throws ContentNotFoundException {
        CMSPage page = getCurrentPage();
        //if we have both a cmsPage and a currentWorkPi set, they must be the same
        //the currentWorkPi is set via pretty mapping
        if (page != null && StringUtils.isNotBlank(getCurrentWorkPi()) && !getCurrentWorkPi().equals(page.getRelatedPI())) {
            throw new ContentNotFoundException("There is no CMS page with id " + page.getId() + " related to PI " + getCurrentWorkPi());
        }
    }

    /**
     * <p>
     * getAllCategories.
     * </p>
     *
     * @return the return value of {@link io.goobi.viewer.dao.IDAO#getAllCategories()}
     * @throws io.goobi.viewer.exceptions.DAOException if any.
     */
    public List<CMSCategory> getAllCategories() throws DAOException {
        return DataManager.getInstance().getDao().getAllCategories();
    }

    /**
     * <p>
     * Getter for the field <code>selectedMediaItem</code>.
     * </p>
     *
     * @return a {@link io.goobi.viewer.model.cms.media.CMSMediaItem} object.
     */
    public CMSMediaItem getSelectedMediaItem() {
        return selectedMediaItem;
    }

    /**
     * <p>
     * Setter for the field <code>selectedMediaItem</code>.
     * </p>
     *
     * @param selectedMediaItem a {@link io.goobi.viewer.model.cms.media.CMSMediaItem} object.
     */
    public void setSelectedMediaItem(CMSMediaItem selectedMediaItem) {
        // logger.trace("Set media item to {}", selectedMediaItem.getFileName());
        this.selectedMediaItem = selectedMediaItem;
    }

    /**
     * <p>
     * Getter for the field <code>selectedMediaLocale</code>.
     * </p>
     *
     * @return a {@link java.util.Locale} object.
     */
    public Locale getSelectedMediaLocale() {
        if (selectedMediaLocale == null) {
            selectedMediaLocale = IPolyglott.getDefaultLocale();
        }
        return selectedMediaLocale;
    }

    /**
     * <p>
     * Setter for the field <code>selectedMediaLocale</code>.
     * </p>
     *
     * @param selectedMediaLocale a {@link java.util.Locale} object.
     */
    public void setSelectedMediaLocale(Locale selectedMediaLocale) {
        this.selectedMediaLocale = selectedMediaLocale;
    }

    /**
     * Action method called when a CMS page is opened. The exact action depends on the page and content item type.
     *
     * @return a {@link java.lang.String} object.
     * @throws io.goobi.viewer.exceptions.PresentationException if any.
     * @throws io.goobi.viewer.exceptions.IndexUnreachableException if any.
     * @throws io.goobi.viewer.exceptions.DAOException if any.
     * @throws io.goobi.viewer.exceptions.ViewerConfigurationException if any.
     * @throws IndexUnreachableException
     * @throws DAOException
     * @throws ViewerConfigurationException
     * @throws RecordDeletedException
     * @throws RecordNotFoundException
     * @throws IllegalRequestException
     */
    public String cmsContextAction()
            throws IndexUnreachableException, DAOException, ViewerConfigurationException, RecordNotFoundException, RecordDeletedException {
        return cmsContextAction(true);
    }

    /**
     * Action method called when a CMS page is opened. The exact action depends on the page and content item type.
     *
     * @param resetSearch If true, the search parameters in SearchBean will be reset
     * @return a {@link java.lang.String} object.
     * @throws io.goobi.viewer.exceptions.PresentationException if any.
     * @throws io.goobi.viewer.exceptions.IndexUnreachableException if any.
     * @throws io.goobi.viewer.exceptions.DAOException if any.
     * @throws io.goobi.viewer.exceptions.ViewerConfigurationException if any.
     * @throws IndexUnreachableException
     * @throws DAOException
     * @throws ViewerConfigurationException
     * @throws RecordDeletedException
     * @throws RecordNotFoundException
     * @throws IllegalRequestException
     */
    public String cmsContextAction(boolean resetSearch)
            throws IndexUnreachableException, DAOException, ViewerConfigurationException, RecordNotFoundException, RecordDeletedException {
        logger.trace("cmsContextAction: {}", resetSearch);
        if (currentPage == null) {
            return "";
        }

        // If the page is related to a record, load that record
        if (StringUtils.isNotEmpty(currentPage.getRelatedPI())) {
            ActiveDocumentBean adb = BeanUtils.getActiveDocumentBean();
            if (adb != null && !currentPage.getRelatedPI().equals(adb.getPersistentIdentifier())) {
                logger.trace("Loading related record: {}", currentPage.getRelatedPI());
                try {
                    adb.setPersistentIdentifier(currentPage.getRelatedPI());
                    adb.update();
                } catch (RecordNotFoundException | RecordDeletedException | PresentationException | RecordLimitExceededException e) {
                    logger.warn(e.getMessage());
                } catch (IDDOCNotFoundException e) {
                    try {
                        adb.reload(currentPage.getRelatedPI());
                    } catch (PresentationException | RecordLimitExceededException e1) {
                        logger.warn(e.getMessage());
                    }
                }
            }
        }

        //Execute all page loading reoutines of content items.
        //If one returns a redirect url, return that, otherwise an empty string
        return currentPage.getComponents()
                .stream()
                .flatMap(comp -> comp.getContentItems().stream())
                .map(CMSContentItem::getContent)
                .map(content -> {
                    try {
                        return content.handlePageLoad(resetSearch);
                    } catch (PresentationException e) {
                        logger.error("Error handling page load for page {} in content {}", content.getOwningPage().getId(), content.getItemId(), e);
                        return "";
                    }
                })
                .filter(StringUtils::isNotBlank)
                .findAny()
                .orElse("");

    }

    /**
     * <p>
     * getQueryResults.
     * </p>
     *
     * @return a {@link java.util.List} object.
     * @throws io.goobi.viewer.exceptions.IndexUnreachableException if any.
     * @throws io.goobi.viewer.exceptions.PresentationException if any.
     * @throws io.goobi.viewer.exceptions.DAOException if any.
     */
    public List<SearchHit> getQueryResults() throws IndexUnreachableException, PresentationException, DAOException {
        if (searchBean != null) {
            Search search = searchBean.getCurrentSearch();
            if (search != null) {
                return search.getHits();
            }
        }

        return Collections.emptyList();
    }

    /**
     *
     * @param hits
     * @param groupingField
     * @return
     */
    public List<Entry<String, List<SearchHit>>> getGroupedQueryResults(List<SearchHit> hits, String groupingField) {

        Map<String, List<SearchHit>> hitMap = new HashMap<>();
        for (SearchHit searchHit : hits) {
            List<String> groupingValues = getMetadataValues(searchHit, groupingField);
            if (groupingValues.isEmpty()) {
                List<SearchHit> valueHits = hitMap.get("");
                if (valueHits == null) {
                    valueHits = new ArrayList<>();
                    hitMap.put("", valueHits);
                }
                valueHits.add(searchHit);
            } else {
                for (String value : groupingValues) {
                    List<SearchHit> valueHits = hitMap.computeIfAbsent(value, k -> new ArrayList<>());
                    valueHits.add(searchHit);
                }
            }
        }
        List<Entry<String, List<SearchHit>>> entryList = new ArrayList<>(hitMap.entrySet());
        entryList.sort((e1, e2) -> e1.getKey().compareTo(e2.getKey()));
        return entryList;
    }

    /**
     *
     * @param hit
     * @param solrField
     * @return
     */
    private static List<String> getMetadataValues(SearchHit hit, String solrField) {

        SolrDocument doc = hit.getSolrDoc();
        if (doc != null) {
            Collection<Object> values = doc.getFieldValues(solrField);
            if (values != null) {
                return values.stream().map(SolrTools::getAsString).collect(Collectors.toList());
            }
        }
        return Collections.emptyList();
    }

    /**
     * <p>
     * hasSearchResults.
     * </p>
     *
     * @return a boolean.
     */
    public boolean hasSearchResults() {
        return searchBean != null && searchBean.getCurrentSearch() != null && searchBean.getCurrentSearch().getHitsCount() > 0;
    }

    /**
     * Calculates the number of pages needed for the paginator. The value is taken directly from
     * {@link io.goobi.viewer.model.search.Search#getLastPage(int)}
     *
     * @return The number of pages to display in the paginator
     * @throws io.goobi.viewer.exceptions.PresentationException if any.
     * @throws io.goobi.viewer.exceptions.IndexUnreachableException if any.
     */
    public long getQueryResultCount() throws PresentationException, IndexUnreachableException {
        if (searchBean != null && searchBean.getCurrentSearch() != null) {
            return searchBean.getCurrentSearch().getLastPage(searchBean.getHitsPerPage());
        }
        return 0;
    }

    /**
     * <p>
     * getFieldNames.
     * </p>
     *
     * @param solrDoc a {@link org.apache.solr.common.SolrDocument} object.
     * @return a {@link java.util.List} object.
     */
    public List<String> getFieldNames(SolrDocument solrDoc) {
        if (solrDoc != null) {
            return new ArrayList<>(solrDoc.getFieldNames());
        }
        return Collections.emptyList();
    }

    /**
     * <p>
     * getLuceneFields.
     * </p>
     *
     * @return a {@link java.util.List} object.
     */
    public List<String> getLuceneFields() {
        return getLuceneFields(false, false);
    }

    /**
     * <p>
     * getLuceneFields.
     * </p>
     *
     * @param includeUntokenized a boolean.
     * @return a {@link java.util.List} object.
     */
    public List<String> getLuceneFields(boolean includeUntokenized) {
        return getLuceneFields(includeUntokenized, false);
    }

    /**
     * <p>
     * getLuceneFields.
     * </p>
     *
     * @param includeUntokenized a boolean.
     * @param excludeTokenizedMetadataFields a boolean.
     * @return a {@link java.util.List} object.
     */
    public List<String> getLuceneFields(boolean includeUntokenized, boolean excludeTokenizedMetadataFields) {
        try {
            if (this.luceneFields == null) {
                this.luceneFields = DataManager.getInstance().getSearchIndex().getAllFieldNames();
            }

            Stream<String> filteredLuceneFields = this.luceneFields.stream()
                    .filter(name -> !(name.startsWith("_") || name.startsWith("FACET_") || name.startsWith("NORM_")));
            if (!includeUntokenized) {
                filteredLuceneFields = filteredLuceneFields.filter(name -> !name.endsWith(SolrConstants.SUFFIX_UNTOKENIZED));
            }
            if (excludeTokenizedMetadataFields) {
                filteredLuceneFields =
                        filteredLuceneFields.filter(name -> !(name.startsWith("MD_") && !name.endsWith(SolrConstants.SUFFIX_UNTOKENIZED)));
            }
            filteredLuceneFields = filteredLuceneFields.sorted();
            return filteredLuceneFields.collect(Collectors.toList());

        } catch (IndexUnreachableException e) {
            logger.error("Error retrieving solr fields", e);
            return Collections.singletonList("");
        }

    }

    /**
     * <p>
     * Getter for the field <code>staticPages</code>.
     * </p>
     *
     * @return a {@link java.util.List} object.
     * @throws io.goobi.viewer.exceptions.DAOException if any.
     */
    public List<CMSStaticPage> getStaticPages() throws DAOException {
        if (this.staticPages == null) {
            this.staticPages = createStaticPageList();
        }
        return this.staticPages;
    }

    /**
     * <p>
     * getStaticPage.
     * </p>
     *
     * @param pageName a {@link java.lang.String} object.
     * @return a {@link io.goobi.viewer.model.cms.CMSStaticPage} object.
     * @throws io.goobi.viewer.exceptions.DAOException if any.
     */
    public CMSStaticPage getStaticPage(String pageName) throws DAOException {
        List<CMSStaticPage> pages = getStaticPages();
        for (CMSStaticPage page : pages) {
            if (page.getPageName().equals(pageName)) {
                return page;
            }
        }
        return null;
    }

    /**
     *
     * @param page
     * @return true if the given CMS page is mapped to any static page; otherwise
     * @throws DAOException
     */
    public boolean isMappedToStaticPage(CMSPage page) throws DAOException {
        if (page == null) {
            throw new IllegalArgumentException("page may not be null");
        }

        for (CMSStaticPage staticPage : getStaticPages()) {
            if (page.equals(staticPage.getCmsPage())) {
                return true;
            }
        }

        return false;
    }

    /**
     * @return List of static pages in the order specified in the PageType enum
     * @throws DAOException
     * @should return pages in specified order
     */
    static List<CMSStaticPage> createStaticPageList() throws DAOException {
        List<CMSStaticPage> staticPages = DataManager.getInstance().getDao().getAllStaticPages();

        List<PageType> pageTypesForCMS = PageType.getTypesHandledByCms();

        List<CMSStaticPage> ret = new ArrayList<>(pageTypesForCMS.size());
        for (PageType pageType : pageTypesForCMS) {
            CMSStaticPage newPage = new CMSStaticPage(pageType.getName());
            if (staticPages.contains(newPage)) {
                ret.add(staticPages.get(staticPages.indexOf(newPage)));
            } else {
                ret.add(newPage);
            }
        }

        return ret;
    }

    /**
     * <p>
     * getAvailableParentPages.
     * </p>
     *
     * @return A list of all cmsPages except the given one
     * @param page a {@link io.goobi.viewer.model.cms.pages.CMSPage} object.
     * @throws io.goobi.viewer.exceptions.DAOException if any.
     */
    public List<CMSPage> getAvailableParentPages(CMSPage page) throws DAOException {
        Locale currentLocale = BeanUtils.getLocale();
        return getAllCMSPages().stream()
                .filter(p -> !p.equals(page))
                .sorted((p1, p2) -> p1.getTitle(currentLocale).toLowerCase().compareTo(p2.getTitle(currentLocale).toLowerCase()))
                .collect(Collectors.toList());
    }

    /**
     * <p>
     * getAvailableCmsPages.
     * </p>
     *
     * @return A list of all cmsPages not yet registered to a static page
     * @param page a {@link io.goobi.viewer.model.cms.CMSStaticPage} object.
     * @throws io.goobi.viewer.exceptions.DAOException if any.
     */
    public List<CMSPage> getAvailableCmsPages(CMSStaticPage page) throws DAOException {
        List<CMSPage> allPages = getAllCMSPages().stream()
                .filter(CMSPage::isPublished)
                .collect(Collectors.toList());

        for (CMSStaticPage staticPage : getStaticPages()) {
            Optional<CMSPage> cmsPage = staticPage.getCmsPageOptional();
            if (!staticPage.equals(page) && staticPage.isHasCmsPage() && cmsPage.isPresent()) {
                allPages.remove(cmsPage.get());
            }
        }
        return allPages;
    }

    /**
     * <p>
     * getCMSPagesWithSearch.
     * </p>
     *
     * @return a list of all valid cms pages which contain a "search" item
     * @throws io.goobi.viewer.exceptions.DAOException if any.
     */
    public List<CMSPage> getCMSPagesWithSearch() throws DAOException {
        return DataManager.getInstance()
                .getDao()
                .getAllCMSPages()
                .stream()
                .filter(cmsPage -> cmsPage.getPersistentComponents()
                        .stream()
                        .flatMap(c -> c.getContentItems().stream())
                        .anyMatch(CMSSearchContent.class::isInstance))
                .collect(Collectors.toList());
    }

    /**
     * Save static page status for all cms pages
     *
     * @throws io.goobi.viewer.exceptions.DAOException if any.
     */
    public void saveStaticPages() throws DAOException {
        for (CMSStaticPage page : getStaticPages()) {
            try {
                //delete static pages with no mapped cms page to remove deprecated pages
                if (page.getId() != null && !page.isHasCmsPage()) {
                    DataManager.getInstance().getDao().deleteStaticPage(page);
                } else if (page.getId() != null) {
                    DataManager.getInstance().getDao().updateStaticPage(page);
                } else if (page.isHasCmsPage()) {
                    DataManager.getInstance().getDao().addStaticPage(page);
                }
            } catch (DAOException e) {
                Messages.error("cms_errorSavingStaticPages");
                return;
            }
        }
        this.staticPages = null;
        Messages.info("cms_staticPagesSaved");
    }

    public boolean isLinkedToStaticPage(CMSPage page) throws DAOException {
        for (CMSStaticPage staticPage : getStaticPages()) {
            if (staticPage.getCmsPageId().map(id -> id.equals(page.getId())).orElse(false)) {
                return true;
            }
        }
        return false;
    }

    /**
     * <p>
     * getValidCMSPages.
     * </p>
     *
     * @return all cmsPages which are valid and have a menu title
     * @throws io.goobi.viewer.exceptions.DAOException if any.
     */
    public List<CMSPage> getValidCMSPages() throws DAOException {
        return getAllCMSPages().stream()
                .filter(page -> StringUtils.isNotBlank(page.getMenuTitle()))
                .filter(CMSPage::isPublished)
                .collect(Collectors.toList());
    }

    /**
     * <p>
     * getFacesContext.
     * </p>
     *
     * @return a {@link javax.faces.context.FacesContext} object.
     */
    protected FacesContext getFacesContext() {
        return FacesContext.getCurrentInstance();
    }

    /**
     * <p>
     * getSubthemeDiscriminatorValues.
     * </p>
     *
     * @return a {@link java.util.List} object.
     * @throws io.goobi.viewer.exceptions.PresentationException if any.
     */
    public List<String> getSubthemeDiscriminatorValues() throws PresentationException {
        String subThemeDiscriminatorField = DataManager.getInstance().getConfiguration().getSubthemeDiscriminatorField();
        if (StringUtils.isNotBlank(subThemeDiscriminatorField)) {
            try {
                return SearchHelper.getFacetValues(subThemeDiscriminatorField + ":*", subThemeDiscriminatorField, 0);
            } catch (IndexUnreachableException e) {
                logger.error(e.getMessage());
                Messages.error("errIndexUnreachableMsg");
            }
        }

        return Collections.emptyList();
    }

    /**
     * Returns a filtered subtheme discriminator value list for the given user, unless the user is a superuser. Other CMS admins get a list matching
     * values list attached to their CMS license.
     *
     * @param user a {@link io.goobi.viewer.model.security.user.User} object.
     * @return List of CMS templates whose IDs are among allowed template IDs
     * @throws io.goobi.viewer.exceptions.PresentationException if any.
     * @throws io.goobi.viewer.exceptions.IndexUnreachableException if any.
     */
    public List<String> getAllowedSubthemeDiscriminatorValues(User user) throws PresentationException, IndexUnreachableException {
        if (user == null) {
            return Collections.emptyList();
        }

        return user.getAllowedSubthemeDiscriminatorValues(getSubthemeDiscriminatorValues());
    }

    /**
     * <p>
     * isSubthemeRequired.
     * </p>
     *
     * @param user a {@link io.goobi.viewer.model.security.user.User} object.
     * @return true if user is limited to a subset of all available subtheme discriminator values; false otherwise
     * @throws io.goobi.viewer.exceptions.PresentationException if any.
     * @throws io.goobi.viewer.exceptions.IndexUnreachableException if any.
     */
    public boolean isSubthemeRequired(User user) throws PresentationException, IndexUnreachableException {
        return user != null && !user.hasPrivilegeForAllSubthemeDiscriminatorValues();
    }

    /**
     * Returns a filtered category list for the given user, unless the user is a superuser. Other CMS admins get a list matching values list attached
     * to their CMS license.
     *
     * @param user a {@link io.goobi.viewer.model.security.user.User} object.
     * @return a {@link java.util.List} object.
     * @throws io.goobi.viewer.exceptions.DAOException if any.
     */
    public List<CMSCategory> getAllowedCategories(User user) throws DAOException {
        if (user == null) {
            return Collections.emptyList();
        }

        return user.getAllowedCategories(getAllCategories());
    }

    /**
     * Sets the searchType in SearchBean to the type assciated with the current static view (e.g. if the current cms page replaces the static page
     * 'advancedSearch' the search type is set to 'advanced') For the normal search pages this is done in the pretty mapping which isn't used if
     * redirecting to cms page
     */
    public void setSearchType() {
        logger.trace("setSearchType");
        Optional<ViewerPath> currentPath = ViewHistory.getCurrentView(BeanUtils.getRequest());
        if (currentPath.isPresent() && searchBean != null) {
            if (PageType.advancedSearch.equals(currentPath.get().getPageType())) {
                searchBean.setActiveSearchType(SearchHelper.SEARCH_TYPE_ADVANCED);
            } else if (PageType.searchCalendar.equals(currentPath.get().getPageType())) {
                searchBean.setActiveSearchType(SearchHelper.SEARCH_TYPE_CALENDAR);
            } else if (PageType.search.equals(currentPath.get().getPageType())) {
                searchBean.setActiveSearchType(SearchHelper.SEARCH_TYPE_REGULAR);
            }
        }
    }

    /**
     * <p>
     * isHasRelatedPages.
     * </p>
     *
     * @param pi a {@link java.lang.String} object.
     * @return a boolean.
     * @throws io.goobi.viewer.exceptions.DAOException if any.
     */
    public boolean isHasRelatedPages(String pi) throws DAOException {
        if (StringUtils.isEmpty(pi)) {
            return false;
        }
        List<CMSPage> relatedPages = getRelatedPages(pi);
        return relatedPages != null && !relatedPages.isEmpty();
    }

    /**
     * <p>
     * getRelatedPages.
     * </p>
     *
     * @param pi a {@link java.lang.String} object.
     * @return a {@link java.util.List} object.
     * @throws io.goobi.viewer.exceptions.DAOException if any.
     */
    public List<CMSPage> getRelatedPages(String pi) throws DAOException {
        List<CMSPage> relatedPages = DataManager.getInstance().getDao().getCMSPagesForRecord(pi, null);
        return relatedPages.stream()
                //                .filter(page -> page.isPublished())
                .collect(Collectors.toList());
    }

    /**
     * <p>
     * getRelatedPages.
     * </p>
     *
     * @param pi a {@link java.lang.String} object.
     * @param category a {@link io.goobi.viewer.model.cms.CMSCategory} object.
     * @return a {@link java.util.List} object.
     * @throws io.goobi.viewer.exceptions.DAOException if any.
     */
    public List<CMSPage> getRelatedPages(String pi, CMSCategory category) throws DAOException {
        return DataManager.getInstance()
                .getDao()
                .getCMSPagesForRecord(pi, category)
                .stream()
                //                .filter(page -> pi.equals(page.getRelatedPI()))
                //                .filter(page -> page.getClassifications().contains(classification))
                .filter(CMSPage::isPublished)
                .collect(Collectors.toList());
    }

    /**
     * <p>
     * getGlossaries.
     * </p>
     *
     * @return a {@link java.util.List} object.
     */
    public List<Glossary> getGlossaries() {
        try {
            return new GlossaryManager().getGlossaries();
        } catch (IOException e) {
            logger.error("Error loading glossary files", e);
            return Collections.emptyList();
        }
    }

    /**
     * <p>
     * getRepresentativeImageForQuery.
     * </p>
     *
     * @param page a {@link io.goobi.viewer.model.cms.pages.CMSPage} object.
     * @return a {@link java.lang.String} object.
     * @throws io.goobi.viewer.exceptions.PresentationException if any.
     * @throws io.goobi.viewer.exceptions.IndexUnreachableException if any.
     * @throws io.goobi.viewer.exceptions.ViewerConfigurationException if any.
     */
    public String getRepresentativeImageForQuery(CMSPage page) throws PresentationException, IndexUnreachableException, ViewerConfigurationException {
        int width = DataManager.getInstance().getConfiguration().getThumbnailsWidth();
        int height = DataManager.getInstance().getConfiguration().getThumbnailsHeight();
        return getRepresentativeImageForQuery(page, width, height);
    }

    /**
     * <p>
     * getRepresentativeImageForQuery.
     * </p>
     *
     * @param item a {@link io.goobi.viewer.model.cms.CMSContentItem} object.
     * @return a {@link java.lang.String} object.
     * @throws io.goobi.viewer.exceptions.PresentationException if any.
     * @throws io.goobi.viewer.exceptions.IndexUnreachableException if any.
     * @throws io.goobi.viewer.exceptions.ViewerConfigurationException if any.
     */
    public String getRepresentativeImageForQuery(CMSRecordListContent item)
            throws PresentationException, IndexUnreachableException, ViewerConfigurationException {
        int width = DataManager.getInstance().getConfiguration().getThumbnailsWidth();
        int height = DataManager.getInstance().getConfiguration().getThumbnailsHeight();
        return getRepresentativeImageForQuery(item, width, height);
    }

    /**
     * <p>
     * getRepresentativeImageForQuery.
     * </p>
     *
     * @param page a {@link io.goobi.viewer.model.cms.pages.CMSPage} object.
     * @param width a int.
     * @param height a int.
     * @return a {@link java.lang.String} object.
     * @throws io.goobi.viewer.exceptions.PresentationException if any.
     * @throws io.goobi.viewer.exceptions.IndexUnreachableException if any.
     * @throws io.goobi.viewer.exceptions.ViewerConfigurationException if any.
     */
    public String getRepresentativeImageForQuery(CMSPage page, int width, int height)
            throws PresentationException, IndexUnreachableException, ViewerConfigurationException {
        CMSRecordListContent contentItem = page.getPersistentComponents()
                .stream()
                .flatMap(c -> c.getContentItems().stream())
                .filter(CMSRecordListContent.class::isInstance)
                .map(CMSRecordListContent.class::cast)
                .findAny()
                .orElseThrow(
                        () -> new IllegalStateException(
                                "The page does not contain content items of type '" + CMSRecordListContent.class.getSimpleName() + "'"));
        return getRepresentativeImageForQuery(contentItem, width, height);
    }

    /**
     * <p>
     * getRepresentativeImageForQuery.
     * </p>
     *
     * @param item a {@link io.goobi.viewer.model.cms.CMSContentItem} object.
     * @param width a int.
     * @param height a int.
     * @return a {@link java.lang.String} object.
     * @throws io.goobi.viewer.exceptions.PresentationException if any.
     * @throws io.goobi.viewer.exceptions.IndexUnreachableException if any.
     * @throws io.goobi.viewer.exceptions.ViewerConfigurationException if any.
     */
    public String getRepresentativeImageForQuery(CMSRecordListContent item, int width, int height)
            throws PresentationException, IndexUnreachableException, ViewerConfigurationException {
        if (StringUtils.isBlank(item.getSolrQuery())) {
            throw new IllegalStateException("Item " + item + " does not define a solr query");
        }
        SolrDocument doc =
                DataManager.getInstance().getSearchIndex().getFirstDoc(item.getSolrQuery(), Arrays.asList(ThumbnailHandler.REQUIRED_SOLR_FIELDS));
        if (doc != null) {
            return BeanUtils.getImageDeliveryBean().getThumbs().getThumbnailUrl(doc, width, height);
        }
        throw new PresentationException("No document matching query '" + item.getSolrQuery() + "' found");
    }

    /**
     * <p>
     * getPossibleSortFields.
     * </p>
     *
     * @return a {@link java.util.List} object.
     * @throws org.apache.solr.client.solrj.SolrServerException if any.
     * @throws java.io.IOException if any.
     * @should add relevance and random values at beginning
     */
    public List<String> getPossibleSortFields() throws SolrServerException, IOException {
        if (this.solrSortFields == null) {
            this.solrSortFields = new ArrayList<>();
            this.solrSortFields.add(SolrConstants.SORT_RELEVANCE);
            this.solrSortFields.add(SolrConstants.SORT_RANDOM);
            this.solrSortFields.addAll(DataManager.getInstance().getSearchIndex().getAllSortFieldNames());
        }
        return this.solrSortFields;
    }

    /**
     * <p>
     * getPossibleGroupFields.
     * </p>
     *
     * @return a {@link java.util.List} object.
     * @throws org.apache.solr.client.solrj.SolrServerException if any.
     * @throws java.io.IOException if any.
     * @throws DAOException
     */
    public List<String> getPossibleGroupFields() throws IndexUnreachableException {

        if (this.solrGroupFields == null) {
            this.solrGroupFields = DataManager.getInstance()
                    .getSearchIndex()
                    .getAllFieldNames()
                    .stream()
                    .filter(field -> !field.startsWith("SORT_") && !field.startsWith("FACET_") && !field.endsWith("_UNTOKENIZED")
                            && !field.matches(".*_LANG_\\w{2,3}"))
                    .collect(Collectors.toList());
            //                this.solrGroupFields = DataManager.getInstance().getSearchIndex().getAllGroupFieldNames();
            Collections.sort(solrGroupFields);
        }
        return this.solrGroupFields;

    }

    /**
<<<<<<< HEAD
     * 
     * @return
     */
    public List<String> getPossibleResultGroupNames() {
        List<SearchResultGroup> groups = DataManager.getInstance().getConfiguration().isSearchResultGroupsEnabled()
                ? DataManager.getInstance().getConfiguration().getSearchResultGroups() : Collections.emptyList();

        List<String> ret = new ArrayList<>(groups.size());
        for (SearchResultGroup group : groups) {
            ret.add(group.getName());
        }

        return ret;
=======
     * Returns metadataList types from the configuration where the type value stars with "cms_".
     * @return
     */
    public List<String> getCmsMetadataListTypes() {
        return DataManager.getInstance().getConfiguration().getMetadataListTypes("cms_");
>>>>>>> a1ef32d4
    }

    /**
     * <p>
     * getCssClass.
     * </p>
     *
     * @return The {@link io.goobi.viewer.model.cms.pages.CMSPage#getWrapperElementClass()} of the current CMSPage. If no current page is set or
     *         {@link io.goobi.viewer.managedbeans.NavigationHelper#isCmsPage()} returns false, an empty String is returned
     */
    public String getCssClass() {
        if (BeanUtils.getNavigationHelper().isCmsPage() && getCurrentPage() != null) {
            return getCurrentPage().getWrapperElementClass();
        }

        return "";
    }

    /**
     * <p>
     * getLastEditedTimestamp.
     * </p>
     *
     * @param pageId a long.
     * @return a {@link java.lang.Long} object.
     * @throws io.goobi.viewer.exceptions.DAOException if any.
     */
    public Long getLastEditedTimestamp(long pageId) throws DAOException {
        //        return Optional.ofNullable(getCMSPage(pageId)).map(CMSPage::getDateUpdated).map(Date::getTime).orElse(null);

        CMSPage page = getCMSPage(pageId);
        if (page == null || page.getDateUpdated() == null) {
            return null;
        }

        return DateTools.getMillisFromLocalDateTime(page.getDateUpdated(), false);
    }

    /**
     * <p>
     * Getter for the field <code>currentWorkPi</code>.
     * </p>
     *
     * @return the currentWorkPi
     */
    public String getCurrentWorkPi() {
        return currentWorkPi;
    }

    /**
     * <p>
     * Setter for the field <code>currentWorkPi</code>.
     * </p>
     *
     * @param currentWorkPi the currentWorkPi to set
     */
    public void setCurrentWorkPi(String currentWorkPi) {
        this.currentWorkPi = currentWorkPi == null ? "" : currentWorkPi;
    }

    /**
     * <p>
     * resetCurrentWorkPi.
     * </p>
     */
    public void resetCurrentWorkPi() {
        this.currentWorkPi = "";
    }

    /**
     * Set a {@link io.goobi.viewer.model.cms.media.CMSMediaHolder} in the {@link io.goobi.viewer.managedbeans.CmsMediaBean} which may receive a
     * {@link io.goobi.viewer.model.cms.media.CMSMediaItem} selected in the selectMedia dialog
     *
     * @param item a {@link io.goobi.viewer.model.cms.media.CMSMediaHolder} object.
     */
    public void setSelectedMediaHolder(CMSMediaHolder item) {
        this.selectedMediaHolder = Optional.ofNullable(item);
        this.selectedMediaHolder.ifPresent(contentItem -> {
            String filter = contentItem.getMediaFilter();
            if (StringUtils.isBlank(filter)) {
                filter = "(" + CmsMediaBean.getImageFilter() + ")|(" + CmsMediaBean.getVideoFilter() + ")";
            }
            cmsMediaBean.setFilenameFilter(filter);
            if (contentItem.hasMediaItem()) {
                CategorizableTranslatedSelectable<CMSMediaItem> wrapper = contentItem.getMediaItemWrapper();
                try {
                    List<CMSCategory> categories =
                            BeanUtils.getUserBean().getUser().getAllowedCategories(DataManager.getInstance().getDao().getAllCategories());
                    wrapper.setCategories(contentItem.getMediaItem().wrapCategories(categories));
                } catch (DAOException e) {
                    logger.error("Unable to determine allowed categories for media holder", e);
                }
                cmsMediaBean.setSelectedMediaItem(wrapper);
            } else {
                cmsMediaBean.setSelectedMediaItem(null);
            }
        });
    }

    public CMSMediaHolder getSelectedMediaHolder() {
        return selectedMediaHolder.orElse(null);
    }

    /**
     * Set the given (wrapped) {@link io.goobi.viewer.model.cms.media.CMSMediaItem} to Media holder set by {@link #setSelectedMediaHolder}
     *
     * @param mediaItem a {@link io.goobi.viewer.model.cms.CategorizableTranslatedSelectable} object.
     */
    public void fillSelectedMediaHolder(CategorizableTranslatedSelectable<CMSMediaItem> mediaItem) {
        fillSelectedMediaHolder(mediaItem, false);
    }

    /**
     * Set the given (wrapped) {@link io.goobi.viewer.model.cms.media.CMSMediaItem} to Media holder set by {@link #setSelectedMediaHolder}
     * Additionally save the given media item if the parameter saveMedia is set to true
     *
     * @param mediaItem a {@link io.goobi.viewer.model.cms.CategorizableTranslatedSelectable} object.
     * @param saveMedia a boolean.
     */
    public void fillSelectedMediaHolder(CategorizableTranslatedSelectable<CMSMediaItem> mediaItem, boolean saveMedia) {
        this.selectedMediaHolder.ifPresent(item -> {
            if (mediaItem != null) {
                item.setMediaItem(mediaItem.getValue());
                if (saveMedia) {
                    try {
                        cmsMediaBean.saveMedia(mediaItem.getValue(), mediaItem.getCategories());
                    } catch (DAOException e) {
                        logger.error("Failed to save media item: {}", e.toString());
                    }
                }
            } else {
                item.setMediaItem(null);
            }
        });
        this.selectedMediaHolder = Optional.empty();
        cmsMediaBean.setSelectedMediaItem(null);
    }

    /**
     * <p>
     * hasSelectedMediaHolder.
     * </p>
     *
     * @return true if a mediaHolder is present
     */
    public boolean hasSelectedMediaHolder() {
        return this.selectedMediaHolder.isPresent();
    }

    /**
     * <p>
     * mayEdit.
     * </p>
     *
     * @param page a {@link io.goobi.viewer.model.cms.pages.CMSPage} object.
     * @return a boolean.
     * @throws io.goobi.viewer.exceptions.DAOException if any.
     * @throws io.goobi.viewer.exceptions.PresentationException if any.
     * @throws io.goobi.viewer.exceptions.IndexUnreachableException if any.
     */
    public boolean mayEdit(CMSPage page) throws DAOException, PresentationException, IndexUnreachableException {

        if (userBean.getUser() != null) {
            synchronized (editablePages) {
                Boolean mayEdit = editablePages.get(page.getId());
                if (mayEdit == null) {
                    mayEdit = hasPrivilegesToEdit(userBean.getUser(), page);
                    editablePages.put(page.getId(), mayEdit);
                }
                return mayEdit;
            }
        }

        return false;
    }

    /**
     * @param user
     * @param page
     * @return
     * @throws DAOException
     * @throws PresentationException
     * @throws IndexUnreachableException
     */
    private boolean hasPrivilegesToEdit(User user, CMSPage page) throws DAOException, PresentationException, IndexUnreachableException {
        if (user == null || !user.isCmsAdmin()) {
            return false;
        } else if (user.isSuperuser()) {
            return true;
        } else {
            if (!user.hasPriviledgeForAllTemplates() && user.hasPrivilegesForTemplate(page.getTemplate().orElse(null))) {
                return false;
            }
            if (!user.hasPrivilegeForAllCategories() && ListUtils.intersection(getAllowedCategories(user), page.getCategories()).isEmpty()) {
                return false;
            }
            return user.hasPrivilegeForAllSubthemeDiscriminatorValues()
                    || getAllowedSubthemeDiscriminatorValues(user).contains(page.getSubThemeDiscriminatorValue());
        }
    }

    /**
     * For cms pages with {@link CMSPage#getWrapperElementClass()} return 'body_' followed by the wrapperElementClass. Otherwise return an empty
     * String
     *
     * @return
     */
    public String getCmsBodyClass() {
        if (navigationHelper.isCmsPage() && getCurrentPage() != null && StringUtils.isNotBlank(getCurrentPage().getWrapperElementClass())) {
            return "body_" + getCurrentPage().getWrapperElementClass();
        }

        return "";
    }

    /**
     * getter for jsf
     *
     * @return
     */
    public String getCmsPagesFilter() {
        return CMSPAGES_FILTER;
    }

    /**
     * <p>
     * getNavigationMenuItems.
     * </p>
     *
     * @return a {@link java.util.List} object.
     */
    public List<CMSNavigationItem> getNavigationMenuItems() {
        try {
            String mainTheme = DataManager.getInstance().getConfiguration().getTheme();
            String currentTheme = getCurrentCmsPageIfLoaded()
                    .map(CMSPage::getSubThemeDiscriminatorValue)
                    .orElse(BeanUtils.getNavigationHelper().getThemeOrSubtheme());
            List<CMSNavigationItem> items = DataManager.getInstance()
                    .getDao()
                    .getAllTopCMSNavigationItems()
                    .stream()
                    .filter(item -> (StringUtils.isBlank(item.getAssociatedTheme()) && mainTheme.equalsIgnoreCase(currentTheme))
                            || currentTheme.equalsIgnoreCase(item.getAssociatedTheme()))
                    .collect(Collectors.toList());
            if (items.isEmpty()) {
                items = DataManager.getInstance()
                        .getDao()
                        .getAllTopCMSNavigationItems()
                        .stream()
                        .filter(item -> StringUtils.isBlank(item.getAssociatedTheme()) || item.getAssociatedTheme().equalsIgnoreCase(mainTheme))
                        .collect(Collectors.toList());
            }
            return items;
        } catch (DAOException e) {
            return Collections.emptyList();
        }
    }

    public List<CMSNavigationItem> getActiveNavigationMenuItems() {
        return getNavigationMenuItems().stream().filter(CMSNavigationItem::isEnabled).collect(Collectors.toList());
    }

    public Collection<Sorting> getSortingModes() {
        return Arrays.asList(Sorting.values());
    }

    public String getCurrentPageUrl() {
        if (this.currentPage != null) {
            return "cmsPage.xhtml";
        }
        return "";
    }

    public CMSTemplateManager getTemplateManager() {
        return templateManager;
    }

    public Collection<HitListView> getPossibleHitListViews() {
        return EnumSet.allOf(HitListView.class);
    }

    public String getTest() {
        return test;
    }

    public void setTest(String test) {
        this.test = test;
    }
}<|MERGE_RESOLUTION|>--- conflicted
+++ resolved
@@ -1514,7 +1514,6 @@
     }
 
     /**
-<<<<<<< HEAD
      * 
      * @return
      */
@@ -1528,13 +1527,15 @@
         }
 
         return ret;
-=======
+    }
+
+    /**
      * Returns metadataList types from the configuration where the type value stars with "cms_".
+     * 
      * @return
      */
     public List<String> getCmsMetadataListTypes() {
         return DataManager.getInstance().getConfiguration().getMetadataListTypes("cms_");
->>>>>>> a1ef32d4
     }
 
     /**
