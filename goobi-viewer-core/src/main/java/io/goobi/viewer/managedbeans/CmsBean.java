/*
 * This file is part of the Goobi viewer - a content presentation and management
 * application for digitized objects.
 *
 * Visit these websites for more information.
 *          - http://www.intranda.com
 *          - http://digiverso.com
 *
 * This program is free software; you can redistribute it and/or modify it under
 * the terms of the GNU General Public License as published by the Free Software
 * Foundation; either version 2 of the License, or (at your option) any later
 * version.
 *
 * This program is distributed in the hope that it will be useful, but WITHOUT
 * ANY WARRANTY; without even the implied warranty of MERCHANTABILITY or FITNESS
 * FOR A PARTICULAR PURPOSE.
 * See the GNU General Public License for more details.
 *
 * You should have received a copy of the GNU General Public License along with
 * this program. If not, see <http://www.gnu.org/licenses/>.
 */
package io.goobi.viewer.managedbeans;

import java.io.IOException;
import java.io.Serializable;
import java.time.LocalDateTime;
import java.util.ArrayList;
import java.util.Arrays;
import java.util.Collection;
import java.util.Collections;
import java.util.HashMap;
import java.util.Iterator;
import java.util.LinkedList;
import java.util.List;
import java.util.Locale;
import java.util.Map;
import java.util.Map.Entry;
import java.util.Optional;
import java.util.stream.Collectors;
import java.util.stream.Stream;

import javax.annotation.PostConstruct;
import javax.enterprise.context.SessionScoped;
import javax.faces.context.FacesContext;
import javax.inject.Inject;
import javax.inject.Named;

import org.apache.commons.collections4.ListUtils;
import org.apache.commons.lang3.StringUtils;
import org.apache.logging.log4j.LogManager;
import org.apache.logging.log4j.Logger;
import org.apache.solr.client.solrj.SolrServerException;
import org.apache.solr.common.SolrDocument;

import de.unigoettingen.sub.commons.contentlib.exceptions.ContentNotFoundException;
import de.unigoettingen.sub.commons.contentlib.exceptions.IllegalRequestException;
import io.goobi.viewer.controller.DataManager;
import io.goobi.viewer.controller.DateTools;
import io.goobi.viewer.controller.IndexerTools;
import io.goobi.viewer.controller.imaging.ThumbnailHandler;
import io.goobi.viewer.dao.IDAO;
import io.goobi.viewer.exceptions.CmsElementNotFoundException;
import io.goobi.viewer.exceptions.DAOException;
import io.goobi.viewer.exceptions.IDDOCNotFoundException;
import io.goobi.viewer.exceptions.IndexUnreachableException;
import io.goobi.viewer.exceptions.PresentationException;
import io.goobi.viewer.exceptions.RecordDeletedException;
import io.goobi.viewer.exceptions.RecordLimitExceededException;
import io.goobi.viewer.exceptions.RecordNotFoundException;
import io.goobi.viewer.exceptions.ViewerConfigurationException;
import io.goobi.viewer.managedbeans.tabledata.TableDataProvider;
import io.goobi.viewer.managedbeans.tabledata.TableDataProvider.SortOrder;
import io.goobi.viewer.managedbeans.tabledata.TableDataSource;
import io.goobi.viewer.managedbeans.utils.BeanUtils;
import io.goobi.viewer.messages.Messages;
import io.goobi.viewer.messages.ViewerResourceBundle;
import io.goobi.viewer.model.cms.CMSCategory;
import io.goobi.viewer.model.cms.CMSNavigationItem;
import io.goobi.viewer.model.cms.CMSStaticPage;
import io.goobi.viewer.model.cms.CMSTemplateManager;
import io.goobi.viewer.model.cms.CategorizableTranslatedSelectable;
import io.goobi.viewer.model.cms.Selectable;
import io.goobi.viewer.model.cms.SelectableNavigationItem;
import io.goobi.viewer.model.cms.itemfunctionality.SearchFunctionality;
import io.goobi.viewer.model.cms.media.CMSMediaHolder;
import io.goobi.viewer.model.cms.media.CMSMediaItem;
import io.goobi.viewer.model.cms.pages.CMSPage;
import io.goobi.viewer.model.cms.pages.CMSPageTemplate;
import io.goobi.viewer.model.cms.pages.PageValidityStatus;
import io.goobi.viewer.model.cms.pages.content.CMSComponent;
import io.goobi.viewer.model.cms.pages.content.CMSContentItem;
import io.goobi.viewer.model.cms.pages.content.types.CMSRecordListContent;
import io.goobi.viewer.model.cms.pages.content.types.CMSSearchContent;
import io.goobi.viewer.model.glossary.Glossary;
import io.goobi.viewer.model.glossary.GlossaryManager;
import io.goobi.viewer.model.search.Search;
import io.goobi.viewer.model.search.SearchHelper;
import io.goobi.viewer.model.search.SearchHit;
import io.goobi.viewer.model.security.user.User;
import io.goobi.viewer.model.translations.IPolyglott;
import io.goobi.viewer.model.urlresolution.ViewHistory;
import io.goobi.viewer.model.urlresolution.ViewerPath;
import io.goobi.viewer.model.viewer.PageType;
import io.goobi.viewer.model.viewer.collections.CollectionView;
import io.goobi.viewer.model.viewer.collections.Sorting;
import io.goobi.viewer.solr.SolrConstants;
import io.goobi.viewer.solr.SolrTools;

/**
 * CMS functions.
 */
@Named
@SessionScoped
public class CmsBean implements Serializable {

    /**
     *
     */
    public static final String CMSPAGES_FILTER = "languageVersions-title_languageVersions-menuTitle_categories-name";

    private static final long serialVersionUID = -2021732230593473827L;

    private static final Logger logger = LogManager.getLogger(CmsBean.class);

    private static final int DEFAULT_ROWS_PER_PAGE = 15;

    @Inject
    private NavigationHelper navigationHelper;
    @Inject
    private CmsNavigationBean cmsNavigationBean;
    @Inject
    private SearchBean searchBean;
    @Inject
    private UserBean userBean;
    @Inject
    private CmsMediaBean cmsMediaBean;

    private TableDataProvider<CMSPage> lazyModelPages;
    /** The page open for editing */
    private CMSPage selectedPage;
    /** The page currently open for viewing */
    private CMSPage currentPage;
    private Locale selectedLocale;
    private Locale selectedMediaLocale;
    private CMSMediaItem selectedMediaItem;
    private boolean displaySidebarEditor = false;
    private boolean editMode = false;
    private List<CMSStaticPage> staticPages = null;
    private String currentWorkPi = "";
    private Optional<CMSMediaHolder> selectedMediaHolder = Optional.empty();
    private HashMap<Long, Boolean> editablePages = new HashMap<>();
    private List<String> solrSortFields = null;
    private List<String> solrGroupFields = null;

    private List<String> luceneFields = null;

    /**
     * <p>
     * init.
     * </p>
     */
    @PostConstruct
    public void init() {
        if (lazyModelPages == null) {
            lazyModelPages = new TableDataProvider<>(new TableDataSource<CMSPage>() {

                private Optional<Long> numCreatedPages = Optional.empty();
                private List<String> allowedSubthemes = null;
                private List<String> allowedCategories = null;
                private List<Long> allowedTemplates = null;
                private boolean initialized = false;

                @Override
                public List<CMSPage> getEntries(int first, int pageSize, String sortField, SortOrder sortOrder, Map<String, String> filters) {
                    try {
                        initialize();
                        if (StringUtils.isBlank(sortField)) {
                            sortField = "id";
                        }

                        List<CMSPage> pages = DataManager.getInstance()
                                .getDao()
                                .getCMSPages(first, pageSize, sortField, sortOrder.asBoolean(), filters, allowedTemplates, allowedSubthemes,
                                        allowedCategories);
                        return pages;
                    } catch (DAOException e) {
                        logger.error("Could not initialize lazy model: {}", e.getMessage());
                    }

                    return Collections.emptyList();
                }

                @Override
                public long getTotalNumberOfRecords(Map<String, String> filters) {
                    if (!numCreatedPages.isPresent()) {
                        try {
                            initialize();
                            numCreatedPages = Optional.ofNullable(DataManager.getInstance()
                                    .getDao()
                                    .getCMSPageCount(filters, allowedTemplates, allowedSubthemes, allowedCategories));
                        } catch (DAOException e) {
                            logger.error("Unable to retrieve total number of cms pages", e);
                        }
                    }
                    return numCreatedPages.orElse(0L);
                }

                private void initialize() throws DAOException {
                    if (initialized) {
                        return;
                    }
                    try {
                        if (StringUtils.isNotEmpty(DataManager.getInstance().getConfiguration().getSubthemeDiscriminatorField())
                                && !userBean.getUser().hasPrivilegeForAllSubthemeDiscriminatorValues()) {
                            allowedSubthemes = getAllowedSubthemeDiscriminatorValues(userBean.getUser());
                        }
                        if (!userBean.getUser().hasPriviledgeForAllTemplates()) {
                            allowedTemplates =
                                    getAllowedTemplates(userBean.getUser()).stream().map(CMSPageTemplate::getId).collect(Collectors.toList());
                        }
                        if (!userBean.getUser().hasPrivilegeForAllCategories()) {
                            allowedCategories = getAllowedCategories(userBean.getUser()).stream()
                                    .map(CMSCategory::getId)
                                    .map(l -> l.toString())
                                    .collect(Collectors.toList());
                        }
                        initialized = true;
                    } catch (PresentationException | IndexUnreachableException e) {
                        throw new DAOException("Error getting user rights from dao: " + e.toString());
                    } catch (NullPointerException e) {
                        throw new DAOException("No user or userBean available to determine user rights");
                    }
                }

                @Override
                public void resetTotalNumberOfRecords() {
                    numCreatedPages = Optional.empty();
                }
            });
            lazyModelPages.setEntriesPerPage(DEFAULT_ROWS_PER_PAGE);
            lazyModelPages.addFilter(CMSPAGES_FILTER);
            //            lazyModelPages.addFilter("CMSCategory", "name");
        }
        selectedLocale = getDefaultLocale();
    }

    /**
     * Returns the most recently edited CMS pages from the lazy model, which should include all restrictions placed upon the current user.
     *
     * @param number Number of requested rows
     * @return
     */
    public List<CMSPage> getMostRecentlyEditedPages(int number) {
        try {
            lazyModelPages.setSortField("dateUpdated");
            lazyModelPages.setSortOrder(SortOrder.DESCENDING);
            lazyModelPages.setEntriesPerPage(number);
            lazyModelPages.update();

            return lazyModelPages.getPaginatorList();
        } finally {
            lazyModelPages.setSortField("id");
            lazyModelPages.setSortOrder(SortOrder.ASCENDING);
            lazyModelPages.setEntriesPerPage(DEFAULT_ROWS_PER_PAGE);
            lazyModelPages.update();
        }
    }

    /**
     * Required setter for ManagedProperty injection
     *
     * @param navigationHelper navigationHelper searchBean to set
     */
    public void setNavigationHelper(NavigationHelper navigationHelper) {
        this.navigationHelper = navigationHelper;
    }

    /**
     * Required setter for ManagedProperty injection
     *
     * @param searchBean the searchBean to set
     */
    public void setSearchBean(SearchBean searchBean) {
        this.searchBean = searchBean;
    }

    /**
     * <p>
     * getAllLocales.
     * </p>
     *
     * @return a {@link java.util.List} object.
     */
    public static List<Locale> getAllLocales() {
        List<Locale> list = new LinkedList<>();
        list.add(ViewerResourceBundle.getDefaultLocale());
        if (FacesContext.getCurrentInstance() != null && FacesContext.getCurrentInstance().getApplication() != null) {
            Iterator<Locale> iter = FacesContext.getCurrentInstance().getApplication().getSupportedLocales();
            while (iter.hasNext()) {
                Locale locale = iter.next();
                if (!list.contains(locale)) {
                    list.add(locale);
                }
            }
        }
        return list;
    }

    /**
     * <p>
     * forwardToCMSPage.
     * </p>
     *
     * @deprecated This method only remains to avoid pages failing to load which still call this method
     */
    @Deprecated
    public void forwardToCMSPage() {
        //do nothing
    }

    /**
     * <p>
     * getDefaultLocale.
     * </p>
     *
     * @return a {@link java.util.Locale} object.
     */
    public Locale getDefaultLocale() {
        return ViewerResourceBundle.getDefaultLocale();
    }

    /**
     * <p>
     * getCurrentLocale.
     * </p>
     *
     * @return a {@link java.util.Locale} object.
     */
    public static Locale getCurrentLocale() {
        if (FacesContext.getCurrentInstance() != null && FacesContext.getCurrentInstance().getViewRoot() != null) {
            return FacesContext.getCurrentInstance().getViewRoot().getLocale();
        }

        return ViewerResourceBundle.getDefaultLocale();
    }

    /**
     * <p>
     * loadTemplates.
     * </p>
     */
    public void loadTemplates() {
        logger.trace("loadTemplates");
        CMSTemplateManager.getInstance().reloadContentManager();
    }
    
    public List<CMSComponent> getConfiguredCMSComponents() {
        return CMSTemplateManager.getInstance().getContentManager().getComponents();
    }
    
    /**
     * <p>
     * getTemplates.
     * </p>
     *
     * @return all existing templates
     * @throws DAOException 
     */
    public List<CMSPageTemplate> getTemplates() throws DAOException {
        try {
            List<CMSPageTemplate> list = DataManager.getInstance().getDao().getAllCMSPageTemplates()
                    .stream()
                    .sorted((t1, t2) -> t1.getTitle().compareTo(t2.getTitle()))
                    .collect(Collectors.toList());
            return list;
        } catch (IllegalStateException e) {
            logger.warn("Error loading templates", e);
            return Collections.emptyList();
        }
    }

    /**
     *
     * @param enabled
     * @return
     * @throws DAOException
     */
    public List<CMSPageTemplate> getTemplates(boolean enabled) throws DAOException {
        List<CMSPageTemplate> all = getTemplates();
        if (all.isEmpty()) {
            return all;
        }

        List<CMSPageTemplate> ret = new ArrayList<>(all.size());
        for (CMSPageTemplate template : getTemplates()) {
            if (template.isPublished() == enabled) {
                ret.add(template);
            }
        }

        return ret;
    }

    /**
     * Returns a filtered page template list for the given user, unless the user is a superuser. Other CMS admins get a list matching the template ID
     * list attached to their CMS license.
     *
     * @param user a {@link io.goobi.viewer.model.security.user.User} object.
     * @return List of CMS templates whose IDs are among allowed template IDs
     * @throws DAOException
     */
    public List<CMSPageTemplate> getAllowedTemplates(User user) throws DAOException {
        logger.trace("getAllowedTemplates");
        if (user == null) {
            return Collections.emptyList();
        }

        return user.getAllowedTemplates(getTemplates(true));
    }

    /**
     * Persists the enabled/disabled status of all CMS tempaltes in the DB.
     *
     * @return
     * @throws DAOException
     */
    public String saveTemplatesAction() throws DAOException {
        for (CMSPageTemplate template : getTemplates()) {
            DataManager.getInstance().getDao().updateCMSPageTemplate(template);
        }
        return "pretty:adminCmsSelectTemplate";
    }

    /**
     * <p>
     * getDisplayedPages.
     * </p>
     *
     * @return a {@link java.util.List} object.
     */
    public List<CMSPage> getDisplayedPages() {
        return lazyModelPages.getPaginatorList();
    }

    /**
     * <p>
     * Getter for the field <code>lazyModelPages</code>.
     * </p>
     *
     * @return a {@link io.goobi.viewer.managedbeans.tabledata.TableDataProvider} object.
     */
    public TableDataProvider<CMSPage> getLazyModelPages() {
        return lazyModelPages;
    }

    /**
     * <p>
     * createNewPage.
     * </p>
     *
     * @param template a {@link io.goobi.viewer.model.cms.CMSPageTemplate} object.
     * @return a {@link io.goobi.viewer.model.cms.pages.CMSPage} object.
     * @throws io.goobi.viewer.exceptions.PresentationException if any.
     * @throws io.goobi.viewer.exceptions.IndexUnreachableException if any.
     * @throws io.goobi.viewer.exceptions.DAOException if any.
     */
    public CMSPage createNewPage(CMSPageTemplate template) throws PresentationException, IndexUnreachableException, DAOException {
        List<Locale> locales = getAllLocales();
        CMSPage page = new CMSPage(template);
        setUserRestrictedValues(page, userBean.getUser());
        // page.setId(System.currentTimeMillis());
        page.setDateCreated(LocalDateTime.now());
        return page;
    }

    /**
     * Create a new CMSPage based on the given template. title and relatedPI are set on the page if given Opens the view to create/edit the cmsPage
     *
     * @param templateId The id of the template to base the page on
     * @param title The title to be used for the current locale, optional
     * @param relatedPI The PI of a related work, optional
     * @return a {@link java.lang.String} object.
     * @throws DAOException 
     * @throws IndexUnreachableException 
     * @throws PresentationException 
     */
    public String createAndOpenNewPage(String title, String relatedPI) throws PresentationException, IndexUnreachableException, DAOException {
        CMSPage page = new CMSPage();
        page.getTitleTranslations().setValue(title, IPolyglott.getDefaultLocale());
        page.setRelatedPI(relatedPI);
        setUserRestrictedValues(page, userBean.getUser());
        setSelectedPage(page);
        return "pretty:adminCmsNewPage";
    }

    /**
     * Fills all properties of the page with values for which the user has privileges - but only if the user has restricted privileges for that
     * property
     *
     * @param page
     * @param user
     * @throws IndexUnreachableException
     * @throws PresentationException
     * @throws DAOException
     */
    private void setUserRestrictedValues(CMSPage page, User user) throws PresentationException, IndexUnreachableException, DAOException {
        if (!user.hasPrivilegeForAllSubthemeDiscriminatorValues()) {
            List<String> allowedSubThemeDiscriminatorValues = user.getAllowedSubthemeDiscriminatorValues(getSubthemeDiscriminatorValues());
            if (StringUtils.isBlank(page.getSubThemeDiscriminatorValue()) && allowedSubThemeDiscriminatorValues.size() > 0) {
                page.setSubThemeDiscriminatorValue(allowedSubThemeDiscriminatorValues.get(0));
            } else {
                logger.error("User has no access to any subtheme discriminator values and can therefore not create a page");
                //do something??
            }
        }
        if (!user.hasPrivilegeForAllCategories()) {
            List<CMSCategory> allowedCategories = user.getAllowedCategories(getAllCategories());
            if (page.getCategories().isEmpty() && allowedCategories.size() > 0) {
                page.setCategories(allowedCategories.subList(0, 1));
            }
        }

    }

    /**
     * Returns the URL to the CMS template of the given page. This URL will only resolve if the page has been published or the current user is CMS
     * admin.
     *
     * @param pageId a {@link java.lang.Long} object.
     * @return a {@link java.lang.String} object.
     */
    public String getPageUrl(Long pageId) {
        return getPageUrl(pageId, true);
    }

    /**
     * <p>
     * getPageUrl.
     * </p>
     *
     * @param pageId a {@link java.lang.Long} object.
     * @param pretty a boolean.
     * @return a {@link java.lang.String} object.
     */
    public String getPageUrl(Long pageId, boolean pretty) {
        try {
            CMSPage page = getPage(pageId);
            return getUrl(page, pretty);
        } catch (DAOException e) {
            logger.error(e.toString(), e);
            return "pretty:index";
        }
    }

    /**
     * <p>
     * getUrl.
     * </p>
     *
     * @param page a {@link io.goobi.viewer.model.cms.pages.CMSPage} object.
     * @return a {@link java.lang.String} object.
     */
    public String getUrl(CMSPage page) {
        return getUrl(page, true);
    }

    /**
     * <p>
     * getUrl.
     * </p>
     *
     * @param page a {@link io.goobi.viewer.model.cms.pages.CMSPage} object.
     * @param pretty a boolean.
     * @return a {@link java.lang.String} object.
     */
    public String getUrl(CMSPage page, boolean pretty) {
        try {
            return new StringBuilder(BeanUtils.getServletPathWithHostAsUrlFromJsfContext()).append("/")
                    .append(page.getRelativeUrlPath(pretty))
                    .toString();
        } catch (NullPointerException e) {
            return "pretty:index";
        }
    }

    /**
     * @param id
     * @return
     * @throws DAOException
     */
    private CMSPage findPage(String id) throws DAOException {
        CMSPage page = null;
        if (id != null) {
            try {
                logger.trace("Get cmsPage from database with pageId = " + id);
                page = getCMSPage(Long.valueOf(id));
            } catch (NumberFormatException e) {
                logger.warn("Could not parse page number: {}", e.getMessage());
            }
            if (page != null) {
                logger.trace("Found cmsPage " + page.getTitle());
                // DataManager.getInstance().getDao().updateCMSPage(page);
            }
        }
        return page;
    }

    /**
<<<<<<< HEAD
=======
     * @param templateId
     * @return
     */
    private static String getTemplateUrl(String templateId, boolean redirect) {
        logger.trace("Getting url for template " + templateId);
        String templateUrl = CMSTemplateManager.getInstance().getTemplateViewUrl(templateId);
        logger.trace("Found template url " + templateUrl);
        if (redirect) {
            logger.trace("Redirecting to url " + templateUrl);
            FacesContext.getCurrentInstance().getExternalContext().getFlash().setRedirect(true);
            try {
                FacesContext.getCurrentInstance().getExternalContext().redirect(templateUrl);
            } catch (IOException e) {
                logger.error(e.getMessage(), e);
            }
        }
        return templateUrl;
    }

    /**
     * <p>
     * getIconUrlByTemplateId.
     * </p>
     *
     * @param templateId a {@link java.lang.String} object.
     * @return a {@link java.lang.String} object.
     */
    public String getIconUrlByTemplateId(String templateId) {
        String iconUrl = CMSTemplateManager.getInstance().getTemplateIconUrl(templateId);
        return iconUrl;
    }

    /**
>>>>>>> 63928cd9
     * <p>
     * getAllCMSPages.
     * </p>
     *
     * @return a {@link java.util.List} object.
     * @throws io.goobi.viewer.exceptions.DAOException if any.
     */
    public List<CMSPage> getAllCMSPages() throws DAOException {
        List<CMSPage> pages = DataManager.getInstance().getDao().getAllCMSPages();
        return pages;
    }

    /**
     * <p>
     * getCMSPage.
     * </p>
     *
     * @param pageId a {@link java.lang.Long} object.
     * @return a {@link io.goobi.viewer.model.cms.pages.CMSPage} object.
     * @throws io.goobi.viewer.exceptions.DAOException if any.
     */
    public CMSPage getCMSPage(Long pageId) throws DAOException {
        Optional<CMSPage> page = Optional.ofNullable(DataManager.getInstance().getDao().getCMSPage(pageId));
        return page.orElse(null);
    }


    /**
     * <p>
     * isRelatedWorkLoaded.
     * </p>
     *
     * @return true if an {@link io.goobi.viewer.managedbeans.ActiveDocumentBean} is registered and the the
     *         {@link io.goobi.viewer.model.cms.pages.CMSPage#getRelatedPI()} of {@link #getCurrentPage()} is loaded
     * @throws io.goobi.viewer.exceptions.IndexUnreachableException if any.
     */
    public boolean isRelatedWorkLoaded() throws IndexUnreachableException {
        if (getCurrentPage() != null && StringUtils.isNotBlank(getCurrentPage().getRelatedPI())) {
            ActiveDocumentBean adb = BeanUtils.getActiveDocumentBean();
            if (adb != null && StringUtils.isNotBlank(adb.getPersistentIdentifier())
                    && adb.getPersistentIdentifier().equals(getCurrentPage().getRelatedPI())) {
                return true;
            }
        }
        return false;
    }

    /**
     * Adds the current page to the database, if it doesn't exist or updates it otherwise
     *
     * @throws io.goobi.viewer.exceptions.DAOException if any.
     */
    public void saveSelectedPage() throws DAOException {
        logger.trace("saveSelectedPage");
        if (userBean == null || !userBean.getUser().isCmsAdmin() || selectedPage == null) {
            // Only authorized CMS admins may save
            return;
        }

        setSidebarElementOrder(selectedPage);

        // Save
        boolean success = false;
        selectedPage.setDateUpdated(LocalDateTime.now());
        logger.trace("update dao");
        if (selectedPage.getId() != null) {
            success = DataManager.getInstance().getDao().updateCMSPage(selectedPage);
        } else {
            success = DataManager.getInstance().getDao().addCMSPage(selectedPage);
        }
        if (success) {
            Messages.info("cms_pageSaveSuccess");
            logger.trace("reload cms page");
            //                selectedPage = getCMSPage(selectedPage.getId());
            setSelectedPage(selectedPage);
            //                DataManager.getInstance().getDao().updateCMSPage(selectedPage);
            logger.trace("update pages");
            lazyModelPages.update();

            // Re-index related record
            if (StringUtils.isNotEmpty(selectedPage.getRelatedPI())) {
                try {
                    IndexerTools.reIndexRecord(selectedPage.getRelatedPI());
                    Messages.info("admin_recordReExported");
                } catch (RecordNotFoundException e) {
                    logger.error(e.getMessage());
                }
            }
        } else {
            Messages.error("cms_pageSaveFailure");
        }
        logger.trace("reset collections");
        resetCollectionsForPage(selectedPage);
        if (cmsNavigationBean != null) {
            logger.trace("add navigation item");
            cmsNavigationBean.getItemManager().addAvailableItem(new SelectableNavigationItem(this.selectedPage));
        }
        logger.trace("Done saving page");
    }

    private static void setSidebarElementOrder(CMSPage page) {
        for (int i = 0; i < page.getSidebarElements().size(); i++) {
            page.getSidebarElements().get(i).setOrder(i);
        }
    }

    /**
     * @param id
     */
    private void resetCollectionsForPage(CMSPage page) {
       BeanUtils.getCollectionViewBean().removeCollectionsForPage(page);
    }



    /**
     * Same as saveCurrentPage, but also set published=true for currentPage
     *
     * @throws io.goobi.viewer.exceptions.DAOException if any.
     */
    public void publishSelectedPage() throws DAOException {
        if (getSelectedPage() != null) {
            synchronized (selectedPage) {
                getSelectedPage().setPublished(true);
                saveSelectedPage();
            }
        }
    }

    /**
     * <p>
     * isLinkedFromNavBar.
     * </p>
     *
     * @param page a {@link io.goobi.viewer.model.cms.pages.CMSPage} object.
     * @return a boolean.
     * @throws io.goobi.viewer.exceptions.DAOException if any.
     */
    public boolean isLinkedFromNavBar(CMSPage page) throws DAOException {
        IDAO dao = DataManager.getInstance().getDao();
        if (dao != null && page != null) {
            List<CMSNavigationItem> relatedItems = dao.getRelatedNavItem(page);
            return relatedItems != null && !relatedItems.isEmpty();
        }
        return false;
    }

    /**
     *
     * @return the {@link #getCurrentPage()} if one is set, or an empty Optional if the current page is not a cmsPage (i.e. if
     *         {@link NavigationHelper#isCmsPage()} == false)
     */
    public Optional<CMSPage> getCurrentCmsPageIfLoaded() {
        return Optional.ofNullable(currentPage)
                .filter(page -> BeanUtils.getNavigationHelper().isCmsPage());
    }

    /**
     * Action method for deleting selectedPage from the database.
     *
     * @return Return view
     * @throws io.goobi.viewer.exceptions.DAOException if any.
     */
    public String deleteSelectedPage() throws DAOException {
        deletePage(selectedPage);
        return "cmsOverview";
    }

    /**
     * Deletes given CMS page from the database.
     *
     * @param page Page to delete
     * @throws io.goobi.viewer.exceptions.DAOException if any.
     */
    public void deletePage(CMSPage page) throws DAOException {
        if (DataManager.getInstance().getDao() != null && page != null && page.getId() != null) {
            logger.info("Deleting CMS page: {}", selectedPage);
            if (DataManager.getInstance().getDao().deleteCMSPage(page)) {
                // Delete files matching content item IDs of the deleted page and re-index record
                try {
                    if (page.deleteExportedTextFiles() > 0) {
                        try {
                            IndexerTools.reIndexRecord(page.getRelatedPI());
                            logger.debug("Re-indexing record: {}", page.getRelatedPI());
                        } catch (RecordNotFoundException e) {
                            logger.error(e.getMessage());
                        }
                    }
                } catch (ViewerConfigurationException e) {
                    logger.error(e.getMessage());
                    Messages.error(e.getMessage());
                }
                lazyModelPages.update();
                Messages.info("cms_deletePage_success");
            } else {
                logger.error("Failed to delete page");
                Messages.error("cms_deletePage_failure");
            }
        }

        selectedPage = null;
    }

    /**
     * <p>
     * getPage.
     * </p>
     *
     * @param page a {@link io.goobi.viewer.model.cms.pages.CMSPage} object.
     * @return a {@link io.goobi.viewer.model.cms.pages.CMSPage} object.
     */
    public CMSPage getPage(CMSPage page) {
        return page == null ? currentPage : page;
    }

    /**
     * <p>
     * getPage.
     * </p>
     *
     * @param pageId a {@link java.lang.Long} object.
     * @return a {@link io.goobi.viewer.model.cms.pages.CMSPage} object.
     * @throws io.goobi.viewer.exceptions.DAOException if any.
     */
    public CMSPage getPage(Long pageId) throws DAOException {

        if (pageId != null) {
            return getCMSPage(pageId);
        }
        return null;
    }

    /**
     * <p>
     * Getter for the field <code>selectedPage</code>.
     * </p>
     *
     * @return a {@link io.goobi.viewer.model.cms.pages.CMSPage} object.
     */
    public CMSPage getSelectedPage() {
        return selectedPage;
    }

    /**
     * <p>
     * Setter for the field <code>selectedPage</code>.
     * </p>
     *
     * @param currentPage a {@link io.goobi.viewer.model.cms.pages.CMSPage} object.
     * @throws io.goobi.viewer.exceptions.DAOException if any.
     */
    public void setSelectedPage(CMSPage currentPage) throws DAOException {
        if (currentPage != null) {
            if (currentPage.getId() != null) {
                //get page from DAO
                this.selectedPage = DataManager.getInstance().getDao().getCMSPageForEditing(currentPage.getId());
            } else {
                this.selectedPage = currentPage;
            }
            logger.debug("Selected page: {}", currentPage);
        } else {
            this.selectedPage = null;
        }

    }

    /**
     *
     * @return
     */
    public String getSelectedPageId() {
        if (selectedPage == null) {
            return null;
        }

        return String.valueOf(selectedPage.getId());
    }

    /**
     *
     * @param id
     * @throws DAOException
     */
    public void setSelectedPageId(String id) throws DAOException {
        logger.trace("setSelectedPageId: {}", id);
        CMSPage page = findPage(id);
        setSelectedPage(page);
    }

    /**
     * <p>
     * Getter for the field <code>currentPage</code>.
     * </p>
     *
     * @return a {@link io.goobi.viewer.model.cms.pages.CMSPage} object.
     */
    public CMSPage getCurrentPage() {
        if (currentPage == null) {
            return new CMSPage();
        }
        return currentPage;
    }

    /**
     * <p>
     * Setter for the field <code>currentPage</code>.
     * </p>
     *
     * @param currentPage a {@link io.goobi.viewer.model.cms.pages.CMSPage} object.
     */
    public void setCurrentPage(CMSPage currentPage) {
        this.currentPage = currentPage;
        if (currentPage != null) {
            this.currentPage.setListPage(1);
            navigationHelper.setCmsPage(true);
            logger.trace("Set current cms page to {}", this.currentPage.getTitle());
        }
    }

    /**
     * <p>
     * updatePage.
     * </p>
     */
    public void updatePage() {
        if (getSelectedPage() != null) {
            logger.trace("Setting current page to {}", getSelectedPage().getTitle());
            setCurrentPage(getSelectedPage());
        }
    }

    /**
     * <p>
     * getCurrentPageId.
     * </p>
     *
     * @return a {@link java.lang.String} object.
     */
    public String getCurrentPageId() {
        if (currentPage != null) {
            return String.valueOf(currentPage.getId());
        }

        return "0";
    }

    /**
     * Page ID setter for PrettyFaces.
     *
     * @param id a {@link java.lang.String} object.
     * @throws io.goobi.viewer.exceptions.DAOException if any.
     * @throws de.unigoettingen.sub.commons.contentlib.exceptions.ContentNotFoundException if any.
     */
    public void setCurrentPageId(String id) throws DAOException, ContentNotFoundException {
        logger.trace("setCurrentPageId: {}", id);
        CMSPage page = findPage(id);
        setCurrentPage(page);
    }

    /**
     * <p>
     * checkRelatedWork.
     * </p>
     *
     * @throws de.unigoettingen.sub.commons.contentlib.exceptions.ContentNotFoundException if any.
     */
    public void checkRelatedWork() throws ContentNotFoundException {
        CMSPage page = getCurrentPage();
        //if we have both a cmsPage and a currentWorkPi set, they must be the same
        //the currentWorkPi is set via pretty mapping
        if (page != null && StringUtils.isNotBlank(getCurrentWorkPi()) && !getCurrentWorkPi().equals(page.getRelatedPI())) {
            throw new ContentNotFoundException("There is no CMS page with id " + page.getId() + " related to PI " + getCurrentWorkPi());
        }
    }

    /**
     * <p>
     * Getter for the field <code>selectedLocale</code>.
     * </p>
     *
     * @return a {@link java.util.Locale} object.
     */
    public Locale getSelectedLocale() {
        return selectedLocale;
    }

    /**
     * <p>
     * Setter for the field <code>selectedLocale</code>.
     * </p>
     *
     * @param selectedLocale a {@link java.util.Locale} object.
     */
    public void setSelectedLocale(Locale selectedLocale) {
        this.selectedLocale = selectedLocale;

    }

    /**
     * <p>
     * isDisplaySidebarEditor.
     * </p>
     *
     * @return a boolean.
     */
    public boolean isDisplaySidebarEditor() {
        return displaySidebarEditor;
    }

    /**
     * <p>
     * Setter for the field <code>displaySidebarEditor</code>.
     * </p>
     *
     * @param displaySidebarEditor a boolean.
     */
    public void setDisplaySidebarEditor(boolean displaySidebarEditor) {
        this.displaySidebarEditor = displaySidebarEditor;
    }

    /**
     * Create a list of {@link io.goobi.viewer.model.cms.Selectable} containing all {@link CMSCategory CMSCategories} which the current user may
     * access and select those which are included in the {@link #getSelectedPage()}
     *
     * @return the list of selectable categories which may be applied to the selected page
     * @deprecated moved categories logic to {@link io.goobi.viewer.model.cms.pages.CMSPage}
     * @throws io.goobi.viewer.exceptions.DAOException if any.
     */
    public List<Selectable<CMSCategory>> getCategoriesToSelect() throws DAOException {
        User user = null;
        if (userBean != null) {
            user = userBean.getUser();
        }
        if (user == null) {
            return Collections.emptyList();
        }
        List<CMSCategory> categories = new ArrayList<>(user.getAllowedCategories(DataManager.getInstance().getDao().getAllCategories()));
        categories.sort((c1, c2) -> c1.getId().compareTo(c2.getId()));
        List<Selectable<CMSCategory>> selectables = new ArrayList<>();
        if (this.selectedPage != null) {
            for (CMSCategory category : categories) {
                boolean used = this.selectedPage.getCategories().contains(category);
                Selectable<CMSCategory> selectable = new Selectable<>(category, used);
                selectables.add(selectable);
            }
        }
        return selectables;
    }

    /**
     * <p>
     * mayRemoveCategoryFromPage.
     * </p>
     *
     * @return false only if the user has limited privileges for categories and only one category is set for the selected page
     * @param cat a {@link io.goobi.viewer.model.cms.CMSCategory} object.
     * @throws io.goobi.viewer.exceptions.DAOException if any.
     */
    public boolean mayRemoveCategoryFromPage(CMSCategory cat) throws DAOException {
        if (this.selectedPage != null) {
            return userBean.getUser().hasPrivilegeForAllCategories()
                    || this.selectedPage.getSelectableCategories().stream().anyMatch(c -> c.isSelected());
        }

        return true;
    }

    /**
     * <p>
     * getAllCategories.
     * </p>
     *
     * @return the return value of {@link io.goobi.viewer.dao.IDAO#getAllCategories()}
     * @throws io.goobi.viewer.exceptions.DAOException if any.
     */
    public List<CMSCategory> getAllCategories() throws DAOException {
        return DataManager.getInstance().getDao().getAllCategories();
    }

    /**
     * <p>
     * Getter for the field <code>selectedMediaItem</code>.
     * </p>
     *
     * @return a {@link io.goobi.viewer.model.cms.media.CMSMediaItem} object.
     */
    public CMSMediaItem getSelectedMediaItem() {
        return selectedMediaItem;
    }

    /**
     * <p>
     * Setter for the field <code>selectedMediaItem</code>.
     * </p>
     *
     * @param selectedMediaItem a {@link io.goobi.viewer.model.cms.media.CMSMediaItem} object.
     */
    public void setSelectedMediaItem(CMSMediaItem selectedMediaItem) {
        // logger.trace("Set media item to " + selectedMediaItem.getFileName());
        this.selectedMediaItem = selectedMediaItem;
    }

    /**
     * <p>
     * Getter for the field <code>selectedMediaLocale</code>.
     * </p>
     *
     * @return a {@link java.util.Locale} object.
     */
    public Locale getSelectedMediaLocale() {
        if (selectedMediaLocale == null) {
            selectedMediaLocale = getSelectedLocale();
        }
        return selectedMediaLocale;
    }

    /**
     * <p>
     * Setter for the field <code>selectedMediaLocale</code>.
     * </p>
     *
     * @param selectedMediaLocale a {@link java.util.Locale} object.
     */
    public void setSelectedMediaLocale(Locale selectedMediaLocale) {
        this.selectedMediaLocale = selectedMediaLocale;
    }

    /**
     * Action method called when a CMS page is opened. The exact action depends on the page and content item type.
     *
     * @return a {@link java.lang.String} object.
     * @throws io.goobi.viewer.exceptions.PresentationException if any.
     * @throws io.goobi.viewer.exceptions.IndexUnreachableException if any.
     * @throws io.goobi.viewer.exceptions.DAOException if any.
     * @throws io.goobi.viewer.exceptions.ViewerConfigurationException if any.
     * @throws IndexUnreachableException
     * @throws DAOException
     * @throws ViewerConfigurationException
     * @throws RecordDeletedException
     * @throws RecordNotFoundException
     * @throws IllegalRequestException
     */
    public String cmsContextAction() throws IndexUnreachableException, DAOException, ViewerConfigurationException,
            RecordNotFoundException, RecordDeletedException, IllegalRequestException {
        return cmsContextAction(true);
    }

    /**
     * Action method called when a CMS page is opened. The exact action depends on the page and content item type.
     *
     * @param resetSearch If true, the search parameters in SearchBean will be reset
     * @return a {@link java.lang.String} object.
     * @throws io.goobi.viewer.exceptions.PresentationException if any.
     * @throws io.goobi.viewer.exceptions.IndexUnreachableException if any.
     * @throws io.goobi.viewer.exceptions.DAOException if any.
     * @throws io.goobi.viewer.exceptions.ViewerConfigurationException if any.
     * @throws IndexUnreachableException
     * @throws DAOException
     * @throws ViewerConfigurationException
     * @throws RecordDeletedException
     * @throws RecordNotFoundException
     * @throws IllegalRequestException
     */
    public String cmsContextAction(boolean resetSearch)
            throws IndexUnreachableException, DAOException, ViewerConfigurationException, RecordNotFoundException,
            RecordDeletedException, IllegalRequestException {
        logger.trace("cmsContextAction: {}", resetSearch);
        if (currentPage == null) {
            return "";
        }
        
        currentPage.getCmsComponents().stream().flatMap(comp -> comp.getContentItems().stream())
        .forEach(content -> {
            try {
                content.handlePageLoad(resetSearch);
            } catch (PresentationException e) {
                logger.error("Error handling page load for page {} in content {}", content.getOwningPage().getId(), content.getComponentId(), e);
            }
        });

        // If the page is related to a record, load that record
        if (StringUtils.isNotEmpty(currentPage.getRelatedPI())) {
            ActiveDocumentBean adb = BeanUtils.getActiveDocumentBean();
            if (adb != null && !currentPage.getRelatedPI().equals(adb.getPersistentIdentifier())) {
                logger.trace("Loading related record: {}", currentPage.getRelatedPI());
                try {
                    adb.setPersistentIdentifier(currentPage.getRelatedPI());
                    adb.update();
                } catch (RecordNotFoundException e) {
                    logger.warn(e.getMessage());
                } catch (RecordDeletedException e) {
                    logger.warn(e.getMessage());
                } catch (IDDOCNotFoundException e) {
                    try {
                        adb.reload(currentPage.getRelatedPI());
                    } catch (PresentationException e1) {
                        logger.warn(e.getMessage());
                    } catch (RecordLimitExceededException e1) {
                        logger.warn(e.getMessage());
                    }
                } catch (PresentationException e) {
                    logger.warn(e.getMessage());
                } catch (RecordLimitExceededException e) {
                    logger.warn(e.getMessage());
                }
            }
        }

        return "";
    }

    /**
     * <p>
     * getQueryResults.
     * </p>
     *
     * @param item a {@link io.goobi.viewer.model.cms.CMSContentItem} object.
     * @return a {@link java.util.List} object.
     * @throws io.goobi.viewer.exceptions.IndexUnreachableException if any.
     * @throws io.goobi.viewer.exceptions.PresentationException if any.
     * @throws io.goobi.viewer.exceptions.DAOException if any.
     */
    @Deprecated
    public List<SearchHit> getQueryResults(CMSContentItem item) throws IndexUnreachableException, PresentationException, DAOException {
        return getQueryResults();
    }

    /**
     * <p>
     * getQueryResults.
     * </p>
     *
     * @return a {@link java.util.List} object.
     * @throws io.goobi.viewer.exceptions.IndexUnreachableException if any.
     * @throws io.goobi.viewer.exceptions.PresentationException if any.
     * @throws io.goobi.viewer.exceptions.DAOException if any.
     */
    public List<SearchHit> getQueryResults() throws IndexUnreachableException, PresentationException, DAOException {
        if (searchBean != null) {
            Search search = searchBean.getCurrentSearch();
            if (search != null) {
                List<SearchHit> hits = search.getHits();
                return hits;
            }
        }

        return Collections.emptyList();
    }

    /**
     *
     * @param hits
     * @param groupingField
     * @return
     */
    public List<Entry<String, List<SearchHit>>> getGroupedQueryResults(List<SearchHit> hits, String groupingField) {

        Map<String, List<SearchHit>> hitMap = new HashMap<>();
        for (SearchHit searchHit : hits) {
            List<String> groupingValues = getMetadataValues(searchHit, groupingField);
            if (groupingValues == null || groupingValues.isEmpty()) {
                List<SearchHit> valueHits = hitMap.get("");
                if (valueHits == null) {
                    valueHits = new ArrayList<>();
                    hitMap.put("", valueHits);
                }
                valueHits.add(searchHit);
            } else {
                for (String value : groupingValues) {
                    List<SearchHit> valueHits = hitMap.get(value);
                    if (valueHits == null) {
                        valueHits = new ArrayList<>();
                        hitMap.put(value, valueHits);
                    }
                    valueHits.add(searchHit);
                }
            }
        }
        List<Entry<String, List<SearchHit>>> entryList = new ArrayList<>(hitMap.entrySet());
        entryList.sort((e1, e2) -> e1.getKey().compareTo(e2.getKey()));
        return entryList;
    }

    /**
     *
     * @param hit
     * @param solrField
     * @return
     */
    private static List<String> getMetadataValues(SearchHit hit, String solrField) {
        SolrDocument doc = hit.getSolrDoc();
        if (doc != null) {
            Collection<Object> values = doc.getFieldValues(solrField);
            if (values != null) {
                return values.stream().map(SolrTools::getAsString).collect(Collectors.toList());
            }
        }
        return null;
    }

<<<<<<< HEAD
=======
    /**
     * Uses SearchBean to execute a search.
     *
     * @param item a {@link io.goobi.viewer.model.cms.CMSContentItem} object.
     * @return a {@link java.lang.String} object.
     * @throws io.goobi.viewer.exceptions.PresentationException if any.
     * @throws io.goobi.viewer.exceptions.IndexUnreachableException if any.
     * @throws io.goobi.viewer.exceptions.DAOException if any.
     * @throws io.goobi.viewer.exceptions.ViewerConfigurationException if any.
     */
    public String searchAction(CMSContentItem item)
            throws PresentationException, IndexUnreachableException, DAOException, ViewerConfigurationException {
        logger.trace("searchAction");
        if (searchBean == null) {
            logger.error("Cannot search: SearchBean is null");
            return "";
        }
        if (item != null && CMSContentItemType.SEARCH.equals(item.getType())) {
            ((SearchFunctionality) item.getFunctionality()).search(item.getOwnerPageLanguageVersion().getOwnerPage().getSubThemeDiscriminatorValue());
            navigationHelper.addSearchUrlWithCurrentSortStringToHistory();
        } else if (item != null && StringUtils.isNotBlank(item.getSolrQuery())) {
            Search search = new Search(SearchHelper.SEARCH_TYPE_REGULAR, SearchHelper.SEARCH_FILTER_ALL);
            search.setQuery(item.getSolrQuery());
            if (StringUtils.isNotBlank(item.getSolrSortFields()) && !item.getSolrSortFields().equals("-")) {
                search.setSortString(item.getSolrSortFields());
                searchBean.setSortString(item.getSolrSortFields());
            }
            //NOTE: Cannot sort by multivalued fields like DC.
            if (StringUtils.isNotBlank(item.getGroupBy()) && !item.getGroupBy().equals("-")) {
                String sortString = search.getSortString() == null ? "" : search.getSortString().replace("-", "");
                sortString = item.getGroupBy() + ";" + sortString;
                search.setSortString(sortString);
            }
            SearchFacets facets = searchBean.getFacets();
            search.setPage(searchBean.getCurrentPage());
            searchBean.setHitsPerPage(item.getElementsPerPage());
            searchBean.setLastUsedSearchPage();
            search.execute(facets, null, searchBean.getHitsPerPage(), 0, null, true,
                    DataManager.getInstance().getConfiguration().isBoostTopLevelDocstructs(),
                    item.isNoSearchAggregation() ? SearchAggregationType.NO_AGGREGATION : SearchAggregationType.AGGREGATE_TO_TOPSTRUCT);
            searchBean.setCurrentSearch(search);
            searchBean.setHitsPerPageSetterCalled(false);
            return null;
        } else if (item == null) {
            logger.error("Cannot search: item is null");
            searchBean.resetSearchResults();
            return "";
        }
        return "";
    }
>>>>>>> 63928cd9

    /**
     * <p>
     * hasSearchResults.
     * </p>
     *
     * @return a boolean.
     */
    public boolean hasSearchResults() {
        return searchBean != null && searchBean.getCurrentSearch() != null && searchBean.getCurrentSearch().getHitsCount() > 0;
    }

    /**
     * Calculates the number of pages needed for the paginator. The value is taken directly from
     * {@link io.goobi.viewer.model.search.Search#getLastPage(int)}
     *
     * @return The number of pages to display in the paginator
     * @throws io.goobi.viewer.exceptions.PresentationException if any.
     * @throws io.goobi.viewer.exceptions.IndexUnreachableException if any.
     */
    public long getQueryResultCount() throws PresentationException, IndexUnreachableException {
        if (searchBean != null && searchBean.getCurrentSearch() != null) {
            return searchBean.getCurrentSearch().getLastPage(searchBean.getHitsPerPage());
        }
        return 0;
    }

    /**
     * <p>
     * getFieldNames.
     * </p>
     *
     * @param solrDoc a {@link org.apache.solr.common.SolrDocument} object.
     * @return a {@link java.util.List} object.
     */
    public List<String> getFieldNames(SolrDocument solrDoc) {
        if (solrDoc != null) {
            return new ArrayList<>(solrDoc.getFieldNames());
        }
        return Collections.emptyList();
    }

    /**
     * <p>
     * isEditMode.
     * </p>
     *
     * @return a boolean.
     */
    public boolean isEditMode() {
        return editMode;
    }

    /**
     * <p>
     * Setter for the field <code>editMode</code>.
     * </p>
     *
     * @param editMode a boolean.
     */
    public void setEditMode(boolean editMode) {
        this.editMode = editMode;
    }

    /**
     * <p>
<<<<<<< HEAD
=======
     * resetImageDisplay.
     * </p>
     */
    public void resetImageDisplay() {
        // logger.trace("reset Image display");
        if (getSelectedPage() != null) {
            getSelectedPage().resetEditorItemVisibility();
        }
    }

    /**
     * Get the {@link io.goobi.viewer.model.viewer.collections.CollectionView} of the given content item in the given page. If the view hasn't been
     * initialized yet, do so and add it to the Bean's CollectionView map
     *
     * @param id The ContentItemId of the ContentItem to look for
     * @param page The page containing the collection ContentItem
     * @return The CollectionView or null if no matching ContentItem was found
     * @throws io.goobi.viewer.exceptions.PresentationException if any.
     * @throws io.goobi.viewer.exceptions.IndexUnreachableException if any.
     * @throws IllegalRequestException
     */
    public CollectionView getCollection(String id, CMSPage page) throws PresentationException, IndexUnreachableException, IllegalRequestException {
        String myId = page.getId() + "_" + id;
        CollectionView collection = collections.get(myId);
        if (collection == null) {
            try {
                CMSContentItem contentItem = page.getContentItemOrThrowException(id);
                collection = contentItem.initializeCollection(page.getSubThemeDiscriminatorValue());
                collections.put(myId, collection);
            } catch (CmsElementNotFoundException e) {
                logger.debug("Not matching collection element for id {} on page {}", id, page.getId());
            }
        }
        return collection;
    }

    public Optional<CollectionView> getCollectionIfStored(String id, CMSPage page) {
        String myId = page.getId() + "_" + id;
        CollectionView collection = collections.get(myId);
        return Optional.ofNullable(collection);
    }

    /**
     * get a list of all {@link io.goobi.viewer.model.viewer.collections.CollectionView}s with the given solr field which are already loaded via
     * {@link #getCollection(CMSPage)} or {@link #getCollection(String, CMSPage)
     *
     * @param field The solr field the colleciton is based on
     * @return a {@link java.util.List} object.
     */
    public List<CollectionView> getCollections(String field) {
        return collections.values().stream().filter(collection -> field.equals(collection.getField())).collect(Collectors.toList());
    }

    /**
     * Get the first available {@link io.goobi.viewer.model.viewer.collections.CollectionView} from any
     * {@link io.goobi.viewer.model.cms.CMSContentItem} of the given {@link CMSPage page}. The CollectionView is added to the Bean's internal
     * collection map
     *
     * @param page The CMSPage to provide the collection
     * @return The CollectionView or null if none was found
     * @throws io.goobi.viewer.exceptions.PresentationException if any.
     * @throws io.goobi.viewer.exceptions.IndexUnreachableException if any.
     * @throws IllegalRequestException
     */
    public CollectionView getCollection(CMSPage page) throws PresentationException, IndexUnreachableException, IllegalRequestException {
        Optional<CMSContentItem> collectionItem =
                page.getGlobalContentItems().stream().filter(item -> CMSContentItemType.COLLECTION.equals(item.getType())).findFirst();
        if (collectionItem.isPresent()) {
            return getCollection(collectionItem.get().getItemId(), page);
        }

        return null;
    }

    public Optional<CollectionView> getCollectionIfStored(CMSPage page) {
        Optional<CMSContentItem> collectionItem =
                page.getGlobalContentItems().stream().filter(item -> CMSContentItemType.COLLECTION.equals(item.getType())).findFirst();
        if (collectionItem.isPresent()) {
            return getCollectionIfStored(collectionItem.get().getItemId(), page);
        }

        return Optional.empty();
    }

    /**
     * <p>
>>>>>>> 63928cd9
     * getLuceneFields.
     * </p>
     *
     * @return a {@link java.util.List} object.
     */
    public List<String> getLuceneFields() {
        return getLuceneFields(false, false);
    }

    /**
     * <p>
     * getLuceneFields.
     * </p>
     *
     * @param includeUntokenized a boolean.
     * @return a {@link java.util.List} object.
     */
    public List<String> getLuceneFields(boolean includeUntokenized) {
        return getLuceneFields(includeUntokenized, false);
    }

    /**
     * <p>
     * getLuceneFields.
     * </p>
     *
     * @param includeUntokenized a boolean.
     * @param excludeTokenizedMetadataFields a boolean.
     * @return a {@link java.util.List} object.
     */
    public List<String> getLuceneFields(boolean includeUntokenized, boolean excludeTokenizedMetadataFields) {
        try {
            if (this.luceneFields == null) {
                this.luceneFields = DataManager.getInstance().getSearchIndex().getAllFieldNames();
            }

            Stream<String> filteredLuceneFields = this.luceneFields.stream()
                    .filter(name -> !(name.startsWith("_") || name.startsWith("FACET_") || name.startsWith("NORM_")));
            if (!includeUntokenized) {
                filteredLuceneFields = filteredLuceneFields.filter(name -> !name.endsWith(SolrConstants._UNTOKENIZED));
            }
            if (excludeTokenizedMetadataFields) {
                filteredLuceneFields = filteredLuceneFields.filter(name -> !(name.startsWith("MD_") && !name.endsWith(SolrConstants._UNTOKENIZED)));
            }
            filteredLuceneFields = filteredLuceneFields.sorted();
            return filteredLuceneFields.collect(Collectors.toList());

        } catch (IndexUnreachableException e) {
            logger.error("Error retrieving solr fields", e);
            return Collections.singletonList("");
        }

    }

    /**
     * <p>
     * Getter for the field <code>staticPages</code>.
     * </p>
     *
     * @return a {@link java.util.List} object.
     * @throws io.goobi.viewer.exceptions.DAOException if any.
     */
    public List<CMSStaticPage> getStaticPages() throws DAOException {
        if (this.staticPages == null) {
            this.staticPages = createStaticPageList();
        }
        return this.staticPages;
    }

    /**
     * <p>
     * getStaticPage.
     * </p>
     *
     * @param pageName a {@link java.lang.String} object.
     * @return a {@link io.goobi.viewer.model.cms.CMSStaticPage} object.
     * @throws io.goobi.viewer.exceptions.DAOException if any.
     */
    public CMSStaticPage getStaticPage(String pageName) throws DAOException {
        List<CMSStaticPage> pages = getStaticPages();
        for (CMSStaticPage page : pages) {
            if (page.getPageName().equals(pageName)) {
                return page;
            }
        }
        return null;
    }

    /**
     *
     * @param page
     * @return true if the given CMS page is mapped to any static page; otherwise
     * @throws DAOException
     */
    public boolean isMappedToStaticPage(CMSPage page) throws DAOException {
        if (page == null) {
            throw new IllegalArgumentException("page may not be null");
        }

        for (CMSStaticPage staticPage : getStaticPages()) {
            if (page.equals(staticPage.getCmsPage())) {
                return true;
            }
        }

        return false;
    }

    /**
     * @return List of static pages in the order specified in the PageType enum
     * @throws DAOException
     * @should return pages in specified order
     */
    static List<CMSStaticPage> createStaticPageList() throws DAOException {
        List<CMSStaticPage> staticPages = DataManager.getInstance().getDao().getAllStaticPages();

        List<PageType> pageTypesForCMS = PageType.getTypesHandledByCms();

        List<CMSStaticPage> ret = new ArrayList<>(pageTypesForCMS.size());
        for (PageType pageType : pageTypesForCMS) {
            CMSStaticPage newPage = new CMSStaticPage(pageType.getName());
            if (staticPages.contains(newPage)) {
                ret.add(staticPages.get(staticPages.indexOf(newPage)));
            } else {
                ret.add(newPage);
            }
        }

        return ret;
    }

    /**
     * <p>
     * getAvailableParentPages.
     * </p>
     *
     * @return A list of all cmsPages except the given one
     * @param page a {@link io.goobi.viewer.model.cms.pages.CMSPage} object.
     * @throws io.goobi.viewer.exceptions.DAOException if any.
     */
    public List<CMSPage> getAvailableParentPages(CMSPage page) throws DAOException {
        Locale currentLocale = BeanUtils.getLocale();
        return getAllCMSPages().stream()
                .filter(p -> !p.equals(page))
                .sorted((p1, p2) -> p1.getTitle(currentLocale).toLowerCase().compareTo(p2.getTitle(currentLocale).toLowerCase()))
                .collect(Collectors.toList());
    }

    /**
     * <p>
     * getAvailableCmsPages.
     * </p>
     *
     * @return A list of all cmsPages not yet registered to a static page
     * @param page a {@link io.goobi.viewer.model.cms.CMSStaticPage} object.
     * @throws io.goobi.viewer.exceptions.DAOException if any.
     */
    public List<CMSPage> getAvailableCmsPages(CMSStaticPage page) throws DAOException {
        List<CMSPage> allPages = getAllCMSPages().stream()
                .filter(cmsPage -> cmsPage.isPublished())
                .collect(Collectors.toList());

        for (CMSStaticPage staticPage : getStaticPages()) {
            Optional<CMSPage> cmsPage = staticPage.getCmsPageOptional();
            if (!staticPage.equals(page) && staticPage.isHasCmsPage() && cmsPage.isPresent()) {
                allPages.remove(cmsPage.get());
            }
        }
        return allPages;
    }

    /**
     * <p>
     * getCMSPagesWithSearch.
     * </p>
     *
     * @return a list of all valid cms pages which contain a "search" item
     * @throws io.goobi.viewer.exceptions.DAOException if any.
     */
    public List<CMSPage> getCMSPagesWithSearch() throws DAOException {
        return DataManager.getInstance()
                .getDao()
                .getAllCMSPages()
                .stream()
                .filter(cmsPage -> cmsPage.getCmsComponents().stream().flatMap(c -> c.getContentItems().stream()).anyMatch(item -> item instanceof CMSSearchContent))
                .collect(Collectors.toList());
    }

    /**
     * Save static page status for all cms pages
     *
     * @throws io.goobi.viewer.exceptions.DAOException if any.
     */
    public void saveStaticPages() throws DAOException {
        for (CMSStaticPage page : getStaticPages()) {
            try {
                //delete static pages with no mapped cms page to remove deprecated pages
                if (page.getId() != null && !page.isHasCmsPage()) {
                    DataManager.getInstance().getDao().deleteStaticPage(page);
                } else if (page.getId() != null) {
                    DataManager.getInstance().getDao().updateStaticPage(page);
                } else if (page.isHasCmsPage()) {
                    DataManager.getInstance().getDao().addStaticPage(page);
                }
            } catch (DAOException e) {
                Messages.error("cms_errorSavingStaticPages");
                return;
            }
        }
        this.staticPages = null;
        Messages.info("cms_staticPagesSaved");
    }

    public boolean isLinkedToStaticPage(CMSPage page) throws DAOException {
        for (CMSStaticPage staticPage : getStaticPages()) {
            if (staticPage.getCmsPageId().map(id -> id.equals(page.getId())).orElse(false)) {
                return true;
            }
        }
        return false;
    }

    /**
     * <p>
     * getValidCMSPages.
     * </p>
     *
     * @return all cmsPages which are valid and have a menu title
     * @throws io.goobi.viewer.exceptions.DAOException if any.
     */
    public List<CMSPage> getValidCMSPages() throws DAOException {
        return getAllCMSPages().stream()
                .filter(page -> StringUtils.isNotBlank(page.getMenuTitle()))
                .filter(page -> page.isPublished())
                .collect(Collectors.toList());
    }

    /**
     * <p>
     * getFacesContext.
     * </p>
     *
     * @return a {@link javax.faces.context.FacesContext} object.
     */
    protected FacesContext getFacesContext() {
        return FacesContext.getCurrentInstance();
    }

    /**
     * <p>
     * getSubthemeDiscriminatorValues.
     * </p>
     *
     * @return a {@link java.util.List} object.
     * @throws io.goobi.viewer.exceptions.PresentationException if any.
     * @throws io.goobi.viewer.exceptions.IndexUnreachableException if any.
     */
    public List<String> getSubthemeDiscriminatorValues() throws PresentationException, IndexUnreachableException {
        String subThemeDiscriminatorField = DataManager.getInstance().getConfiguration().getSubthemeDiscriminatorField();
        if (StringUtils.isNotBlank(subThemeDiscriminatorField)) {
            List<String> values = SearchHelper.getFacetValues(subThemeDiscriminatorField + ":*", subThemeDiscriminatorField, 0);
            return values;
        }
        return Collections.emptyList();
    }

    /**
     * Returns a filtered subtheme discriminator value list for the given user, unless the user is a superuser. Other CMS admins get a list matching
     * values list attached to their CMS license.
     *
     * @param user a {@link io.goobi.viewer.model.security.user.User} object.
     * @return List of CMS templates whose IDs are among allowed template IDs
     * @throws io.goobi.viewer.exceptions.PresentationException if any.
     * @throws io.goobi.viewer.exceptions.IndexUnreachableException if any.
     */
    public List<String> getAllowedSubthemeDiscriminatorValues(User user) throws PresentationException, IndexUnreachableException {
        if (user == null) {
            return Collections.emptyList();
        }

        return user.getAllowedSubthemeDiscriminatorValues(getSubthemeDiscriminatorValues());
    }

    /**
     * <p>
     * isSubthemeRequired.
     * </p>
     *
     * @param user a {@link io.goobi.viewer.model.security.user.User} object.
     * @return true if user is limited to a subset of all available subtheme discriminator values; false otherwise
     * @throws io.goobi.viewer.exceptions.PresentationException if any.
     * @throws io.goobi.viewer.exceptions.IndexUnreachableException if any.
     */
    public boolean isSubthemeRequired(User user) throws PresentationException, IndexUnreachableException {
        return user != null && !user.hasPrivilegeForAllSubthemeDiscriminatorValues();
    }

    /**
     * Returns a filtered category list for the given user, unless the user is a superuser. Other CMS admins get a list matching values list attached
     * to their CMS license.
     *
     * @param user a {@link io.goobi.viewer.model.security.user.User} object.
     * @return a {@link java.util.List} object.
     * @throws io.goobi.viewer.exceptions.DAOException if any.
     */
    public List<CMSCategory> getAllowedCategories(User user) throws DAOException {
        if (user == null) {
            return Collections.emptyList();
        }

        return user.getAllowedCategories(getAllCategories());
    }

    /**
     * Sets the searchType in SearchBean to the type assciated with the current static view (e.g. if the current cms page replaces the static page
     * 'advancedSearch' the search type is set to 'advanced') For the normal search pages this is done in the pretty mapping which isn't used if
     * redirecting to cms page
     */
    public void setSearchType() {
        logger.trace("setSearchType");
        Optional<ViewerPath> currentPath = ViewHistory.getCurrentView(BeanUtils.getRequest());
        if (currentPath.isPresent()) {
            SearchBean searchBean = BeanUtils.getSearchBean();
            if (searchBean != null) {
                if (PageType.advancedSearch.equals(currentPath.get().getPageType())) {
                    searchBean.setActiveSearchType(SearchHelper.SEARCH_TYPE_ADVANCED);
                } else if (PageType.searchCalendar.equals(currentPath.get().getPageType())) {
                    searchBean.setActiveSearchType(SearchHelper.SEARCH_TYPE_CALENDAR);
                } else if (PageType.search.equals(currentPath.get().getPageType())) {
                    searchBean.setActiveSearchType(SearchHelper.SEARCH_TYPE_REGULAR);
                }
            }
        }
    }

    /**
     * <p>
     * isHasRelatedPages.
     * </p>
     *
     * @param pi a {@link java.lang.String} object.
     * @return a boolean.
     * @throws io.goobi.viewer.exceptions.DAOException if any.
     */
    public boolean isHasRelatedPages(String pi) throws DAOException {
        if (StringUtils.isEmpty(pi)) {
            return false;
        }
        List<CMSPage> relatedPages = getRelatedPages(pi);
        return relatedPages != null && !relatedPages.isEmpty();
    }

    /**
     * <p>
     * getRelatedPages.
     * </p>
     *
     * @param pi a {@link java.lang.String} object.
     * @return a {@link java.util.List} object.
     * @throws io.goobi.viewer.exceptions.DAOException if any.
     */
    public List<CMSPage> getRelatedPages(String pi) throws DAOException {
        List<CMSPage> relatedPages = DataManager.getInstance().getDao().getCMSPagesForRecord(pi, null);
        return relatedPages.stream()
                //                .filter(page -> page.isPublished())
                .collect(Collectors.toList());
    }

    /**
     * <p>
     * getRelatedPages.
     * </p>
     *
     * @param pi a {@link java.lang.String} object.
     * @param category a {@link io.goobi.viewer.model.cms.CMSCategory} object.
     * @return a {@link java.util.List} object.
     * @throws io.goobi.viewer.exceptions.DAOException if any.
     */
    public List<CMSPage> getRelatedPages(String pi, CMSCategory category) throws DAOException {
        return DataManager.getInstance()
                .getDao()
                .getCMSPagesForRecord(pi, category)
                .stream()
                //                .filter(page -> pi.equals(page.getRelatedPI()))
                //                .filter(page -> page.getClassifications().contains(classification))
                .filter(page -> page.isPublished())
                .collect(Collectors.toList());
    }

    /**
     * <p>
     * getGlossaries.
     * </p>
     *
     * @return a {@link java.util.List} object.
     */
    public List<Glossary> getGlossaries() {
        try {
            return new GlossaryManager().getGlossaries();
        } catch (IOException e) {
            logger.error("Error loading glossary files", e);
            return Collections.emptyList();
        }
    }

    /**
     * <p>
     * getRepresentativeImageForQuery.
     * </p>
     *
     * @param page a {@link io.goobi.viewer.model.cms.pages.CMSPage} object.
     * @return a {@link java.lang.String} object.
     * @throws io.goobi.viewer.exceptions.PresentationException if any.
     * @throws io.goobi.viewer.exceptions.IndexUnreachableException if any.
     * @throws io.goobi.viewer.exceptions.ViewerConfigurationException if any.
     */
    public String getRepresentativeImageForQuery(CMSPage page) throws PresentationException, IndexUnreachableException, ViewerConfigurationException {
        int width = DataManager.getInstance().getConfiguration().getThumbnailsWidth();
        int height = DataManager.getInstance().getConfiguration().getThumbnailsHeight();
        return getRepresentativeImageForQuery(page, width, height);
    }

    /**
     * <p>
     * getRepresentativeImageForQuery.
     * </p>
     *
     * @param item a {@link io.goobi.viewer.model.cms.CMSContentItem} object.
     * @return a {@link java.lang.String} object.
     * @throws io.goobi.viewer.exceptions.PresentationException if any.
     * @throws io.goobi.viewer.exceptions.IndexUnreachableException if any.
     * @throws io.goobi.viewer.exceptions.ViewerConfigurationException if any.
     */
    public String getRepresentativeImageForQuery(CMSRecordListContent item)
            throws PresentationException, IndexUnreachableException, ViewerConfigurationException {
        int width = DataManager.getInstance().getConfiguration().getThumbnailsWidth();
        int height = DataManager.getInstance().getConfiguration().getThumbnailsHeight();
        return getRepresentativeImageForQuery(item, width, height);
    }

    /**
     * <p>
     * getRepresentativeImageForQuery.
     * </p>
     *
     * @param page a {@link io.goobi.viewer.model.cms.pages.CMSPage} object.
     * @param width a int.
     * @param height a int.
     * @return a {@link java.lang.String} object.
     * @throws io.goobi.viewer.exceptions.PresentationException if any.
     * @throws io.goobi.viewer.exceptions.IndexUnreachableException if any.
     * @throws io.goobi.viewer.exceptions.ViewerConfigurationException if any.
     */
    public String getRepresentativeImageForQuery(CMSPage page, int width, int height)
            throws PresentationException, IndexUnreachableException, ViewerConfigurationException {
        CMSRecordListContent contentItem = page.getCmsComponents().stream().flatMap(c -> c.getContentItems().stream())
                .filter(item -> item instanceof CMSRecordListContent)
                .map(i -> (CMSRecordListContent)i)
                .findAny()
                .orElseThrow(
                        () -> new IllegalStateException("The page does not contain content items of type '" + CMSRecordListContent.class.getSimpleName() + "'"));
        return getRepresentativeImageForQuery(contentItem, width, height);
    }

    /**
     * <p>
     * getRepresentativeImageForQuery.
     * </p>
     *
     * @param item a {@link io.goobi.viewer.model.cms.CMSContentItem} object.
     * @param width a int.
     * @param height a int.
     * @return a {@link java.lang.String} object.
     * @throws io.goobi.viewer.exceptions.PresentationException if any.
     * @throws io.goobi.viewer.exceptions.IndexUnreachableException if any.
     * @throws io.goobi.viewer.exceptions.ViewerConfigurationException if any.
     */
    public String getRepresentativeImageForQuery(CMSRecordListContent item, int width, int height)
            throws PresentationException, IndexUnreachableException, ViewerConfigurationException {
        if (StringUtils.isBlank(item.getSolrQuery())) {
            throw new IllegalStateException("Item " + item + " does not define a solr query");
        }
        SolrDocument doc =
                DataManager.getInstance().getSearchIndex().getFirstDoc(item.getSolrQuery(), Arrays.asList(ThumbnailHandler.REQUIRED_SOLR_FIELDS));
        if (doc != null) {
            return BeanUtils.getImageDeliveryBean().getThumbs().getThumbnailUrl(doc, width, height);
        }
        throw new PresentationException("No document matching query '" + item.getSolrQuery() + "' found");
    }

    /**
     * <p>
     * getPossibleSortFields.
     * </p>
     *
     * @return a {@link java.util.List} object.
     * @throws org.apache.solr.client.solrj.SolrServerException if any.
     * @throws java.io.IOException if any.
     */
    public List<String> getPossibleSortFields() throws SolrServerException, IOException {
        if (this.solrSortFields == null) {
            this.solrSortFields = DataManager.getInstance().getSearchIndex().getAllSortFieldNames();
        }
        return this.solrSortFields;
    }

    /**
     * <p>
     * getPossibleGroupFields.
     * </p>
     *
     * @return a {@link java.util.List} object.
     * @throws org.apache.solr.client.solrj.SolrServerException if any.
     * @throws java.io.IOException if any.
     * @throws DAOException
     */
    public List<String> getPossibleGroupFields() throws IndexUnreachableException {

        if (this.solrGroupFields == null) {
            this.solrGroupFields = DataManager.getInstance()
                    .getSearchIndex()
                    .getAllFieldNames()
                    .stream()
                    .filter(field -> !field.startsWith("SORT_") && !field.startsWith("FACET_") && !field.endsWith("_UNTOKENIZED")
                            && !field.matches(".*_LANG_\\w{2,3}"))
                    .collect(Collectors.toList());
            //                this.solrGroupFields = DataManager.getInstance().getSearchIndex().getAllGroupFieldNames();
            Collections.sort(solrGroupFields);
        }
        return this.solrGroupFields;

    }

    /**
     * <p>
     * getCssClass.
     * </p>
     *
     * @return The {@link io.goobi.viewer.model.cms.pages.CMSPage#getWrapperElementClass()} of the current CMSPage. If no current page is set or
     *         {@link io.goobi.viewer.managedbeans.NavigationHelper#isCmsPage()} returns false, an empty String is returned
     */
    public String getCssClass() {
        if (BeanUtils.getNavigationHelper().isCmsPage() && getCurrentPage() != null) {
            return getCurrentPage().getWrapperElementClass();
        }

        return "";
    }

    /**
     * <p>
     * getLastEditedTimestamp.
     * </p>
     *
     * @param pageId a long.
     * @return a {@link java.lang.Long} object.
     * @throws io.goobi.viewer.exceptions.DAOException if any.
     */
    public Long getLastEditedTimestamp(long pageId) throws DAOException {
        //        return Optional.ofNullable(getCMSPage(pageId)).map(CMSPage::getDateUpdated).map(Date::getTime).orElse(null);

        CMSPage page = getCMSPage(pageId);
        if (page == null || page.getDateUpdated() == null) {
            return null;
        }

        return DateTools.getMillisFromLocalDateTime(page.getDateUpdated(), false);
    }

    /**
     * <p>
     * Getter for the field <code>currentWorkPi</code>.
     * </p>
     *
     * @return the currentWorkPi
     */
    public String getCurrentWorkPi() {
        return currentWorkPi;
    }

    /**
     * <p>
     * Setter for the field <code>currentWorkPi</code>.
     * </p>
     *
     * @param currentWorkPi the currentWorkPi to set
     */
    public void setCurrentWorkPi(String currentWorkPi) {
        this.currentWorkPi = currentWorkPi == null ? "" : currentWorkPi;
    }

    /**
     * <p>
     * resetCurrentWorkPi.
     * </p>
     */
    public void resetCurrentWorkPi() {
        this.currentWorkPi = "";
    }

    /**
     * Set a {@link io.goobi.viewer.model.cms.media.CMSMediaHolder} in the {@link io.goobi.viewer.managedbeans.CmsMediaBean} which may receive a
     * {@link io.goobi.viewer.model.cms.media.CMSMediaItem} selected in the selectMedia dialog
     *
     * @param item a {@link io.goobi.viewer.model.cms.media.CMSMediaHolder} object.
     */
    public void setSelectedMediaHolder(CMSMediaHolder item) {
        this.selectedMediaHolder = Optional.ofNullable(item);
        this.selectedMediaHolder.ifPresent(contentItem -> {
            String filter = contentItem.getMediaFilter();
            if (StringUtils.isBlank(filter)) {
                filter = "(" + CmsMediaBean.getImageFilter() + ")|(" + CmsMediaBean.getVideoFilter() + ")";
            }
            cmsMediaBean.setFilenameFilter(filter);
            if (contentItem.hasMediaItem()) {
                CategorizableTranslatedSelectable<CMSMediaItem> wrapper = contentItem.getMediaItemWrapper();
                try {
                    List<CMSCategory> categories =
                            BeanUtils.getUserBean().getUser().getAllowedCategories(DataManager.getInstance().getDao().getAllCategories());
                    wrapper.setCategories(contentItem.getMediaItem().wrapCategories(categories));
                } catch (DAOException e) {
                    logger.error("Unable to determine allowed categories for media holder", e);
                }
                cmsMediaBean.setSelectedMediaItem(wrapper);
            } else {
                cmsMediaBean.setSelectedMediaItem(null);
            }
        });
    }

    /**
     * Set the given (wrapped) {@link io.goobi.viewer.model.cms.media.CMSMediaItem} to Media holder set by {@link #setSelectedMediaHolder}
     *
     * @param mediaItem a {@link io.goobi.viewer.model.cms.CategorizableTranslatedSelectable} object.
     */
    public void fillSelectedMediaHolder(CategorizableTranslatedSelectable<CMSMediaItem> mediaItem) {
        fillSelectedMediaHolder(mediaItem, false);
    }

    /**
     * Set the given (wrapped) {@link io.goobi.viewer.model.cms.media.CMSMediaItem} to Media holder set by {@link #setSelectedMediaHolder} Additionally save
     * the given media item if the parameter saveMedia is set to true
     *
     * @param mediaItem a {@link io.goobi.viewer.model.cms.CategorizableTranslatedSelectable} object.
     * @param saveMedia a boolean.
     */
    public void fillSelectedMediaHolder(CategorizableTranslatedSelectable<CMSMediaItem> mediaItem, boolean saveMedia) {
        this.selectedMediaHolder.ifPresent(item -> {
            if (mediaItem != null) {
                item.setMediaItem(mediaItem.getValue());
                if (saveMedia) {
                    try {
                        cmsMediaBean.saveMedia(mediaItem.getValue(), mediaItem.getCategories());
                    } catch (DAOException e) {
                        logger.error("Failed to save media item: {}", e.toString());
                    }
                }
            } else {
                item.setMediaItem(null);
            }
        });
        this.selectedMediaHolder = Optional.empty();
        cmsMediaBean.setSelectedMediaItem(null);
    }

    /**
     * <p>
     * hasSelectedMediaHolder.
     * </p>
     *
     * @return true if a mediaHolder is present
     */
    public boolean hasSelectedMediaHolder() {
        return this.selectedMediaHolder.isPresent();
    }

    /**
     * <p>
     * mayEdit.
     * </p>
     *
     * @param page a {@link io.goobi.viewer.model.cms.pages.CMSPage} object.
     * @return a boolean.
     * @throws io.goobi.viewer.exceptions.DAOException if any.
     * @throws io.goobi.viewer.exceptions.PresentationException if any.
     * @throws io.goobi.viewer.exceptions.IndexUnreachableException if any.
     */
    public boolean mayEdit(CMSPage page) throws DAOException, PresentationException, IndexUnreachableException {

        if (userBean.getUser() != null) {
            synchronized (editablePages) {
                Boolean mayEdit = editablePages.get(page.getId());
                if (mayEdit == null) {
                    mayEdit = hasPrivilegesToEdit(userBean.getUser(), page);
                    editablePages.put(page.getId(), mayEdit);
                }
                return mayEdit;
            }
        }

        return false;
    }

    /**
     * @param user
     * @param page
     * @return
     * @throws DAOException
     * @throws PresentationException
     * @throws IndexUnreachableException
     */
    private boolean hasPrivilegesToEdit(User user, CMSPage page) throws DAOException, PresentationException, IndexUnreachableException {
        if (user == null || !user.isCmsAdmin()) {
            return false;
        } else if (user.isSuperuser()) {
            return true;
        } else {
            if (!user.hasPriviledgeForAllTemplates() && user.hasPrivilegesForTemplate(page.getTemplate().orElse(null))) {
                return false;
            }
            if (!user.hasPrivilegeForAllCategories() && ListUtils.intersection(getAllowedCategories(user), page.getCategories()).isEmpty()) {
                return false;
            }
            if (!user.hasPrivilegeForAllSubthemeDiscriminatorValues()
                    && !getAllowedSubthemeDiscriminatorValues(user).contains(page.getSubThemeDiscriminatorValue())) {
                return false;
            }
            return true;
        }
    }

    /**
     * <p>
     * editPage.
     * </p>
     *
     * @param page a {@link io.goobi.viewer.model.cms.pages.CMSPage} object.
     * @return a {@link java.lang.String} object.
     * @throws io.goobi.viewer.exceptions.DAOException if any.
     * @throws io.goobi.viewer.exceptions.PresentationException if any.
     * @throws io.goobi.viewer.exceptions.IndexUnreachableException if any.
     */
    public String editPage(CMSPage page) throws DAOException, PresentationException, IndexUnreachableException {
        if (mayEdit(page)) {
            setSelectedPage(page);
            return "pretty:adminCmsCreatePage";
        }

        return "";
    }

    /**
     * For cms pages with {@link CMSPage#getWrapperElementClass()} return 'body_' followed by the wrapperElementClass. Otherwise return an empty
     * String
     *
     * @return
     */
    public String getCmsBodyClass() {
        if (navigationHelper.isCmsPage() && getCurrentPage() != null && StringUtils.isNotBlank(getCurrentPage().getWrapperElementClass())) {
            return "body_" + getCurrentPage().getWrapperElementClass();
        }

        return "";
    }

    /**
     * getter for jsf
     *
     * @return
     */
    public String getCmsPagesFilter() {
        return CMSPAGES_FILTER;
    }

    /**
     * <p>
     * getNavigationMenuItems.
     * </p>
     *
     * @return a {@link java.util.List} object.
     */
    public List<CMSNavigationItem> getNavigationMenuItems() {
        try {
            String mainTheme = DataManager.getInstance().getConfiguration().getTheme();
            String currentTheme = getCurrentCmsPageIfLoaded()
                    .map(CMSPage::getSubThemeDiscriminatorValue)
                    .orElse(BeanUtils.getNavigationHelper().getThemeOrSubtheme());
            List<CMSNavigationItem> items = DataManager.getInstance()
                    .getDao()
                    .getAllTopCMSNavigationItems()
                    .stream()
                    .filter(item -> (StringUtils.isBlank(item.getAssociatedTheme()) && mainTheme.equalsIgnoreCase(currentTheme))
                            || currentTheme.equalsIgnoreCase(item.getAssociatedTheme()))
                    .collect(Collectors.toList());
            if (items.isEmpty()) {
                items = DataManager.getInstance()
                        .getDao()
                        .getAllTopCMSNavigationItems()
                        .stream()
                        .filter(item -> StringUtils.isBlank(item.getAssociatedTheme()) || item.getAssociatedTheme().equalsIgnoreCase(mainTheme))
                        .collect(Collectors.toList());
            }
            return items;
        } catch (DAOException e) {
            return Collections.emptyList();
        }
    }

    public List<CMSNavigationItem> getActiveNavigationMenuItems() {
        return getNavigationMenuItems().stream().filter(CMSNavigationItem::isEnabled).collect(Collectors.toList());
    }

    public Collection<Sorting> getSortingModes() {
        return Arrays.asList(Sorting.values());
    }
    
    public void setNewSelectedPage() {
        this.selectedPage = new CMSPage();
    }

}<|MERGE_RESOLUTION|>--- conflicted
+++ resolved
@@ -606,42 +606,6 @@
     }
 
     /**
-<<<<<<< HEAD
-=======
-     * @param templateId
-     * @return
-     */
-    private static String getTemplateUrl(String templateId, boolean redirect) {
-        logger.trace("Getting url for template " + templateId);
-        String templateUrl = CMSTemplateManager.getInstance().getTemplateViewUrl(templateId);
-        logger.trace("Found template url " + templateUrl);
-        if (redirect) {
-            logger.trace("Redirecting to url " + templateUrl);
-            FacesContext.getCurrentInstance().getExternalContext().getFlash().setRedirect(true);
-            try {
-                FacesContext.getCurrentInstance().getExternalContext().redirect(templateUrl);
-            } catch (IOException e) {
-                logger.error(e.getMessage(), e);
-            }
-        }
-        return templateUrl;
-    }
-
-    /**
-     * <p>
-     * getIconUrlByTemplateId.
-     * </p>
-     *
-     * @param templateId a {@link java.lang.String} object.
-     * @return a {@link java.lang.String} object.
-     */
-    public String getIconUrlByTemplateId(String templateId) {
-        String iconUrl = CMSTemplateManager.getInstance().getTemplateIconUrl(templateId);
-        return iconUrl;
-    }
-
-    /**
->>>>>>> 63928cd9
      * <p>
      * getAllCMSPages.
      * </p>
@@ -1342,60 +1306,6 @@
         return null;
     }
 
-<<<<<<< HEAD
-=======
-    /**
-     * Uses SearchBean to execute a search.
-     *
-     * @param item a {@link io.goobi.viewer.model.cms.CMSContentItem} object.
-     * @return a {@link java.lang.String} object.
-     * @throws io.goobi.viewer.exceptions.PresentationException if any.
-     * @throws io.goobi.viewer.exceptions.IndexUnreachableException if any.
-     * @throws io.goobi.viewer.exceptions.DAOException if any.
-     * @throws io.goobi.viewer.exceptions.ViewerConfigurationException if any.
-     */
-    public String searchAction(CMSContentItem item)
-            throws PresentationException, IndexUnreachableException, DAOException, ViewerConfigurationException {
-        logger.trace("searchAction");
-        if (searchBean == null) {
-            logger.error("Cannot search: SearchBean is null");
-            return "";
-        }
-        if (item != null && CMSContentItemType.SEARCH.equals(item.getType())) {
-            ((SearchFunctionality) item.getFunctionality()).search(item.getOwnerPageLanguageVersion().getOwnerPage().getSubThemeDiscriminatorValue());
-            navigationHelper.addSearchUrlWithCurrentSortStringToHistory();
-        } else if (item != null && StringUtils.isNotBlank(item.getSolrQuery())) {
-            Search search = new Search(SearchHelper.SEARCH_TYPE_REGULAR, SearchHelper.SEARCH_FILTER_ALL);
-            search.setQuery(item.getSolrQuery());
-            if (StringUtils.isNotBlank(item.getSolrSortFields()) && !item.getSolrSortFields().equals("-")) {
-                search.setSortString(item.getSolrSortFields());
-                searchBean.setSortString(item.getSolrSortFields());
-            }
-            //NOTE: Cannot sort by multivalued fields like DC.
-            if (StringUtils.isNotBlank(item.getGroupBy()) && !item.getGroupBy().equals("-")) {
-                String sortString = search.getSortString() == null ? "" : search.getSortString().replace("-", "");
-                sortString = item.getGroupBy() + ";" + sortString;
-                search.setSortString(sortString);
-            }
-            SearchFacets facets = searchBean.getFacets();
-            search.setPage(searchBean.getCurrentPage());
-            searchBean.setHitsPerPage(item.getElementsPerPage());
-            searchBean.setLastUsedSearchPage();
-            search.execute(facets, null, searchBean.getHitsPerPage(), 0, null, true,
-                    DataManager.getInstance().getConfiguration().isBoostTopLevelDocstructs(),
-                    item.isNoSearchAggregation() ? SearchAggregationType.NO_AGGREGATION : SearchAggregationType.AGGREGATE_TO_TOPSTRUCT);
-            searchBean.setCurrentSearch(search);
-            searchBean.setHitsPerPageSetterCalled(false);
-            return null;
-        } else if (item == null) {
-            logger.error("Cannot search: item is null");
-            searchBean.resetSearchResults();
-            return "";
-        }
-        return "";
-    }
->>>>>>> 63928cd9
-
     /**
      * <p>
      * hasSearchResults.
@@ -1461,95 +1371,6 @@
 
     /**
      * <p>
-<<<<<<< HEAD
-=======
-     * resetImageDisplay.
-     * </p>
-     */
-    public void resetImageDisplay() {
-        // logger.trace("reset Image display");
-        if (getSelectedPage() != null) {
-            getSelectedPage().resetEditorItemVisibility();
-        }
-    }
-
-    /**
-     * Get the {@link io.goobi.viewer.model.viewer.collections.CollectionView} of the given content item in the given page. If the view hasn't been
-     * initialized yet, do so and add it to the Bean's CollectionView map
-     *
-     * @param id The ContentItemId of the ContentItem to look for
-     * @param page The page containing the collection ContentItem
-     * @return The CollectionView or null if no matching ContentItem was found
-     * @throws io.goobi.viewer.exceptions.PresentationException if any.
-     * @throws io.goobi.viewer.exceptions.IndexUnreachableException if any.
-     * @throws IllegalRequestException
-     */
-    public CollectionView getCollection(String id, CMSPage page) throws PresentationException, IndexUnreachableException, IllegalRequestException {
-        String myId = page.getId() + "_" + id;
-        CollectionView collection = collections.get(myId);
-        if (collection == null) {
-            try {
-                CMSContentItem contentItem = page.getContentItemOrThrowException(id);
-                collection = contentItem.initializeCollection(page.getSubThemeDiscriminatorValue());
-                collections.put(myId, collection);
-            } catch (CmsElementNotFoundException e) {
-                logger.debug("Not matching collection element for id {} on page {}", id, page.getId());
-            }
-        }
-        return collection;
-    }
-
-    public Optional<CollectionView> getCollectionIfStored(String id, CMSPage page) {
-        String myId = page.getId() + "_" + id;
-        CollectionView collection = collections.get(myId);
-        return Optional.ofNullable(collection);
-    }
-
-    /**
-     * get a list of all {@link io.goobi.viewer.model.viewer.collections.CollectionView}s with the given solr field which are already loaded via
-     * {@link #getCollection(CMSPage)} or {@link #getCollection(String, CMSPage)
-     *
-     * @param field The solr field the colleciton is based on
-     * @return a {@link java.util.List} object.
-     */
-    public List<CollectionView> getCollections(String field) {
-        return collections.values().stream().filter(collection -> field.equals(collection.getField())).collect(Collectors.toList());
-    }
-
-    /**
-     * Get the first available {@link io.goobi.viewer.model.viewer.collections.CollectionView} from any
-     * {@link io.goobi.viewer.model.cms.CMSContentItem} of the given {@link CMSPage page}. The CollectionView is added to the Bean's internal
-     * collection map
-     *
-     * @param page The CMSPage to provide the collection
-     * @return The CollectionView or null if none was found
-     * @throws io.goobi.viewer.exceptions.PresentationException if any.
-     * @throws io.goobi.viewer.exceptions.IndexUnreachableException if any.
-     * @throws IllegalRequestException
-     */
-    public CollectionView getCollection(CMSPage page) throws PresentationException, IndexUnreachableException, IllegalRequestException {
-        Optional<CMSContentItem> collectionItem =
-                page.getGlobalContentItems().stream().filter(item -> CMSContentItemType.COLLECTION.equals(item.getType())).findFirst();
-        if (collectionItem.isPresent()) {
-            return getCollection(collectionItem.get().getItemId(), page);
-        }
-
-        return null;
-    }
-
-    public Optional<CollectionView> getCollectionIfStored(CMSPage page) {
-        Optional<CMSContentItem> collectionItem =
-                page.getGlobalContentItems().stream().filter(item -> CMSContentItemType.COLLECTION.equals(item.getType())).findFirst();
-        if (collectionItem.isPresent()) {
-            return getCollectionIfStored(collectionItem.get().getItemId(), page);
-        }
-
-        return Optional.empty();
-    }
-
-    /**
-     * <p>
->>>>>>> 63928cd9
      * getLuceneFields.
      * </p>
      *
