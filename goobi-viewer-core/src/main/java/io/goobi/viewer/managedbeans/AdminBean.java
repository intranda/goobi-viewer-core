--- conflicted
+++ resolved
@@ -34,12 +34,6 @@
 import java.util.Set;
 import java.util.stream.Collectors;
 
-import jakarta.annotation.PostConstruct;
-import jakarta.enterprise.context.SessionScoped;
-import jakarta.inject.Inject;
-import jakarta.inject.Named;
-import jakarta.servlet.http.Part;
-
 import org.apache.commons.lang3.StringUtils;
 import org.apache.logging.log4j.LogManager;
 import org.apache.logging.log4j.Logger;
@@ -51,13 +45,9 @@
 import org.omnifaces.cdi.Push;
 import org.omnifaces.cdi.PushContext;
 
-<<<<<<< HEAD
-import de.unigoettingen.sub.commons.util.CacheUtils;
-import io.goobi.viewer.controller.BCrypt;
-=======
 import de.unigoettingen.sub.commons.cache.CacheUtils;
 import de.unigoettingen.sub.commons.cache.ContentServerCacheManager;
->>>>>>> f821e077
+import io.goobi.viewer.controller.BCrypt;
 import io.goobi.viewer.controller.DataFileTools;
 import io.goobi.viewer.controller.DataManager;
 import io.goobi.viewer.controller.StringConstants;
@@ -82,6 +72,11 @@
 import io.goobi.viewer.model.translations.admin.TranslationGroup.TranslationGroupType;
 import io.goobi.viewer.model.translations.admin.TranslationGroupItem;
 import io.goobi.viewer.solr.SolrConstants;
+import jakarta.annotation.PostConstruct;
+import jakarta.enterprise.context.SessionScoped;
+import jakarta.inject.Inject;
+import jakarta.inject.Named;
+import jakarta.servlet.http.Part;
 
 /**
  * Administration backend functions.
@@ -130,13 +125,9 @@
 
     private Role memberRole;
 
-<<<<<<< HEAD
     private transient Part uploadedAvatarFile;
-=======
-    private Part uploadedAvatarFile;
-    
+
     private CacheUtils cacheUtils = new CacheUtils(ContentServerCacheManager.getInstance());
->>>>>>> f821e077
 
     /**
      * <p>
@@ -1106,7 +1097,6 @@
      * @param fromThumbnailCache a boolean.
      * @param fromPdfCache a boolean.
      * @return a int.
-<<<<<<< HEAD
      * @throws io.goobi.viewer.exceptions.DAOException
      */
     public int deleteFromCache(List<String> identifiers, boolean fromContentCache, boolean fromThumbnailCache, boolean fromPdfCache)
@@ -1117,12 +1107,7 @@
                 DownloadJobTools.removeJobsForRecord(identifier);
             }
         }
-        return CacheUtils.deleteFromCache(identifiers, fromContentCache, fromThumbnailCache, fromPdfCache);
-=======
-     */
-    public int deleteFromCache(List<String> identifiers, boolean fromContentCache, boolean fromThumbnailCache, boolean fromPdfCache) {
         return cacheUtils.deleteFromCache(identifiers, fromContentCache, fromThumbnailCache, fromPdfCache);
->>>>>>> f821e077
     }
 
     /**
