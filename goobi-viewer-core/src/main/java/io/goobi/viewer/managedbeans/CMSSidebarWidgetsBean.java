/*
 * This file is part of the Goobi viewer - a content presentation and management
 * application for digitized objects.
 *
 * Visit these websites for more information.
 *          - http://www.intranda.com
 *          - http://digiverso.com
 *
 * This program is free software; you can redistribute it and/or modify it under
 * the terms of the GNU General Public License as published by the Free Software
 * Foundation; either version 2 of the License, or (at your option) any later
 * version.
 *
 * This program is distributed in the hope that it will be useful, but WITHOUT
 * ANY WARRANTY; without even the implied warranty of MERCHANTABILITY or FITNESS
 * FOR A PARTICULAR PURPOSE.
 * See the GNU General Public License for more details.
 *
 * You should have received a copy of the GNU General Public License along with
 * this program. If not, see <http://www.gnu.org/licenses/>.
 */
package io.goobi.viewer.managedbeans;

import java.io.Serializable;
import java.util.ArrayList;
import java.util.Collections;
import java.util.HashMap;
import java.util.List;
import java.util.Map;
import java.util.Optional;

import javax.enterprise.context.RequestScoped;
import javax.faces.component.UIComponent;
import javax.faces.component.html.HtmlPanelGroup;
import javax.inject.Inject;
import javax.inject.Named;

import org.apache.logging.log4j.Logger;
import org.apache.logging.log4j.LogManager;

import io.goobi.viewer.controller.DataManager;
import io.goobi.viewer.exceptions.DAOException;
import io.goobi.viewer.messages.ViewerResourceBundle;
import io.goobi.viewer.model.cms.pages.CMSPage;
import io.goobi.viewer.model.cms.widgets.CustomSidebarWidget;
import io.goobi.viewer.model.cms.widgets.WidgetDisplayElement;
import io.goobi.viewer.model.cms.widgets.embed.CMSSidebarElement;
import io.goobi.viewer.model.cms.widgets.embed.CMSSidebarElementAutomatic;
import io.goobi.viewer.model.cms.widgets.embed.CMSSidebarElementCustom;
import io.goobi.viewer.model.cms.widgets.type.AutomaticWidgetType;
import io.goobi.viewer.model.cms.widgets.type.CustomWidgetType;
import io.goobi.viewer.model.cms.widgets.type.DefaultWidgetType;
import io.goobi.viewer.model.cms.widgets.type.WidgetGenerationType;
import io.goobi.viewer.model.jsf.DynamicContent;
import io.goobi.viewer.model.jsf.DynamicContentBuilder;
import io.goobi.viewer.model.jsf.DynamicContentType;
import io.goobi.viewer.model.maps.GeoMap;

@Named("cmsSidebarWidgetsBean")
@RequestScoped
public class CMSSidebarWidgetsBean implements Serializable {

    private static final String SIDEBAR_ELEMENT_ID_PREFIX = "sidebar_widget_";

<<<<<<< HEAD
    private static final String SIDEBAR_COMPONENT_ATTRIBUTE__GEOMAP = "geoMap";

    private static final String SIDEBAR_COMPONENT_ATTRIBUTE__CMS_PAGE = "cmsPage";

    private static final String SIDEBAR_COMPONENT_ATTRIBUTE__WIDGET = "widget";

    private static final String SIDEBAR_COMPONENT_ATTRIBUTE__SIDEBAR_ELEMENT = "sidebarElement";
    
=======
    private static final String SIDEBAR_COMPONENT_ATTRIBUTE_GEOMAP = "geoMap";

    private static final String SIDEBAR_COMPONENT_ATTRIBUTE_CMS_PAGE = "cmsPage";

    private static final String SIDEBAR_COMPONENT_ATTRIBUTE_WIDGET = "widget";

    private static final String SIDEBAR_COMPONENT_ATTRIBUTE_SIDEBAR_ELEMENT = "sidebarElement";

>>>>>>> 0cd42d88
    private transient HtmlPanelGroup sidebarGroup = null;

    private static final long serialVersionUID = -6039330925483238481L;

    private static final Logger logger = LogManager.getLogger(CMSSidebarWidgetsBean.class);


    @Inject
    private CmsBean cmsBean;

    public List<WidgetDisplayElement> getAllWidgets() throws DAOException {
        return getAllWidgets(false);
    }

    public List<WidgetDisplayElement> getAllWidgets(boolean queryAdditionalInformation) throws DAOException {

        List<WidgetDisplayElement> widgets = new ArrayList<>();

        for (DefaultWidgetType widgetType : DefaultWidgetType.values()) {
            WidgetDisplayElement widget = new WidgetDisplayElement(
                    ViewerResourceBundle.getTranslations(widgetType.getLabel(), true),
                    ViewerResourceBundle.getTranslations(widgetType.getDescription(), true),
                    Collections.emptyList(),
                    WidgetGenerationType.DEFAULT,
                    widgetType);
            widgets.add(widget);
        }

        for (AutomaticWidgetType widgetType : AutomaticWidgetType.values()) {
            switch (widgetType) {
                case WIDGET_CMSGEOMAP:
                    for (GeoMap geoMap : DataManager.getInstance().getDao().getAllGeoMaps()) {
                        WidgetDisplayElement widget = new WidgetDisplayElement(
                                geoMap.getTitles(),
                                geoMap.getDescriptions(),
                                getEmbeddingPages(geoMap),
                                WidgetGenerationType.AUTOMATIC,
                                widgetType, geoMap.getId(), null);
                        widgets.add(widget);
                    }
                    break;
                default:
                    break;
            }
        }

        List<CustomSidebarWidget> customWidgets = DataManager.getInstance().getDao().getAllCustomWidgets();
        for (CustomSidebarWidget widget : customWidgets) {
            WidgetDisplayElement element = new WidgetDisplayElement(
                    widget.getTitle(),
                    ViewerResourceBundle.getTranslations(widget.getType().getDescription(), true),
                    queryAdditionalInformation ? getEmbeddingPages(widget) : Collections.emptyList(),
                    WidgetGenerationType.CUSTOM,
                    widget.getType(), widget.getId(), CustomWidgetType.WIDGET_FIELDFACETS.equals(widget.getType()) ? null : widget);
            widgets.add(element);
        }

        return widgets;

    }

    private static List<CMSPage> getEmbeddingPages(GeoMap geoMap) {
        try {
            return DataManager.getInstance().getDao().getPagesUsingMapInSidebar(geoMap);
        } catch (DAOException e) {
            logger.error("Error querying embedding pages ", e);
            return Collections.emptyList();
        }
    }

    private static List<CMSPage> getEmbeddingPages(CustomSidebarWidget widget) {
        try {
            return DataManager.getInstance().getDao().getPagesUsingWidget(widget);
        } catch (DAOException e) {
            logger.error("Error querying embedding pages ", e);
            return Collections.emptyList();
        }
    }

    public void deleteWidget(Long id) throws DAOException {
        DataManager.getInstance().getDao().deleteCustomWidget(id);
    }

    public HtmlPanelGroup getSidebarGroup(List<CMSSidebarElement> elements, CMSPage page) {
        if (elements != null && !elements.isEmpty()) {
            sidebarGroup = new HtmlPanelGroup();
            elements.sort((e1, e2) -> Integer.compare(e1.getOrder(), e2.getOrder()));
            for (CMSSidebarElement element : elements) {
                loadWidgetComponent(element, page, sidebarGroup);
            }
        }
        return sidebarGroup;
    }

    public HtmlPanelGroup getSidebarGroup() {
        return Optional.ofNullable(cmsBean).map(CmsBean::getCurrentPage).map(page -> {
            List<CMSSidebarElement> elements = Optional.of(page).map(CMSPage::getSidebarElements).orElse(Collections.emptyList());
<<<<<<< HEAD
            return getSidebarGroup(new ArrayList<>(elements), page);            
=======
            return getSidebarGroup(new ArrayList<>(elements), page);
>>>>>>> 0cd42d88
        }).orElseGet(() -> getSidebarGroup(Collections.emptyList(), null));
    }

    public void setSidebarGroup(HtmlPanelGroup sidebarGroup) {
        this.sidebarGroup = sidebarGroup;
    }

    private static void loadWidgetComponent(CMSSidebarElement component, CMSPage page, HtmlPanelGroup parent) {
        DynamicContentBuilder builder = new DynamicContentBuilder();
        DynamicContent content = new DynamicContent(DynamicContentType.WIDGET, component.getContentType().getFilename());
        content.setId(SIDEBAR_ELEMENT_ID_PREFIX + component.getId());
<<<<<<< HEAD
        
        Map<String, Object> attributes = new HashMap<>();
        attributes.put(SIDEBAR_COMPONENT_ATTRIBUTE__CMS_PAGE, page);
        attributes.put(SIDEBAR_COMPONENT_ATTRIBUTE__SIDEBAR_ELEMENT, component);
        if (component instanceof CMSSidebarElementCustom) {
            attributes.put(SIDEBAR_COMPONENT_ATTRIBUTE__WIDGET, ((CMSSidebarElementCustom) component).getWidget());
        } else if (component instanceof CMSSidebarElementAutomatic) {
            attributes.put(SIDEBAR_COMPONENT_ATTRIBUTE__GEOMAP, ((CMSSidebarElementAutomatic) component).getMap());
=======

        Map<String, Object> attributes = new HashMap<>();
        attributes.put(SIDEBAR_COMPONENT_ATTRIBUTE_CMS_PAGE, page);
        attributes.put(SIDEBAR_COMPONENT_ATTRIBUTE_SIDEBAR_ELEMENT, component);
        if (component instanceof CMSSidebarElementCustom) {
            attributes.put(SIDEBAR_COMPONENT_ATTRIBUTE_WIDGET, ((CMSSidebarElementCustom) component).getWidget());
        } else if (component instanceof CMSSidebarElementAutomatic) {
            attributes.put(SIDEBAR_COMPONENT_ATTRIBUTE_GEOMAP, ((CMSSidebarElementAutomatic) component).getMap());
>>>>>>> 0cd42d88
        }
        content.setAttributes(attributes);
        UIComponent widgetComponent = builder.build(content, parent);
        if (widgetComponent == null) {
            logger.error("Error loading widget: {}", component);
        }
    }

}<|MERGE_RESOLUTION|>--- conflicted
+++ resolved
@@ -62,16 +62,6 @@
 
     private static final String SIDEBAR_ELEMENT_ID_PREFIX = "sidebar_widget_";
 
-<<<<<<< HEAD
-    private static final String SIDEBAR_COMPONENT_ATTRIBUTE__GEOMAP = "geoMap";
-
-    private static final String SIDEBAR_COMPONENT_ATTRIBUTE__CMS_PAGE = "cmsPage";
-
-    private static final String SIDEBAR_COMPONENT_ATTRIBUTE__WIDGET = "widget";
-
-    private static final String SIDEBAR_COMPONENT_ATTRIBUTE__SIDEBAR_ELEMENT = "sidebarElement";
-    
-=======
     private static final String SIDEBAR_COMPONENT_ATTRIBUTE_GEOMAP = "geoMap";
 
     private static final String SIDEBAR_COMPONENT_ATTRIBUTE_CMS_PAGE = "cmsPage";
@@ -80,7 +70,6 @@
 
     private static final String SIDEBAR_COMPONENT_ATTRIBUTE_SIDEBAR_ELEMENT = "sidebarElement";
 
->>>>>>> 0cd42d88
     private transient HtmlPanelGroup sidebarGroup = null;
 
     private static final long serialVersionUID = -6039330925483238481L;
@@ -178,11 +167,7 @@
     public HtmlPanelGroup getSidebarGroup() {
         return Optional.ofNullable(cmsBean).map(CmsBean::getCurrentPage).map(page -> {
             List<CMSSidebarElement> elements = Optional.of(page).map(CMSPage::getSidebarElements).orElse(Collections.emptyList());
-<<<<<<< HEAD
-            return getSidebarGroup(new ArrayList<>(elements), page);            
-=======
             return getSidebarGroup(new ArrayList<>(elements), page);
->>>>>>> 0cd42d88
         }).orElseGet(() -> getSidebarGroup(Collections.emptyList(), null));
     }
 
@@ -194,16 +179,6 @@
         DynamicContentBuilder builder = new DynamicContentBuilder();
         DynamicContent content = new DynamicContent(DynamicContentType.WIDGET, component.getContentType().getFilename());
         content.setId(SIDEBAR_ELEMENT_ID_PREFIX + component.getId());
-<<<<<<< HEAD
-        
-        Map<String, Object> attributes = new HashMap<>();
-        attributes.put(SIDEBAR_COMPONENT_ATTRIBUTE__CMS_PAGE, page);
-        attributes.put(SIDEBAR_COMPONENT_ATTRIBUTE__SIDEBAR_ELEMENT, component);
-        if (component instanceof CMSSidebarElementCustom) {
-            attributes.put(SIDEBAR_COMPONENT_ATTRIBUTE__WIDGET, ((CMSSidebarElementCustom) component).getWidget());
-        } else if (component instanceof CMSSidebarElementAutomatic) {
-            attributes.put(SIDEBAR_COMPONENT_ATTRIBUTE__GEOMAP, ((CMSSidebarElementAutomatic) component).getMap());
-=======
 
         Map<String, Object> attributes = new HashMap<>();
         attributes.put(SIDEBAR_COMPONENT_ATTRIBUTE_CMS_PAGE, page);
@@ -212,7 +187,6 @@
             attributes.put(SIDEBAR_COMPONENT_ATTRIBUTE_WIDGET, ((CMSSidebarElementCustom) component).getWidget());
         } else if (component instanceof CMSSidebarElementAutomatic) {
             attributes.put(SIDEBAR_COMPONENT_ATTRIBUTE_GEOMAP, ((CMSSidebarElementAutomatic) component).getMap());
->>>>>>> 0cd42d88
         }
         content.setAttributes(attributes);
         UIComponent widgetComponent = builder.build(content, parent);
