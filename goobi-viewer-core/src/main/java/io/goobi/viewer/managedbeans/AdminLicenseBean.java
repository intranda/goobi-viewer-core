/*
 * This file is part of the Goobi viewer - a content presentation and management
 * application for digitized objects.
 *
 * Visit these websites for more information.
 *          - http://www.intranda.com
 *          - http://digiverso.com
 *
 * This program is free software; you can redistribute it and/or modify it under
 * the terms of the GNU General Public License as published by the Free Software
 * Foundation; either version 2 of the License, or (at your option) any later
 * version.
 *
 * This program is distributed in the hope that it will be useful, but WITHOUT
 * ANY WARRANTY; without even the implied warranty of MERCHANTABILITY or FITNESS
 * FOR A PARTICULAR PURPOSE.
 * See the GNU General Public License for more details.
 *
 * You should have received a copy of the GNU General Public License along with
 * this program. If not, see <http://www.gnu.org/licenses/>.
 */
package io.goobi.viewer.managedbeans;

import java.io.Serializable;
import java.io.UnsupportedEncodingException;
import java.net.URLEncoder;
import java.util.ArrayList;
import java.util.Arrays;
import java.util.Collections;
import java.util.HashSet;
import java.util.List;
import java.util.Map;

import org.apache.commons.lang3.ObjectUtils;
import org.apache.commons.lang3.StringUtils;
import org.apache.logging.log4j.LogManager;
import org.apache.logging.log4j.Logger;

import io.goobi.viewer.controller.DataManager;
import io.goobi.viewer.controller.DateTools;
import io.goobi.viewer.controller.NetTools;
import io.goobi.viewer.controller.StringConstants;
import io.goobi.viewer.controller.StringTools;
import io.goobi.viewer.exceptions.DAOException;
import io.goobi.viewer.exceptions.IndexUnreachableException;
import io.goobi.viewer.exceptions.PresentationException;
import io.goobi.viewer.managedbeans.tabledata.TableDataProvider;
import io.goobi.viewer.managedbeans.tabledata.TableDataProvider.SortOrder;
import io.goobi.viewer.managedbeans.tabledata.TableDataSource;
import io.goobi.viewer.managedbeans.utils.BeanUtils;
import io.goobi.viewer.messages.Messages;
import io.goobi.viewer.messages.ViewerResourceBundle;
import io.goobi.viewer.model.cms.CMSCategory;
import io.goobi.viewer.model.cms.CMSProperty;
import io.goobi.viewer.model.cms.Selectable;
import io.goobi.viewer.model.cms.pages.CMSPageTemplate;
import io.goobi.viewer.model.search.SearchHelper;
import io.goobi.viewer.model.security.DownloadTicket;
import io.goobi.viewer.model.security.License;
import io.goobi.viewer.model.security.LicenseType;
import io.goobi.viewer.model.security.Role;
import io.goobi.viewer.solr.SolrConstants;
import io.goobi.viewer.solr.SolrTools;
import jakarta.annotation.PostConstruct;
import jakarta.enterprise.context.SessionScoped;
import jakarta.faces.model.SelectItem;
import jakarta.faces.model.SelectItemGroup;
import jakarta.inject.Named;
import jakarta.mail.MessagingException;

/**
 * Administration backend functions.
 */
@Named
@SessionScoped
public class AdminLicenseBean implements Serializable {

    private static final long serialVersionUID = 4036951960661161323L;

    /** Logger for this class. */
    private static final Logger logger = LogManager.getLogger(AdminLicenseBean.class);

    private static final String MSG_ADMIN_LICENSE_SAVE_FAILURE = "license_licenseSaveFailure";
    private static final String MSG_ADMIN_LICENSE_SAVE_SUCCESS = "license_licenseSaveSuccess";
    private static final String URL_PRETTY_ADMINLICENSES = "pretty:adminLicenses";

    private static final String EXCEPTION_TICKET_MAY_NOT_BE_NULL = "ticket may not be null";

    static final int DEFAULT_ROWS_PER_PAGE = 15;

    private TableDataProvider<DownloadTicket> lazyModelDownloadTickets;

    private Role currentRole = null;
    private LicenseType currentLicenseType = null;
    private License currentLicense = null;

    /**
     * <p>
     * Constructor for AdminBean.
     * </p>
     */
    public AdminLicenseBean() {
        // the emptiness inside
    }

    /**
     * <p>
     * init.
     * </p>
     */
    @PostConstruct
    public void init() {
        lazyModelDownloadTickets = new TableDataProvider<>(new TableDataSource<DownloadTicket>() {

            @Override
            public List<DownloadTicket> getEntries(int first, int pageSize, final String sortField, final SortOrder sortOrder,
                    Map<String, String> filters) {
                logger.trace("getEntries<DownloadTicket>, {}-{}", first, first + pageSize);
                try {
                    String useSortField = sortField;
                    SortOrder useSortOrder = sortOrder;
                    if (StringUtils.isBlank(useSortField)) {
                        useSortField = "id";
                    }
                    return DataManager.getInstance()
                            .getDao()
                            .getActiveDownloadTickets(first, pageSize, useSortField, useSortOrder.asBoolean(), filters);
                } catch (DAOException e) {
                    logger.error(e.getMessage());
                }
                return Collections.emptyList();
            }

            @Override
            public long getTotalNumberOfRecords(Map<String, String> filters) {
                try {
                    return DataManager.getInstance().getDao().getActiveDownloadTicketCount(filters);
                } catch (DAOException e) {
                    logger.error(e.getMessage(), e);
                    return 0;
                }
            }

            @Override
            public void resetTotalNumberOfRecords() {
                // 
            }
        });
        lazyModelDownloadTickets.setEntriesPerPage(DEFAULT_ROWS_PER_PAGE);
        lazyModelDownloadTickets.getFilter("pi_email_title_requestMessage");
    }

    // LicenseType

    /**
     * Returns all existing license types. Required for admin tabs.
     *
     * @return all license types in the database
     * @throws io.goobi.viewer.exceptions.DAOException if any.
     */
    public List<LicenseType> getAllLicenseTypes() throws DAOException {
        return DataManager.getInstance().getDao().getAllLicenseTypes();
    }

    /**
     *
     * @return Two SelectItemGroups for core and regular license types
     * @throws DAOException
     * @should group license types in select item groups correctly
     */
    public List<SelectItem> getGroupedLicenseTypeSelectItems() throws DAOException {
        List<LicenseType> licenseTypes = getAllLicenseTypes();
        if (licenseTypes.isEmpty()) {
            return Collections.emptyList();
        }

        List<LicenseType> list1 = new ArrayList<>();
        List<LicenseType> list2 = new ArrayList<>();
        for (LicenseType licenseType : licenseTypes) {
            if (licenseType.isCore()) {
                list1.add(licenseType);
            } else {
                list2.add(licenseType);
            }
        }
        List<SelectItem> ret = new ArrayList<>(licenseTypes.size());

        SelectItemGroup group1 = new SelectItemGroup(ViewerResourceBundle.getTranslation("admin__license_function", null));
        SelectItem[] array1 = new SelectItem[list1.size()];
        for (int i = 0; i < array1.length; ++i) {
            array1[i] = new SelectItem(list1.get(i), ViewerResourceBundle.getTranslation(list1.get(i).getName(), null));
        }
        group1.setSelectItems(array1);
        ret.add(group1);

        SelectItemGroup group2 = new SelectItemGroup(ViewerResourceBundle.getTranslation("admin__license", null));
        SelectItem[] array2 = new SelectItem[list2.size()];
        for (int i = 0; i < array2.length; ++i) {
            array2[i] = new SelectItem(list2.get(i), ViewerResourceBundle.getTranslation(list2.get(i).getName(), null));
        }
        group2.setSelectItems(array2);
        ret.add(group2);

        return ret;
    }

    /**
     *
     * @param core
     * @return all license types in the database where this.core=core
     * @throws DAOException
     */
    private List<LicenseType> getFilteredLicenseTypes(boolean core) throws DAOException {
        List<LicenseType> all = getAllLicenseTypes();
        if (all.isEmpty()) {
            return Collections.emptyList();
        }

        List<LicenseType> ret = new ArrayList<>(all.size());
        for (LicenseType lt : all) {
            if (lt.isCore() == core) {
                ret.add(lt);
            }
        }

        return ret;
    }

    /**
     * <p>
     * getAllCoreLicenseTypes.
     * </p>
     *
     * @return all license types in the database where core=true
     * @throws io.goobi.viewer.exceptions.DAOException if any.
     */
    public List<LicenseType> getAllCoreLicenseTypes() throws DAOException {
        return getFilteredLicenseTypes(true);
    }

    /**
     * <p>
     * getAllRecordLicenseTypes.
     * </p>
     *
     * @return all license types in the database where core=false
     * @throws io.goobi.viewer.exceptions.DAOException if any.
     */
    public List<LicenseType> getAllRecordLicenseTypes() throws DAOException {
        return getFilteredLicenseTypes(false);
    }

    /**
     * Returns all existing non-core license types minus <code>currentLicenseType</code>. Used for overriding license type selection.
     *
     * @return a {@link java.util.List} object.
     * @throws io.goobi.viewer.exceptions.DAOException if any.
     */
    public List<LicenseType> getOtherLicenseTypes() throws DAOException {
        List<LicenseType> all = DataManager.getInstance().getDao().getAllLicenseTypes();
        if (all.isEmpty() || all.get(0).equals(this.currentLicenseType)) {
            return Collections.emptyList();
        }

        List<LicenseType> ret = new ArrayList<>(all.size() - 1);
        for (LicenseType licenseType : all) {
            if (licenseType.equals(this.currentLicenseType) || licenseType.isCore()) {
                continue;
            }
            ret.add(licenseType);
        }

        return ret;
    }

    /**
     * <p>
     * saveLicenseTypeAction.
     * </p>
     *
     * @return a {@link java.lang.String} object.
     * @throws io.goobi.viewer.exceptions.DAOException if any.
     */
    public String saveCurrentLicenseTypeAction() throws DAOException {
        if (currentLicenseType == null) {
            Messages.error(StringConstants.MSG_ADMIN_SAVE_ERROR);
            return URL_PRETTY_ADMINLICENSES;
        }

        // Adopt changes made to the privileges
        if (!currentLicenseType.getPrivileges().equals(currentLicenseType.getPrivilegesCopy())) {
            logger.trace("Saving changes to privileges");
            currentLicenseType.setPrivileges(new HashSet<>(currentLicenseType.getPrivilegesCopy()));
        }

        if (!currentLicenseType.isRedirect()) {
            currentLicenseType.setRedirectUrl(null);
        }

        if (currentLicenseType.getId() != null) {
            if (DataManager.getInstance().getDao().updateLicenseType(currentLicenseType)) {
                logger.trace("License type '{}' updated successfully", currentLicenseType.getName());
                Messages.info(StringConstants.MSG_ADMIN_UPDATED_SUCCESSFULLY);
            } else {
                Messages.error(StringConstants.MSG_ADMIN_SAVE_ERROR);
                return "pretty:adminLicenseEdit";
            }
        } else {
            if (DataManager.getInstance().getDao().addLicenseType(currentLicenseType)) {
                Messages.info(StringConstants.MSG_ADMIN_ADDED_SUCCESSFULLY);
            } else {
                Messages.error(StringConstants.MSG_ADMIN_SAVE_ERROR);
                return "pretty:adminLicenseNew";
            }
        }

        return URL_PRETTY_ADMINLICENSES;
    }

    /**
     * <p>
     * deleteLicenseTypeAction.
     * </p>
     *
     * @param licenseType a {@link io.goobi.viewer.model.security.LicenseType} object.
     * @return Navigation outcome
     * @throws io.goobi.viewer.exceptions.DAOException if any.
     */
    public String deleteLicenseTypeAction(LicenseType licenseType) throws DAOException {
        if (licenseType == null) {
            return "";
        }

        if (DataManager.getInstance().getDao().deleteLicenseType(licenseType)) {
            Messages.info(StringConstants.MSG_ADMIN_DELETED_SUCCESSFULLY);

        } else {
            Messages.error(StringConstants.MSG_ADMIN_DELETE_FAILURE);
        }

        return licenseType.isCore() ? "pretty:adminRoles" : "pretty:adminLicenseTypes";
    }

    /**
     * <p>
     * newCurrentLicenseTypeAction.
     * </p>
     * 
     * @param name
     */
    public void newCurrentLicenseTypeAction(String name) {
        logger.trace("newCurrentLicenseTypeAction({})", name);
        currentLicenseType = new LicenseType(name);
    }

    /**
     * <p>
     * resetCurrentRoleLicenseAction.
     * </p>
     */
    public void resetCurrentRoleLicenseAction() {
        currentLicenseType = new LicenseType();
        currentLicenseType.setCore(true);
    }

    // License

    public List<License> getAllLicenses() throws DAOException {
        return DataManager.getInstance().getDao().getAllLicenses();
    }

    /**
     *
     * @param licenseType
     * @return true if at least one license uses the given license type; false otherwise
     * @throws DAOException
     */
    public boolean isLicenseTypeInUse(LicenseType licenseType) throws DAOException {
        if (licenseType == null) {
            return false;
        }

        return DataManager.getInstance().getDao().getLicenseCount(licenseType) > 0;
    }

    /**
     *
     * @param licenseTypeName
     * @return Number of records with the given licenseTypeName that have the ACCESSCONDITION_CONCURRENTUSE field
     * @throws IndexUnreachableException
     * @throws PresentationException
     */
    public long getConcurrentViewsLimitRecordCountForLicenseType(String licenseTypeName) throws IndexUnreachableException, PresentationException {
        return DataManager.getInstance()
                .getSearchIndex()
                .getHitCount("+" + SolrConstants.ACCESSCONDITION + ":\"" + licenseTypeName
                        + "\" +" + SolrConstants.ISWORK + ":true +" + SolrConstants.ACCESSCONDITION_CONCURRENTUSE + ":*");
    }

    /**
     *
     * @param licenseTypeName
     * @return Number of records with the given licenseTypeName that have the ACCESSCONDITION_PDF_PERCENTAGE_QUOTA field
     * @throws IndexUnreachableException
     * @throws PresentationException
     */
    public long getPdfQuotaRecordCountForLicenseType(String licenseTypeName) throws IndexUnreachableException, PresentationException {
        return DataManager.getInstance()
                .getSearchIndex()
                .getHitCount("+" + SolrConstants.ACCESSCONDITION + ":\"" + licenseTypeName
                        + "\" +" + SolrConstants.ISWORK + ":true +" + SolrConstants.ACCESSCONDITION_PDF_PERCENTAGE_QUOTA + ":*");
    }

    /**
     *
     * @param licenseType
     * @return Number of licenses with of given {@link LicenseType}
     * @throws DAOException
     */
    public List<License> getLicenses(LicenseType licenseType) throws DAOException {
        return DataManager.getInstance().getDao().getLicenses(licenseType);
    }

    /**
     * <p>
     * Creates <code>currentLicense</code> to a new instance.
     * </p>
     */
    public void newCurrentLicenseAction() {
        logger.trace("newCurrentLicenseAction");
        setCurrentLicense(new License());
    }

    /**
     * Adds the current License to the licensee (User, UserGroup or IpRange). It is imperative that the licensee object is refreshed after updating so
     * that a new license object is an ID attached. Otherwise the list of licenses will throw an NPE!
     *
     * @return Navigation outcome
     * @throws io.goobi.viewer.exceptions.DAOException if any.
     * @throws DAOException
     * @throws PresentationException
     */
    public String saveCurrentLicenseAction() throws DAOException, PresentationException {
        logger.trace("saveCurrentLicenseAction");
        if (currentLicense == null) {
            Messages.error(StringConstants.MSG_ADMIN_SAVE_ERROR);
            return "";
        }

        // Sync changes made to the privileges
        if (!currentLicense.getPrivileges().equals(currentLicense.getPrivilegesCopy())) {
            logger.trace("Saving changes to privileges");
            currentLicense.setPrivileges(new HashSet<>(currentLicense.getPrivilegesCopy()));
        }
        // Sync changes made to allowed subthemes
        if (currentLicense.getSelectableSubthemes() != null && !currentLicense.getSelectableSubthemes().isEmpty()) {
            currentLicense.getSubthemeDiscriminatorValues().clear();
            for (Selectable<String> selectable : currentLicense.getSelectableSubthemes()) {
                if (selectable.isSelected()) {
                    currentLicense.getSubthemeDiscriminatorValues().add(selectable.getValue());
                }
            }
        }
        // Sync changes made to allowed categories
        if (currentLicense.getSelectableCategories() != null && !currentLicense.getSelectableCategories().isEmpty()) {
            currentLicense.getAllowedCategories().clear();
            for (Selectable<CMSCategory> selectable : currentLicense.getSelectableCategories()) {
                if (selectable.isSelected()) {
                    currentLicense.getAllowedCategories().add(selectable.getValue());
                }
            }
        }
        // Sync changes made to allowed templates
        if (currentLicense.getSelectableTemplates() != null && !currentLicense.getSelectableTemplates().isEmpty()) {
            currentLicense.getAllowedCmsTemplates().clear();
            for (Selectable<CMSPageTemplate> selectable : currentLicense.getSelectableTemplates()) {
                if (selectable.isSelected()) {
                    currentLicense.getAllowedCmsTemplates().add(selectable.getValue());
                }
            }
        }

        boolean error = false;
        if (currentLicense.getUser() != null) {
            // User
            currentLicense.getUser().addLicense(currentLicense);
            if (DataManager.getInstance().getDao().updateUser(currentLicense.getUser())) {
                Messages.info(MSG_ADMIN_LICENSE_SAVE_SUCCESS);
            } else {
                Messages.error(MSG_ADMIN_LICENSE_SAVE_FAILURE);
                error = true;
            }
        } else if (currentLicense.getUserGroup() != null) {
            // UserGroup
            currentLicense.getUserGroup().addLicense(currentLicense);
            if (DataManager.getInstance().getDao().updateUserGroup(currentLicense.getUserGroup())) {
                Messages.info(MSG_ADMIN_LICENSE_SAVE_SUCCESS);
            } else {
                Messages.error(MSG_ADMIN_LICENSE_SAVE_FAILURE);
                error = true;
            }
        } else if (currentLicense.getIpRange() != null) {
            // IpRange
            logger.trace("ip range id:{} ", currentLicense.getIpRange().getId());
            currentLicense.getIpRange().addLicense(currentLicense);
            if (DataManager.getInstance().getDao().updateIpRange(currentLicense.getIpRange())) {
                Messages.info(MSG_ADMIN_LICENSE_SAVE_SUCCESS);
            } else {
                Messages.error(MSG_ADMIN_LICENSE_SAVE_FAILURE);
                error = true;
            }
        } else if (currentLicense.getClient() != null) {
            // IpRange
            logger.trace("client id:{} ", currentLicense.getClientId());
            currentLicense.getClient().addLicense(currentLicense);
            if (DataManager.getInstance().getDao().saveClientApplication(currentLicense.getClient())) {
                Messages.info(MSG_ADMIN_LICENSE_SAVE_SUCCESS);
            } else {
                Messages.error(MSG_ADMIN_LICENSE_SAVE_FAILURE);
                error = true;
            }
        } else {
            Messages.error(MSG_ADMIN_LICENSE_SAVE_FAILURE);
            error = true;
        }

        if (error) {
            if (currentLicense.getId() != null) {
                return "pretty:adminRightsEdit";
            }
            return "pretty:adminRightsNew";
        }

        return "pretty:adminRights";
    }

    /**
     * <p>
     * deleteLicenseAction.
     * </p>
     *
     * @param license a {@link io.goobi.viewer.model.security.License} object.
     * @return a {@link java.lang.String} object.
     * @throws io.goobi.viewer.exceptions.DAOException if any.
     */
    public String deleteLicenseAction(License license) throws DAOException {
        if (license == null) {
            throw new IllegalArgumentException("license may not be null");
        }

        boolean success = false;
        logger.debug("removing license: {}", license.getLicenseType().getName());
        if (license.getUser() != null) {
            license.getUser().removeLicense(license);
            success = DataManager.getInstance().getDao().updateUser(license.getUser());
        } else if (license.getUserGroup() != null) {
            license.getUserGroup().removeLicense(license);
            success = DataManager.getInstance().getDao().updateUserGroup(license.getUserGroup());
        } else if (license.getIpRange() != null) {
            license.getIpRange().removeLicense(license);
            success = DataManager.getInstance().getDao().updateIpRange(license.getIpRange());
        } else if (license.getClient() != null) {
            license.getClient().removeLicense(license);
            success = DataManager.getInstance().getDao().saveClientApplication(license.getClient());
        }

        if (success) {
            Messages.info("license_deleteSuccess");
        } else {
            Messages.error("license_deleteFailure");
        }

        return "pretty:adminRights";
    }

    /**
     * <p>
     * Getter for the field <code>lazyModelDownloadTickets</code>.
     * </p>
     *
     * @return the lazyModelDownloadTickets
     */
    public TableDataProvider<DownloadTicket> getLazyModelDownloadTickets() {
        return lazyModelDownloadTickets;
    }

    /**
     * <p>
     * getPageDownloadTickets.
     * </p>
     *
     * @return a {@link java.util.List} object.
     */
    public List<DownloadTicket> getPageDownloadTickets() {
        return lazyModelDownloadTickets.getPaginatorList();
    }

    /**
     * 
     * @return List of existing download tickets that are in request status
     * @throws DAOException
     */
    public List<DownloadTicket> getDownloadTicketRequests() throws DAOException {
        return DataManager.getInstance().getDao().getDownloadTicketRequests();
    }

    /**
     * 
     * @param ticket
     * @throws DAOException
     */
    private static void saveTicket(DownloadTicket ticket) throws DAOException {
        if (ticket == null) {
            throw new IllegalArgumentException(EXCEPTION_TICKET_MAY_NOT_BE_NULL);
        }

        // Persist changes
        if (DataManager.getInstance().getDao().updateDownloadTicket(ticket)) {
            logger.trace("Download ticket '{}' updated successfully", ticket.getId());
            Messages.info(StringConstants.MSG_ADMIN_UPDATED_SUCCESSFULLY);
        } else {
            Messages.error(StringConstants.MSG_ADMIN_SAVE_ERROR);
        }
    }

    /**
     * 
     * @param ticket
     * @param emailSubjectKey
     * @param emailBodyKey
     * @param emailBodyParams
     * @return Navigation outcome
     */
    private static String notifyOwner(DownloadTicket ticket, String emailSubjectKey, String emailBodyKey, List<String> emailBodyParams) {
        if (ticket == null) {
            throw new IllegalArgumentException(EXCEPTION_TICKET_MAY_NOT_BE_NULL);
        }
        if (emailSubjectKey == null) {
            throw new IllegalArgumentException("emailSubjectKey may not be null");
        }
        if (emailBodyKey == null) {
            throw new IllegalArgumentException("emailBodyKey may not be null");
        }

        String subject = ViewerResourceBundle.getTranslation(emailSubjectKey, BeanUtils.getLocale()).replace("{0}", ticket.getLabel());
        String body = ViewerResourceBundle.getTranslation(emailBodyKey, BeanUtils.getLocale());
        if (emailBodyParams != null) {
            for (int i = 0; i < emailBodyParams.size(); ++i) {
                body = body.replace("{" + i + "}", emailBodyParams.get(i) != null ? emailBodyParams.get(i) : "NOT FOUND");
            }
        }

        try {
            if (NetTools.postMail(Collections.singletonList(ticket.getEmail()), null, null, subject, body)) {
                Messages.info("admin__email_sent");
            } else {
                Messages.error(StringConstants.MSG_ERR_SEND_EMAIL);
            }
        } catch (UnsupportedEncodingException | MessagingException e) {
            logger.error(e.getMessage());
            Messages.error(StringConstants.MSG_ERR_SEND_EMAIL);
        }

        return "";
    }

    /**
     * 
     * @param ticket
     * @return Navigation outcome
     * @throws DAOException
     */
    public String activateDownloadTicketAction(DownloadTicket ticket) throws DAOException {
        if (ticket == null) {
            throw new IllegalArgumentException(EXCEPTION_TICKET_MAY_NOT_BE_NULL);
        }
        logger.trace("activateDownloadTicketAction: {}", ticket.getId());

        // Set creation and expiration dates
        ticket.activate();

        saveTicket(ticket);

        // Notify owner
        return notifyOwner(ticket, StringConstants.MSG_DOWNLOAD_TICKET_EMAIL_SUBJECT, "download_ticket__email_body_activation",
                Arrays.asList(ticket.getPi(), ticket.getPassword(), DateTools.FORMATTERDEDATETIMENOSECONDS.format(ticket.getExpirationDate())));
    }

    /**
     * 
     * @param ticket
     * @return Navigation outcome
     * @throws DAOException
     */
    public String extendDownloadTicketAction(DownloadTicket ticket) throws DAOException {
        if (ticket == null) {
            throw new IllegalArgumentException(EXCEPTION_TICKET_MAY_NOT_BE_NULL);
        }
        logger.trace("extendDownloadTicketAction: {}", ticket.getId());

        // Set new expiration date
        ticket.extend(DownloadTicket.VALIDITY_DAYS);

        saveTicket(ticket);

        return notifyOwner(ticket, StringConstants.MSG_DOWNLOAD_TICKET_EMAIL_SUBJECT, "download_ticket__email_body_extention",
                Arrays.asList(ticket.getPi(), DateTools.FORMATTERDEDATETIMENOSECONDS.format(ticket.getExpirationDate())));
    }

    /**
     * 
     * @param ticket
     * @return Navigation outcome
     * @throws DAOException
     */
    public String renewDownloadTicketAction(DownloadTicket ticket) throws DAOException {
        if (ticket == null) {
            throw new IllegalArgumentException(EXCEPTION_TICKET_MAY_NOT_BE_NULL);
        }
        logger.trace("renewDownloadTicketAction: {}", ticket.getId());

        // Generate new password and reset expiration date
        ticket.reset();

        saveTicket(ticket);

        // Notify owner
        return notifyOwner(ticket, StringConstants.MSG_DOWNLOAD_TICKET_EMAIL_SUBJECT, "download_ticket__email_body_renewal",
                Arrays.asList(ticket.getPi(), ticket.getPassword(), DateTools.FORMATTERDEDATETIMENOSECONDS.format(ticket.getExpirationDate())));
    }

    /**
     * 
     * @param ticket
     * @return Navigation outcome
     * @throws DAOException
     */
    public String rejectDownloadTicketAction(DownloadTicket ticket) throws DAOException {
        if (ticket == null) {
            throw new IllegalArgumentException(EXCEPTION_TICKET_MAY_NOT_BE_NULL);
        }
        logger.trace("rejectDownloadTicketAction: {}", ticket.getId());

        if (DataManager.getInstance().getDao().deleteDownloadTicket(ticket)) {
            Messages.info("deletedSuccessfully");
        } else {
            Messages.error(StringConstants.MSG_ADMIN_DELETE_FAILURE);
            return "";
        }

        return notifyOwner(ticket, StringConstants.MSG_DOWNLOAD_TICKET_EMAIL_SUBJECT, "download_ticket__email_body_rejection",
                Arrays.asList(ticket.getPi(), "info@example.com"));
    }

    /**
     * 
     * @param ticket
     * @return Navigation outcome
     * @throws DAOException
     */
    public String deleteDownloadTicketAction(DownloadTicket ticket) throws DAOException {
        if (ticket == null) {
            throw new IllegalArgumentException(EXCEPTION_TICKET_MAY_NOT_BE_NULL);
        }
        logger.trace("deleteDownloadTicketAction: {}", ticket.getId());

        if (DataManager.getInstance().getDao().deleteDownloadTicket(ticket)) {
            Messages.info("deletedSuccessfully");
        } else {
            Messages.error(StringConstants.MSG_ADMIN_DELETE_FAILURE);
        }

        return "pretty:adminDownloadTickets";
    }

    /*********************************** Getter and Setter ***************************************/

    /**
     * <p>
     * Getter for the field <code>currentRole</code>.
     * </p>
     *
     * @return the currentRole
     */
    public Role getCurrentRole() {
        return currentRole;
    }

    /**
     * <p>
     * Setter for the field <code>currentRole</code>.
     * </p>
     *
     * @param currentRole the currentRole to set
     */
    public void setCurrentRole(Role currentRole) {
        this.currentRole = currentRole;
    }

    /**
     * <p>
     * Getter for the field <code>currentLicenseType</code>.
     * </p>
     *
     * @return the currentLicenseType
     */
    public LicenseType getCurrentLicenseType() {
        return currentLicenseType;
    }

    /**
     * <p>
     * Setter for the field <code>currentLicenseType</code>.
     * </p>
     *
     * @param currentLicenseType the currentLicenseType to set
     */
    public void setCurrentLicenseType(LicenseType currentLicenseType) {
        if (currentLicenseType != null) {
            logger.trace("setCurrentLicenseType: {}", currentLicenseType.getName());
            // Prepare privileges working copy (but only if the same license type is not already set)
            if (!currentLicenseType.equals(this.currentLicenseType)) {
                currentLicenseType.setPrivilegesCopy(new HashSet<>(currentLicenseType.getPrivileges()));
            }
        }
        this.currentLicenseType = currentLicenseType;
    }

    /**
     * Returns the user ID of <code>currentLicenseType</code>.
     *
     * @return <code>currentLicenseType.id</code> if loaded and has ID; null if not
     */
    public Long getCurrentLicenseTypeId() {
        if (currentLicenseType != null && currentLicenseType.getId() != null) {
            return currentLicenseType.getId();
        }

        return null;
    }

    /**
     * Sets <code>currentUserGroup</code> by loading it from the DB via the given ID.
     *
     * @param id
     * @throws DAOException
     */
    public void setCurrentLicenseTypeId(Long id) throws DAOException {
        setCurrentLicenseType(DataManager.getInstance().getDao().getLicenseType(id));
    }

    /**
     * <p>
     * Getter for the field <code>currentLicense</code>.
     * </p>
     *
     * @return the currentLicense
     */
    public License getCurrentLicense() {
        return currentLicense;
    }

    /**
     * <p>
     * Setter for the field <code>currentLicense</code>.
     * </p>
     *
     * @param currentLicense the currentLicense to set
     */
    public void setCurrentLicense(License currentLicense) {
        if (currentLicense != null) {
            logger.trace("setCurrentLicense: {}", currentLicense);
            // Prepare privileges working copy (but only if the same license is not already set)
            currentLicense.resetTempData();
            if (!currentLicense.equals(this.currentLicense)) {
                currentLicense.setPrivilegesCopy(new HashSet<>(currentLicense.getPrivileges()));
            }
        }
        this.currentLicense = currentLicense;
    }

    /**
     * Returns the user ID of <code>currentLicense</code>.
     *
     * @return <code>currentLicense.id</code> if loaded and has ID; null if not
     */
    public Long getCurrentLicenseId() {
        if (currentLicense != null && currentLicense.getId() != null) {
            return currentLicense.getId();
        }

        return null;
    }

    /**
     * Sets <code>currentLicense</code> by loading it from the DB via the given ID.
     *
     * @param id
     * @throws DAOException
     */
    public void setCurrentLicenseId(Long id) throws DAOException {
        if (ObjectUtils.notEqual(getCurrentLicenseId(), id)) {
            setCurrentLicense(DataManager.getInstance().getDao().getLicense(id));
        }
    }

    /**
     * Queries Solr for a list of all values of the set ACCESSCONDITION
     *
     * @return Combined List of access condition values from the index and CMS pages
     * @throws DAOException
     * @throws io.goobi.viewer.exceptions.IndexUnreachableException if any.
     * @throws io.goobi.viewer.exceptions.PresentationException if any.
     */
    public List<String> getPossibleAccessConditions() throws DAOException, IndexUnreachableException, PresentationException {
        // From Solr
        List<String> ret = SearchHelper.getFacetValues(
                "+" + SolrConstants.ACCESSCONDITION + ":[* TO *] -" + SolrConstants.ACCESSCONDITION + ":" + SolrConstants.OPEN_ACCESS_VALUE,
                SolrConstants.ACCESSCONDITION, 1);

        // From CMS pages
        List<String> dbAccessConditions = DataManager.getInstance().getDao().getCMSPageAccessConditions();
        if (dbAccessConditions != null) {
            ret.addAll(dbAccessConditions);
        }

        Collections.sort(ret);
        return ret;
    }

    /**
     *
     * @return List of access condition values that have no corresponding license type in the database
     * @throws IndexUnreachableException
     * @throws PresentationException
     * @throws DAOException
     */
    public List<String> getNotConfiguredAccessConditions() throws PresentationException, DAOException {
        List<String> accessConditions;
        try {
            accessConditions = getPossibleAccessConditions();
        } catch (IndexUnreachableException e) {
            logger.error("Solr error: {}", SolrTools.extractExceptionMessageHtmlTitle(e.getMessage()));
            return Collections.emptyList();
        } catch (PresentationException e) {
            logger.error(e.getMessage());
            return Collections.emptyList();
        }

        if (accessConditions.isEmpty()) {
            return Collections.emptyList();
        }

        List<LicenseType> licenseTypes = getAllLicenseTypes();
        if (licenseTypes.isEmpty()) {
            return accessConditions;
        }

        List<String> ret = new ArrayList<>();
        for (String accessCondition : accessConditions) {
            boolean found = false;
            for (LicenseType licenseType : licenseTypes) {
                if (licenseType.getName().equals(accessCondition)) {
                    found = true;
                    break;
                }
            }
            if (!found) {
                ret.add(accessCondition);
            }
        }

        return ret;

    }

    /**
<<<<<<< HEAD
     *
     * @param licenseType
     * @return Number of records containing the given access condition value
     * @throws DAOException
=======
     * Record count for non-configured access conditions.
     * 
     * @param accessCondition
     * @return Number of records containing the given access condition value
     * @throws DAOException
     * @throws PresentationException
>>>>>>> 01c0cc19
     * @throws IndexUnreachableException
     * @throws PresentationException
     */
<<<<<<< HEAD
    public long getRecordCountForLicenseType(LicenseType licenseType) throws DAOException, IndexUnreachableException, PresentationException {
        if (licenseType == null) {
            throw new org.jboss.weld.exceptions.IllegalArgumentException("licenseType may not be null");
        }

        if (licenseType.getRecordCount() == null) {
            licenseType.setRecordCount(DataManager.getInstance()
=======
    public long getNumRecordsWithAccessCondition(String accessCondition) throws DAOException, IndexUnreachableException, PresentationException {
        long records = DataManager.getInstance()
                .getSearchIndex()
                .getHitCount(SearchHelper.getQueryForAccessCondition(accessCondition, false));
        if (records == 0) {
            // Alternative query for metadata-only restrictions
            records = DataManager.getInstance()
>>>>>>> 01c0cc19
                    .getSearchIndex()
                    .getHitCount(SearchHelper.getQueryForAccessCondition(licenseType.getName(), false)));
            if (licenseType.getRecordCount() == 0) {
                // Alternative query for metadata-only restrictions
                licenseType.setRecordCount(DataManager.getInstance()
                        .getSearchIndex()
                        .getHitCount("+DOCTYPE:METADATA +" + SolrConstants.ACCESSCONDITION + ":\"" + licenseType.getName() + "\""));
            }
            if (licenseType.getRecordCount() == 0) {
                // Alternative query for CMS pages with access conditions
                licenseType.setRecordCount(
                        DataManager.getInstance().getDao().getCMSPageCountByPropertyValue(CMSProperty.KEY_ACCESS_CONDITION, licenseType.getName()));
                licenseType.setDisplayRecordLink(false);
            }
        }
        if (records == 0) {
            // Alternative query for CMS pages with access conditions
            records =
                    DataManager.getInstance().getDao().getCMSPageCountByPropertyValue(CMSProperty.KEY_ACCESS_CONDITION, accessCondition);
        }

        return licenseType.getRecordCount();
    }

    /**
     * Record count for configured access conditions.
     * 
     * @param licenseType
     * @return Number of records containing the given access condition value
     * @throws DAOException
     * @throws IndexUnreachableException
     * @throws PresentationException
     */
    public long getRecordCountForLicenseType(LicenseType licenseType) throws DAOException, IndexUnreachableException, PresentationException {
        if (licenseType == null) {
            throw new IllegalArgumentException("licenseType may not be null");
        }

        if (licenseType.getRecordCount() == null) {
            licenseType.setRecordCount(DataManager.getInstance()
                    .getSearchIndex()
                    .getHitCount(SearchHelper.getQueryForAccessCondition(licenseType.getName(), false)));
            if (licenseType.getRecordCount() == 0) {
                // Alternative query for metadata-only restrictions
                licenseType.setRecordCount(DataManager.getInstance()
                        .getSearchIndex()
                        .getHitCount("+DOCTYPE:METADATA +" + SolrConstants.ACCESSCONDITION + ":\"" + licenseType.getName() + "\""));
            }
            if (licenseType.getRecordCount() == 0) {
                // Alternative query for CMS pages with access conditions
                licenseType.setRecordCount(
                        DataManager.getInstance().getDao().getCMSPageCountByPropertyValue(CMSProperty.KEY_ACCESS_CONDITION, licenseType.getName()));
                licenseType.setDisplayRecordLink(false);
            }
        }

        return licenseType.getRecordCount();
    }

    /**
     *
     * @param accessCondition
     * @return Generated query for given accessCondition
     */
    public String getUrlQueryForAccessCondition(String accessCondition) {
        String query = SearchHelper.getQueryForAccessCondition(accessCondition, true);
        if (query == null) {
            return null;
        }
        query = BeanUtils.escapeCriticalUrlChracters(query);
        try {
            return URLEncoder.encode(query, StringTools.DEFAULT_ENCODING);
        } catch (UnsupportedEncodingException e) {
            return query;
        }
    }

    /**
     *
     * @param privilege
     * @return Composite message key for the given privilege name
     */
    public String getMessageKeyForPrivilege(String privilege) {
        return "license_priv_" + privilege.toLowerCase();
    }
}<|MERGE_RESOLUTION|>--- conflicted
+++ resolved
@@ -975,31 +975,14 @@
     }
 
     /**
-<<<<<<< HEAD
-     *
-     * @param licenseType
-     * @return Number of records containing the given access condition value
-     * @throws DAOException
-=======
      * Record count for non-configured access conditions.
      * 
      * @param accessCondition
      * @return Number of records containing the given access condition value
      * @throws DAOException
      * @throws PresentationException
->>>>>>> 01c0cc19
      * @throws IndexUnreachableException
-     * @throws PresentationException
-     */
-<<<<<<< HEAD
-    public long getRecordCountForLicenseType(LicenseType licenseType) throws DAOException, IndexUnreachableException, PresentationException {
-        if (licenseType == null) {
-            throw new org.jboss.weld.exceptions.IllegalArgumentException("licenseType may not be null");
-        }
-
-        if (licenseType.getRecordCount() == null) {
-            licenseType.setRecordCount(DataManager.getInstance()
-=======
+     */
     public long getNumRecordsWithAccessCondition(String accessCondition) throws DAOException, IndexUnreachableException, PresentationException {
         long records = DataManager.getInstance()
                 .getSearchIndex()
@@ -1007,21 +990,8 @@
         if (records == 0) {
             // Alternative query for metadata-only restrictions
             records = DataManager.getInstance()
->>>>>>> 01c0cc19
                     .getSearchIndex()
-                    .getHitCount(SearchHelper.getQueryForAccessCondition(licenseType.getName(), false)));
-            if (licenseType.getRecordCount() == 0) {
-                // Alternative query for metadata-only restrictions
-                licenseType.setRecordCount(DataManager.getInstance()
-                        .getSearchIndex()
-                        .getHitCount("+DOCTYPE:METADATA +" + SolrConstants.ACCESSCONDITION + ":\"" + licenseType.getName() + "\""));
-            }
-            if (licenseType.getRecordCount() == 0) {
-                // Alternative query for CMS pages with access conditions
-                licenseType.setRecordCount(
-                        DataManager.getInstance().getDao().getCMSPageCountByPropertyValue(CMSProperty.KEY_ACCESS_CONDITION, licenseType.getName()));
-                licenseType.setDisplayRecordLink(false);
-            }
+                    .getHitCount("+DOCTYPE:METADATA +" + SolrConstants.ACCESSCONDITION + ":\"" + accessCondition + "\"");
         }
         if (records == 0) {
             // Alternative query for CMS pages with access conditions
@@ -1029,7 +999,7 @@
                     DataManager.getInstance().getDao().getCMSPageCountByPropertyValue(CMSProperty.KEY_ACCESS_CONDITION, accessCondition);
         }
 
-        return licenseType.getRecordCount();
+        return records;
     }
 
     /**
