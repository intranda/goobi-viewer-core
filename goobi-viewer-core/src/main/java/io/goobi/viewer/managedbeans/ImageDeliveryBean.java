--- conflicted
+++ resolved
@@ -35,8 +35,8 @@
 import javax.servlet.http.HttpServletRequest;
 
 import org.apache.commons.lang3.StringUtils;
+import org.apache.logging.log4j.LogManager;
 import org.apache.logging.log4j.Logger;
-import org.apache.logging.log4j.LogManager;
 
 import de.unigoettingen.sub.commons.util.PathConverter;
 import io.goobi.viewer.api.rest.AbstractApiUrlManager;
@@ -168,11 +168,7 @@
         try {
             presentation = new IIIFPresentationAPIHandler(dataUrlManager, config);
         } catch (URISyntaxException e) {
-<<<<<<< HEAD
-            logger.error("Failed to initalize presentation api handler {}", e.toString());
-=======
             logger.error("Failed to initalize presentation api handler {}", e.getMessage());
->>>>>>> ac001f2b
         }
     }
 
@@ -342,7 +338,7 @@
             }
         }).orElse("");
     }
-    
+
     /**
      * Retrieves the #{@link io.goobi.viewer.controller.imaging.IIIFUrlHandler}, creates it if it doesn't exist yet
      *
