--- conflicted
+++ resolved
@@ -25,8 +25,6 @@
 import java.util.List;
 import java.util.Map;
 
-import org.apache.commons.configuration2.HierarchicalConfiguration;
-import org.apache.commons.configuration2.tree.ImmutableNode;
 import org.apache.commons.lang3.StringUtils;
 import org.apache.logging.log4j.LogManager;
 import org.apache.logging.log4j.Logger;
@@ -573,18 +571,6 @@
 
     /**
      * <p>
-     * isSidebarTocViewLinkVisible.
-     * </p>
-     *
-     * @should return correct value
-     * @return a boolean.
-     */
-    public boolean isSidebarTocViewLinkVisible() {
-        return DataManager.getInstance().getConfiguration().isSidebarViewsWidgetTocViewLinkVisible();
-    }
-
-    /**
-     * <p>
      * isTocTreeView.
      * </p>
      *
@@ -1198,7 +1184,8 @@
      * <p>
      * isDisplaySidebarRssFeed.
      * </p>
-     *s
+     * s
+     * 
      * @return a boolean.
      * @should return correct value
      */
@@ -1632,9 +1619,16 @@
         return DataManager.getInstance().getConfiguration().isDisplaySidebarWidgetDownloadsPdfPageRange();
     }
 
-<<<<<<< HEAD
+    /**
+     * <p>
+     * isSidebarTocViewLinkVisible.
+     * </p>
+     *
+     * @should return correct value
+     * @return a boolean.
+     */
     public boolean isSidebarTocViewLinkVisible() {
-        return DataManager.getInstance().getConfiguration().isSidebarTocViewLinkVisible();
+        return DataManager.getInstance().getConfiguration().isSidebarViewsWidgetTocViewLinkVisible();
     }
 
     public List<String> getGeomapFilters() {
@@ -1646,6 +1640,4 @@
                 .map(f -> f.getName())
                 .toList();
     }
-=======
->>>>>>> c21d5703
 }