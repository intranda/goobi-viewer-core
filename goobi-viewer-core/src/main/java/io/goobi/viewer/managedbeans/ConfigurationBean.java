/*
 * This file is part of the Goobi viewer - a content presentation and management
 * application for digitized objects.
 *
 * Visit these websites for more information.
 *          - http://www.intranda.com
 *          - http://digiverso.com
 *
 * This program is free software; you can redistribute it and/or modify it under
 * the terms of the GNU General Public License as published by the Free Software
 * Foundation; either version 2 of the License, or (at your option) any later
 * version.
 *
 * This program is distributed in the hope that it will be useful, but WITHOUT
 * ANY WARRANTY; without even the implied warranty of MERCHANTABILITY or FITNESS
 * FOR A PARTICULAR PURPOSE.
 * See the GNU General Public License for more details.
 *
 * You should have received a copy of the GNU General Public License along with
 * this program. If not, see <http://www.gnu.org/licenses/>.
 */
package io.goobi.viewer.managedbeans;

import java.io.Serializable;
import java.util.ArrayList;
import java.util.Collections;
import java.util.List;
import java.util.Map;
import java.util.stream.Collectors;

import javax.enterprise.context.ApplicationScoped;
import javax.faces.annotation.FacesConfig;
import javax.faces.model.SelectItem;
import javax.inject.Named;

import org.apache.commons.lang3.StringUtils;
import org.apache.logging.log4j.LogManager;
import org.apache.logging.log4j.Logger;
import org.json.JSONArray;
import org.json.JSONObject;

import de.unigoettingen.sub.commons.contentlib.imagelib.ImageFileFormat;
import de.unigoettingen.sub.commons.contentlib.imagelib.ImageType;
import io.goobi.viewer.controller.DataManager;
import io.goobi.viewer.exceptions.IndexUnreachableException;
import io.goobi.viewer.exceptions.PresentationException;
import io.goobi.viewer.exceptions.ViewerConfigurationException;
import io.goobi.viewer.managedbeans.utils.BeanUtils;
import io.goobi.viewer.messages.ViewerResourceBundle;
import io.goobi.viewer.model.citation.CitationLink;
import io.goobi.viewer.model.citation.CitationLink.CitationLinkLevel;
import io.goobi.viewer.model.job.download.DownloadOption;
import io.goobi.viewer.model.maps.GeoMapMarker;
import io.goobi.viewer.model.misc.EmailRecipient;
import io.goobi.viewer.model.search.SearchHelper;
import io.goobi.viewer.model.search.SearchResultGroup;
import io.goobi.viewer.model.translations.language.Language;
import io.goobi.viewer.model.viewer.PageType;
import io.goobi.viewer.modules.IModule;
import io.goobi.viewer.solr.SolrConstants;
import io.goobi.viewer.solr.SolrSearchIndex;

/**
 * This is a wrapper class for the <code>Configuration</code> class for access from HTML.
 */
@FacesConfig
@Named
@ApplicationScoped
public class ConfigurationBean implements Serializable {

    private static final long serialVersionUID = -1371688138567741188L;

    private static final Logger logger = LogManager.getLogger(ConfigurationBean.class);

    /**
     * Empty constructor.
     */
    public ConfigurationBean() {
        // the emptiness inside
    }

    /**
     * <p>
     * getModules.
     * </p>
     *
     * @return a {@link java.util.List} object.
     */
    public List<IModule> getModules() {
        return DataManager.getInstance().getModules();
    }

    /**
     * <p>
     * getName.
     * </p>
     *
     * @return a {@link java.lang.String} object.
     */
    public String getName() {
        return DataManager.getInstance().getConfiguration().getName();
    }

    /**
     * <p>
     * isBookmarksEnabled.
     * </p>
     *
     * @return a boolean.
     */
    public boolean isBookmarksEnabled() {
        return DataManager.getInstance().getConfiguration().isBookmarksEnabled();
    }

    public boolean isSearchSavingEnabled() {
        return DataManager.getInstance().getConfiguration().isSearchSavingEnabled();
    }

    /**
     * <p>
     * useOpenSeadragon.
     * </p>
     *
     * @return a boolean.
     * @throws io.goobi.viewer.exceptions.ViewerConfigurationException if any.
     */
    public boolean useOpenSeadragon() throws ViewerConfigurationException {
        return DataManager.getInstance().getConfiguration().useOpenSeadragon();
    }

    /**
     * <p>
     * useTiles.
     * </p>
     *
     * @param pageType a {@link java.lang.String} object.
     * @param mimeType a {@link java.lang.String} object.
     * @return a boolean.
     * @throws io.goobi.viewer.exceptions.ViewerConfigurationException if any.
     */
    public boolean useTiles(String pageType, String mimeType) throws ViewerConfigurationException {
        return DataManager.getInstance().getConfiguration().useTiles(PageType.getByName(pageType), getImageType(mimeType));
    }

    /**
     * whether to show a navigator element in the openseadragon viewe
     * 
     * @param pageType get settings for this pageType
     * @param mimeType get settings for this image type
     * @return true if navigator should be shown
     * @throws ViewerConfigurationException
     */
    public boolean showImageNavigator(String pageType, String mimeType) throws ViewerConfigurationException {
        return DataManager.getInstance().getConfiguration().showImageNavigator(PageType.getByName(pageType), getImageType(mimeType));
    }

    /**
     * <p>
     * getFooterHeight.
     * </p>
     *
     * @param pageType a {@link java.lang.String} object.
     * @param mimeType a {@link java.lang.String} object.
     * @return a int.
     * @throws io.goobi.viewer.exceptions.ViewerConfigurationException if any.
     */
    public int getFooterHeight(String pageType, String mimeType) throws ViewerConfigurationException {
        return DataManager.getInstance().getConfiguration().getFooterHeight(PageType.getByName(pageType), getImageType(mimeType));
    }

    /**
     * <p>
     * getImageSizes.
     * </p>
     *
     * @param pageType a {@link java.lang.String} object.
     * @param mimeType a {@link java.lang.String} object.
     * @return a {@link java.util.List} object.
     * @throws io.goobi.viewer.exceptions.ViewerConfigurationException if any.
     */
    public List<String> getImageSizes(String pageType, String mimeType) throws ViewerConfigurationException {
        return DataManager.getInstance().getConfiguration().getImageViewZoomScales(PageType.getByName(pageType), getImageType(mimeType));
    }

    /**
     * <p>
     * getTileSizes.
     * </p>
     *
     * @param pageType a {@link java.lang.String} object.
     * @param mimeType a {@link java.lang.String} object.
     * @return a {@link java.util.Map} object.
     * @throws io.goobi.viewer.exceptions.ViewerConfigurationException if any.
     */
    public Map<Integer, List<Integer>> getTileSizes(String pageType, String mimeType) throws ViewerConfigurationException {
        return DataManager.getInstance().getConfiguration().getTileSizes(PageType.getByName(pageType), getImageType(mimeType));
    }

    /**
     * <p>
     * useTiles.
     * </p>
     *
     * @return a boolean.
     * @throws io.goobi.viewer.exceptions.ViewerConfigurationException if any.
     */
    public boolean useTiles() throws ViewerConfigurationException {
        return DataManager.getInstance().getConfiguration().useTiles();
    }

    /**
     * <p>
     * useTilesFullscreen.
     * </p>
     *
     * @return a boolean.
     * @throws io.goobi.viewer.exceptions.ViewerConfigurationException if any.
     */
    public boolean useTilesFullscreen() throws ViewerConfigurationException {
        return DataManager.getInstance().getConfiguration().useTiles(PageType.viewFullscreen, null);
    }

    /**
     * <p>
     * useTilesCrowd.
     * </p>
     *
     * @return a boolean.
     * @throws io.goobi.viewer.exceptions.ViewerConfigurationException if any.
     */
    public boolean useTilesCrowd() throws ViewerConfigurationException {
        return DataManager.getInstance().getConfiguration().useTiles(PageType.editContent, null);
    }

    /**
     * <p>
     * getFooterHeight.
     * </p>
     *
     * @return a int.
     * @throws io.goobi.viewer.exceptions.ViewerConfigurationException if any.
     */
    public int getFooterHeight() throws ViewerConfigurationException {
        return DataManager.getInstance().getConfiguration().getFooterHeight();
    }

    /**
     * <p>
     * getFooterHeightFullscreen.
     * </p>
     *
     * @return a int.
     * @throws io.goobi.viewer.exceptions.ViewerConfigurationException if any.
     */
    public int getFooterHeightFullscreen() throws ViewerConfigurationException {
        return DataManager.getInstance().getConfiguration().getFooterHeight(PageType.viewFullscreen, null);
    }

    /**
     * <p>
     * getFooterHeightCrowd.
     * </p>
     *
     * @return a int.
     * @throws io.goobi.viewer.exceptions.ViewerConfigurationException if any.
     */
    public int getFooterHeightCrowd() throws ViewerConfigurationException {
        return DataManager.getInstance().getConfiguration().getFooterHeight(PageType.editContent, null);
    }

    /**
     * <p>
     * isRememberImageZoom.
     * </p>
     *
     * @return a boolean.
     */
    public boolean isRememberImageZoom() {
        return DataManager.getInstance().getConfiguration().isRememberImageZoom();
    }

    /**
     * <p>
     * isRememberImageRotation.
     * </p>
     *
     * @return a boolean.
     */
    public boolean isRememberImageRotation() {
        return DataManager.getInstance().getConfiguration().isRememberImageRotation();
    }

    /**
     * <p>
     * isDisplayStatistics.
     * </p>
     *
     * @return a boolean.
     */
    public boolean isDisplayStatistics() {
        return DataManager.getInstance().getConfiguration().isDisplayStatistics();
    }

    /**
     * <p>
     * isDisplaySearchRssLinks.
     * </p>
     *
     * @should return correct value
     * @return a boolean.
     */
    public boolean isDisplaySearchRssLinks() {
        return DataManager.getInstance().getConfiguration().isDisplaySearchRssLinks();
    }

    /**
     * <p>
     * isAdvancedSearchEnabled.
     * </p>
     *
     * @should return correct value
     * @return a boolean.
     */
    public boolean isAdvancedSearchEnabled() {
        return DataManager.getInstance().getConfiguration().isAdvancedSearchEnabled();
    }

    /**
     * <p>
     * isTimelineSearchEnabled.
     * </p>
     *
     * @should return correct value
     * @return a boolean.
     */
    public boolean isTimelineSearchEnabled() {
        return DataManager.getInstance().getConfiguration().isTimelineSearchEnabled();
    }

    /**
     * <p>
     * isCalendarSearchEnabled.
     * </p>
     *
     * @should return correct value
     * @return a boolean.
     */
    public boolean isCalendarSearchEnabled() {
        return DataManager.getInstance().getConfiguration().isCalendarSearchEnabled();
    }

    /**
     * <p>
     * isDisplayBreadcrumbs.
     * </p>
     *
     * @return a boolean.
     */
    public boolean isDisplayBreadcrumbs() {
        return DataManager.getInstance().getConfiguration().getDisplayBreadcrumbs();
    }

    /**
     * <p>
     * isDisplayMetadataPageLinkBlock.
     * </p>
     *
     * @return a boolean.
     */
    public boolean isDisplayMetadataPageLinkBlock() {
        return DataManager.getInstance().getConfiguration().getDisplayMetadataPageLinkBlock();
    }

    /**
     * <p>
     * isPagePdfEnabled.
     * </p>
     *
     * @return a boolean.
     */
    public boolean isPagePdfEnabled() {
        return DataManager.getInstance().getConfiguration().isPagePdfEnabled();
    }

    /**
     * <p>
     * getRssTitle.
     * </p>
     *
     * @return a {@link java.lang.String} object.
     */
    public String getRssTitle() {
        return DataManager.getInstance().getConfiguration().getRssTitle();
    }

    /**
     * <p>
     * isDisplayTagCloudStartpage.
     * </p>
     *
     * @return a boolean.
     */
    public boolean isDisplayTagCloudStartpage() {
        return DataManager.getInstance().getConfiguration().isDisplayTagCloudStartpage();
    }

    /**
     * <p>
     * isDisplaySearchResultNavigation.
     * </p>
     *
     * @return a boolean.
     */
    public boolean isDisplaySearchResultNavigation() {
        return DataManager.getInstance().getConfiguration().isDisplaySearchResultNavigation();
    }

    /**
     * <p>
     * isDisplayStructType.
     * </p>
     *
     * @return a boolean.
     */
    public boolean isDisplayStructType() {
        return DataManager.getInstance().getConfiguration().getDisplayStructType();
    }

    /**
     * <p>
     * isDisplayCollectionBrowsing.
     * </p>
     *
     * @return a boolean.
     */
    public boolean isDisplayCollectionBrowsing() {
        return DataManager.getInstance().getConfiguration().isDisplayCollectionBrowsing();
    }

    /**
     * <p>
     * isDisplayUserNavigation.
     * </p>
     *
     * @return a boolean.
     */
    public boolean isDisplayUserNavigation() {
        return DataManager.getInstance().getConfiguration().isDisplayUserNavigation();
    }

    /**
     * <p>
     * isDisplayTagCloudNavigation.
     * </p>
     *
     * @return a boolean.
     */
    public boolean isDisplayTagCloudNavigation() {
        return DataManager.getInstance().getConfiguration().isDisplayTagCloudNavigation();
    }

    /**
     * <p>
     * isDisplayTitlePURL.
     * </p>
     *
     * @return a boolean.
     */
    public boolean isDisplayTitlePURL() {
        return DataManager.getInstance().getConfiguration().isDisplayTitlePURL();
    }

    /**
     * <p>
     * isSidebarTocWidgetVisible.
     * </p>
     *
     * @return a boolean.
     */
    public boolean isSidebarTocWidgetVisible() {
        return DataManager.getInstance().getConfiguration().isSidebarTocWidgetVisible();
    }

    /**
     * <p>
     * isSidebarTocWidgetVisibleInFullscreen.
     * </p>
     *
     * @return a boolean.
     */
    public boolean isSidebarTocWidgetVisibleInFullscreen() {
        return DataManager.getInstance().getConfiguration().isSidebarTocWidgetVisibleInFullscreen();
    }

    /**
     * <p>
     * isSidebarOpacLinkVisible.
     * </p>
     *
     * @return a boolean.
     */
    public boolean isSidebarOpacLinkVisible() {
        return DataManager.getInstance().getConfiguration().isSidebarOpacLinkVisible();
    }

    /**
     * <p>
     * isSidebarTocPageNumbersVisible.
     * </p>
     *
     * @return a boolean.
     */
    public boolean isSidebarTocPageNumbersVisible() {
        return DataManager.getInstance().getConfiguration().getSidebarTocPageNumbersVisible();
    }

    /**
     * <p>
     * isSidebarPageLinkVisible.
     * </p>
     *
     * @should return correct value
     * @return a boolean.
     */
    public boolean isSidebarPageLinkVisible() {
        return DataManager.getInstance().getConfiguration().isSidebarPageViewLinkVisible();
    }

    /**
     * <p>
     * isSidebarCalendarLinkVisible.
     * </p>
     *
     * @should return correct value
     * @return a boolean.
     */
    public boolean isSidebarCalendarLinkVisible() {
        return DataManager.getInstance().getConfiguration().isSidebarCalendarViewLinkVisible();
    }

    /**
     * <p>
     * isSidebarMetadataLinkVisible.
     * </p>
     *
     * @should return correct value
     * @return a boolean.
     */
    public boolean isSidebarMetadataLinkVisible() {
        return DataManager.getInstance().getConfiguration().isSidebarMetadataViewLinkVisible();
    }

    /**
     * <p>
     * isSidebarThumbsLinkVisible.
     * </p>
     *
     * @should return correct value
     * @return a boolean.
     */
    public boolean isSidebarThumbsLinkVisible() {
        return DataManager.getInstance().getConfiguration().isSidebarThumbsViewLinkVisible();
    }

    /**
     * <p>
     * isSidebarFulltextLinkVisible.
     * </p>
     *
     * @should return correct value
     * @return a boolean.
     */
    public boolean isSidebarFulltextLinkVisible() {
        return DataManager.getInstance().getConfiguration().isSidebarFulltextLinkVisible();
    }

    /**
     * <p>
     * isTocTreeView.
     * </p>
     *
     * @param docStructType a {@link java.lang.String} object.
     * @return a boolean.
     */
    public boolean isTocTreeView(String docStructType) {
        return DataManager.getInstance().getConfiguration().isTocTreeView(docStructType);
    }

    /**
     * <p>
     * isSidebarTocTreeView.
     * </p>
     *
     * @return a boolean.
     */
    public boolean isSidebarTocTreeView() {
        return DataManager.getInstance().getConfiguration().isSidebarTocTreeView();
    }

    /**
     * <p>
     * getSidebarTocLengthBeforeCut.
     * </p>
     *
     * @return a int.
     */
    public int getSidebarTocLengthBeforeCut() {
        return DataManager.getInstance().getConfiguration().getSidebarTocLengthBeforeCut();
    }

    /**
     * <p>
     * isDisplayTitleBreadcrumbs.
     * </p>
     *
     * @return a boolean.
     */
    public boolean isDisplayTitleBreadcrumbs() {
        return DataManager.getInstance().getConfiguration().getDisplayTitleBreadcrumbs();
    }

    /**
     * <p>
     * getTitleBreadcrumbsMaxTitleLength.
     * </p>
     *
     * @return a int.
     */
    public int getTitleBreadcrumbsMaxTitleLength() {
        return DataManager.getInstance().getConfiguration().getTitleBreadcrumbsMaxTitleLength();
    }

    /**
     * <p>
     * isDisplayTimeMatrix.
     * </p>
     *
     * @return a boolean.
     */
    public boolean isDisplayTimeMatrix() {
        return DataManager.getInstance().getConfiguration().isDisplayTimeMatrix();
    }

    /**
     * <p>
     * isDisplayCrowdsourcingModuleLinks.
     * </p>
     *
     * @return a boolean.
     */
    public boolean isDisplayCrowdsourcingModuleLinks() {
        return DataManager.getInstance().getConfiguration().isDisplayCrowdsourcingModuleLinks();
    }

    /**
     * <p>
     * getTimeMatrixStartYear.
     * </p>
     *
     * @return a int.
     * @throws io.goobi.viewer.exceptions.PresentationException if any.
     * @throws io.goobi.viewer.exceptions.IndexUnreachableException if any.
     */
    public int getTimeMatrixStartYear(String subTheme) throws PresentationException, IndexUnreachableException {
        String value = DataManager.getInstance().getConfiguration().getStartYearForTimeline();
        if ("MIN".equals(value)) {
            String subQuery = null;
            if (StringUtils.isNotBlank(subTheme)) {
                subQuery = String.format("+%s:%s", DataManager.getInstance().getConfiguration().getSubthemeDiscriminatorField(), subTheme);
            }
            return SearchHelper.getMinMaxYears(subQuery)[0];
        }
        try {
            return Integer.valueOf(value);
        } catch (NumberFormatException e) {
            logger.error("'{}' is not a valid value for 'startyear'", value);
            return 0;
        }
    }

    /**
     * <p>
     * getTimeMatrixEndYear.
     * </p>
     *
     * @return a int.
     * @throws io.goobi.viewer.exceptions.PresentationException if any.
     * @throws io.goobi.viewer.exceptions.IndexUnreachableException if any.
     */
    public int getTimeMatrixEndYear(String subTheme) throws PresentationException, IndexUnreachableException {
        String value = DataManager.getInstance().getConfiguration().getEndYearForTimeline();
        if ("MAX".equals(value)) {
            String subQuery = null;
            if (StringUtils.isNotBlank(subTheme)) {
                subQuery = String.format("+%s:%s", DataManager.getInstance().getConfiguration().getSubthemeDiscriminatorField(), subTheme);
            }
            return SearchHelper.getMinMaxYears(subQuery)[1];
        }
        try {
            return Integer.valueOf(value);
        } catch (NumberFormatException e) {
            logger.error("'{}' is not a valid value for 'startyear'", value);
            return 2500;
        }
    }

    /**
     * <p>
     * getTimeMatrixHits.
     * </p>
     *
     * @return Total hit number for the time matrix
     */
    public int getTimeMatrixHits() {
        String value = DataManager.getInstance().getConfiguration().getTimelineHits();
        if ("MAX".equals(value)) {
            return SolrSearchIndex.MAX_HITS;
        }
        try {
            return Integer.valueOf(value);
        } catch (NumberFormatException e) {
            logger.error("'{}' is not a valid value for 'startyear'", value);
            return 108;
        }
    }

    @Deprecated
    public boolean isPiwikTracking() {
        return isPiwikTrackingEnabled();
    }

    /**
     * <p>
     * isPiwikTracking.
     * </p>
     *
     * @return a boolean.
     */
    public boolean isPiwikTrackingEnabled() {
        return DataManager.getInstance().getConfiguration().isPiwikTrackingEnabled();
    }

    /**
     * <p>
     * getPiwikBaseURL.
     * </p>
     *
     * @return a {@link java.lang.String} object.
     */
    public String getPiwikBaseURL() {
        return DataManager.getInstance().getConfiguration().getPiwikBaseURL();
    }

    /**
     * <p>
     * getPiwikSiteID.
     * </p>
     *
     * @return a {@link java.lang.String} object.
     */
    public String getPiwikSiteID() {
        return DataManager.getInstance().getConfiguration().getPiwikSiteID();
    }

    /**
     * <p>
     * getAnchorThumbnailMode.
     * </p>
     *
     * @return a {@link java.lang.String} object.
     */
    public String getAnchorThumbnailMode() {
        return DataManager.getInstance().getConfiguration().getAnchorThumbnailMode();
    }

    /**
     * <p>
     * getSortFields.
     * </p>
     *
     * @return a {@link java.util.List} object.
     */
    public List<String> getSortFields() {
        return DataManager.getInstance()
                .getConfiguration()
                .getSortFields()
                .stream()
                .filter(field -> !isLanguageVersionOtherThan(field, BeanUtils.getLocale().getLanguage()))
                .collect(Collectors.toList());
    }

    /**
     * @param field
     * @param language
     * @return
     */
    private static boolean isLanguageVersionOtherThan(String field, String language) {
        return field.matches(".*_LANG_[A-Z][A-Z]") && !field.matches(".*_LANG_" + language.toUpperCase());
    }

    /**
     * <p>
     * getTocIndentation.
     * </p>
     *
     * @return a int.
     */
    public int getTocIndentation() {
        return DataManager.getInstance().getConfiguration().getTocIndentation();
    }

    /**
     * <p>
     * isPageBrowseEnabled.
     * </p>
     *
     * @return a boolean.
     */
    public boolean isPageBrowseEnabled() {
        return DataManager.getInstance().getConfiguration().isPageBrowseEnabled();
    }

    /**
     * <p>
     * isPageBrowseStep1Visible.
     * </p>
     *
     * @return a boolean.
     */
    public boolean isPageBrowseStep1Visible() {
        List<Integer> steps = DataManager.getInstance().getConfiguration().getPageBrowseSteps();
        if (steps != null && steps.size() > 0 && steps.get(0) > 0) {
            return true;
        }
        return false;
    }

    /**
     * <p>
     * isPageBrowseStep2Visible.
     * </p>
     *
     * @return a boolean.
     */
    public boolean isPageBrowseStep2Visible() {
        List<Integer> steps = DataManager.getInstance().getConfiguration().getPageBrowseSteps();
        if (steps != null && steps.size() > 1 && steps.get(1) > 0) {
            return true;
        }
        return false;
    }

    /**
     * <p>
     * isPageBrowseStep3Visible.
     * </p>
     *
     * @return a boolean.
     */
    public boolean isPageBrowseStep3Visible() {
        List<Integer> steps = DataManager.getInstance().getConfiguration().getPageBrowseSteps();
        if (steps != null && steps.size() > 2 && steps.get(2) > 1) {
            return true;
        }
        return false;
    }

    /**
     * <p>
     * getPageBrowseStep1.
     * </p>
     *
     * @return a int.
     */
    public int getPageBrowseStep1() {
        List<Integer> steps = DataManager.getInstance().getConfiguration().getPageBrowseSteps();
        if (steps != null && steps.size() > 0 && steps.get(0) > 1) {
            return steps.get(0);
        }
        return 0;
    }

    /**
     * <p>
     * getPageBrowseStep2.
     * </p>
     *
     * @return a int.
     */
    public int getPageBrowseStep2() {
        List<Integer> steps = DataManager.getInstance().getConfiguration().getPageBrowseSteps();
        if (steps != null && steps.size() > 1 && steps.get(1) > 1) {
            return steps.get(1);
        }
        return 0;
    }

    /**
     * <p>
     * getPageBrowseStep3.
     * </p>
     *
     * @return a int.
     */
    public int getPageBrowseStep3() {
        List<Integer> steps = DataManager.getInstance().getConfiguration().getPageBrowseSteps();
        if (steps != null && steps.size() > 2 && steps.get(2) > 1) {
            return steps.get(2);
        }
        return 0;
    }

    /**
     *
     * @return
     */
    public int getPageSelectDropdownDisplayMinPages() {
        return DataManager.getInstance().getConfiguration().getPageSelectDropdownDisplayMinPages();
    }

    /**
     * <p>
     * getReCaptchaSiteKey.
     * </p>
     *
     * @return a {@link java.lang.String} object.
     */
    public String getReCaptchaSiteKey() {
        return DataManager.getInstance().getConfiguration().getReCaptchaSiteKey();
    }

    /**
     * <p>
     * isUseReCaptcha.
     * </p>
     *
     * @return a boolean.
     */
    public boolean isUseReCaptcha() {
        return DataManager.getInstance().getConfiguration().isUseReCaptcha();
    }

    /**
     * <p>
     * isTocEpubEnabled.
     * </p>
     *
     * @return a boolean.
     */
    public boolean isTocEpubEnabled() {
        return DataManager.getInstance().getConfiguration().isTocEpubEnabled() && isGeneratePdfInTaskManager();
    }

    /**
     * <p>
     * isGeneratePdfInTaskManager.
     * </p>
     *
     * @return a boolean.
     */
    public boolean isGeneratePdfInTaskManager() {
        return DataManager.getInstance().getConfiguration().isGeneratePdfInTaskManager();
    }

    /**
     * <p>
     * isDocHierarchyPdfEnabled.
     * </p>
     *
     * @return a boolean.
     */
    public boolean isDocHierarchyPdfEnabled() {
        return DataManager.getInstance().getConfiguration().isDocHierarchyPdfEnabled();
    }

    /**
     * <p>
     * isShowSearchInItem. </p
     *
     * @return a boolean.
     */
    public boolean isShowSearchInItem() {
        return DataManager.getInstance().getConfiguration().isSearchInItemEnabled();
    }

    /**
     * <p>
     * isContentUploadEnabled.
     * </p>
     *
     * @return a boolean.
     */
    public boolean isContentUploadEnabled() {
        return DataManager.getInstance().getConfiguration().isContentUploadEnabled();
    }

    /**
     * <p>
     * isTranskribusEnabled.
     * </p>
     *
     * @return a boolean.
     */
    public boolean isTranskribusEnabled() {
        return DataManager.getInstance().getConfiguration().isTranskribusEnabled();
    }

    /**
     * <p>
     * isSearchExcelExportEnabled.
     * </p>
     *
     * @return a boolean.
     */
    public boolean isSearchExcelExportEnabled() {
        return DataManager.getInstance().getConfiguration().isSearchExcelExportEnabled();
    }

    /**
     * <p>
     * isSearchRisExportEnabled.
     * </p>
     *
     * @return a boolean.
     */
    public boolean isSearchRisExportEnabled() {
        return DataManager.getInstance().getConfiguration().isSearchRisExportEnabled();
    }

    /**
     * <p>
     * isDoublePageNavigationEnabled.
     * </p>
     *
     * @return a boolean.
     */
    public boolean isDoublePageNavigationEnabled() {
        return DataManager.getInstance().getConfiguration().isDoublePageNavigationEnabled();
    }

    /**
     * <p>
     * isSitelinksEnabled.
     * </p>
     *
     * @return a boolean.
     */
    public boolean isSitelinksEnabled() {
        return DataManager.getInstance().getConfiguration().isSitelinksEnabled();
    }

    /**
     * <p>
     * getRestApiUrl.
     * </p>
     *
     * @return REST API URL
     * @throws io.goobi.viewer.exceptions.ViewerConfigurationException if any.
     */
    public String getRestApiUrl() throws ViewerConfigurationException {
        return DataManager.getInstance().getConfiguration().getRestApiUrl();
    }

    /**
     *
     * @return
     */
    public String getRestApiUrlForIIIFPresention() {
        return DataManager.getInstance().getRestApiManager().getIIIFDataApiUrl();
    }

    /**
     * <p>
     * getIiifApiUrl.
     * </p>
     *
     * @return a {@link java.lang.String} object.
     * @throws io.goobi.viewer.exceptions.ViewerConfigurationException if any.
     */
    public String getIiifApiUrl() throws ViewerConfigurationException {
        return DataManager.getInstance().getConfiguration().getIIIFApiUrl();
    }

    /**
     * @return The url to the /api/v1 Rest Api
     */
    public String getRestApiUrlV1() {
        return DataManager.getInstance().getConfiguration().getRestApiUrl().replace("/rest", "/api/v1");
    }

    /**
     * <p>
     * getIso639_1.
     * </p>
     *
     * @param language a {@link java.lang.String} object.
     * @return a {@link java.lang.String} object.
     */
    public String getIso639_1(String language) {
        return DataManager.getInstance().getLanguageHelper().getLanguage(language).getIsoCodeOld();
    }

    /**
     * <p>
     * getIso639_2B.
     * </p>
     *
     * @param language a {@link java.lang.String} object.
     * @return a {@link java.lang.String} object.
     */
    public String getIso639_2B(String language) {
        return DataManager.getInstance().getLanguageHelper().getLanguage(language).getIsoCode();
    }

    /**
     * <p>
     * getTranslation.
     * </p>
     *
     * @param language a {@link java.lang.String} object.
     * @param locale a {@link java.lang.String} object.
     * @return a {@link java.lang.String} object.
     */
    public String getTranslation(String language, String locale) {
        Language lang = DataManager.getInstance().getLanguageHelper().getLanguage(language);
        switch (locale.toLowerCase()) {
            case "de":
            case "ger":
                return lang.getGermanName();
            case "fre":
            case "fra":
            case "fr":
                return lang.getFrenchName();
            default:
                return lang.getEnglishName();
        }
    }

    private static ImageType getImageType(String mimeType) {
        ImageType imageType = new ImageType(false);
        imageType.setFormat(ImageFileFormat.getImageFileFormatFromMimeType(mimeType));
        return imageType;
    }

    /**
     * <p>
     * isDisplaySidebarBrowsingTerms.
     * </p>
     *
     * @return a boolean.
     * @should return correct value
     */
    public boolean isDisplaySidebarBrowsingTerms() {
        return DataManager.getInstance().getConfiguration().isDisplaySidebarBrowsingTerms();
    }

    /**
     * <p>
     * isDisplaySidebarRssFeed.
     * </p>
     *
     * @return a boolean.
     * @should return correct value
     */
    public boolean isDisplaySidebarRssFeed() {
        return DataManager.getInstance().getConfiguration().isDisplaySidebarRssFeed();
    }

    /**
     * <p>
     * isDisplayWidgetUsage.
     * </p>
     *
     * @return a boolean.
     */
    public boolean isDisplaySidebarWidgetUsage() {
        return DataManager.getInstance().getConfiguration().isDisplaySidebarWidgetUsage();
    }

    /**
     * <p>
     * isDisplaySidebarWidgetUsageCitationLinks.
     * </p>
     *
     * @return a boolean.
     */
    public boolean isDisplaySidebarWidgetUsageCitationLinks() {
        return DataManager.getInstance().getConfiguration().isDisplaySidebarWidgetUsageCitationLinks();
    }

    /**
     * <p>
     * isDisplaySidebarWidgetUsageCitationRecommendation.
     * </p>
     *
     * @return a boolean.
     */
    public boolean isDisplaySidebarWidgetUsageCitationRecommendation() {
        return DataManager.getInstance().getConfiguration().isDisplaySidebarWidgetUsageCitationRecommendation();
    }

    /**
     *
     * @return List of configured <code>DownloadOption</code> items
     */
    public List<DownloadOption> getSidebarWidgetUsagePageDownloadOptions() {
        return DataManager.getInstance().getConfiguration().getSidebarWidgetUsagePageDownloadOptions();
    }

    public boolean isDisplaySidebarWidgetUsagePageDownloadOptions() {
        return DataManager.getInstance().getConfiguration().isDisplayWidgetUsageDownloadOptions();
    }

    /**
     *
     * @return List of available citation style names
     */
    public List<String> getSidebarWidgetUsageCitationRecommendationStyles() {
        return DataManager.getInstance().getConfiguration().getSidebarWidgetUsageCitationRecommendationStyles();
    }

    /**
     * @param levelName
     * @return List of configured citation links
     */
    public List<CitationLink> getSidebarWidgetUsageCitationLinksForLevel(String levelName) {
        if (StringUtils.isEmpty(levelName)) {
            return Collections.emptyList();
        }

        CitationLinkLevel level = CitationLinkLevel.getByName(levelName);
        if (level == null) {
            logger.warn("Unknown citation link level: {}", levelName);
            return Collections.emptyList();
        }

        List<CitationLink> ret = new ArrayList<>();
        for (CitationLink link : DataManager.getInstance().getConfiguration().getSidebarWidgetUsageCitationLinks()) {
            if (level.equals(link.getLevel())) {
                ret.add(link);
            }
        }

        return ret;
    }

    /**
     * <p>
     * isSubthemeDiscriminatorFieldSet.
     * </p>
     *
     * @return a boolean.
     */
    public boolean isSubthemeDiscriminatorFieldSet() {
        return StringUtils.isNotEmpty(DataManager.getInstance().getConfiguration().getSubthemeDiscriminatorField());
    }

    /**
     * <p>
     * getTwitterName.
     * </p>
     *
     * @return a {@link java.lang.String} object.
     */
    public String getTwitterName() {
        return DataManager.getInstance().getConfiguration().getTwitterUserName();
    }

    /**
     * @deprecated Superseded by isCopyrightIndicatorEnabled
     */
    @Deprecated(since = "22.07")
    public boolean isDisplayCopyrightInfo() {
        return false;
    }

    /**
     * 
     * @return
     */
    public boolean isCopyrightIndicatorEnabled() {
        return DataManager.getInstance().getConfiguration().isCopyrightIndicatorEnabled();
    }

    /**
     * 
     * @return
     */
    public String getCopyrightIndicatorStyle() {
        return DataManager.getInstance().getConfiguration().getCopyrightIndicatorStyle();
    }

    public boolean isDisplaySocialMediaShareLinks() {
        return DataManager.getInstance().getConfiguration().isDisplaySocialMediaShareLinks();
    }

    public String getMapBoxToken() {
        return DataManager.getInstance().getConfiguration().getMapBoxToken();
    }

    public String getMapBoxUser() {
        return DataManager.getInstance().getConfiguration().getMapBoxUser();
    }

    public String getMapBoxStyleId() {
        return DataManager.getInstance().getConfiguration().getMapBoxStyleId();
    }

    /**
     *
     * @return
     */
    public List<Integer> getSearchHitsPerPageValues() {
        return DataManager.getInstance().getConfiguration().getSearchHitsPerPageValues();
    }

    /**
     *
     * @return
     */
    public List<EmailRecipient> getFeedbackEmailRecipients() {
        return DataManager.getInstance().getConfiguration().getFeedbackEmailRecipients();
    }

    /**
     *
     * @return true if default sorting field is 'RANDOM'; false otherwise
     */
    public boolean isDefaultSortFieldRandom() {
        return SolrConstants.SORT_RANDOM.equals(DataManager.getInstance().getConfiguration().getDefaultSortField(null));
    }

    public boolean isDisplayUserGeneratedContentBelowImage() {
        return DataManager.getInstance().getConfiguration().isDisplayUserGeneratedContentBelowImage();
    }

    /**
     * @param template
     * @param fallbackToDefaultTemplate
     * @return true if docstruct navigation is enabled and properly configured; false otherwise
     */
    public boolean isDisplayDocstructNavigation(String template, boolean fallbackToDefaultTemplate) {
        return DataManager.getInstance().getConfiguration().isDocstructNavigationEnabled()
                && !DataManager.getInstance().getConfiguration().getDocstructNavigationTypes(template, fallbackToDefaultTemplate).isEmpty();
    }

    public boolean isDisplayAnnotationTextInImage() {
        return DataManager.getInstance().getConfiguration().isDisplayAnnotationTextInImage();
    }

    public boolean isDisplayAddressSearchInMap() {
        return DataManager.getInstance().getConfiguration().isDisplayAddressSearchInMap();
    }

    public boolean isArchivesEnabled() {
        return DataManager.getInstance().getConfiguration().isArchivesEnabled();
    }

    public String getSearchSortingAscendingKey(String field) {
        return DataManager.getInstance().getConfiguration().getSearchSortingKeyAscending(field).orElse("searchSortingDropdown_ascending");
    }

    public String getSearchSortingDescendingKey(String field) {
        return DataManager.getInstance().getConfiguration().getSearchSortingKeyDescending(field).orElse("searchSortingDropdown_descending");
    }

    /**
     * 
     * @return List of names of the configured search result groups
     * @should return all values
     */
    public List<String> getSearchResultGroupNames() {
        logger.trace("getSearchResultGroupNames");
        return DataManager.getInstance()
                .getConfiguration()
                .getSearchResultGroups()
                .stream()
                .map(SearchResultGroup::getName)
                .collect(Collectors.toList());
    }

    /**
     *
     * @param facetField
     * @return
     */
    public boolean isTranslateFacetFieldLabels(String facetField) {
        return DataManager.getInstance().getConfiguration().isTranslateFacetFieldLabels(facetField);
    }

    public boolean useHeatmapForMapSearch() {
        return DataManager.getInstance().getConfiguration().useHeatmapForMapSearch();
    }

    public GeoMapMarker getMarkerForMapSearch() {
        return DataManager.getInstance().getConfiguration().getMarkerForMapSearch();
    }

    public String getSelectionColorForMapSearch() {
        return DataManager.getInstance().getConfiguration().getSelectionColorForMapSearch();
    }

    public boolean useHeatmapForFacetting() {
        return DataManager.getInstance().getConfiguration().useHeatmapForFacetting();
    }

    public GeoMapMarker getMarkerForFacetting() {
        return DataManager.getInstance().getConfiguration().getMarkerForFacetting();
    }

    public String getSelectionColorForFacetting() {
        return DataManager.getInstance().getConfiguration().getSelectionColorForFacetting();
    }

    public boolean useHeatmapForCMSMaps() {
        return DataManager.getInstance().getConfiguration().useHeatmapForCMSMaps();
    }

    public GeoMapMarker getDefaultMarkerForCMSMaps() {
        List<GeoMapMarker> markers = DataManager.getInstance().getConfiguration().getGeoMapMarkers();
        GeoMapMarker marker = markers.stream()
                .filter(m -> m.getName().equalsIgnoreCase("default"))
                .findAny()
                .orElse(new GeoMapMarker("default"));
        return marker;
    }

    public int getGeomapAnnotationZoom() {
        return DataManager.getInstance().getConfiguration().getGeomapAnnotationZoom();
    }

    public String getCampaignGeomapInitialViewAsJson() {
        int zoom = DataManager.getInstance().getConfiguration().getCrowdsourcingCampaignGeomapZoom();
        String lngLatString = DataManager.getInstance().getConfiguration().getCrowdsourcingCampaignGeomapLngLat();

        JSONArray lngLatArray = new JSONArray("[" + lngLatString + "]");
        JSONObject view = new JSONObject();
        view.put("zoom", zoom);
        view.put("center", lngLatArray);

        return view.toString();
    }

    public String getCampaignGeomapTilesource() {
        return DataManager.getInstance().getConfiguration().getCrowdsourcingCampaignGeomapTilesource();
    }

    /**
     * 
     * @return
     */
    public boolean isConfigEditorEnabled() {
        return DataManager.getInstance().getConfiguration().isConfigEditorEnabled();
    }

<<<<<<< HEAD
    public List<String> getDefaultGeomapFilters() {
        return List.of("MD_ROLE", "METADATA_TYPE").stream().map(s -> "'" + s + "'").collect(Collectors.toList());
    }

    public List<SelectItem> getGeomapFeatureTitleOptions() {
        return DataManager.getInstance()
                .getConfiguration()
                .getGeomapFeatureTitleOptions()
                .stream()
                .map(item -> new SelectItem(item.getValue(), ViewerResourceBundle.getTranslation(item.getLabel(), BeanUtils.getLocale())))
                .collect(Collectors.toList());
    }

=======
    /**
     * 
     * @return
     */
    public boolean isDisplaySearchHitNumbers() {
        return DataManager.getInstance().getConfiguration().isDisplaySearchHitNumbers();
    }
>>>>>>> e70eedee
}<|MERGE_RESOLUTION|>--- conflicted
+++ resolved
@@ -1453,7 +1453,14 @@
         return DataManager.getInstance().getConfiguration().isConfigEditorEnabled();
     }
 
-<<<<<<< HEAD
+    /**
+     * 
+     * @return
+     */
+    public boolean isDisplaySearchHitNumbers() {
+        return DataManager.getInstance().getConfiguration().isDisplaySearchHitNumbers();
+    }
+
     public List<String> getDefaultGeomapFilters() {
         return List.of("MD_ROLE", "METADATA_TYPE").stream().map(s -> "'" + s + "'").collect(Collectors.toList());
     }
@@ -1467,13 +1474,4 @@
                 .collect(Collectors.toList());
     }
 
-=======
-    /**
-     * 
-     * @return
-     */
-    public boolean isDisplaySearchHitNumbers() {
-        return DataManager.getInstance().getConfiguration().isDisplaySearchHitNumbers();
-    }
->>>>>>> e70eedee
 }