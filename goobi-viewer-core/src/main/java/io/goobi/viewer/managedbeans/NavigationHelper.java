--- conflicted
+++ resolved
@@ -30,7 +30,6 @@
 import java.nio.file.Path;
 import java.time.LocalDateTime;
 import java.util.ArrayList;
-import java.util.Arrays;
 import java.util.Collections;
 import java.util.HashMap;
 import java.util.Iterator;
@@ -41,7 +40,6 @@
 import java.util.TimeZone;
 import java.util.stream.Collectors;
 import java.util.stream.IntStream;
-import java.util.stream.Stream;
 import java.util.stream.StreamSupport;
 
 import javax.annotation.PostConstruct;
@@ -469,7 +467,7 @@
     public void setCurrentPageAdmin(String pageName) {
         setCurrentPageAdmin(pageName, Collections.emptyList());
     }
-    
+
     public void setCurrentPageAdmin(String pageName, List<List<String>> labels) {
         breadcrumbBean.resetBreadcrumbs(false);
         resetCurrentDocument();
@@ -489,31 +487,21 @@
 
     }
 
-<<<<<<< HEAD
-    public void setAdminBreadcrumbs(PageType pageType) {
-
-        PageType breadcrumbType = pageType;
-        List<LabeledLink> links = new ArrayList<>();
-        while (breadcrumbType != null) {
-=======
-    
-    
     protected List<LabeledLink> createAdminBreadcrumbs(PageType pageType, List<List<String>> labels) {
-        
+
         PageType breadcrumbType = pageType;
         List<LabeledLink> links = new ArrayList<>();
         Iterator<List<String>> labelIterator = labels.iterator();
-        while(breadcrumbType != null) {
+        while (breadcrumbType != null) {
             String label;
-            if(labelIterator.hasNext()) {
+            if (labelIterator.hasNext()) {
                 List<String> labelArray = labelIterator.next();
                 String key = labelArray.get(0);
-                String[] params = labelArray.subList(1, labelArray.size()).toArray(new String[labelArray.size()-1]);
+                String[] params = labelArray.subList(1, labelArray.size()).toArray(new String[labelArray.size() - 1]);
                 label = ViewerResourceBundle.getTranslationWithParameters(key, locale, params);
             } else {
                 label = ViewerResourceBundle.getTranslation(breadcrumbType.getLabel(), locale);
             }
->>>>>>> a939c883
             links.add(
                     new LabeledLink(label,
                             BeanUtils.getServletPathWithHostAsUrlFromJsfContext() + "/" + breadcrumbType.getName(),
