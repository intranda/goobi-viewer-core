--- conflicted
+++ resolved
@@ -139,14 +139,11 @@
         Translation desc = termsOfUse.getDescription(locale.getLanguage());
         return title != null && !title.isEmpty() && desc != null && !desc.isEmpty();
 
-<<<<<<< HEAD
-=======
     }
 
     @Override
     public boolean isValid(Locale locale) {
         return isComplete(locale);
->>>>>>> bbaa45ab
     }
 
     public String getTitleForDisplay() {
