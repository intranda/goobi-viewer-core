/**
 * This file is part of the Goobi viewer - a content presentation and management application for digitized objects.
 *
 * Visit these websites for more information.
 *          - http://www.intranda.com
 *          - http://digiverso.com
 *
 * This program is free software; you can redistribute it and/or modify it under the terms of the GNU General Public License as published by the Free
 * Software Foundation; either version 2 of the License, or (at your option) any later version.
 *
 * This program is distributed in the hope that it will be useful, but WITHOUT ANY WARRANTY; without even the implied warranty of MERCHANTABILITY or
 * FITNESS FOR A PARTICULAR PURPOSE. See the GNU General Public License for more details.
 *
 * You should have received a copy of the GNU General Public License along with this program. If not, see <http://www.gnu.org/licenses/>.
 */
package io.goobi.viewer.managedbeans;

import java.io.IOException;
import java.io.Serializable;
import java.util.Arrays;
import java.util.Collections;
import java.util.List;
import java.util.ListIterator;
import java.util.Optional;
import java.util.stream.Collectors;

import javax.annotation.PostConstruct;
import javax.faces.view.ViewScoped;
import javax.inject.Inject;
import javax.inject.Named;

import org.apache.commons.configuration.ConfigurationException;
import org.apache.commons.configuration.HierarchicalConfiguration;
import org.apache.commons.lang3.StringUtils;
import org.apache.commons.lang3.tuple.Pair;
import org.apache.http.client.ClientProtocolException;
import org.apache.solr.common.SolrDocument;
import org.apache.solr.common.SolrDocumentList;
import org.jdom2.Document;
import org.jdom2.JDOMException;
import org.slf4j.Logger;
import org.slf4j.LoggerFactory;

import de.intranda.monitoring.timer.Time;
import io.goobi.viewer.controller.DataManager;
import io.goobi.viewer.controller.SolrConstants;
import io.goobi.viewer.controller.SolrSearchIndex;
import io.goobi.viewer.exceptions.BaseXException;
import io.goobi.viewer.exceptions.HTTPException;
import io.goobi.viewer.exceptions.IndexUnreachableException;
import io.goobi.viewer.exceptions.PresentationException;
import io.goobi.viewer.model.ead.BasexEADParser;
import io.goobi.viewer.model.ead.EADTree;
import io.goobi.viewer.model.ead.EadEntry;
import io.goobi.viewer.model.ead.EadResource;
import io.goobi.viewer.model.viewer.StringPair;

@Named
@ViewScoped
public class TectonicsBean implements Serializable {

    private static final long serialVersionUID = -1755934299534933504L;

    private static final Logger logger = LoggerFactory.getLogger(TectonicsBean.class);

    private static final Object lock = new Object();

    private BasexEADParser eadParser = null;

    private EADTree tectonicsTree;

    private String searchString;
    
    private DatabaseState databaseState = DatabaseState.NOT_INITIALIZED;

    @Inject
    private PersistentStorageBean storage;

<<<<<<< HEAD
    //    @Inject
    //    private FacesContext context;
=======
    @Inject
    private FacesContext context;
    
    private static enum DatabaseState {
        NOT_INITIALIZED,
        VALID,
        ERROR_NOT_CONFIGURED,
        ERROR_NOT_REACHABLE,
        ERROR_INVALID_FORMAT
    }
>>>>>>> d5a727fd

    /**
     * Empty constructor.
     */
    public TectonicsBean() {
        // the emptiness inside
    }

    /**
     * 
     */
    @PostConstruct
    public void init() {
<<<<<<< HEAD
        try {
            this.eadParser = new BasexEADParser(DataManager.getInstance().getConfiguration().getBaseXUrl());
            loadDatabase(DataManager.getInstance().getConfiguration().getBaseXDatabase());
        } catch (IOException | HTTPException | ConfigurationException e) {
            logger.error("Error initializing database: {}", e.getMessage());
        }

    }

    public void loadDatabase(String databaseName) throws ClientProtocolException, IOException, HTTPException {

        //        String storageKey = databaseName + "@" + eadParser.getBasexUrl();
        //        if(context.getExternalContext().getSessionMap().containsKey(storageKey)) {
        //            eadParser = new BasexEADParser((BasexEADParser)context.getExternalContext().getSessionMap().containsKey(storageKey));
        //        } else {
        Document databaseDoc = eadParser.retrieveDatabaseDocument(databaseName);
        HierarchicalConfiguration baseXMetadataConfig = DataManager.getInstance().getConfiguration().getBaseXMetadataConfig();
        eadParser.loadDatabase(databaseName, baseXMetadataConfig, databaseDoc);
        //            context.getExternalContext().getSessionMap().put(storageKey, eadParser);
        //        }

=======
            String basexUrl = DataManager.getInstance().getConfiguration().getBaseXUrl();
            String databaseName = DataManager.getInstance().getConfiguration().getBaseXDatabase();
            if(StringUtils.isNoneBlank(basexUrl, databaseName)) {
                this.eadParser = new BasexEADParser(basexUrl);
                this.databaseState = loadDatabase(databaseName);
            } else {
                this.databaseState = DatabaseState.ERROR_NOT_CONFIGURED;
            }

    }

    public DatabaseState loadDatabase(String databaseName) {
            
//        String storageKey = databaseName + "@" + eadParser.getBasexUrl();
//        if(context.getExternalContext().getSessionMap().containsKey(storageKey)) {
//            eadParser = new BasexEADParser((BasexEADParser)context.getExternalContext().getSessionMap().containsKey(storageKey));
//        } else {
        HierarchicalConfiguration baseXMetadataConfig = DataManager.getInstance().getConfiguration().getBaseXMetadataConfig();
            try {
                Document databaseDoc = eadParser.retrieveDatabaseDocument(databaseName);
                eadParser.loadDatabase(databaseName, baseXMetadataConfig, databaseDoc);
                return DatabaseState.VALID;
            } catch (IOException | HTTPException e) {
                logger.error("Error retrieving database " + databaseName + " from " + eadParser.getBasexUrl());
                return DatabaseState.ERROR_NOT_REACHABLE;
            } catch (JDOMException e) {
                logger.error("Error reading database " + databaseName + " from " + eadParser.getBasexUrl());
                return DatabaseState.ERROR_INVALID_FORMAT;
            }
//            context.getExternalContext().getSessionMap().put(storageKey, eadParser);
//        }
        
        
>>>>>>> d5a727fd
    }

    /**
     * 
     * @param databaseName
     * @throws ClientProtocolException
     * @throws IOException
     * @throws HTTPException
     * @throws IllegalStateException
     * @throws JDOMException
     * @deprecated Storing database in application seems ineffective since verifying that database is current takes about as much time as retriving the complete database
     */
    @Deprecated
    public void loadDatabaseAndStoreInApplicationScope(String databaseName) throws ClientProtocolException, IOException, HTTPException, IllegalStateException, JDOMException {
        try (Time t = DataManager.getInstance().getTiming().takeTime("loadDatabase")) {
            Document databaseDoc = null;
            String storageKey = databaseName + "@" + eadParser.getBasexUrl();
            List<EadResource> dbs;
            try (Time t1 = DataManager.getInstance().getTiming().takeTime("getPossibleDatabases")) {
                dbs = eadParser.getPossibleDatabases();
            }
            EadResource db = dbs.stream().filter(res -> res.getCombinedName().equals(databaseName)).findAny().orElse(null);
            if (db == null) {
                throw new IllegalStateException("Configured default database not found in " + this.eadParser.getBasexUrl());
            } else if (storage.contains(storageKey) && !storage.olderThan(storageKey, db.lastModified)) {
                databaseDoc = (Document) storage.get(storageKey);
            } else {
                try (Time t2 = DataManager.getInstance().getTiming().takeTime("retrieveDatabaseDocument")) {
                    databaseDoc = eadParser.retrieveDatabaseDocument(databaseName);
                    storage.put(storageKey, databaseDoc);
                }
            }
            HierarchicalConfiguration baseXMetadataConfig = DataManager.getInstance().getConfiguration().getBaseXMetadataConfig();
            try (Time t3 = DataManager.getInstance().getTiming().takeTime("eadParser.loadDatabase")) {
                eadParser.loadDatabase(databaseName, baseXMetadataConfig, databaseDoc);
            }
        }
    }

    /**
     * 
     * @return actual root element of the document, even if it's not in the displayed tree
     */
    public EadEntry getTrueRoot() {
        if (eadParser == null || !eadParser.isDatabaseLoaded()) {
            return null;
        }

        return eadParser.getRootElement();
    }

    /**
     * 
     * @return
     * @throws BaseXException
     */
    public EADTree getTectonicsTree() throws BaseXException {
        // logger.trace("getTectonicsTree");
        if (eadParser == null || !eadParser.isDatabaseLoaded()) {
            throw new BaseXException("No BaseX connection");
        }

        EADTree h = tectonicsTree;
        if (h == null) {
            synchronized (lock) {
                // Another thread might have initialized hierarchy by now
                h = tectonicsTree;
                if (h == null) {
                    h = generateHierarchy();
                    tectonicsTree = h;
                }
            }
        }

        return tectonicsTree;
    }

    /**
     * 
     * @return
     */
    EADTree generateHierarchy() {
        if (eadParser == null || !eadParser.isDatabaseLoaded()) {
            return null;
        }

        EADTree ret = new EADTree();
        ret.generate(eadParser.getRootElement());
        if (ret.getSelectedEntry() == null) {
            ret.setSelectedEntry(eadParser.getRootElement());
        }
        // This should happen before the tree is expanded to the selected entry, otherwise the collapse level will be reset
        ret.getTreeView();

        return ret;
    }

    /**
     * <p>
     * expandEntry.
     * </p>
     *
     * @param entry a {@link io.goobi.viewer.model.toc.TOCElement} object.
     */
    public void expandEntry(EadEntry entry) {
        logger.trace("expandEntry: {}", entry);
        if (tectonicsTree == null) {
            return;
        }
        synchronized (tectonicsTree) {
            entry.expand();
        }
    }

    /**
     * <p>
     * collapseEntry.
     * </p>
     *
     * @param entry a {@link io.goobi.viewer.model.toc.TOCElement} object.
     */
    public void collapseEntry(EadEntry entry) {
        logger.trace("collapseEntry: {}", entry);
        if (tectonicsTree == null) {
            return;
        }

        synchronized (tectonicsTree) {
            entry.collapse();
        }
    }

    /**
     * Returns the entry hierarchy from the root down to the entry with the given identifier.
     * 
     * @param identifier Entry identifier
     * @param List of entries An empty list if the identified node has no anchestors or doesn't exist
     */
    public List<EadEntry> getTectonicsHierarchyForIdentifier(String identifier) {
        if (StringUtils.isEmpty(identifier)) {
            return Collections.emptyList();
        }

        if (eadParser == null) {
            logger.error("EAD parser not intialized");
            return Collections.emptyList();
        }

        EadEntry entry = eadParser.getEntryById(identifier);
        if (entry == null) {
            //            return Collections.emptyList();
            return Collections.singletonList(getTrueRoot());
        } else if (getTrueRoot().equals(entry) || getTrueRoot().equals(entry.getParentNode())) {
            return Collections.singletonList(entry);
        } else {
            return entry.getAncestors(false).stream().skip(1).collect(Collectors.toList());
        }
    }

    /**
     * 
     * @param entry
     * @return
     */
    public String selectEntryAction(EadEntry entry) {
        if (entry == null || tectonicsTree == null) {
            return "";
        }

        tectonicsTree.setSelectedEntry(entry);

        return "";
    }

    /**
     * 
     * @return
     * @throws BaseXException 
     */
    public String searchAction() throws BaseXException {
        logger.trace("searchAction: {}", searchString);
        search(true, true);

        return "";
    }

    /**
     * Executes search for searchString.
     * 
     * @param resetSelectedEntry If true, selected entry will be set to null
     * @param collapseAll If true, all elements will be collapsed before expanding path to search hits
     * @throws BaseXException 
     */
    void search(boolean resetSelectedEntry, boolean collapseAll) throws BaseXException {
        if (eadParser == null || !eadParser.isDatabaseLoaded() || tectonicsTree == null) {
            logger.warn("Tree not loaded, cannot search.");
            return;
        }

        if (StringUtils.isEmpty(searchString)) {
            eadParser.resetSearch();
            tectonicsTree.resetCollapseLevel(tectonicsTree.getRootElement(), EADTree.defaultCollapseLevel);
            return;
        }

        eadParser.search(searchString);
        List<EadEntry> results = eadParser.getFlatEntryList();
        if (results == null || results.isEmpty()) {
            return;
        }
        logger.trace("result entries: {}", results.size());

        if (resetSelectedEntry) {
            setSelectedEntryId(null);
        }
        tectonicsTree.collapseAll(collapseAll);
        for (EadEntry entry : results) {
            if (entry.isSearchHit()) {
                entry.expandUp();
            }
        }
    }

    /**
     * @return the searchString
     */
    public String getSearchString() {
        return searchString;
    }

    /**
     * @param searchString the searchString to set
     */
    public void setSearchString(String searchString) {
        logger.trace("setSearchString: {}", searchString);
        this.searchString = searchString;
    }

    /**
     * 
     * @return
     */
    public String getSelectedEntryId() {
        if (tectonicsTree == null || tectonicsTree.getSelectedEntry() == null) {
            return "-";
        }

        return tectonicsTree.getSelectedEntry().getId();
    }

    /**
     * Setter for the URL parameter. Loads the entry that has the given ID. Loads the tree, if this is a new sessions.
     * 
     * @param id Entry ID
     * @throws BaseXException 
     */
    public void setSelectedEntryId(String id) throws BaseXException {
        logger.trace("setSelectedEntryId: {}", id);

        // getTectonicsTree() will also load the tree, if not yet loaded
        if (getTectonicsTree() == null || eadParser == null) {
            return;
        }
        // Select root element if no ID given
        if (StringUtils.isBlank(id)) {
            id = "-";
        }
        if ("-".equals(id)) {
            tectonicsTree.setSelectedEntry(null);
            return;
        }
        // Requested entry is already selected
        if (tectonicsTree.getSelectedEntry() != null && tectonicsTree.getSelectedEntry().getId().equals(id)) {
            return;
        }

        // Find entry with given ID in the tree
        EadEntry result = eadParser.getEntryById(id);
        if (result != null) {
            tectonicsTree.setSelectedEntry(result);
            result.expandUp();
        } else {
            logger.debug("Entry not found: {}", id);
            tectonicsTree.setSelectedEntry(eadParser.getRootElement());
        }

    }

    public boolean isSearchActive() {
        return StringUtils.isNotBlank(searchString);
    }

    /**
     * 
     * @return the {@link EadEntry} to display in the metadata section of the archives view. Either {@link EADTree#getSelectedEntry()} or
     *         {@link EADTree#getRootElement()} if the former is null
     */
    public EadEntry getDisplayEntry() {
        return Optional.ofNullable(tectonicsTree.getSelectedEntry()).orElse(tectonicsTree.getRootElement());
    }

    /**
     * In the list of tectonic document search hits, find the id of the entry just before the given one
     * 
     * @param entry
     * @param sortOrder 'asc' to get the preceding entry, 'desc' to get the succeeding one
     * @return the neighouring entry id if it exists
     * @throws PresentationException
     * @throws IndexUnreachableException
     */
    public Pair<Optional<String>, Optional<String>> findIndexedNeighbours(String tectonicsId)
            throws PresentationException, IndexUnreachableException {
        String query = SolrConstants.TECTONICS_ID + ":*";
        List<StringPair> sortFields = Collections.singletonList(new StringPair(SolrConstants.PI, "asc"));
        List<String> fieldList = Arrays.asList(SolrConstants.PI, SolrConstants.TECTONICS_ID);

        SolrDocumentList docs = DataManager.getInstance()
                .getSearchIndex()
                .search(query, SolrSearchIndex.MAX_HITS, sortFields, fieldList);
        Optional<String> prev = Optional.empty();
        Optional<String> next = Optional.empty();

        ListIterator<SolrDocument> iter = docs.listIterator();
        while (iter.hasNext()) {
            SolrDocument doc = iter.next();
            String id = SolrSearchIndex.getSingleFieldStringValue(doc, SolrConstants.TECTONICS_ID);
            if (id.equals(tectonicsId)) {
                if (iter.hasNext()) {
                    String nextId = SolrSearchIndex.getSingleFieldStringValue(iter.next(), SolrConstants.TECTONICS_ID);
                    next = Optional.of(nextId);
                }
                break;
            }
            prev = Optional.of(id);
        }
        return Pair.of(prev, next);
    }
    
    /**
     * @return the databaseState
     */
    public DatabaseState getDatabaseState() {
        return databaseState;
    }
    
    public boolean isDatabaseValid() {
        return DatabaseState.VALID.equals(this.databaseState);
    }

}<|MERGE_RESOLUTION|>--- conflicted
+++ resolved
@@ -76,12 +76,9 @@
     @Inject
     private PersistentStorageBean storage;
 
-<<<<<<< HEAD
     //    @Inject
     //    private FacesContext context;
-=======
-    @Inject
-    private FacesContext context;
+
     
     private static enum DatabaseState {
         NOT_INITIALIZED,
@@ -90,7 +87,6 @@
         ERROR_NOT_REACHABLE,
         ERROR_INVALID_FORMAT
     }
->>>>>>> d5a727fd
 
     /**
      * Empty constructor.
@@ -104,29 +100,6 @@
      */
     @PostConstruct
     public void init() {
-<<<<<<< HEAD
-        try {
-            this.eadParser = new BasexEADParser(DataManager.getInstance().getConfiguration().getBaseXUrl());
-            loadDatabase(DataManager.getInstance().getConfiguration().getBaseXDatabase());
-        } catch (IOException | HTTPException | ConfigurationException e) {
-            logger.error("Error initializing database: {}", e.getMessage());
-        }
-
-    }
-
-    public void loadDatabase(String databaseName) throws ClientProtocolException, IOException, HTTPException {
-
-        //        String storageKey = databaseName + "@" + eadParser.getBasexUrl();
-        //        if(context.getExternalContext().getSessionMap().containsKey(storageKey)) {
-        //            eadParser = new BasexEADParser((BasexEADParser)context.getExternalContext().getSessionMap().containsKey(storageKey));
-        //        } else {
-        Document databaseDoc = eadParser.retrieveDatabaseDocument(databaseName);
-        HierarchicalConfiguration baseXMetadataConfig = DataManager.getInstance().getConfiguration().getBaseXMetadataConfig();
-        eadParser.loadDatabase(databaseName, baseXMetadataConfig, databaseDoc);
-        //            context.getExternalContext().getSessionMap().put(storageKey, eadParser);
-        //        }
-
-=======
             String basexUrl = DataManager.getInstance().getConfiguration().getBaseXUrl();
             String databaseName = DataManager.getInstance().getConfiguration().getBaseXDatabase();
             if(StringUtils.isNoneBlank(basexUrl, databaseName)) {
@@ -135,7 +108,6 @@
             } else {
                 this.databaseState = DatabaseState.ERROR_NOT_CONFIGURED;
             }
-
     }
 
     public DatabaseState loadDatabase(String databaseName) {
@@ -150,17 +122,15 @@
                 eadParser.loadDatabase(databaseName, baseXMetadataConfig, databaseDoc);
                 return DatabaseState.VALID;
             } catch (IOException | HTTPException e) {
-                logger.error("Error retrieving database " + databaseName + " from " + eadParser.getBasexUrl());
+                logger.error("Error retrieving database {} from {}", databaseName, eadParser.getBasexUrl());
                 return DatabaseState.ERROR_NOT_REACHABLE;
             } catch (JDOMException e) {
-                logger.error("Error reading database " + databaseName + " from " + eadParser.getBasexUrl());
+                logger.error("Error reading database {} from {}", databaseName, eadParser.getBasexUrl());
                 return DatabaseState.ERROR_INVALID_FORMAT;
             }
 //            context.getExternalContext().getSessionMap().put(storageKey, eadParser);
 //        }
-        
-        
->>>>>>> d5a727fd
+
     }
 
     /**
