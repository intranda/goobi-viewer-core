/*
 * This file is part of the Goobi viewer - a content presentation and management
 * application for digitized objects.
 *
 * Visit these websites for more information.
 *          - http://www.intranda.com
 *          - http://digiverso.com
 *
 * This program is free software; you can redistribute it and/or modify it under
 * the terms of the GNU General Public License as published by the Free Software
 * Foundation; either version 2 of the License, or (at your option) any later
 * version.
 *
 * This program is distributed in the hope that it will be useful, but WITHOUT
 * ANY WARRANTY; without even the implied warranty of MERCHANTABILITY or FITNESS
 * FOR A PARTICULAR PURPOSE.
 * See the GNU General Public License for more details.
 *
 * You should have received a copy of the GNU General Public License along with
 * this program. If not, see <http://www.gnu.org/licenses/>.
 */
package io.goobi.viewer.managedbeans;

import java.io.IOException;
import java.io.Serializable;
import java.time.LocalDateTime;
import java.util.Collections;
import java.util.List;
import java.util.Locale;
import java.util.Map;
import java.util.Map.Entry;
import java.util.function.Function;
import java.util.stream.Collectors;
import java.util.stream.Stream;

import javax.annotation.PostConstruct;
import javax.faces.context.FacesContext;
import javax.faces.model.SelectItem;
import javax.faces.view.ViewScoped;
import javax.inject.Inject;
import javax.inject.Named;

import org.apache.commons.lang3.StringUtils;
import org.apache.logging.log4j.LogManager;
import org.apache.logging.log4j.Logger;

import io.goobi.viewer.controller.DataManager;
import io.goobi.viewer.controller.IndexerTools;
<<<<<<< HEAD
=======
import io.goobi.viewer.controller.PrettyUrlTools;
>>>>>>> 79864235
import io.goobi.viewer.dao.IDAO;
import io.goobi.viewer.exceptions.DAOException;
import io.goobi.viewer.exceptions.IndexUnreachableException;
import io.goobi.viewer.exceptions.PresentationException;
import io.goobi.viewer.exceptions.RecordNotFoundException;
import io.goobi.viewer.exceptions.ViewerConfigurationException;
import io.goobi.viewer.faces.utils.SelectItemBuilder;
import io.goobi.viewer.managedbeans.utils.BeanUtils;
import io.goobi.viewer.messages.Messages;
import io.goobi.viewer.messages.ViewerResourceBundle;
import io.goobi.viewer.model.cms.CMSCategory;
import io.goobi.viewer.model.cms.Selectable;
import io.goobi.viewer.model.cms.SelectableNavigationItem;
import io.goobi.viewer.model.cms.pages.CMSPage;
import io.goobi.viewer.model.cms.pages.CMSPageEditState;
import io.goobi.viewer.model.cms.pages.CMSPageTemplate;
import io.goobi.viewer.model.cms.pages.CMSTemplateManager;
import io.goobi.viewer.model.cms.pages.content.CMSComponent;
import io.goobi.viewer.model.cms.widgets.WidgetDisplayElement;
import io.goobi.viewer.model.metadata.Metadata;
import io.goobi.viewer.model.security.user.User;
import io.goobi.viewer.model.translations.IPolyglott;
import io.goobi.viewer.model.translations.TranslatedText;

@Named
@ViewScoped
public class CmsPageEditBean implements Serializable {

    private static final long serialVersionUID = 7163586584773468296L;
    private static final Logger logger = LogManager.getLogger(CmsPageEditBean.class);

    @Inject
    private transient IDAO dao;
    @Inject
    private transient CMSTemplateManager templateManager;
    @Inject
    private transient UserBean userBean;
    @Inject
    private transient CmsBean cmsBean;
    @Inject
    private transient CmsNavigationBean navigationBean;

    private CMSPage selectedPage = null;
    private boolean editMode = false;
    private CMSPageEditState pageEditState = CMSPageEditState.CONTENT;
    private String selectedComponent = "";

    private Map<WidgetDisplayElement, Boolean> sidebarWidgets;

    private boolean saveAsTemplate = false;
    private String templateName = "";
    private boolean templateLockComponents = false;

    @Inject
    public CmsPageEditBean(CMSSidebarWidgetsBean widgetsBean) {
        try {
            this.sidebarWidgets = widgetsBean.getAllWidgets().stream().collect(Collectors.toMap(Function.identity(), w -> Boolean.FALSE));
        } catch (DAOException e) {
            this.sidebarWidgets = Collections.emptyMap();
        }
    }

    @PostConstruct
    public void setup() {
        try {
            long pageId = Long
                    .parseLong(FacesContext.getCurrentInstance().getExternalContext().getRequestParameterMap().getOrDefault("selectedPageId", "-1"));
            long templateId =
                    Long.parseLong(FacesContext.getCurrentInstance().getExternalContext().getRequestParameterMap().getOrDefault("templateId", "-1"));

            if (pageId > 0) {
                CMSPage page = this.dao.getCMSPage(pageId);
                this.setSelectedPage(page);
                this.editMode = true;
            } else if (templateId > -1) {
                this.editMode = false;
                this.setNewSelectedPage(templateId);
            } else {
                this.editMode = false;
                this.setNewSelectedPage();
            }
        } catch (NullPointerException | NumberFormatException e) {
            this.editMode = false;
            this.setNewSelectedPage();
        } catch (DAOException e) {
            logger.error("Error retrieving cms page template from dao: {}", e.toString());
            this.editMode = false;
            this.setNewSelectedPage();
        }
    }

<<<<<<< HEAD
=======
    public void savePageAndForwardToEdit() throws DAOException {
        this.saveSelectedPage();
        if(this.selectedPage.getId() != null) {            
            String url = PrettyUrlTools.getAbsolutePageUrl("adminCmsEditPage", this.selectedPage.getId());
            try {
                FacesContext.getCurrentInstance().getExternalContext().redirect(url);
            } catch (IOException | NullPointerException e) {
                logger.error("Error redirecting to database url {}: {}", url, e.toString());
            }
        }
    }
    
>>>>>>> 79864235
    /**
     * Adds the current page to the database, if it doesn't exist or updates it otherwise
     *
     * @throws io.goobi.viewer.exceptions.DAOException if any.
     */
    public void saveSelectedPage() throws DAOException {
        logger.trace("saveSelectedPage");
        if (userBean == null || !userBean.getUser().isCmsAdmin() || selectedPage == null) {
            // Only authorized CMS admins may save
            return;
        }

        setSidebarElementOrder(selectedPage);
        selectedPage.writeSelectableCategories();
        // Save
        boolean success = false;
        selectedPage.setDateUpdated(LocalDateTime.now());

        logger.trace("update dao");
        if (selectedPage.getId() != null) {
            success = DataManager.getInstance().getDao().updateCMSPage(selectedPage);
        } else {
            success = DataManager.getInstance().getDao().addCMSPage(selectedPage);
        }

        if (saveAsTemplate) {
            success = saveTemplate(selectedPage, templateName, templateLockComponents);
            if (success) {
                saveAsTemplate = false;
                this.templateLockComponents = false;
                this.templateName = "";
            }
        }

        if (success) {
            Messages.info("cms_pageSaveSuccess");
            logger.trace("reload cms page");
            logger.trace("update pages");
            cmsBean.getLazyModelPages().update();

            // Re-index related record
            if (StringUtils.isNotEmpty(selectedPage.getRelatedPI())) {
                try {
                    IndexerTools.reIndexRecord(selectedPage.getRelatedPI());
                    Messages.info("admin_recordReExported");
                } catch (RecordNotFoundException e) {
                    logger.error(e.getMessage());
                }
            }
        } else {
            Messages.error("cms_pageSaveFailure");
        }
        logger.trace("reset collections");
        BeanUtils.getCollectionViewBean().removeCollectionsForPage(selectedPage);
        if (navigationBean != null) {
            logger.trace("add navigation item");
            navigationBean.getItemManager().addAvailableItem(new SelectableNavigationItem(this.selectedPage));
        }
        logger.trace("Done saving page");
    }

    private static boolean saveTemplate(CMSPage page, String name, boolean lockComponents) throws DAOException {
        CMSPageTemplate template = new CMSPageTemplate(page);
        TranslatedText title = new TranslatedText(IPolyglott.getLocalesStatic());
        title.setText(name, IPolyglott.getDefaultLocale());
        template.setTitleTranslations(title);
        template.setLockComponents(lockComponents);
        template.setPublished(true);
        return DataManager.getInstance().getDao().addCMSPageTemplate(template);
    }

    /**
     * Action method for deleting selectedPage from the database.
     *
     * @return Return view
     * @throws io.goobi.viewer.exceptions.DAOException if any.
     */
    public String deleteSelectedPage() throws DAOException {
        deletePage(selectedPage);
        return "cmsOverview";
    }

    /**
     * Deletes given CMS page from the database.
     *
     * @param page Page to delete
     * @throws io.goobi.viewer.exceptions.DAOException if any.
     */
    public void deletePage(CMSPage page) throws DAOException {
        if (DataManager.getInstance().getDao() != null && page != null && page.getId() != null) {
            logger.info("Deleting CMS page: {}", page);
            if (DataManager.getInstance().getDao().deleteCMSPage(page)) {
                // Delete files matching content item IDs of the deleted page and re-index record
                try {
                    if (page.deleteExportedTextFiles() > 0) {
                        try {
                            IndexerTools.reIndexRecord(page.getRelatedPI());
                            logger.debug("Re-indexing record: {}", page.getRelatedPI());
                        } catch (RecordNotFoundException e) {
                            logger.error(e.getMessage());
                        }
                    }
                } catch (ViewerConfigurationException e) {
                    logger.error(e.getMessage());
                    Messages.error(e.getMessage());
                }
                cmsBean.getLazyModelPages().update();
                Messages.info("cms_deletePage_success");
            } else {
                logger.error("Failed to delete page");
                Messages.error("cms_deletePage_failure");
            }
        }

        selectedPage = null;
    }

    /**
     * <p>
     * Setter for the field <code>selectedPage</code>.
     * </p>
     *
     * @param currentPage a {@link io.goobi.viewer.model.cms.pages.CMSPage} object.
     * @throws io.goobi.viewer.exceptions.DAOException if any.
     */
    public void setSelectedPage(CMSPage currentPage) throws DAOException {
        if (currentPage != null) {
            if (currentPage.getId() != null) {
                //get page from DAO
                this.selectedPage = DataManager.getInstance().getDao().getCMSPageForEditing(currentPage.getId());
            } else {
                this.selectedPage = currentPage;
            }
            this.selectedPage.initialiseCMSComponents(templateManager);
            logger.debug("Selected page: {}", currentPage);
        } else {
            this.selectedPage = null;
        }

    }

    /**
     *
     * @return
     */
    public String getSelectedPageId() {
        if (selectedPage == null) {
            return null;
        }

        return String.valueOf(selectedPage.getId());
    }

    /**
     *
     * @param id
     * @throws DAOException
     */
    public void setSelectedPageId(String id) throws DAOException {
        logger.trace("setSelectedPageId: {}", id);
        CMSPage page = cmsBean.findPage(id);
        setSelectedPage(page);
    }

    public CMSPage getSelectedPage() {
        return selectedPage;
    }

    /**
     * <p>
     * createNewPage.
     * </p>
     *
     * @param template a {@link io.goobi.viewer.model.cms.CMSPageTemplate} object.
     * @return a {@link io.goobi.viewer.model.cms.pages.CMSPage} object.
     * @throws io.goobi.viewer.exceptions.PresentationException if any.
     * @throws io.goobi.viewer.exceptions.IndexUnreachableException if any.
     * @throws io.goobi.viewer.exceptions.DAOException if any.
     */
    public CMSPage createNewPage(CMSPageTemplate template) throws PresentationException, IndexUnreachableException, DAOException {
        CMSPage page = new CMSPage(template);
        setUserRestrictedValues(page, userBean.getUser());
        // page.setId(System.currentTimeMillis());
        page.setDateCreated(LocalDateTime.now());
        return page;
    }

    /**
     * Create a new CMSPage based on the given template. title and relatedPI are set on the page if given Opens the view to create/edit the cmsPage
     *
     * @param templateId The id of the template to base the page on
     * @param title The title to be used for the current locale, optional
     * @param relatedPI The PI of a related work, optional
     * @return a {@link java.lang.String} object.
     * @throws DAOException
     * @throws IndexUnreachableException
     * @throws PresentationException
     */
    public String createAndOpenNewPage(String title, String relatedPI) throws PresentationException, IndexUnreachableException, DAOException {
        CMSPage page = new CMSPage();
        page.getTitleTranslations().setValue(title, IPolyglott.getDefaultLocale());
        page.setRelatedPI(relatedPI);
        setUserRestrictedValues(page, userBean.getUser());
        setSelectedPage(page);
        return "pretty:adminCmsNewPage";
    }

    private static void setSidebarElementOrder(CMSPage page) {
        for (int i = 0; i < page.getSidebarElements().size(); i++) {
            page.getSidebarElements().get(i).setOrder(i);
        }
    }

    public Map<WidgetDisplayElement, Boolean> getSidebarWidgets() {
        return sidebarWidgets;
    }

    public void setSidebarWidgets(Map<WidgetDisplayElement, Boolean> sidebarWidgets) {
        this.sidebarWidgets = sidebarWidgets;
    }

    public List<WidgetDisplayElement> getSelectedWidgets() {
        return this.sidebarWidgets.entrySet().stream().filter(Entry::getValue).map(Map.Entry::getKey).collect(Collectors.toList());
    }

    public void resetSelectedWidgets() {
        this.sidebarWidgets.entrySet().forEach(e -> e.setValue(false));
    }

    public List<WidgetDisplayElement> getAndResetSelectedWidgets() {
        List<WidgetDisplayElement> selected = getSelectedWidgets();
        resetSelectedWidgets();
        return selected;
    }

    public String getSelectedComponent() {
        return selectedComponent;
    }

    public void setSelectedComponent(String selectedComponent) {
        this.selectedComponent = selectedComponent;
    }

    public List<SelectItem> getAvailableComponents(CMSPage page) {
        Stream<CMSComponent> stream = templateManager.getContentManager().getComponents().stream();
        if (page != null && page.isContainsPagedComponents()) {
            stream = stream.filter(c -> !c.isPaged());
        }
        Locale locale = BeanUtils.getLocale();
        List<CMSComponent> components = stream
                .sorted((c1, c2) -> StringUtils.compare(ViewerResourceBundle.getTranslation(c1.getLabel(), locale),
                        ViewerResourceBundle.getTranslation(c2.getLabel(), locale)))
                .collect(Collectors.toList());
        Map<String, List<CMSComponent>> sortedMap = SelectItemBuilder.getAsAlphabeticallySortedMap(components,
                component -> ViewerResourceBundle.getTranslation(component.getLabel(), locale));
        return SelectItemBuilder.getAsGroupedSelectItems(sortedMap, CMSComponent::getTemplateFilename,
                c -> ViewerResourceBundle.getTranslation(c.getLabel(), locale), c -> ViewerResourceBundle.getTranslation(c.getDescription(), locale));
    }

    /**
     * Get the list of metadata fields which may be displayed. This is the main metadata list
     *
     * @return the main metadata list
     */
    public List<String> getAvailableMetadataFields() {
        return DataManager.getInstance()
                .getConfiguration()
                .getMainMetadataForTemplate(0, null)
                .stream()
                .map(Metadata::getLabel)
                .map(md -> md.replaceAll("_LANG_.*", ""))
                .distinct()
                .collect(Collectors.toList());

    }

    /**
     * <p>
     * mayRemoveCategoryFromPage.
     * </p>
     *
     * @return false only if the user has limited privileges for categories and only one category is set for the selected page
     * @param cat a {@link io.goobi.viewer.model.cms.CMSCategory} object.
     * @throws io.goobi.viewer.exceptions.DAOException if any.
     */
    public boolean mayRemoveCategoryFromPage(CMSCategory cat) throws DAOException {
        if (this.selectedPage != null) {
            return userBean.getUser().hasPrivilegeForAllCategories()
                    || this.selectedPage.getSelectableCategories().stream().anyMatch(Selectable::isSelected);
        }

        return true;
    }

    /**
     * <p>
     * isEditMode.
     * </p>
     *
     * @return a boolean.
     */
    public boolean isEditMode() {
        return editMode;
    }

    /**
     * <p>
     * Setter for the field <code>editMode</code>.
     * </p>
     *
     * @param editMode a boolean.
     */
    public void setEditMode(boolean editMode) {
        this.editMode = editMode;
    }

    public void setNewSelectedPage() {
        this.selectedPage = new CMSPage();
    }

    public void setNewSelectedPage(Long templateId) {
        CMSPageTemplate template = loadTemplate(templateId);
        if (template == null) {
            this.selectedPage = new CMSPage();
        } else {
            this.selectedPage = new CMSPage(template);
            this.selectedPage.initialiseCMSComponents(templateManager);
        }
    }

    private CMSPageTemplate loadTemplate(Long templateId) {
        if (templateId != null) {
            try {
                CMSPageTemplate template = DataManager.getInstance().getDao().getCMSPageTemplate(templateId);
                if (template != null) {
                    template.initialiseCMSComponents(templateManager);
                }
                return template;
            } catch (DAOException e) {
                logger.error("Error loading cms page template with id {}: {}", templateId, e.toString());
            }
        }
        return null;
    }

    public CMSPageEditState getPageEditState() {
        return pageEditState;
    }

    public void setPageEditState(CMSPageEditState pageEditState) {
        this.pageEditState = pageEditState;
    }

    public boolean deleteComponent(CMSComponent component) {
        return this.selectedPage.removeComponent(component);
    }

    public void addComponent(CMSPage page, String componentFilename) {
        if (page != null) {
            if (StringUtils.isNotBlank(componentFilename)) {
                try {
                    page.addComponent(componentFilename, templateManager);
                    setSelectedComponent(null);
                } catch (IllegalArgumentException e) {
                    logger.error("Cannot add component: No component found for filename {}.", componentFilename);
                    Messages.error(null, "admin__cms__create_page__error_unknown_component_name", componentFilename);
                }
            } else {
                logger.error("Cannot add component: No component filename given");
                Messages.error("admin__cms__create_page__error_no_component_name_given");
            }
        } else {
            logger.error("Cannot add component: No page given");
        }
    }

    /**
     * Fills all properties of the page with values for which the user has privileges - but only if the user has restricted privileges for that
     * property
     *
     * @param page
     * @param user
     * @throws IndexUnreachableException
     * @throws PresentationException
     * @throws DAOException
     */
    private void setUserRestrictedValues(CMSPage page, User user) throws PresentationException, IndexUnreachableException, DAOException {
        if (!user.hasPrivilegeForAllSubthemeDiscriminatorValues()) {
            List<String> allowedSubThemeDiscriminatorValues = user.getAllowedSubthemeDiscriminatorValues(cmsBean.getSubthemeDiscriminatorValues());
            if (StringUtils.isBlank(page.getSubThemeDiscriminatorValue()) && !allowedSubThemeDiscriminatorValues.isEmpty()) {
                page.setSubThemeDiscriminatorValue(allowedSubThemeDiscriminatorValues.get(0));
            } else {
                logger.error("User has no access to any subtheme discriminator values and can therefore not create a page");
                //do something??
            }
        }
        if (!user.hasPrivilegeForAllCategories()) {
            List<CMSCategory> allowedCategories = user.getAllowedCategories(cmsBean.getAllCategories());
            if (page.getCategories().isEmpty() && !allowedCategories.isEmpty()) {
                page.setCategories(allowedCategories.subList(0, 1));
            }
        }

    }

    public void setSaveAsTemplate(boolean saveAsTemplate) {
        this.saveAsTemplate = saveAsTemplate;
    }

    public boolean isSaveAsTemplate() {
        return saveAsTemplate;
    }

    public void setTemplateName(String templateName) {
        this.templateName = templateName;
    }

    public String getTemplateName() {
        if (StringUtils.isBlank(this.templateName)) {
            return getSelectedPage().getTitle(IPolyglott.getDefaultLocale());
        }
        return templateName;
    }

    public boolean isTemplateLockComponents() {
        return templateLockComponents;
    }

    public void setTemplateLockComponents(boolean templateLockComponents) {
        this.templateLockComponents = templateLockComponents;
    }

}<|MERGE_RESOLUTION|>--- conflicted
+++ resolved
@@ -46,10 +46,7 @@
 
 import io.goobi.viewer.controller.DataManager;
 import io.goobi.viewer.controller.IndexerTools;
-<<<<<<< HEAD
-=======
 import io.goobi.viewer.controller.PrettyUrlTools;
->>>>>>> 79864235
 import io.goobi.viewer.dao.IDAO;
 import io.goobi.viewer.exceptions.DAOException;
 import io.goobi.viewer.exceptions.IndexUnreachableException;
@@ -141,8 +138,6 @@
         }
     }
 
-<<<<<<< HEAD
-=======
     public void savePageAndForwardToEdit() throws DAOException {
         this.saveSelectedPage();
         if(this.selectedPage.getId() != null) {            
@@ -155,7 +150,6 @@
         }
     }
     
->>>>>>> 79864235
     /**
      * Adds the current page to the database, if it doesn't exist or updates it otherwise
      *
