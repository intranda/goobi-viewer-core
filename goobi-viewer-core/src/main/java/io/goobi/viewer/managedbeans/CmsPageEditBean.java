--- conflicted
+++ resolved
@@ -288,19 +288,11 @@
     public void deletePage(CMSPage page) throws DAOException {
         if (this.dao != null && page != null && page.getId() != null) {
             logger.info("Deleting CMS page: {}", page);
-<<<<<<< HEAD
-            
-            if(!page.isComponentsLoaded()) {
-                page.initialiseCMSComponents(this.templateManager);
-            }
-            
-=======
 
             if (!page.isComponentsLoaded()) {
                 page.initialiseCMSComponents(this.templateManager);
             }
 
->>>>>>> 3dfeaecb
             List<CMSComponent> components = new ArrayList<>(page.getComponents());
             for (CMSComponent component : components) {
                 PersistentCMSComponent persistentComponent = component.getPersistentComponent();
