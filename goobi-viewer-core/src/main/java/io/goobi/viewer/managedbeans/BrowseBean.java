/*
 * This file is part of the Goobi viewer - a content presentation and management
 * application for digitized objects.
 *
 * Visit these websites for more information.
 *          - http://www.intranda.com
 *          - http://digiverso.com
 *
 * This program is free software; you can redistribute it and/or modify it under
 * the terms of the GNU General Public License as published by the Free Software
 * Foundation; either version 2 of the License, or (at your option) any later
 * version.
 *
 * This program is distributed in the hope that it will be useful, but WITHOUT
 * ANY WARRANTY; without even the implied warranty of MERCHANTABILITY or FITNESS
 * FOR A PARTICULAR PURPOSE.
 * See the GNU General Public License for more details.
 *
 * You should have received a copy of the GNU General Public License along with
 * this program. If not, see <http://www.gnu.org/licenses/>.
 */
package io.goobi.viewer.managedbeans;

import java.io.Serializable;
import java.io.UnsupportedEncodingException;
import java.net.URLDecoder;
import java.net.URLEncoder;
import java.text.Collator;
import java.util.ArrayList;
import java.util.Collections;
import java.util.HashMap;
import java.util.List;
import java.util.Locale;
import java.util.Map;
import java.util.Map.Entry;
import java.util.Optional;

import javax.enterprise.context.SessionScoped;
import javax.inject.Inject;
import javax.inject.Named;

import org.apache.commons.lang3.StringUtils;
import org.apache.solr.client.solrj.util.ClientUtils;
import org.apache.logging.log4j.Logger;
import org.apache.logging.log4j.LogManager;

import de.unigoettingen.sub.commons.contentlib.exceptions.IllegalRequestException;
import io.goobi.viewer.controller.AlphanumCollatorComparator;
import io.goobi.viewer.controller.DataManager;
import io.goobi.viewer.exceptions.DAOException;
import io.goobi.viewer.exceptions.IndexUnreachableException;
import io.goobi.viewer.exceptions.PresentationException;
import io.goobi.viewer.exceptions.RecordDeletedException;
import io.goobi.viewer.exceptions.RecordLimitExceededException;
import io.goobi.viewer.exceptions.RecordNotFoundException;
import io.goobi.viewer.exceptions.RedirectException;
import io.goobi.viewer.exceptions.ViewerConfigurationException;
import io.goobi.viewer.managedbeans.utils.BeanUtils;
import io.goobi.viewer.messages.Messages;
import io.goobi.viewer.messages.ViewerResourceBundle;
import io.goobi.viewer.model.search.CollectionResult;
import io.goobi.viewer.model.search.SearchHelper;
import io.goobi.viewer.model.search.SearchResultGroup;
import io.goobi.viewer.model.termbrowsing.BrowseTerm;
import io.goobi.viewer.model.termbrowsing.BrowseTermComparator;
import io.goobi.viewer.model.termbrowsing.BrowsingMenuFieldConfig;
import io.goobi.viewer.model.viewer.PageType;
import io.goobi.viewer.model.viewer.StringPair;
import io.goobi.viewer.model.viewer.collections.BrowseDcElement;
import io.goobi.viewer.model.viewer.collections.CollectionView;
import io.goobi.viewer.model.viewer.collections.CollectionView.BrowseDataProvider;
import io.goobi.viewer.solr.SolrConstants;
import io.goobi.viewer.solr.SolrSearchIndex;

/**
 * This bean provides the data for collection and term browsing.
 */
@Named
@SessionScoped
public class BrowseBean implements Serializable {

    private static final long serialVersionUID = 7613678633319477862L;

    private static final Logger logger = LogManager.getLogger(BrowseBean.class);

    private static final String MSG_ERR_FIELDS_NOT_CONFIGURED = "browse_errFieldNotConfigured";

    @Inject
    private NavigationHelper navigationHelper;
    @Inject
    private BreadcrumbBean breadcrumbBean;
    @Inject
    private SearchBean searchBean;

    /** Hits per page in the browsing menu. */
    private int browsingMenuHitsPerPage = DataManager.getInstance().getConfiguration().getBrowsingMenuHitsPerPage();

    /** Pretty URL variable. */
    private String collectionToExpand = null;
    private String topVisibleCollection = null;
    private String targetCollection = null;

    /** Solr field to browse. */
    private String browsingMenuField = null;
    /** Term list for the current result page (browsing menu). Used for displaying. */
    private List<String> browseTermList;
    /** Escaped term list for the current result page (browsing menu). Used for URL construction. */
    private List<String> browseTermListEscaped;
    private List<Long> browseTermHitCountList;
    private Map<String, List<String>> availableStringFilters = new HashMap<>();
    /** This is used for filtering term browsing by the starting letter. */
    private String currentStringFilter = "";
    /** Optional filter query */
    private String filterQuery;
    private int hitsCount = 0;
    private int currentPage = -1;

    private Map<String, CollectionView> collections = new HashMap<>();
    private String collectionField = SolrConstants.DC;

    /**
     * Empty constructor.
     */
    public BrowseBean() {
        // the emptiness inside
    }

    /**
     * Required setter for ManagedProperty injection
     *
     * @param breadcrumbBean the breadcrumbBean to set
     */
    public void setBreadcrumbBean(BreadcrumbBean breadcrumbBean) {
        this.breadcrumbBean = breadcrumbBean;
    }

    /**
     * Required setter for ManagedProperty injection
     *
     * @param searchBean the searchBean to set
     */
    public void setSearchBean(SearchBean searchBean) {
        this.searchBean = searchBean;
    }

    /**
     * Resets all lists for term browsing.
     */
    public void resetTerms() {
        if (browseTermList != null) {
            browseTermList.clear();
        }
        if (browseTermListEscaped != null) {
            browseTermListEscaped.clear();
        }
        if (browseTermHitCountList != null) {
            browseTermHitCountList.clear();
        }
        if (availableStringFilters != null) {
            availableStringFilters.clear();
        }
    }

    /**
     * <p>
     * resetAllLists.
     * </p>
     */
    public void resetAllLists() {
        for (Entry<String, CollectionView> entry : collections.entrySet()) {
            entry.getValue().resetCollectionList();
        }
    }

    /**
     * <p>
     * resetDcList.
     * </p>
     */
    public void resetDcList() {
        logger.trace("resetDcList");
        resetList(SolrConstants.DC);
    }

    /**
     * <p>
     * resetList.
     * </p>
     *
     * @param field a {@link java.lang.String} object.
     */
    public void resetList(String field) {
        if (field == null) {
            throw new IllegalArgumentException("field may not be null");
        }
        if (collections.get(field) != null) {
            collections.get(field).resetCollectionList();
        }
    }

    /**
     * <p>
     * getDcList.
     * </p>
     *
     * @return the dcList (Collections)
     * @throws io.goobi.viewer.exceptions.IndexUnreachableException if any.
     */
    public List<BrowseDcElement> getDcList() throws IndexUnreachableException {
        return getList(SolrConstants.DC);
    }

    /**
     * <p>
     * getList.
     * </p>
     *
     * @param field a {@link java.lang.String} object.
     * @return a {@link java.util.List} object.
     * @throws io.goobi.viewer.exceptions.IndexUnreachableException if any.
     */
    public List<BrowseDcElement> getList(String field) throws IndexUnreachableException {
        return getList(field, -1);
    }

    /**
     * <p>
     * getList.
     * </p>
     *
     * @param field a {@link java.lang.String} object.
     * @param depth a int.
     * @return a {@link java.util.List} object.
     * @throws io.goobi.viewer.exceptions.IndexUnreachableException if any.
     * @throws IllegalRequestException
     */
    public List<BrowseDcElement> getList(String field, int depth) throws IndexUnreachableException {
        try {
            if (collections.get(field) == null) {
                initializeCollection(field, null);
                populateCollection(field);
            }
            if (collections.get(field) != null) {
                CollectionView collection = collections.get(field);
                collection.expandAll(depth);
                collection.calculateVisibleDcElements();
                return new ArrayList<>(collection.getVisibleDcElements());
            }
        } catch (IllegalRequestException e) {
            logger.error(e.toString(), e);
        }

        return Collections.emptyList();
    }

    /**
     * <p>
     * populateCollection.
     * </p>
     *
     * @param field a {@link java.lang.String} object.
     * @throws io.goobi.viewer.exceptions.IndexUnreachableException if any.
     * @throws IllegalRequestException
     */
    public void populateCollection(String field) throws IndexUnreachableException, IllegalRequestException {
        if (collections.containsKey(field)) {
            collections.get(field).populateCollectionList();
        }
    }

    /**
     * <p>
     * Getter for the field <code>collectionToExpand</code>.
     * </p>
     *
     * @return a {@link java.lang.String} object.
     */
    public String getCollectionToExpand() {
        synchronized (this) {
            return collectionToExpand;
        }
    }

    /**
     * <p>
     * Setter for the field <code>collectionToExpand</code>.
     * </p>
     *
     * @param collectionToExpand a {@link java.lang.String} object.
     */
    public void setCollectionToExpand(String collectionToExpand) {
        synchronized (this) {
            this.collectionToExpand = collectionToExpand;
            this.topVisibleCollection = collectionToExpand;
        }
    }

    /**
     * <p>
     * Getter for the field <code>topVisibleCollection</code>.
     * </p>
     *
     * @return the topVisibleCollecion
     */
    public String getTopVisibleCollection() {
        if (topVisibleCollection == null && collectionToExpand != null) {
            return collectionToExpand;
        }
        return topVisibleCollection;
    }

    /**
     * <p>
     * Setter for the field <code>topVisibleCollection</code>.
     * </p>
     *
     * @param topVisibleCollecion the topVisibleCollecion to set
     */
    public void setTopVisibleCollection(String topVisibleCollecion) {
        this.topVisibleCollection = topVisibleCollecion;
    }

    /**
     * Use this method of a certain collections needs to be expanded via URL.
     *
     * @param levels a int.
     * @throws io.goobi.viewer.exceptions.IndexUnreachableException if any.
     * @throws IllegalRequestException
     */
    public void expandCollection(int levels) throws IndexUnreachableException, IllegalRequestException {
        expandCollection(SolrConstants.DC, null, levels);
    }

    /**
     * <p>
     * expandCollection.
     * </p>
     *
     * @param collectionField a {@link java.lang.String} object.
     * @param facetField a {@link java.lang.String} object.
     * @param levels a int.
     * @throws io.goobi.viewer.exceptions.IndexUnreachableException if any.
     * @throws IllegalRequestException
     */
    public void expandCollection(String collectionField, String facetField, int levels) throws IndexUnreachableException, IllegalRequestException {
        synchronized (this) {
            initializeCollection(collectionField, facetField);
            collections.get(collectionField).setBaseLevels(levels);
            collections.get(collectionField).setBaseElementName(getCollectionToExpand());
            collections.get(collectionField).setTopVisibleElement(getTopVisibleCollection());
            collections.get(collectionField).populateCollectionList();
        }
    }

    /**
     * Action method for JSF.
     *
     * @return Navigation outcome
     * @throws PresentationException
     * @throws IndexUnreachableException
     */
    public String searchTermsAction() throws PresentationException, IndexUnreachableException {
        try {
            return searchTerms();
        } catch (RedirectException e) {
            // Redirect to filter URL requested
            if (MSG_ERR_FIELDS_NOT_CONFIGURED.equals(e.getMessage())) {
                return "pretty:error";
            }
            return "pretty:searchTerm4";
        }
    }

    /**
     * <p>
     * searchTerms.
     * </p>
     *
     * @return a {@link java.lang.String} object.
     * @throws io.goobi.viewer.exceptions.PresentationException if any.
     * @throws io.goobi.viewer.exceptions.IndexUnreachableException if any.
     * @throws RedirectException
     */
    public String searchTerms() throws PresentationException, IndexUnreachableException, RedirectException {
        synchronized (this) {
            logger.trace("searchTerms");
            if (breadcrumbBean != null) {
                breadcrumbBean.updateBreadcrumbsWithCurrentUrl("browseTitle", BreadcrumbBean.WEIGHT_SEARCH_TERMS);
            }
            if (searchBean != null) {
                searchBean.setSearchString("");
                searchBean.resetSearchParameters(true);
            }
            hitsCount = 0;

            // Sort filters
            Locale locale = null;
            if (navigationHelper != null) {
                locale = navigationHelper.getLocale();
            } else {
                locale = ViewerResourceBundle.getDefaultLocale();
            }

            List<BrowseTerm> terms = null;
            BrowsingMenuFieldConfig currentBmfc = null;
            List<BrowsingMenuFieldConfig> bmfcList = DataManager.getInstance().getConfiguration().getBrowsingMenuFields();
            for (BrowsingMenuFieldConfig bmfc : bmfcList) {
                if (bmfc.getField().equals(browsingMenuField)) {
                    currentBmfc = bmfc;
                    break;
                }
            }
            if (currentBmfc == null) {
                logger.error("No configuration found for term field '{}'.", browsingMenuField);
                resetTerms();
                Messages.error(ViewerResourceBundle.getTranslation(MSG_ERR_FIELDS_NOT_CONFIGURED, null).replace("{0}", browsingMenuField));
                throw new RedirectException(MSG_ERR_FIELDS_NOT_CONFIGURED);
            }

<<<<<<< HEAD
            String useFilterQuery = "";
            if (StringUtils.isNotEmpty(filterQuery)) {
                useFilterQuery += " +(" + filterQuery + ")";
            }
=======
            String useFilterQuery = generateFilterQuery((!DataManager.getInstance().getConfiguration().isSearchResultGroupsEnabled()
                    || DataManager.getInstance().getConfiguration().getSearchResultGroups().isEmpty())
                            ? Collections.singletonList(SearchResultGroup.createDefaultGroup())
                            : DataManager.getInstance().getConfiguration().getSearchResultGroups());
>>>>>>> 0cd42d88
            // logger.trace("useFilterQuery: {}", useFilterQuery); //NOSONAR Sometimes needed for debugging

            // Populate the list of available starting characters with ones that actually exist in the complete terms list
            String browsingMenuFieldForCurrentLanguage = getBrowsingMenuFieldForLanguage(locale.getLanguage());
            if (availableStringFilters.get(browsingMenuFieldForCurrentLanguage) == null) {
<<<<<<< HEAD
=======
                logger.trace("Collecting available filters for {}", browsingMenuFieldForCurrentLanguage);
>>>>>>> 0cd42d88
                int numRows = StringUtils.isNotEmpty(currentBmfc.getSortField()) ? SolrSearchIndex.MAX_HITS : 0;
                terms = SearchHelper.getFilteredTerms(currentBmfc, "", useFilterQuery, 0, numRows, new BrowseTermComparator(locale),
                        locale.getLanguage());
                if (availableStringFilters.get(browsingMenuFieldForCurrentLanguage) == null || filterQuery != null) {
                    logger.trace("Populating search term filters for field '{}'...", browsingMenuFieldForCurrentLanguage);
                    availableStringFilters.put(browsingMenuFieldForCurrentLanguage, new ArrayList<>());
                    for (BrowseTerm term : terms) {
                        String rawTerm;
                        if (StringUtils.isNotEmpty(term.getSortTerm())) {
                            rawTerm = term.getSortTerm();
                        } else {
                            rawTerm = term.getTerm();
                        }
                        if (StringUtils.isEmpty(rawTerm)) {
                            continue;
                        }
                        String firstChar;
                        if (StringUtils.isNotEmpty(DataManager.getInstance().getConfiguration().getBrowsingMenuSortingIgnoreLeadingChars())) {
                            // Exclude leading characters from filters explicitly configured to be ignored
                            firstChar = BrowseTermComparator.normalizeString(rawTerm,
                                    DataManager.getInstance().getConfiguration().getBrowsingMenuSortingIgnoreLeadingChars())
                                    .trim()
                                    .substring(0, 1)
                                    .toUpperCase();
                        } else {
                            firstChar = rawTerm.substring(0, 1).toUpperCase();
                        }
                        if (!availableStringFilters.get(browsingMenuFieldForCurrentLanguage).contains(firstChar) && !"-".equals(firstChar)) {
                            availableStringFilters.get(browsingMenuFieldForCurrentLanguage).add(firstChar);
                        }
                    }
                }

                Collections.sort(availableStringFilters.get(browsingMenuFieldForCurrentLanguage),
                        new AlphanumCollatorComparator(Collator.getInstance(locale)));
            }

            // If no filter is set, redirect to first available filter (if so configured)
            if (StringUtils.isEmpty(currentStringFilter) && currentBmfc.isAlwaysApplyFilter()
                    && availableStringFilters.get(browsingMenuFieldForCurrentLanguage) != null
                    && !availableStringFilters.get(browsingMenuFieldForCurrentLanguage).isEmpty()) {
                currentStringFilter = selectRedirectFilter();
                logger.trace("Redirecting to filter: {}", currentStringFilter);
                throw new RedirectException("");
            }

            hitsCount = SearchHelper.getFilteredTermsCount(currentBmfc, currentStringFilter, useFilterQuery, locale.getLanguage());
            if (hitsCount == 0) {
                resetTerms();
                return "searchTermList";
            }

            if (currentPage > getLastPage()) {
                currentPage = getLastPage();
            }
            int start = (currentPage - 1) * browsingMenuHitsPerPage;
            int end = currentPage * browsingMenuHitsPerPage;
            if (end > hitsCount) {
                end = hitsCount;
            }
            browseTermList = new ArrayList<>(browsingMenuHitsPerPage);
            browseTermListEscaped = new ArrayList<>(browseTermList.size());
            browseTermHitCountList = new ArrayList<>(browseTermList.size());

            // Get terms for the current page
            logger.trace("Fetching terms for page {} ({} - {})", currentPage, start, end - 1);
            terms = SearchHelper.getFilteredTerms(currentBmfc, currentStringFilter, useFilterQuery, 0, SolrSearchIndex.MAX_HITS,
                    new BrowseTermComparator(locale), locale.getLanguage());

            for (int i = start; i < end; ++i) {
                if (i >= terms.size()) {
                    //filtered queries may return less results than max (why? SearchHelper.getFilteredTermsCount should already account for filtering)
                    break;
                }
                BrowseTerm term = terms.get(i);
                Optional<String> translation = term.getTranslations() != null ? term.getTranslations().getValue(locale) : Optional.empty();
                if (translation.isPresent()) {
                    // Use translated label, if present
                    browseTermList.add(translation.get());
                } else {
                    browseTermList.add(term.getTerm());
                }
                browseTermHitCountList.add(terms.get(i).getHitCount());

                // Escape characters such as quotation marks
                String escapedTerm = ClientUtils.escapeQueryChars(term.getTerm().intern());
                escapedTerm = BeanUtils.escapeCriticalUrlChracters(escapedTerm);
                try {
                    escapedTerm = URLEncoder.encode(escapedTerm, SearchBean.URL_ENCODING);
                } catch (UnsupportedEncodingException e) {
                    logger.error(e.getMessage());
                }
                browseTermListEscaped.add(escapedTerm.intern());
            }

            return "searchTermList";
        }
    }

    /**
     * @param resultGroups
     * @return Generated filter query or empty string
     * @should return empty string if no filterQuery or result groups available
     * @should generate filter query correctly
     */
    String generateFilterQuery(List<SearchResultGroup> resultGroups) {
        if (StringUtils.isEmpty(filterQuery) && (resultGroups == null || resultGroups.size() < 2)) {
            return "";
        }

        StringBuilder sb = new StringBuilder();
        if (StringUtils.isNotEmpty(filterQuery)) {
            sb.append("+(").append(filterQuery).append(")");
        }
        if (resultGroups.size() > 1) {
            sb.append(" +(");
            for (SearchResultGroup resultGroup : resultGroups) {
                if (StringUtils.isNotEmpty(resultGroup.getQuery())) {
                    sb.append(" (").append(resultGroup.getQuery()).append(")");
                }
            }
            sb.append(")");
        }

        return "+(" + sb.toString().trim() + ")";
    }

    /**
     * Selects a filter string for automatic redirecting, prioritizing letters, followed by numbers and finally by the first available filter.
     *
     * @return Selected filter string
     * @should return first available alphabetical filter if available
     * @should return numerical filter if available
     * @should return first filter if no other available
     */
    public String selectRedirectFilter() {
        if (availableStringFilters.isEmpty()) {
            return null;
        }

        String numericalFilter = null;
        String alphaFilter = null;
        String browsingMenuFieldForCurrentLanguage =
                getBrowsingMenuFieldForLanguage(navigationHelper != null ? navigationHelper.getLocaleString() : null);
        for (String filter : availableStringFilters.get(browsingMenuFieldForCurrentLanguage)) {
            switch (filter) {
                case "0-9":
                    numericalFilter = filter;
                    break;
                default:
                    if (filter.matches("[A-ZÄÁÀÂÖÓÒÔÜÚÙÛÉÈÊ]") && alphaFilter == null) {
                        alphaFilter = filter;
                    }
                    break;
            }
        }

        if (alphaFilter != null) {
            return alphaFilter;
        } else if (numericalFilter != null) {
            return numericalFilter;
        } else {
            return availableStringFilters.get(browsingMenuFieldForCurrentLanguage).get(0);
        }
    }

    /**
     * 
     * @param language Requested language
     * @return browsingMenuField (modified for given language if placeholder found)
     * @should return field for given language if placeholder found
     * @should return browsingMenuField if no language placeholder
     */
    public String getBrowsingMenuFieldForLanguage(final String language) {
        String useLanguage = language;
        if (useLanguage == null) {
            useLanguage = "";
        }
        useLanguage = useLanguage.toUpperCase();

        synchronized (this) {
            if (StringUtils.isEmpty(browsingMenuField)) {
                return "-";
            }

            if (browsingMenuField.endsWith(SolrConstants.MIDFIX_LANG + "{}")) {
                return browsingMenuField.replace("{}", useLanguage);
            }
            return browsingMenuField;
        }
    }

    /**
     * <p>
     * Getter for the field <code>browsingMenuField</code>.
     * </p>
     *
     * @return the browsingMenuField
     */
    public String getBrowsingMenuField() {
        synchronized (this) {
            if (StringUtils.isEmpty(browsingMenuField)) {
                return "-";
            }

            return browsingMenuField;
        }
    }

    /**
     * <p>
     * Setter for the field <code>browsingMenuField</code>.
     * </p>
     *
     * @param browsingMenuField the browsingMenuField to set
     */
    public void setBrowsingMenuField(final String browsingMenuField) {
        synchronized (this) {
            String useBrowsingMenuField = browsingMenuField;
            if (useBrowsingMenuField == null || "-".equals(useBrowsingMenuField)) {
                useBrowsingMenuField = "";
            }
            try {
                this.browsingMenuField = URLDecoder.decode(useBrowsingMenuField, SearchBean.URL_ENCODING);
            } catch (UnsupportedEncodingException e) {
                this.browsingMenuField = useBrowsingMenuField;
            }
        }
    }

    /**
     *
     * @return true if <code>browsingMenuField</code> is set and configured to be translated; false otherwise
     */
    public boolean isBrowsingMenuFieldTranslated() {
        if (StringUtils.isEmpty(browsingMenuField)) {
            return false;
        }

        List<BrowsingMenuFieldConfig> bmfcList = DataManager.getInstance().getConfiguration().getBrowsingMenuFields();
        for (BrowsingMenuFieldConfig bmfc : bmfcList) {
            if (bmfc.getField().equals(browsingMenuField)) {
                return bmfc.isTranslate();
            }
        }

        return false;
    }

    /**
     * <p>
     * Getter for the field <code>browseTermList</code>.
     * </p>
     *
     * @return the browseTermList
     */
    public List<String> getBrowseTermList() {
        return browseTermList;
    }

    /**
     * <p>
     * Getter for the field <code>browseTermListEscaped</code>.
     * </p>
     *
     * @return the browseTermListEscaped
     */
    public List<String> getBrowseTermListEscaped() {
        return browseTermListEscaped;
    }

    /**
     * <p>
     * Getter for the field <code>browseTermHitCountList</code>.
     * </p>
     *
     * @return the browseTermHitCountList
     */
    public List<Long> getBrowseTermHitCountList() {
        return browseTermHitCountList;
    }

    /**
     * <p>
     * getPrevTermUrl.
     * </p>
     *
     * @return a {@link java.lang.String} object.
     */
    public String getPrevTermUrl() {
        int page = 1;
        if (currentPage > 1) {
            page = currentPage - 1;
        }
        return new StringBuilder("/").append(browsingMenuField)
                .append('/')
                .append(getCurrentStringFilter())
                .append('/')
                .append(page)
                .append('/')
                .toString();
    }

    /**
     * <p>
     * getNextTermUrl.
     * </p>
     *
     * @return a {@link java.lang.String} object.
     */
    public String getNextTermUrl() {
        int page = getLastPage();
        if (currentPage < page) {
            page = currentPage + 1;
        }
        return new StringBuilder("/").append(browsingMenuField)
                .append('/')
                .append(getCurrentStringFilter())
                .append('/')
                .append(page)
                .append('/')
                .toString();
    }

    /**
     * <p>
     * Getter for the field <code>availableStringFilters</code>.
     * </p>
     *
     * @return the availableStringFilters
     */
    public List<String> getAvailableStringFilters() {
        String field = getBrowsingMenuFieldForLanguage(navigationHelper != null ? navigationHelper.getLocaleString() : null);
        if (availableStringFilters.get(field) == null) {
            try {
                searchTerms();
            } catch (PresentationException | IndexUnreachableException | RedirectException e) {
                //
            }
        }
        return availableStringFilters.get(field);
    }

    /**
     * Getter for unit tests.
     * @return the availableStringFilters
     */
    Map<String, List<String>> getAvailableStringFiltersMap() {
        return availableStringFilters;
    }

    /**
     * <p>
     * Getter for the field <code>currentStringFilter</code>.
     * </p>
     *
     * @return the currentStringFilter
     */
    public String getCurrentStringFilter() {
        synchronized (this) {
            if (StringUtils.isEmpty(currentStringFilter)) {
                return "-";
            }
            return currentStringFilter;
        }
    }

    /**
     * <p>
     * Setter for the field <code>currentStringFilter</code>.
     * </p>
     *
     * @param currentStringFilter the currentStringFilter to set
     */
    public void setCurrentStringFilter(final String currentStringFilter) {
        synchronized (this) {
            String useCurrentStringFilter = currentStringFilter;
            if (StringUtils.equals(useCurrentStringFilter, "-")) {
                useCurrentStringFilter = "";
            }
            try {
                this.currentStringFilter = URLDecoder.decode(useCurrentStringFilter, SearchBean.URL_ENCODING);
            } catch (UnsupportedEncodingException e) {
                this.currentStringFilter = useCurrentStringFilter;
            }
        }
    }

    /**
     * <p>
     * Getter for the field <code>filterQuery</code>.
     * </p>
     *
     * @return the filterQuery
     */
    public String getFilterQuery() {
        if (StringUtils.isEmpty(filterQuery)) {
            return "-";
        }
        return filterQuery;
    }

    /**
     * <p>
     * Setter for the field <code>filterQuery</code>.
     * </p>
     *
     * @param filterQuery the filterQuery to set
     */
    public void setFilterQuery(String filterQuery) {
        this.filterQuery = "-".equals(filterQuery) ? null : filterQuery;
    }

    /**
     * <p>
     * Getter for the field <code>currentPage</code>.
     * </p>
     *
     * @return the currentPage
     */
    public int getCurrentPage() {
        synchronized (this) {
            return currentPage;
        }
    }

    /**
     * <p>
     * Setter for the field <code>currentPage</code>.
     * </p>
     *
     * @param currentPage the currentPage to set
     */
    public void setCurrentPage(int currentPage) {
        synchronized (this) {
            this.currentPage = currentPage;
        }
    }

    /**
     * <p>
     * getLastPage.
     * </p>
     *
     * @return a int.
     */
    public int getLastPage() {
        int hitsPerPageLocal = browsingMenuHitsPerPage;
        int answer = (int) Math.floor((double) hitsCount / hitsPerPageLocal);
        if (hitsCount % hitsPerPageLocal != 0 || answer == 0) {
            answer++;
        }

        //        logger.trace(hitsCount + "/" + hitsPerPageLocal + "=" + answer);
        return answer;
    }

    /**
     * <p>
     * isBrowsingMenuEnabled.
     * </p>
     *
     * @return a boolean.
     */
    public boolean isBrowsingMenuEnabled() {
        return DataManager.getInstance().getConfiguration().isBrowsingMenuEnabled();
    }

    /**
     * <p>
     * getBrowsingMenuItems.
     * </p>
     *
     * @param language a {@link java.lang.String} object.
     * @return List of browsing menu items
     * @should skip items for language-specific fields if no language was given
     * @should skip items for language-specific fields if they don't match given language
     * @should return language-specific fields with placeholder
     */
    public List<String> getBrowsingMenuItems(final String language) {
        String useLanguage = language;
        if (useLanguage != null) {
            useLanguage = useLanguage.toUpperCase();
        }
        List<String> ret = new ArrayList<>();
        for (BrowsingMenuFieldConfig bmfc : DataManager.getInstance().getConfiguration().getBrowsingMenuFields()) {
            if (bmfc.getField().contains(SolrConstants.MIDFIX_LANG)
                    && (useLanguage == null || !(bmfc.getField().contains(SolrConstants.MIDFIX_LANG + useLanguage)
                            || bmfc.getField().contains(SolrConstants.MIDFIX_LANG + "{}")))) {
                logger.trace("Skipped term browsing field {} due to language mismatch.", bmfc.getField());
                continue;
            }
            ret.add(bmfc.getField());
        }

        return ret;
    }

    /**
     * 
     * @return List of configured browsing menu fields
     */
    public List<String> getConfiguredBrowsingMenuFields() {
        List<String> ret = new ArrayList<>();
        for (BrowsingMenuFieldConfig bmfc : DataManager.getInstance().getConfiguration().getBrowsingMenuFields()) {
            ret.add(bmfc.getField());
        }

        return ret;
    }

    /**
     * <p>
     * Getter for the field <code>targetCollection</code>.
     * </p>
     *
     * @return a {@link java.lang.String} object.
     */
    public String getTargetCollection() {
        return targetCollection;
    }

    /**
     * <p>
     * Setter for the field <code>targetCollection</code>.
     * </p>
     *
     * @param targetCollection a {@link java.lang.String} object.
     */
    public void setTargetCollection(String targetCollection) {
        this.targetCollection = targetCollection;
    }

    /**
     * <p>
     * openWorkInTargetCollection.
     * </p>
     *
     * @return a {@link java.lang.String} object.
     * @throws io.goobi.viewer.exceptions.IndexUnreachableException if any.
     * @throws io.goobi.viewer.exceptions.PresentationException if any.
     * @throws ViewerConfigurationException
     * @throws DAOException
     * @throws RecordDeletedException
     * @throws RecordLimitExceededException
     */
    public String openWorkInTargetCollection()
            throws IndexUnreachableException, PresentationException, RecordDeletedException, DAOException, ViewerConfigurationException,
            RecordLimitExceededException {
        if (StringUtils.isBlank(getTargetCollection())) {
            return null;
        }

        StringPair result =
                SearchHelper.getFirstRecordPiAndPageType(getCollectionField(), getTargetCollection(), true, true,
                        DataManager.getInstance().getConfiguration().getCollectionSplittingChar(getCollectionField()));
        if (result == null) {
            return null;
        }

        try {
            ActiveDocumentBean adb = BeanUtils.getActiveDocumentBean();
            if (adb != null) {
                adb.setPersistentIdentifier(result.getOne());
                adb.open(); // open to persist PI on ViewManager
            }

            PageType pageType = PageType.getByName(result.getTwo());
            switch (pageType) {
                case viewToc:
                    return "pretty:toc1";
                case viewMetadata:
                    return "pretty:metadata1";
                default:
                    return "pretty:object1";
            }
            // TODO Return and forward to foo URL instead of switch+pretty
        } catch (RecordNotFoundException e) {
            logger.error("No record found for ID: {}", result.getOne());
            return null;
        }
    }

    /**
     * <p>
     * getDcCollection.
     * </p>
     *
     * @return a {@link io.goobi.viewer.model.viewer.collections.CollectionView} object.
     */
    public CollectionView getDcCollection() {
        return getCollection(SolrConstants.DC);
    }

    /**
     * <p>
     * getCollection.
     * </p>
     *
     * @param field a {@link java.lang.String} object.
     * @return a {@link io.goobi.viewer.model.viewer.collections.CollectionView} object.
     */
    public CollectionView getCollection(String field) {
        return collections.get(field);
    }

    /**
     * 
     * @param field
     * @return {@link CollectionView}
     */
    public CollectionView getOrCreateCollection(String field) {
        CollectionView collection = getCollection(field);
        if (collection == null) {
            initializeCollection(field, null);
            collection = getCollection(field);
        }
        return collection;
    }

    /**
     * <p>
     * initializeDCCollection.
     * </p>
     */
    public void initializeDCCollection() {
        initializeCollection(SolrConstants.DC, null);
    }

    public void initializeCollection(final String collectionField) {
        initializeCollection(collectionField, null);
    }

    /**
     * Adds a CollectionView object for the given field to the map and populates its values.
     *
     * @param collectionField a {@link java.lang.String} object.
     * @param groupingField a {@link java.lang.String} object. Used for grouping results
     */
    public void initializeCollection(final String collectionField, final String groupingField) {
        logger.trace("initializeCollection: {}", collectionField);
        collections.put(collectionField, new CollectionView(collectionField, new BrowseDataProvider() {

            @Override
            public Map<String, CollectionResult> getData() throws IndexUnreachableException {
                return SearchHelper.findAllCollectionsFromField(collectionField, groupingField, null, true, true,
                        DataManager.getInstance().getConfiguration().getCollectionSplittingChar(collectionField));
            }
        }));
    }

    /**
     * <p>
     * Getter for the field <code>collectionField</code>.
     * </p>
     *
     * @return the collectionField
     */
    public String getCollectionField() {
        return collectionField;
    }

    /**
     * <p>
     * Setter for the field <code>collectionField</code>.
     * </p>
     *
     * @param collectionField the collectionField to set
     */
    public void setCollectionField(String collectionField) {
        this.collectionField = collectionField;
    }

    /**
     * TODO translation from DB
     *
     * @param collectionField
     * @param collectionValue
     * @return {@link String}
     * @should return hierarchy correctly
     */
    public String getCollectionHierarchy(String collectionField, String collectionValue) {
        logger.trace("getCollectionHierarchy: {}:{}", collectionField, collectionValue);
        if (StringUtils.isEmpty(collectionField) || StringUtils.isEmpty(collectionValue)) {
            return "";
        }
        String separator = DataManager.getInstance().getConfiguration().getCollectionSplittingChar(collectionField);
        if (separator.equals(".")) {
            separator = "\\.";
        }
        String[] valueSplit = collectionValue.split(separator);
        if (valueSplit.length == 0) {
            return ViewerResourceBundle.getTranslation(collectionValue, null);
        }

        StringBuilder sb = new StringBuilder();
        StringBuilder sbCollectionName = new StringBuilder();
        for (String value : valueSplit) {
            if (sb.length() > 0) {
                sb.append(" / ");
                sbCollectionName.append('.');
            }
            sbCollectionName.append(value);
            sb.append(ViewerResourceBundle.getTranslation(sbCollectionName.toString(), null));
        }

        return sb.toString();
    }

    /**
     *
     * @param field Collection field name
     * @param value Collection raw name
     * @return Translated collection name
     */
    public String getTranslationForCollectionName(String field, String value) {
        logger.trace("getTranslationForCollectionName: {}:{}", field, value);
        if (field == null || value == null) {
            return null;
        }
        CollectionView collectionView = collections.get(field);
        if (collectionView != null && collectionView.getCompleteList() != null) {
            return collectionView.getTranslationForName(value);
        }

        return null;
    }

    public long getRecordCount(String collectionField, String collectionName) {
        CollectionView view = this.getOrCreateCollection(collectionField);
        return Optional.ofNullable(view.getCollectionElement(collectionName))
                .map(BrowseDcElement::getNumberOfVolumes)
                .orElse(0L);
    }
}<|MERGE_RESOLUTION|>--- conflicted
+++ resolved
@@ -417,26 +417,16 @@
                 throw new RedirectException(MSG_ERR_FIELDS_NOT_CONFIGURED);
             }
 
-<<<<<<< HEAD
-            String useFilterQuery = "";
-            if (StringUtils.isNotEmpty(filterQuery)) {
-                useFilterQuery += " +(" + filterQuery + ")";
-            }
-=======
             String useFilterQuery = generateFilterQuery((!DataManager.getInstance().getConfiguration().isSearchResultGroupsEnabled()
                     || DataManager.getInstance().getConfiguration().getSearchResultGroups().isEmpty())
                             ? Collections.singletonList(SearchResultGroup.createDefaultGroup())
                             : DataManager.getInstance().getConfiguration().getSearchResultGroups());
->>>>>>> 0cd42d88
             // logger.trace("useFilterQuery: {}", useFilterQuery); //NOSONAR Sometimes needed for debugging
 
             // Populate the list of available starting characters with ones that actually exist in the complete terms list
             String browsingMenuFieldForCurrentLanguage = getBrowsingMenuFieldForLanguage(locale.getLanguage());
             if (availableStringFilters.get(browsingMenuFieldForCurrentLanguage) == null) {
-<<<<<<< HEAD
-=======
                 logger.trace("Collecting available filters for {}", browsingMenuFieldForCurrentLanguage);
->>>>>>> 0cd42d88
                 int numRows = StringUtils.isNotEmpty(currentBmfc.getSortField()) ? SolrSearchIndex.MAX_HITS : 0;
                 terms = SearchHelper.getFilteredTerms(currentBmfc, "", useFilterQuery, 0, numRows, new BrowseTermComparator(locale),
                         locale.getLanguage());
