--- conflicted
+++ resolved
@@ -417,18 +417,11 @@
                 throw new RedirectException(MSG_ERR_FIELDS_NOT_CONFIGURED);
             }
 
-<<<<<<< HEAD
             String useFilterQuery = generateFilterQuery((!DataManager.getInstance().getConfiguration().isSearchResultGroupsEnabled()
                     || DataManager.getInstance().getConfiguration().getSearchResultGroups().isEmpty())
                             ? Collections.singletonList(SearchResultGroup.createDefaultGroup())
                             : DataManager.getInstance().getConfiguration().getSearchResultGroups());
-=======
-            String useFilterQuery = "";
-            if (StringUtils.isNotEmpty(filterQuery)) {
-                useFilterQuery += " +(" + filterQuery + ")";
-            }
             // logger.trace("useFilterQuery: {}", useFilterQuery); //NOSONAR Sometimes needed for debugging
->>>>>>> 73288a56
 
             // Populate the list of available starting characters with ones that actually exist in the complete terms list
             String browsingMenuFieldForCurrentLanguage = getBrowsingMenuFieldForLanguage(locale.getLanguage());
