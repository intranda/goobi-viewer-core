/*
 * This file is part of the Goobi viewer - a content presentation and management
 * application for digitized objects.
 *
 * Visit these websites for more information.
 *          - http://www.intranda.com
 *          - http://digiverso.com
 *
 * This program is free software; you can redistribute it and/or modify it under
 * the terms of the GNU General Public License as published by the Free Software
 * Foundation; either version 2 of the License, or (at your option) any later
 * version.
 *
 * This program is distributed in the hope that it will be useful, but WITHOUT
 * ANY WARRANTY; without even the implied warranty of MERCHANTABILITY or FITNESS
 * FOR A PARTICULAR PURPOSE.
 * See the GNU General Public License for more details.
 *
 * You should have received a copy of the GNU General Public License along with
 * this program. If not, see <http://www.gnu.org/licenses/>.
 */
package io.goobi.viewer.managedbeans;

import java.io.IOException;
import java.io.OutputStream;
import java.io.Serializable;
import java.nio.file.Paths;
import java.util.ArrayList;
import java.util.Collection;
import java.util.Collections;
import java.util.HashMap;
import java.util.HashSet;
import java.util.List;
import java.util.Locale;
import java.util.Map;
import java.util.Map.Entry;
import java.util.Objects;
import java.util.Optional;
import java.util.stream.Collectors;

import javax.enterprise.context.SessionScoped;
import javax.faces.context.ExternalContext;
import javax.faces.context.FacesContext;
import javax.inject.Inject;
import javax.inject.Named;
import javax.servlet.http.HttpServletRequest;
import javax.servlet.http.HttpSession;

import org.apache.commons.lang3.StringUtils;
import org.apache.commons.text.StringEscapeUtils;
import org.apache.logging.log4j.LogManager;
import org.apache.logging.log4j.Logger;
import org.apache.solr.common.SolrDocument;
import org.apache.solr.common.SolrDocumentList;

import com.ocpsoft.pretty.PrettyContext;
import com.ocpsoft.pretty.faces.url.URL;

import de.intranda.api.annotation.wa.TypedResource;
import de.intranda.metadata.multilanguage.IMetadataValue;
import de.intranda.metadata.multilanguage.MultiLanguageMetadataValue;
import io.goobi.viewer.controller.DataManager;
import io.goobi.viewer.controller.GeoCoordinateConverter;
import io.goobi.viewer.controller.IndexerTools;
import io.goobi.viewer.controller.NetTools;
import io.goobi.viewer.controller.PrettyUrlTools;
import io.goobi.viewer.controller.StringConstants;
import io.goobi.viewer.controller.StringTools;
import io.goobi.viewer.exceptions.DAOException;
import io.goobi.viewer.exceptions.IDDOCNotFoundException;
import io.goobi.viewer.exceptions.IndexUnreachableException;
import io.goobi.viewer.exceptions.PresentationException;
import io.goobi.viewer.exceptions.RecordDeletedException;
import io.goobi.viewer.exceptions.RecordLimitExceededException;
import io.goobi.viewer.exceptions.RecordNotFoundException;
import io.goobi.viewer.exceptions.ViewerConfigurationException;
import io.goobi.viewer.faces.validators.PIValidator;
import io.goobi.viewer.managedbeans.utils.BeanUtils;
import io.goobi.viewer.messages.Messages;
import io.goobi.viewer.messages.ViewerResourceBundle;
import io.goobi.viewer.model.annotation.PublicationStatus;
import io.goobi.viewer.model.annotation.comments.CommentGroup;
import io.goobi.viewer.model.cms.pages.CMSPage;
import io.goobi.viewer.model.crowdsourcing.DisplayUserGeneratedContent;
import io.goobi.viewer.model.crowdsourcing.DisplayUserGeneratedContent.ContentType;
import io.goobi.viewer.model.job.download.DownloadJob;
import io.goobi.viewer.model.job.download.DownloadOption;
import io.goobi.viewer.model.job.download.EPUBDownloadJob;
import io.goobi.viewer.model.job.download.PDFDownloadJob;
import io.goobi.viewer.model.maps.GeoMap;
import io.goobi.viewer.model.maps.GeoMapFeature;
import io.goobi.viewer.model.maps.ManualFeatureSet;
import io.goobi.viewer.model.maps.RecordGeoMap;
import io.goobi.viewer.model.metadata.ComplexMetadataContainer;
import io.goobi.viewer.model.metadata.MetadataContainer;
import io.goobi.viewer.model.metadata.RelationshipMetadataContainer;
import io.goobi.viewer.model.search.BrowseElement;
import io.goobi.viewer.model.search.SearchHelper;
import io.goobi.viewer.model.search.SearchHit;
import io.goobi.viewer.model.security.AccessConditionUtils;
import io.goobi.viewer.model.security.AccessPermission;
import io.goobi.viewer.model.security.IPrivilegeHolder;
import io.goobi.viewer.model.statistics.usage.RequestType;
import io.goobi.viewer.model.toc.TOC;
import io.goobi.viewer.model.toc.TOCElement;
import io.goobi.viewer.model.toc.export.pdf.TocWriter;
import io.goobi.viewer.model.toc.export.pdf.WriteTocException;
import io.goobi.viewer.model.translations.language.Language;
import io.goobi.viewer.model.viewer.PageOrientation;
import io.goobi.viewer.model.viewer.PageType;
import io.goobi.viewer.model.viewer.PhysicalElement;
import io.goobi.viewer.model.viewer.StructElement;
import io.goobi.viewer.model.viewer.ViewManager;
import io.goobi.viewer.model.viewer.pageloader.AbstractPageLoader;
import io.goobi.viewer.modules.IModule;
import io.goobi.viewer.solr.SolrConstants;
import io.goobi.viewer.solr.SolrConstants.DocType;
import io.goobi.viewer.solr.SolrSearchIndex;
import io.goobi.viewer.solr.SolrTools;

/**
 * This bean opens the requested record and provides all data relevant to this record.
 */
@Named
@SessionScoped
public class ActiveDocumentBean implements Serializable {

    private static final long serialVersionUID = -8686943862186336894L;

    private static final Logger logger = LogManager.getLogger(ActiveDocumentBean.class);

    /**
     * Regex pattern 'imageToShow' matches if doublePageMode should be active
     */
    private static final String DOUBLE_PAGE_PATTERN = "\\d+-\\d+";

    private static int imageContainerWidth = 600;

    private final transient Object lock = new Object();

    @Inject
    private NavigationHelper navigationHelper;
    @Inject
    private CmsBean cmsBean;
    @Inject
    private SearchBean searchBean;
    @Inject
    private BookmarkBean bookmarkBean;
    @Inject
    private ImageDeliveryBean imageDelivery;
    @Inject
    private BreadcrumbBean breadcrumbBean;

    /** URL parameter 'action'. */
    private String action = "";
    /** URL parameter 'imageToShow'. */
    private String imageToShow = "1";
    /** URL parameter 'logid'. */
    private String logid = "";
    /** URL parameter 'tocCurrentPage'. */
    private int tocCurrentPage = 1;

    private ViewManager viewManager;
    private boolean anchor = false;
    private boolean volume = false;
    private boolean group = false;
    protected long topDocumentIddoc = 0;

    // TODO move to SearchBean
    private BrowseElement prevHit;
    private BrowseElement nextHit;

    /** This persists the last value given to setPersistentIdentifier() and is used for handling a RecordNotFoundException. */
    private String lastReceivedIdentifier;
    /** Available languages for this record. */
    private List<String> recordLanguages;
    /** Currently selected language for multilingual records. */
    private Language selectedRecordLanguage;

    private Boolean deleteRecordKeepTrace;

    private String clearCacheMode;

    private Map<String, RecordGeoMap> geoMaps = new HashMap<>();

    private int reloads = 0;

    private boolean downloadImageModalVisible = false;

    private String selectedDownloadOptionLabel;
    /* Previous docstruct URL cache. TODO Implement differently once other views beside full-screen are used. */
    private Map<String, String> prevDocstructUrlCache = new HashMap<>();
    /* Next docstruct URL cache. TODO Implement differently once other views beside full-screen are used. */
    private Map<String, String> nextDocstructUrlCache = new HashMap<>();

    /**
     * Empty constructor.
     */
    public ActiveDocumentBean() {
        // the emptiness inside
    }

    /**
     * Required setter for ManagedProperty injection
     *
     * @param navigationHelper the navigationHelper to set
     */
    public void setNavigationHelper(NavigationHelper navigationHelper) {
        this.navigationHelper = navigationHelper;
    }

    /**
     * Required setter for ManagedProperty injection
     *
     * @param cmsBean the cmsBean to set
     */
    public void setCmsBean(CmsBean cmsBean) {
        this.cmsBean = cmsBean;
    }

    /**
     * Required setter for ManagedProperty injection
     *
     * @param searchBean the searchBean to set
     */
    public void setSearchBean(SearchBean searchBean) {
        this.searchBean = searchBean;
    }

    /**
     * Required setter for ManagedProperty injection
     *
     * @param bookshelfBean the bookshelfBean to set
     */
    public void setBookshelfBean(BookmarkBean bookshelfBean) {
        this.bookmarkBean = bookshelfBean;
    }

    /**
     * Required setter for ManagedProperty injection
     *
     * @param breadcrumbBean the breadcrumbBean to set
     */
    public void setBreadcrumbBean(BreadcrumbBean breadcrumbBean) {
        this.breadcrumbBean = breadcrumbBean;
    }

    /**
     * TODO This can cause NPEs if called while update() is running.
     *
     * @throws IndexUnreachableException
     * @should reset lastReceivedIdentifier
     */
    public void reset() throws IndexUnreachableException {
        synchronized (this) {
            logger.trace("reset (thread {})", Thread.currentThread().getId());
            String pi = viewManager != null ? viewManager.getPi() : null;
            viewManager = null;
            topDocumentIddoc = 0;
            logid = "";
            action = "";
            prevHit = null;
            nextHit = null;
            group = false;
            clearCacheMode = null;
            prevDocstructUrlCache.clear();
            nextDocstructUrlCache.clear();
            lastReceivedIdentifier = null;

            // Any cleanup modules need to do when a record is unloaded
            for (IModule module : DataManager.getInstance().getModules()) {
                module.augmentResetRecord();
            }

            // Remove record lock for this record and session
            if (BeanUtils.getSession() != null) {
                DataManager.getInstance()
                        .getRecordLockManager()
                        .removeLockForPiAndSessionId(pi, BeanUtils.getSession().getId());
            }
        }
    }

    /**
     * Do not call from ActiveDocumentBean.update()!
     *
     * @return a {@link io.goobi.viewer.model.viewer.ViewManager} object.
     */
    public ViewManager getViewManager() {
        if (viewManager == null) {
            try {
                try {
                    update();
                } catch (IDDOCNotFoundException e) {
                    reload(lastReceivedIdentifier);
                }
            } catch (PresentationException e) {
                logger.debug(StringConstants.LOG_PRESENTATION_EXCEPTION_THROWN_HERE, e.getMessage());
            } catch (RecordNotFoundException | RecordDeletedException | RecordLimitExceededException e) {
                if (e.getMessage() != null && !"null".equals(e.getMessage()) && !"???".equals(e.getMessage())) {
                    logger.warn("{}: {}", e.getClass().getName(), e.getMessage());
                }
            } catch (IndexUnreachableException | DAOException | ViewerConfigurationException e) {
                logger.error(e.getMessage(), e);
            }
        }

        return viewManager;
    }

    /**
     *
     * @param pi
     * @return output of open()
     * @throws PresentationException
     * @throws RecordNotFoundException
     * @throws RecordDeletedException
     * @throws IndexUnreachableException
     * @throws DAOException
     * @throws ViewerConfigurationException
     * @throws RecordLimitExceededException
     */
    public String reload(String pi) throws PresentationException, RecordNotFoundException, RecordDeletedException, IndexUnreachableException,
            DAOException, ViewerConfigurationException, RecordLimitExceededException {
        logger.trace("reload({})", pi);
        reloads++;
        reset();
        if (reloads > 3) {
            throw new RecordNotFoundException(pi);
        }
        setPersistentIdentifier(pi);
        //        setImageToShow(1);
        return open();
    }

    /**
     * Loads the record with the IDDOC set in <code>currentElementIddoc</code>.
     *
     * @throws io.goobi.viewer.exceptions.PresentationException if any.
     * @throws io.goobi.viewer.exceptions.IndexUnreachableException if any.
     * @throws io.goobi.viewer.exceptions.RecordNotFoundException if any.
     * @throws io.goobi.viewer.exceptions.RecordDeletedException if any.
     * @throws io.goobi.viewer.exceptions.DAOException if any.
     * @throws io.goobi.viewer.exceptions.ViewerConfigurationException if any.
     * @throws IDDOCNotFoundException
     * @throws RecordLimitExceededException
     * @throws NumberFormatException
     * @should create ViewManager correctly
     * @should update ViewManager correctly if LOGID has changed
     * @should not override topDocumentIddoc if LOGID has changed
     * @should throw RecordNotFoundException if listing not allowed by default
     * @should load records that have been released via moving wall
     */

    public void update() throws PresentationException, IndexUnreachableException, RecordNotFoundException, RecordDeletedException, DAOException,
            ViewerConfigurationException, IDDOCNotFoundException, NumberFormatException, RecordLimitExceededException {
        synchronized (this) {
            if (topDocumentIddoc == 0) {
                try {
                    if (StringUtils.isNotEmpty(lastReceivedIdentifier)) {
                        throw new RecordNotFoundException(lastReceivedIdentifier);
                    }
                    throw new RecordNotFoundException("???");
                } finally {
                    lastReceivedIdentifier = null;
                }
            }
            logger.debug("update(): (IDDOC {} ; page {} ; thread {})", topDocumentIddoc, imageToShow, Thread.currentThread().getId());
            prevHit = null;
            nextHit = null;
            boolean doublePageMode = isDoublePageUrl();
            // Do these steps only if a new document has been loaded
            boolean mayChangeHitIndex = false;
            if (viewManager == null || viewManager.getTopStructElement() == null || viewManager.getTopStructElementIddoc() != topDocumentIddoc) {
                anchor = false;
                volume = false;
                group = false;

                // Change current hit index only if loading a new record
                if (searchBean != null && searchBean.getCurrentSearch() != null) {
                    searchBean.increaseCurrentHitIndex();
                    mayChangeHitIndex = true;
                }

                StructElement topStructElement = new StructElement(topDocumentIddoc);

                // Exit here if record is not found or has been deleted
                if (!topStructElement.isExists()) {
                    logger.info("IDDOC for the current record '{}' ({}) no longer seems to exist, attempting to retrieve an updated IDDOC...",
                            topStructElement.getPi(), topDocumentIddoc);
                    topDocumentIddoc = DataManager.getInstance().getSearchIndex().getIddocFromIdentifier(topStructElement.getPi());
                    if (topDocumentIddoc == 0) {
                        logger.warn("New IDDOC for the current record '{}' could not be found. Perhaps this record has been deleted?",
                                topStructElement.getPi());
                        reset();
                        try {
                            throw new RecordNotFoundException(lastReceivedIdentifier);
                        } finally {
                            lastReceivedIdentifier = null;
                        }
                    }
                } else if (topStructElement.isDeleted()) {
                    logger.debug("Record '{}' is deleted and only available as a trace document.", topStructElement.getPi());
                    reset();
                    throw new RecordDeletedException(topStructElement.getPi());
                }

                // Do not open records who may not be listed for the current user
                List<String> requiredAccessConditions = topStructElement.getMetadataValues(SolrConstants.ACCESSCONDITION);
                if (requiredAccessConditions != null && !requiredAccessConditions.isEmpty()) {
                    AccessPermission access =
                            AccessConditionUtils.checkAccessPermission(new HashSet<>(requiredAccessConditions), IPrivilegeHolder.PRIV_LIST,
                                    new StringBuilder().append('+').append(SolrConstants.PI).append(':').append(topStructElement.getPi()).toString(),
                                    (HttpServletRequest) FacesContext.getCurrentInstance().getExternalContext().getRequest());
                    if (!access.isGranted()) {
                        logger.debug("User may not open {}", topStructElement.getPi());
                        try {
                            throw new RecordNotFoundException(lastReceivedIdentifier);
                        } finally {
                            lastReceivedIdentifier = null;
                        }
                    }
                    // If license type is configured to redirect to a URL, redirect here
                    if (access.isRedirect() && StringUtils.isNotEmpty(access.getRedirectUrl())) {
                        logger.debug("Redirecting to {}", access.getRedirectUrl());
                        try {
                            // reset the bean's state. Otherwise this code will be called again when the redirected page uses
                            // activeDocumentBean at all (may the the case in widgets)
                            reset();
                            FacesContext.getCurrentInstance().getExternalContext().redirect(access.getRedirectUrl());
                            return;
                        } catch (IOException e) {
                            logger.error(e.getMessage());
                            return;
                        }
                    }

                }

                viewManager = new ViewManager(topStructElement, AbstractPageLoader.create(topStructElement), topDocumentIddoc,
                        logid, topStructElement.getMetadataValue(SolrConstants.MIMETYPE), imageDelivery);
                viewManager.setToc(createTOC());

                HttpSession session = BeanUtils.getSession();
                // Release all locks for this session except the current record
                if (session != null) {
                    DataManager.getInstance()
                            .getRecordLockManager()
                            .removeLocksForSessionId(session.getId(), Collections.singletonList(viewManager.getPi()));
                }
                String limit = viewManager.getTopStructElement().getMetadataValue(SolrConstants.ACCESSCONDITION_CONCURRENTUSE);
                // Lock limited view records, if limit exists and record has a license type that has this feature enabled
                if (limit != null && AccessConditionUtils.isConcurrentViewsLimitEnabledForAnyAccessCondition(
                        viewManager.getTopStructElement().getMetadataValues(SolrConstants.ACCESSCONDITION))) {
                    if (session != null) {
                        DataManager.getInstance()
                                .getRecordLockManager()
                                .lockRecord(viewManager.getPi(), session.getId(), Integer.valueOf(limit));
                    } else {
                        logger.debug("No session found, unable to lock limited view record {}", topStructElement.getPi());
                        try {
                            throw new RecordLimitExceededException(lastReceivedIdentifier + ":" + limit);
                        } finally {
                            lastReceivedIdentifier = null;
                        }
                    }
                }
            }

            //update usage statistics
            DataManager.getInstance()
                    .getUsageStatisticsRecorder()
                    .recordRequest(RequestType.RECORD_VIEW, viewManager.getPi(), BeanUtils.getRequest());

            // If LOGID is set, update the current element
            if (StringUtils.isNotEmpty(logid) && viewManager != null && !logid.equals(viewManager.getLogId())) {
                // TODO set new values instead of re-creating ViewManager, perhaps
                logger.debug("Find doc by LOGID: {}", logid);
                new StructElement(topDocumentIddoc);
                String query = new StringBuilder("+")
                        .append(SolrConstants.LOGID)
                        .append(":\"")
                        .append(logid)
                        .append("\" +")
                        .append(SolrConstants.PI_TOPSTRUCT)
                        .append(":")
                        .append(viewManager.getPi())
                        .append(" +")
                        .append(SolrConstants.DOCTYPE)
                        .append(':')
                        .append(DocType.DOCSTRCT.name())
                        .toString();
                SolrDocumentList docList = DataManager.getInstance()
                        .getSearchIndex()
                        .search(query, 1, null, Collections.singletonList(SolrConstants.IDDOC));
                long subElementIddoc = 0;
                // TODO check whether creating a new ViewManager can be avoided here
                if (!docList.isEmpty()) {
                    subElementIddoc = Long.valueOf((String) docList.get(0).getFieldValue(SolrConstants.IDDOC));
                    // Re-initialize ViewManager with the new current element
                    PageOrientation firstPageOrientation = viewManager.getFirstPageOrientation();
                    viewManager = new ViewManager(viewManager.getTopStructElement(), viewManager.getPageLoader(), subElementIddoc, logid,
                            viewManager.getMimeType(), imageDelivery);
                    viewManager.setFirstPageOrientation(firstPageOrientation);
                    viewManager.setToc(createTOC());
                } else {
                    logger.warn("{} not found for LOGID '{}'.", SolrConstants.IDDOC, logid);
                }
            }

            if (viewManager != null && viewManager.getCurrentStructElement() != null) {
                viewManager.setDoublePageMode(doublePageMode);
                StructElement structElement = viewManager.getCurrentStructElement();
                if (!structElement.isExists()) {
                    logger.trace("StructElement {} is not marked as existing. Record will be reloaded", structElement.getLuceneId());
                    try {
                        throw new IDDOCNotFoundException(lastReceivedIdentifier + " - " + structElement.getLuceneId());
                    } finally {
                        lastReceivedIdentifier = null;
                    }
                }
                if (structElement.isAnchor()) {
                    anchor = true;
                }
                if (structElement.isVolume()) {
                    volume = true;
                }
                if (structElement.isGroup()) {
                    group = true;
                }

                viewManager.setCurrentImageOrderString(imageToShow);
                viewManager.updateDropdownSelected();

                // Search hit navigation
                if (searchBean != null && searchBean.getCurrentSearch() != null) {
                    if (searchBean.getCurrentHitIndex() < 0) {
                        // Determine the index of this element in the search result list.
                        // Must be done after re-initializing ViewManager so that the PI is correct!
                        searchBean.findCurrentHitIndex(getPersistentIdentifier(), viewManager.getCurrentImageOrder(), true);
                    } else if (mayChangeHitIndex) {
                        // Modify the current hit index
                        searchBean.increaseCurrentHitIndex();
                    } else if (searchBean.getHitIndexOperand() != 0) {
                        // Reset hit index operand (should only be necessary if the URL was called twice, but the current hit has not changed
                        // logger.trace("Hit index modifier operand is {}, resetting...", searchBean.getHitIndexOperand());
                        searchBean.setHitIndexOperand(0);
                    }
                }
            } else {
                logger.debug("ViewManager is null or ViewManager.currentDocument is null.");
                try {
                    throw new RecordNotFoundException(lastReceivedIdentifier);
                } finally {
                    lastReceivedIdentifier = null;
                }
            }

            // Metadata language versions
            recordLanguages = viewManager.getTopStructElement().getMetadataValues(SolrConstants.LANGUAGE);
            // If the record has metadata language versions, pre-select the current locale as the record language
            //            if (StringUtils.isBlank(selectedRecordLanguage) && !recordLanguages.isEmpty()) {
            if (selectedRecordLanguage == null && navigationHelper != null) {
                selectedRecordLanguage = DataManager.getInstance().getLanguageHelper().getLanguage(navigationHelper.getLocaleString());
            }

            // Prepare a new bookshelf item
            if (bookmarkBean != null) {
                bookmarkBean.prepareItemForBookmarkList();
                if (bookmarkBean.getCurrentBookmark() == null || !viewManager.getPi().equals(bookmarkBean.getCurrentBookmark().getPi())) {
                    bookmarkBean.prepareItemForBookmarkList();
                }
            }
        }

    }

    /**
     *
     * @return true if the 'imageToShow' part of the url matches {@link #DOUBLE_PAGE_PATTERN}, i.e. if the url suggests that double page mode is
     *         expected
     */
    private boolean isDoublePageUrl() {
        return StringUtils.isNotBlank(imageToShow) && imageToShow.matches(DOUBLE_PAGE_PATTERN);
    }

    /**
     * @return created {@link TOC}
     * @throws PresentationException
     * @throws IndexUnreachableException
     * @throws DAOException
     * @throws ViewerConfigurationException
     */
    private TOC createTOC() throws PresentationException, IndexUnreachableException, DAOException, ViewerConfigurationException {
        TOC toc = new TOC();
        synchronized (toc) {
            if (viewManager != null) {
                toc.generate(viewManager.getTopStructElement(), viewManager.isListAllVolumesInTOC(), viewManager.getMimeType(), tocCurrentPage);
                // The TOC object will correct values that are too high, so update the local value, if necessary
                if (toc.getCurrentPage() != this.tocCurrentPage) {
                    this.tocCurrentPage = toc.getCurrentPage();
                }
            }
        }
        return toc;
    }

    /**
     * Pretty-URL entry point.
     *
     * @return a {@link java.lang.String} object.
     * @throws io.goobi.viewer.exceptions.RecordNotFoundException if any.
     * @throws io.goobi.viewer.exceptions.RecordDeletedException if any.
     * @throws io.goobi.viewer.exceptions.IndexUnreachableException if any.
     * @throws io.goobi.viewer.exceptions.DAOException if any.
     * @throws io.goobi.viewer.exceptions.ViewerConfigurationException if any.
     * @throws RecordLimitExceededException
     * @throws PresentationException
     */
    public String open()
            throws RecordNotFoundException, RecordDeletedException, IndexUnreachableException, DAOException, ViewerConfigurationException,
            RecordLimitExceededException {
        synchronized (this) {
            logger.trace("open()");
            try {
                update();
                if (navigationHelper == null || viewManager == null) {
                    return "";
                }

                IMetadataValue name = viewManager.getTopStructElement().getMultiLanguageDisplayLabel();
                HttpServletRequest request = (HttpServletRequest) FacesContext.getCurrentInstance().getExternalContext().getRequest();
                URL url = PrettyContext.getCurrentInstance(request).getRequestURL();
                List<String> languages = new ArrayList<>(name.getLanguages()); //temporary variable to avoid ConcurrentModificationException
                Map<String, String> truncatedNames = new HashMap<>();
                for (String language : languages) {
                    String translation = name.getValue(language).orElse(getPersistentIdentifier());
                    if (translation != null && translation.length() > DataManager.getInstance().getConfiguration().getBreadcrumbsClipping()) {
                        translation =
                                new StringBuilder(translation.substring(0, DataManager.getInstance().getConfiguration().getBreadcrumbsClipping()))
                                        .append("...")
                                        .toString();
                        truncatedNames.put(language, translation);
                    }
                }
                // Replace translation outside of the loop
                if (!truncatedNames.isEmpty()) {
                    for (Entry<String, String> entry : truncatedNames.entrySet()) {
                        name.setValue(entry.getValue(), entry.getKey());
                    }
                }
                // Fallback using the identifier as the label
                if (name.isEmpty()) {
                    name.setValue(getPersistentIdentifier());
                }
                logger.trace("topdocument label: {} ", name.getValue());
                if (!PrettyContext.getCurrentInstance(request).getRequestURL().toURL().contains("/crowd")) {
                    breadcrumbBean.addRecordBreadcrumbs(viewManager, name, url);
                }
            } catch (PresentationException e) {
                logger.debug(StringConstants.LOG_PRESENTATION_EXCEPTION_THROWN_HERE, e.getMessage(), e);
                Messages.error(e.getMessage());
            } catch (IDDOCNotFoundException e) {
                try {
                    return reload(lastReceivedIdentifier);
                } catch (PresentationException e1) {
                    logger.debug(StringConstants.LOG_PRESENTATION_EXCEPTION_THROWN_HERE, e.getMessage(), e);
                }
            }

            reloads = 0;
            return "";
        }
    }

    /**
     * <p>
     * openFulltext.
     * </p>
     *
     * @return a {@link java.lang.String} object.
     * @throws io.goobi.viewer.exceptions.RecordNotFoundException if any.
     * @throws io.goobi.viewer.exceptions.RecordDeletedException if any.
     * @throws io.goobi.viewer.exceptions.IndexUnreachableException if any.
     * @throws io.goobi.viewer.exceptions.DAOException if any.
     * @throws io.goobi.viewer.exceptions.ViewerConfigurationException if any.
     * @throws RecordLimitExceededException
     * @throws NumberFormatException
     */
    public String openFulltext()
            throws RecordNotFoundException, RecordDeletedException, IndexUnreachableException, DAOException, ViewerConfigurationException,
            NumberFormatException, RecordLimitExceededException {
        open();
        return "viewFulltext";
    }

    /**
     * <p>
     * Getter for the field <code>prevHit</code>.
     * </p>
     *
     * @return a {@link io.goobi.viewer.model.search.BrowseElement} object.
     * @throws io.goobi.viewer.exceptions.PresentationException if any.
     * @throws io.goobi.viewer.exceptions.IndexUnreachableException if any.
     * @throws io.goobi.viewer.exceptions.DAOException if any.
     * @throws io.goobi.viewer.exceptions.ViewerConfigurationException if any.
     */
    public BrowseElement getPrevHit() throws PresentationException, IndexUnreachableException, DAOException, ViewerConfigurationException {
        if (prevHit == null && searchBean != null) {
            prevHit = searchBean.getPreviousElement();
        }

        return prevHit;
    }

    /**
     * <p>
     * Getter for the field <code>nextHit</code>.
     * </p>
     *
     * @return a {@link io.goobi.viewer.model.search.BrowseElement} object.
     * @throws io.goobi.viewer.exceptions.PresentationException if any.
     * @throws io.goobi.viewer.exceptions.IndexUnreachableException if any.
     * @throws io.goobi.viewer.exceptions.DAOException if any.
     * @throws io.goobi.viewer.exceptions.ViewerConfigurationException if any.
     */
    public BrowseElement getNextHit() throws PresentationException, IndexUnreachableException, DAOException, ViewerConfigurationException {
        if (nextHit == null && searchBean != null) {
            nextHit = searchBean.getNextElement();
        }

        return nextHit;
    }

    /**
     * <p>
     * getCurrentElement.
     * </p>
     *
     * @return the currentElement
     * @throws io.goobi.viewer.exceptions.IndexUnreachableException if any.
     */
    public StructElement getCurrentElement() throws IndexUnreachableException {
        if (viewManager != null) {
            return viewManager.getCurrentStructElement();
        }

        return null;
    }

    /**
     * <p>
     * Setter for the field <code>imageToShow</code>.
     * </p>
     *
     * @param imageToShow Single page number (1) or range (2-3)
     */
    public void setImageToShow(String imageToShow) {
        synchronized (lock) {
            if (StringUtils.isNotEmpty(imageToShow) && imageToShow.matches("^\\d+(-\\d+)?$")) {
                this.imageToShow = imageToShow;
            } else {
                logger.warn("The passed image number '{}' contains illegal characters, setting to '1'...", imageToShow);
                this.imageToShow = "1";
            }
            if (viewManager != null) {
                viewManager.setDropdownSelected(String.valueOf(this.imageToShow));
            }
            // Reset LOGID (the LOGID setter is called later by PrettyFaces, so if a value is passed, it will still be set)
            try {
                setLogid("");
            } catch (PresentationException e) {
                //cannot be thrown here
            }
            logger.trace("imageToShow: {}", this.imageToShow);
        }
    }

    /**
     * Sets imageToShow to the representative page found in the search index, or "1" if none found.
     * 
     * @throws PresentationException
     * @throws IndexUnreachableException
     */
    public void setRepresentativeImage() throws PresentationException, IndexUnreachableException {
        // logger.trace("setRepresentativeImage"); //NOSONAR Debug
        synchronized (lock) {
            String image = "1";
            if (StringUtils.isNotEmpty(lastReceivedIdentifier) && !"-".equals(lastReceivedIdentifier)) {
                SolrDocument doc = DataManager.getInstance()
                        .getSearchIndex()
                        .getFirstDoc(SolrConstants.PI + ":" + lastReceivedIdentifier, Collections.singletonList(SolrConstants.THUMBPAGENO));
                if (doc != null && doc.getFieldValue(SolrConstants.THUMBPAGENO) != null) {
                    this.imageToShow = String.valueOf(doc.getFieldValue(SolrConstants.THUMBPAGENO));
                    logger.trace("{} found: {}", SolrConstants.THUMBPAGENO, this.imageToShow);
                } else {
                    logger.trace("{}  not found, using {}", SolrConstants.THUMBPAGENO, this.imageToShow);
                }
            }
            setImageToShow(image);
        }
    }

    /**
     * <p>
     * Getter for the field <code>imageToShow</code>.
     * </p>
     *
     * @return the imageToShow
     */
    public String getImageToShow() {
        synchronized (lock) {
            return imageToShow;
        }
    }

    /**
     * <p>
     * Setter for the field <code>logid</code>.
     * </p>
     *
     * @param logid the logid to set
     * @throws PresentationException
     */
    public void setLogid(String logid) throws PresentationException {
        synchronized (this) {
            if ("-".equals(logid) || StringUtils.isEmpty(logid)) {
                this.logid = "";
            } else if (StringUtils.isNotBlank(logid) && logid.matches("[\\w-]+")) {
                this.logid = SolrTools.escapeSpecialCharacters(logid);
            } else {
                throw new PresentationException("The passed logId " + SolrTools.escapeSpecialCharacters(logid) + " contains illegal characters");
            }
        }
    }

    /**
     * <p>
     * Getter for the field <code>logid</code>.
     * </p>
     *
     * @return the logid
     */
    public String getLogid() {
        synchronized (this) {
            if (StringUtils.isEmpty(logid)) {
                return "-";
            }

            return logid;
        }
    }

    /**
     * <p>
     * isAnchor.
     * </p>
     *
     * @return the anchor
     */
    public boolean isAnchor() {
        return anchor;
    }

    /**
     * <p>
     * Setter for the field <code>anchor</code>.
     * </p>
     *
     * @param anchor the anchor to set
     */
    public void setAnchor(boolean anchor) {
        this.anchor = anchor;
    }

    /**
     * <p>
     * isVolume.
     * </p>
     *
     * @return a boolean.
     */
    public boolean isVolume() {
        return volume;
    }

    /**
     * <p>
     * isGroup.
     * </p>
     *
     * @return a boolean.
     */
    public boolean isGroup() {
        return group;
    }

    /**
     * <p>
     * Getter for the field <code>action</code>.
     * </p>
     *
     * @return the action
     */
    public String getAction() {
        synchronized (this) {
            return action;
        }
    }

    /**
     * <p>
     * Setter for the field <code>action</code>.
     * </p>
     *
     * @param action the action to set
     */
    public void setAction(String action) {
        synchronized (this) {
            logger.trace("setAction: {}", action);
            this.action = action;
            if (searchBean != null && action != null) {
                switch (action) {
                    case "nextHit":
                        searchBean.setHitIndexOperand(1);
                        break;
                    case "prevHit":
                        searchBean.setHitIndexOperand(-1);
                        break;
                    default:
                        // do nothing
                        break;

                }
            }
        }
    }

    public String getPIFromFieldValue(String value, String field) throws PresentationException, IndexUnreachableException {
        String query = "{field}:\"{value}\"".replace("{field}", field).replace("{value}", value);
        SolrDocument doc = DataManager.getInstance().getSearchIndex().getFirstDoc(query, List.of(SolrConstants.PI));
        return Optional.ofNullable(doc).map(d -> d.getFirstValue(SolrConstants.PI)).map(Object::toString).orElse("");
    }

    /**
     * <p>
     * setPersistentIdentifier.
     * </p>
     *
     * @param persistentIdentifier a {@link java.lang.String} object.
     * @should determine currentElementIddoc correctly
     * @throws io.goobi.viewer.exceptions.PresentationException if any.
     * @throws io.goobi.viewer.exceptions.RecordNotFoundException if any.
     * @throws io.goobi.viewer.exceptions.IndexUnreachableException if any.
     */
    public void setPersistentIdentifier(String persistentIdentifier)
            throws PresentationException, RecordNotFoundException, IndexUnreachableException {
        synchronized (this) {
            logger.trace("setPersistentIdentifier: {}", StringTools.stripPatternBreakingChars(persistentIdentifier));
            if (!PIValidator.validatePi(persistentIdentifier)) {
                logger.warn("Invalid identifier '{}'.", persistentIdentifier);
                reset();
                return;
            }
            lastReceivedIdentifier = persistentIdentifier;
            if (!"-".equals(persistentIdentifier) && (viewManager == null || !persistentIdentifier.equals(viewManager.getPi()))) {
                long id = DataManager.getInstance().getSearchIndex().getIddocFromIdentifier(persistentIdentifier);
                if (id > 0) {
                    if (topDocumentIddoc != id) {
                        topDocumentIddoc = id;
                        logger.trace("IDDOC found for {}: {}", persistentIdentifier, id);
                    }
                } else {
                    logger.warn("No IDDOC for identifier '{}' found.", persistentIdentifier);
                    reset();
                }
            }
        }
    }

    /**
     * Returns the PI of the currently loaded record. Only call this method after the update() method has re-initialized ViewManager, otherwise the
     * previous PI may be returned!
     *
     * @return a {@link java.lang.String} object.
     * @throws io.goobi.viewer.exceptions.IndexUnreachableException if any.
     */
    public String getPersistentIdentifier() throws IndexUnreachableException {
        synchronized (this) {
            if (viewManager != null) {
                return viewManager.getPi();
            }
            return "-";
        }
    }

    /**
     * <p>
     * getThumbPart.
     * </p>
     *
     * @return a {@link java.lang.String} object.
     * @throws io.goobi.viewer.exceptions.IndexUnreachableException if any.
     * @deprecated URL is now build in HTML
     */
    @Deprecated(since = "23.11")
    public String getThumbPart() throws IndexUnreachableException {
        if (viewManager != null) {
            return new StringBuilder("/").append(getPersistentIdentifier())
                    .append('/')
                    .append(viewManager.getCurrentThumbnailPage())
                    .append('/')
                    .toString();
        }

        return "";
    }

    /**
     * <p>
     * getLogPart.
     * </p>
     *
     * @return a {@link java.lang.String} object.
     * @throws io.goobi.viewer.exceptions.IndexUnreachableException if any.
     * @deprecated URL is now build in HTML
     */
    @Deprecated(since = "23.11")
    public String getLogPart() throws IndexUnreachableException {
        return new StringBuilder("/").append(getPersistentIdentifier())
                .append('/')
                .append(imageToShow)
                .append('/')
                .append(getLogid())
                .append('/')
                .toString();
    }

    // navigation in work

    /**
     * Returns the navigation URL for the given page type and number.
     *
     * @param pageType a {@link java.lang.String} object.
     * @param pageOrderRange Single page number or range
     * @return a {@link java.lang.String} object.
     * @throws io.goobi.viewer.exceptions.IndexUnreachableException if any.
     * @should construct url correctly
     */
    public String getPageUrl(final String pageType, String pageOrderRange) throws IndexUnreachableException {
        StringBuilder sbUrl = new StringBuilder();
        String localPageType = pageType;
        if (StringUtils.isBlank(localPageType)) {
            if (navigationHelper != null) {
                localPageType = navigationHelper.getCurrentView();
                if (localPageType == null) {
                    localPageType = PageType.viewObject.name();
                }
            }
            if (StringUtils.isBlank(localPageType)) {
                localPageType = PageType.viewObject.name();
            }
            // logger.trace("current view: {}", localPageType);
        }

        int[] pages = StringTools.getIntegerRange(pageOrderRange);
        int page = pages[0];
        int page2 = pages[1];

        if (viewManager != null) {
            page = Math.max(page, viewManager.getPageLoader().getFirstPageOrder());
            page = Math.min(page, viewManager.getPageLoader().getLastPageOrder());
            if (page2 != Integer.MAX_VALUE) {
                page2 = Math.max(page2, viewManager.getPageLoader().getFirstPageOrder());
                page2 = Math.min(page2, viewManager.getPageLoader().getLastPageOrder());
            }
        }

        String range = page + (page2 != Integer.MAX_VALUE ? "-" + page2 : "");
        // logger.trace("final range: {}", range); //NOSONAR Sometimes needed for debugging
        sbUrl.append(BeanUtils.getServletPathWithHostAsUrlFromJsfContext())
                .append('/')
                .append(PageType.getByName(localPageType).getName())
                .append('/')
                .append(getPersistentIdentifier())
                .append('/')
                .append(range)
                .append('/');

        return sbUrl.toString();
    }

    /**
     * <p>
     * getPageUrl.
     * </p>
     *
     * @param pageOrderRange Single page number or range
     * @return a {@link java.lang.String} object.
     * @throws io.goobi.viewer.exceptions.IndexUnreachableException if any.
     */
    public String getPageUrl(String pageOrderRange) throws IndexUnreachableException {
        return getPageUrl(null, pageOrderRange);
    }

    /**
     * <p>
     * getPageUrl.
     * </p>
     *
     * @return a {@link java.lang.String} object.
     * @throws io.goobi.viewer.exceptions.IndexUnreachableException if any.
     */
    public String getPageUrl() throws IndexUnreachableException {
        String pageType = navigationHelper.getPreferredView();
        if (StringUtils.isBlank(pageType)) {
            pageType = navigationHelper.getCurrentView();
        }

        return getPageUrlByType(pageType);
    }

    /**
     * <p>
     * getPageUrl.
     * </p>
     *
     * @param pageType a {@link java.lang.String} object.
     * @return a {@link java.lang.String} object.
     * @throws io.goobi.viewer.exceptions.IndexUnreachableException if any.
     */
    public String getPageUrlByType(String pageType) throws IndexUnreachableException {
        StringBuilder sbUrl = new StringBuilder();
        sbUrl.append(BeanUtils.getServletPathWithHostAsUrlFromJsfContext())
                .append('/')
                .append(PageType.getByName(pageType).getName())
                .append('/')
                .append(getPersistentIdentifier())
                .append('/');

        return sbUrl.toString();
    }

    /**
     * <p>
     * getFirstPageUrl.
     * </p>
     *
     * @return a {@link java.lang.String} object.
     * @throws io.goobi.viewer.exceptions.IndexUnreachableException if any.
     */
    public String getFirstPageUrl() throws IndexUnreachableException {
        if (viewManager != null) {
            int image = viewManager.getPageLoader().getFirstPageOrder();
            if (viewManager.isDoublePageMode()) {
                return getPageUrl(image + "-" + image);
            }

            return getPageUrl(Integer.toString(image));
        }

        return null;
    }

    /**
     * <p>
     * getLastPageUrl.
     * </p>
     *
     * @return a {@link java.lang.String} object.
     * @throws io.goobi.viewer.exceptions.IndexUnreachableException if any.
     */
    public String getLastPageUrl() throws IndexUnreachableException {
        if (viewManager != null) {
            int image = viewManager.getPageLoader().getLastPageOrder();
            if (viewManager.isDoublePageMode()) {
                return getPageUrl(image + "-" + image);
            }

            return getPageUrl(Integer.toString(image));
        }

        return null;
    }

    /**
     * <p>
     * getNextPageUrl.
     * </p>
     *
     * @param step a int.
     * @return a {@link java.lang.String} object.
     * @throws io.goobi.viewer.exceptions.IndexUnreachableException if any.
     * @should return correct page in single page mode
     * @should return correct range in double page mode if current page double image
     * @should return correct range in double page mode if currently showing two pages
     * @should return correct range in double page mode if currently showing one page
     */
    public String getPageUrlRelativeToCurrentPage(int step) throws IndexUnreachableException {
        // logger.trace("getPageUrl: {}", step); //NOSONAR Sometimes needed for debugging
        if (viewManager == null) {
            return getPageUrl(imageToShow);
        }

        if (!viewManager.isDoublePageMode()) {
            int number = viewManager.getCurrentImageOrder() + step;
            return getPageUrl(String.valueOf(number));
        }

        int number;

        // Current image contains two pages
        if (viewManager.getCurrentPage().isDoubleImage()) {
            // logger.trace("{} is double page", viewManager.getCurrentPage().getOrder()); //NOSONAR Sometimes needed for debugging
            if (step < 0) {
                number = viewManager.getCurrentImageOrder() + 2 * step;
            } else {
                number = viewManager.getCurrentImageOrder() + step;
            }
            return getPageUrl(number + "-" + (number + 1));
        }

        // Use current left/right page as a point of reference, if available (opposite when in right-to-left navigation)
        Optional<PhysicalElement> currentLeftPage =
                viewManager.getTopStructElement().isRtl() ? viewManager.getCurrentRightPage() : viewManager.getCurrentLeftPage();
        Optional<PhysicalElement> currentRightPage =
                viewManager.getTopStructElement().isRtl() ? viewManager.getCurrentLeftPage() : viewManager.getCurrentRightPage();

        // Only go back one step unit at first
        if (currentLeftPage.isPresent()) {
            // logger.trace("{} is left page", currentLeftPage.get().getOrder()); //NOSONAR Sometimes needed for debugging
            number = currentLeftPage.get().getOrder() + step;
        } else if (currentRightPage.isPresent()) {
            // If only the right page is present, it's probably the first page - do not add step at this point
            // logger.trace("{} is right page", currentRightPage.get().getOrder()); //NOSONAR Sometimes needed for debugging
            number = currentRightPage.get().getOrder();
        } else {
            number = viewManager.getCurrentImageOrder() + step;
        }

        // Target image candidate contains two pages
        Optional<PhysicalElement> nextPage = viewManager.getPage(number);
        if (nextPage.isPresent() && nextPage.get().isDoubleImage()) {
            return getPageUrl(String.valueOf(number) + "-" + number);
        }
        // If the immediate neighbor is not a double image, add another step
        number += step;

        nextPage = viewManager.getPage(number);
        if (nextPage.isPresent() && nextPage.get().isDoubleImage()) {
            return getPageUrl(String.valueOf(number) + "-" + number);
        }

        // logger.trace("step: {}", step); //NOSONAR Sometimes needed for debugging
        // logger.trace("Number: {}", number); //NOSONAR Sometimes needed for debugging

        return getPageUrl(number + "-" + (number + 1));
    }

    /**
     * 
     * @param order
     * @return Page URL for the given page number
     * @throws IndexUnreachableException
     */
    public String getPageUrl(int order) throws IndexUnreachableException {
        return getPageUrl(Integer.toString(order));
    }

    /**
     * <p>
     * getPreviousPageUrl.
     * </p>
     *
     * @param step
     * @return a {@link java.lang.String} object.
     * @throws io.goobi.viewer.exceptions.IndexUnreachableException if any.
     */
    public String getPreviousPageUrl(int step) throws IndexUnreachableException {
        return getPageUrlRelativeToCurrentPage(step * -1);
    }

    /**
     * <p>
     * getNextPageUrl.
     * </p>
     *
     * @param step
     * @return a {@link java.lang.String} object.
     * @throws io.goobi.viewer.exceptions.IndexUnreachableException if any.
     */
    public String getNextPageUrl(int step) throws IndexUnreachableException {
        return getPageUrlRelativeToCurrentPage(step);
    }

    /**
     * <p>
     * getPreviousPageUrl.
     * </p>
     *
     * @return a {@link java.lang.String} object.
     * @throws io.goobi.viewer.exceptions.IndexUnreachableException if any.
     */
    public String getPreviousPageUrl() throws IndexUnreachableException {
        return getPreviousPageUrl(1);
    }

    /**
     * <p>
     * getNextPageUrl.
     * </p>
     *
     * @return a {@link java.lang.String} object.
     * @throws io.goobi.viewer.exceptions.IndexUnreachableException if any.
     */
    public String getNextPageUrl() throws IndexUnreachableException {
        return getNextPageUrl(1);
    }

    /**
     *
     * @return URL to the previous docstruct
     * @throws IndexUnreachableException
     * @throws ViewerConfigurationException
     * @throws DAOException
     * @throws PresentationException
     */
    public String getPreviousDocstructUrl() throws IndexUnreachableException, PresentationException, DAOException, ViewerConfigurationException {
        // logger.trace("getPreviousDocstructUrl"); //NOSONAR Sometimes needed for debugging
        if (viewManager == null) {
            return null;
        }
        List<String> docstructTypes =
                DataManager.getInstance().getConfiguration().getDocstructNavigationTypes(viewManager.getTopStructElement().getDocStructType(), true);
        if (docstructTypes.isEmpty()) {
            return null;
        }

        String currentDocstructIddoc = String.valueOf(viewManager.getCurrentStructElementIddoc());
        // Determine docstruct URL and cache it
        if (prevDocstructUrlCache.get(currentDocstructIddoc) == null) {
            int currentElementIndex = getToc().findTocElementIndexByIddoc(currentDocstructIddoc);
            if (currentElementIndex == -1) {
                logger.warn("Current IDDOC not found in TOC: {}", viewManager.getCurrentStructElement().getLuceneId());
                return null;
            }

            boolean found = false;
            for (int i = currentElementIndex - 1; i >= 0; --i) {
                TOCElement tocElement = viewManager.getToc().getTocElements().get(i);
                String docstructType = tocElement.getMetadataValue(SolrConstants.DOCSTRCT);
                if (docstructType != null && docstructTypes.contains(docstructType) && StringUtils.isNotBlank(tocElement.getPageNo())) {
                    logger.trace("Found previous {}: {}", docstructType, tocElement.getLogId());
                    // Add LOGID to the URL because ViewManager.currentStructElementIddoc (IDDOC_OWNER) can be incorrect in the index sometimes,
                    // resulting in the URL pointing at the current element
                    prevDocstructUrlCache.put(currentDocstructIddoc,
                            "/" + viewManager.getPi() + "/" + Integer.valueOf(tocElement.getPageNo()) + "/" + tocElement.getLogId() + "/");
                    found = true;
                    break;
                }
            }
            if (!found) {
                prevDocstructUrlCache.put(currentDocstructIddoc, "");
            }
        }

        if (StringUtils.isNotEmpty(prevDocstructUrlCache.get(currentDocstructIddoc))) {
            return BeanUtils.getServletPathWithHostAsUrlFromJsfContext() + "/" + navigationHelper.getCurrentPageType().getName()
                    + prevDocstructUrlCache.get(currentDocstructIddoc);
        }

        return "";
    }

    /**
     *
     * @return URL to the next docstruct
     * @throws IndexUnreachableException
     * @throws ViewerConfigurationException
     * @throws DAOException
     * @throws PresentationException
     */
    public String getNextDocstructUrl() throws IndexUnreachableException, PresentationException, DAOException, ViewerConfigurationException {
        // logger.trace("getNextDocstructUrl"); //NOSONAR Sometimes needed for debugging
        if (viewManager == null) {
            return "";
        }
        List<String> docstructTypes =
                DataManager.getInstance().getConfiguration().getDocstructNavigationTypes(viewManager.getTopStructElement().getDocStructType(), true);
        if (docstructTypes.isEmpty()) {
            return null;
        }

        String currentDocstructIddoc = String.valueOf(viewManager.getCurrentStructElementIddoc());
        // Determine docstruct URL and cache it
        if (nextDocstructUrlCache.get(currentDocstructIddoc) == null) {
            int currentElementIndex = getToc().findTocElementIndexByIddoc(currentDocstructIddoc);
            logger.trace("currentIndexElement: {}", currentElementIndex);
            if (currentElementIndex == -1) {
                return null;
            }

            boolean found = false;
            for (int i = currentElementIndex + 1; i < viewManager.getToc().getTocElements().size(); ++i) {
                TOCElement tocElement = viewManager.getToc().getTocElements().get(i);
                String docstructType = tocElement.getMetadataValue(SolrConstants.DOCSTRCT);
                if (docstructType != null && docstructTypes.contains(docstructType)) {
                    logger.trace("Found next {}: {}", docstructType, tocElement.getLogId());
                    // Add LOGID to the URL because ViewManager.currentStructElementIddoc (IDDOC_OWNER) can be incorrect in the index sometimes,
                    // resulting in the URL pointing at the current element
                    nextDocstructUrlCache.put(currentDocstructIddoc,
                            "/" + viewManager.getPi() + "/" + Integer.valueOf(tocElement.getPageNo()) + "/" + tocElement.getLogId() + "/");
                    found = true;
                    break;
                }
            }
            if (!found) {
                nextDocstructUrlCache.put(currentDocstructIddoc, "");
            }
        }

        if (StringUtils.isNotEmpty(nextDocstructUrlCache.get(currentDocstructIddoc))) {
            return BeanUtils.getServletPathWithHostAsUrlFromJsfContext() + "/" + navigationHelper.getCurrentPageType().getName()
                    + nextDocstructUrlCache.get(currentDocstructIddoc);
        }

        return "";
    }

    /**
     * <p>
     * getImageUrl.
     * </p>
     *
     * @return a {@link java.lang.String} object.
     * @throws io.goobi.viewer.exceptions.IndexUnreachableException if any.
     */
    public String getImageUrl() throws IndexUnreachableException {
        return getPageUrl(PageType.viewImage.getName(), imageToShow);
    }

    /**
     * <p>
     * getFullscreenImageUrl.
     * </p>
     *
     * @return a {@link java.lang.String} object.
     * @throws io.goobi.viewer.exceptions.IndexUnreachableException if any.
     */
    public String getFullscreenImageUrl() throws IndexUnreachableException {
        if (viewManager != null && viewManager.isDoublePageMode() && !viewManager.getCurrentPage().isDoubleImage()) {
            Optional<PhysicalElement> currentLeftPage = viewManager.getCurrentLeftPage();
            Optional<PhysicalElement> currentRightPage = viewManager.getCurrentRightPage();
            if (currentLeftPage.isPresent() && currentRightPage.isPresent()) {
                return getPageUrl(PageType.viewFullscreen.getName(), currentLeftPage.get().getOrder() + "-" + currentRightPage.get().getOrder());
            }
        }

        return getPageUrl(PageType.viewFullscreen.getName(), imageToShow);
    }

    /**
     * <p>
     * getFulltextUrl.
     * </p>
     *
     * @return a {@link java.lang.String} object.
     * @throws io.goobi.viewer.exceptions.IndexUnreachableException if any.
     */
    public String getFulltextUrl() throws IndexUnreachableException {
        return getPageUrl(PageType.viewFulltext.getName(), imageToShow);
    }

    /**
     * <p>
     * getMetadataUrl.
     * </p>
     *
     * @return a {@link java.lang.String} object.
     * @throws io.goobi.viewer.exceptions.IndexUnreachableException if any.
     */
    public String getMetadataUrl() throws IndexUnreachableException {
        return getPageUrl(PageType.viewMetadata.getName(), imageToShow);
    }

    /**
     * <p>
     * getTopDocument.
     * </p>
     *
     * @return a {@link io.goobi.viewer.model.viewer.StructElement} object.
     */
    public StructElement getTopDocument() {
        if (viewManager != null) {
            return viewManager.getTopStructElement();
        }

        return null;
    }

    /**
     * <p>
     * setChildrenVisible.
     * </p>
     *
     * @param element a {@link io.goobi.viewer.model.toc.TOCElement} object.
     * @throws io.goobi.viewer.exceptions.PresentationException if any.
     * @throws io.goobi.viewer.exceptions.IndexUnreachableException if any.
     * @throws io.goobi.viewer.exceptions.DAOException if any.
     * @throws io.goobi.viewer.exceptions.ViewerConfigurationException if any.
     */
    public void setChildrenVisible(TOCElement element)
            throws PresentationException, IndexUnreachableException, DAOException, ViewerConfigurationException {
        if (getToc() != null) {
            synchronized (getToc()) {
                getToc().setChildVisible(element.getID());
                getToc().getActiveElement();
            }
        }
    }

    /**
     * <p>
     * setChildrenInvisible.
     * </p>
     *
     * @param element a {@link io.goobi.viewer.model.toc.TOCElement} object.
     * @throws io.goobi.viewer.exceptions.PresentationException if any.
     * @throws io.goobi.viewer.exceptions.IndexUnreachableException if any.
     * @throws io.goobi.viewer.exceptions.DAOException if any.
     * @throws io.goobi.viewer.exceptions.ViewerConfigurationException if any.
     */
    public void setChildrenInvisible(TOCElement element)
            throws PresentationException, IndexUnreachableException, DAOException, ViewerConfigurationException {
        if (getToc() != null) {
            synchronized (getToc()) {
                getToc().setChildInvisible(element.getID());
                getToc().getActiveElement();
            }
        }
    }

    /**
     * Recalculates the visibility of TOC elements and jumps to the active element after a +/- button has been pressed.
     *
     * @return a {@link java.lang.String} object.
     * @throws java.io.IOException if any.
     * @throws io.goobi.viewer.exceptions.PresentationException if any.
     * @throws io.goobi.viewer.exceptions.IndexUnreachableException if any.
     * @throws io.goobi.viewer.exceptions.DAOException if any.
     * @throws io.goobi.viewer.exceptions.ViewerConfigurationException if any.
     */
    public String calculateSidebarToc()
            throws IOException, PresentationException, IndexUnreachableException, DAOException, ViewerConfigurationException {
        if (getToc() != null) {
            TOCElement activeTocElement = getToc().getActiveElement();
            if (activeTocElement != null) {
                String result = new StringBuilder("#").append(activeTocElement.getLogId()).toString();
                FacesContext.getCurrentInstance().getExternalContext().redirect(result);
                return result;
            }
        }

        return null;
    }

    /**
     * <p>
     * Getter for the field <code>toc</code>.
     * </p>
     *
     * @return the toc
     * @throws io.goobi.viewer.exceptions.PresentationException if any.
     * @throws io.goobi.viewer.exceptions.IndexUnreachableException if any.
     * @throws io.goobi.viewer.exceptions.DAOException if any.
     * @throws io.goobi.viewer.exceptions.ViewerConfigurationException if any.
     */
    public TOC getToc() throws PresentationException, IndexUnreachableException, DAOException, ViewerConfigurationException {
        if (viewManager == null) {
            return null;
        }
        synchronized (viewManager) {
            if (viewManager.getToc() == null) {
                viewManager.setToc(createTOC());
            }
            return viewManager.getToc();
        }
    }

    /**
     * <p>
     * Getter for the field <code>tocCurrentPage</code>.
     * </p>
     *
     * @return a int.
     */
    public String getTocCurrentPage() {
        synchronized (this) {
            return Integer.toString(tocCurrentPage);
        }
    }

    /**
     * <p>
     * Setter for the field <code>tocCurrentPage</code>.
     * </p>
     *
     * @param tocCurrentPage a int.
     * @should set toc page to last page if value too high
     * @throws io.goobi.viewer.exceptions.PresentationException if any.
     * @throws io.goobi.viewer.exceptions.IndexUnreachableException if any.
     * @throws io.goobi.viewer.exceptions.DAOException if any.
     * @throws io.goobi.viewer.exceptions.ViewerConfigurationException if any.
     */
    public void setTocCurrentPage(String tocCurrentPage)
            throws PresentationException, IndexUnreachableException, DAOException, ViewerConfigurationException {
        synchronized (this) {
            int[] pages = StringTools.getIntegerRange(tocCurrentPage);
            this.tocCurrentPage = pages[0];
            if (this.tocCurrentPage < 1) {
                this.tocCurrentPage = 1;
            }
            // Do not call getToc() here - the setter is usually called before update(),
            // so the required information for proper TOC creation is not yet available
            if (viewManager != null && viewManager.getToc() != null) {
                int currentCurrentPage = viewManager.getToc().getCurrentPage();
                viewManager.getToc().setCurrentPage(this.tocCurrentPage);
                // The TOC object will correct values that are too high, so update the local value, if necessary
                if (viewManager.getToc().getCurrentPage() != this.tocCurrentPage) {
                    this.tocCurrentPage = viewManager.getToc().getCurrentPage();
                }
                // Create a new TOC if pagination is enabled and the paginator page has changed
                if (currentCurrentPage != this.tocCurrentPage
                        && DataManager.getInstance().getConfiguration().getTocAnchorGroupElementsPerPage() > 0) {
                    viewManager.getToc()
                            .generate(viewManager.getTopStructElement(), viewManager.isListAllVolumesInTOC(), viewManager.getMimeType(),
                                    this.tocCurrentPage);
                }
            }
        }
    }

    /**
     * <p>
     * getTitleBarLabel.
     * </p>
     *
     * @param locale a {@link java.util.Locale} object.
     * @return a {@link java.lang.String} object.
     * @throws io.goobi.viewer.exceptions.IndexUnreachableException if any.
     * @throws io.goobi.viewer.exceptions.PresentationException if any.
     * @throws io.goobi.viewer.exceptions.DAOException if any.
     * @throws io.goobi.viewer.exceptions.ViewerConfigurationException if any.
     */
    public String getTitleBarLabel(Locale locale)
            throws IndexUnreachableException, PresentationException, DAOException, ViewerConfigurationException {
        return getTitleBarLabel(locale.getLanguage());
    }

    /**
     * <p>
     * getTitleBarLabel.
     * </p>
     *
     * @return a {@link java.lang.String} object.
     * @throws io.goobi.viewer.exceptions.IndexUnreachableException if any.
     * @throws io.goobi.viewer.exceptions.PresentationException if any.
     * @throws io.goobi.viewer.exceptions.DAOException if any.
     * @throws io.goobi.viewer.exceptions.ViewerConfigurationException if any.
     */
    public String getTitleBarLabel() throws IndexUnreachableException, PresentationException, DAOException, ViewerConfigurationException {
        Locale locale = BeanUtils.getLocale();
        if (locale != null) {
            return getTitleBarLabel(locale.getLanguage());
        }

        return getTitleBarLabel(MultiLanguageMetadataValue.DEFAULT_LANGUAGE);
    }

    /**
     * <p>
     * getTitleBarLabel.
     * </p>
     *
     * @param language a {@link java.lang.String} object.
     * @return a {@link java.lang.String} object.
     * @throws io.goobi.viewer.exceptions.IndexUnreachableException if any.
     * @throws io.goobi.viewer.exceptions.PresentationException if any.
     * @throws io.goobi.viewer.exceptions.DAOException if any.
     * @throws io.goobi.viewer.exceptions.ViewerConfigurationException if any.
     */
    public String getTitleBarLabel(String language)
            throws IndexUnreachableException, PresentationException, DAOException, ViewerConfigurationException {
        if (navigationHelper == null) {
            return null;
        }

        if (PageType.getByName(navigationHelper.getCurrentPage()) != null
                && PageType.getByName(navigationHelper.getCurrentPage()).isDocumentPage() && viewManager != null) {
            // Prefer the label of the current TOC element
            TOC toc = getToc();
            if (toc != null && toc.getTocElements() != null && !toc.getTocElements().isEmpty()) {
                String label = null;
                String labelTemplate = StringConstants.DEFAULT_NAME;
                if (getViewManager() != null) {
                    labelTemplate = getViewManager().getTopStructElement().getDocStructType();
                }
                if (DataManager.getInstance().getConfiguration().isDisplayAnchorLabelInTitleBar(labelTemplate)
                        && StringUtils.isNotBlank(viewManager.getAnchorPi())) {
                    String prefix = DataManager.getInstance().getConfiguration().getAnchorLabelInTitleBarPrefix(labelTemplate);
                    String suffix = DataManager.getInstance().getConfiguration().getAnchorLabelInTitleBarSuffix(labelTemplate);
                    prefix = ViewerResourceBundle.getTranslation(prefix, Locale.forLanguageTag(language)).replace("_SPACE_", " ");
                    suffix = ViewerResourceBundle.getTranslation(suffix, Locale.forLanguageTag(language)).replace("_SPACE_", " ");
                    label = prefix + toc.getLabel(viewManager.getAnchorPi(), language) + suffix + toc.getLabel(viewManager.getPi(), language);
                } else {
                    label = toc.getLabel(viewManager.getPi(), language);
                }
                if (label != null) {
                    return label;
                }
            }
            String label = viewManager.getTopStructElement().getLabel(selectedRecordLanguage.getIsoCodeOld());
            if (StringUtils.isNotEmpty(label)) {
                return label;
            }
        } else if (cmsBean != null && navigationHelper.isCmsPage()) {
            CMSPage cmsPage = cmsBean.getCurrentPage();
            if (cmsPage != null) {
                String cmsPageName = StringUtils.isNotBlank(cmsPage.getMenuTitle()) ? cmsPage.getMenuTitle() : cmsPage.getTitle();
                if (StringUtils.isNotBlank(cmsPageName)) {
                    return cmsPageName;
                }
            }
        }

        if (navigationHelper.getCurrentPageType() != null) {
            PageType pageType = navigationHelper.getCurrentPageType();
            if (PageType.other.equals(pageType)) {
                String pageLabel = navigationHelper.getCurrentPage();
                if (StringUtils.isNotBlank(pageLabel)) {
                    return Messages.translate(pageLabel, Locale.forLanguageTag(language));
                }
            }
            return Messages.translate(pageType.getLabel(), Locale.forLanguageTag(language));
        }

        return null;
    }

    /**
     * Title bar label value escaped for JavaScript.
     *
     * @return a {@link java.lang.String} object.
     * @throws io.goobi.viewer.exceptions.IndexUnreachableException if any.
     * @throws io.goobi.viewer.exceptions.PresentationException if any.
     * @throws io.goobi.viewer.exceptions.DAOException if any.
     * @throws io.goobi.viewer.exceptions.ViewerConfigurationException if any.
     */
    public String getLabelForJS() throws IndexUnreachableException, PresentationException, DAOException, ViewerConfigurationException {
        String label = getTitleBarLabel();
        if (label != null) {
            return StringEscapeUtils.escapeEcmaScript(label);
        }

        return null;
    }

    /**
     * <p>
     * Getter for the field <code>imageContainerWidth</code>.
     * </p>
     *
     * @return a int.
     */
    public int getImageContainerWidth() {
        return imageContainerWidth;
    }

    /**
     * <p>
     * getNumberOfImages.
     * </p>
     *
     * @return a int.
     * @throws io.goobi.viewer.exceptions.IndexUnreachableException if any.
     */
    public int getNumberOfImages() throws IndexUnreachableException {
        if (viewManager != null) {
            return viewManager.getImagesCount();
        }

        return 0;
    }

    /**
     * <p>
     * Getter for the field <code>topDocumentIddoc</code>.
     * </p>
     *
     * @return Not this.topDocumentIddoc but ViewManager.topDocumentIddoc
     */
    public long getTopDocumentIddoc() {
        if (viewManager != null) {
            return viewManager.getTopStructElementIddoc();
        }
        return 0;
    }

    /**
     *
     * @return a long.
     * @deprecated Use getTopDocumentIddoc()
     */
    @Deprecated(since = "2023.11")
    public long getActiveDocumentIddoc() {
        return getTopDocumentIddoc();
    }

    /**
     * Indicates whether a record is currently properly loaded in this bean. Use to determine whether to display components.
     *
     * @return a boolean.
     */
    public boolean isRecordLoaded() {
        return viewManager != null;
    }

    /**
     * Checks if there is an anchor in this docStruct's hierarchy
     *
     * @return a boolean.
     * @throws io.goobi.viewer.exceptions.IndexUnreachableException if any.
     */
    public boolean hasAnchor() throws IndexUnreachableException {
        return getTopDocument().isAnchorChild();
    }

    /**
     * Exports the currently loaded for re-indexing.
     *
     * @return a {@link java.lang.String} object.
     * @throws io.goobi.viewer.exceptions.IndexUnreachableException if any.
     * @throws io.goobi.viewer.exceptions.DAOException if any.
     * @throws io.goobi.viewer.exceptions.RecordNotFoundException if any.
     */
    public String reIndexRecordAction() throws IndexUnreachableException, DAOException, RecordNotFoundException {
        if (viewManager != null) {
            if (IndexerTools.reIndexRecord(viewManager.getPi())) {
                Messages.info("reIndexRecordSuccess");
            } else {
                Messages.error("reIndexRecordFailure");
            }
        }

        return "";
    }

    /**
     * <p>
     * deleteRecordAction.
     * </p>
     *
     * @param keepTraceDocument If true, a .delete file will be created; otherwise a .purge file
     * @return outcome
     * @throws java.io.IOException if any.
     * @throws io.goobi.viewer.exceptions.IndexUnreachableException if any.
     */
    public String deleteRecordAction(boolean keepTraceDocument) throws IOException, IndexUnreachableException {
        try {
            if (viewManager == null) {
                return "";
            }

            if (IndexerTools.deleteRecord(viewManager.getPi(), keepTraceDocument,
                    Paths.get(DataManager.getInstance().getConfiguration().getHotfolder()))) {
                Messages.info("deleteRecord_success");
                return "pretty:index";
            }
            Messages.error("deleteRecord_failure");
        } finally {
            deleteRecordKeepTrace = null;
        }

        return "";
    }

    /**
     *
     * @return empty string
     * @throws IOException
     * @throws IndexUnreachableException
     */
    public String clearCacheAction() throws IOException, IndexUnreachableException {
        logger.trace("clearCacheAction: {}", clearCacheMode);
        if (clearCacheMode == null || viewManager == null) {
            return "";
        }

        String url = NetTools.buildClearCacheUrl(clearCacheMode, viewManager.getPi(), navigationHelper.getApplicationUrl(),
                DataManager.getInstance().getConfiguration().getWebApiToken());
        try {
            try {
                NetTools.getWebContentDELETE(url, null, null, null, null);
                Messages.info("cache_clear__success");
            } catch (IOException e) {
                logger.error(e.getMessage());
                Messages.error("cache_clear__failure");
            }
        } finally {
            clearCacheMode = null;
        }

        return "";
    }

    /**
     * <p>
     * getCurrentThumbnailPage.
     * </p>
     *
     * @return a int.
     */
    public int getCurrentThumbnailPage() {
        synchronized (this) {
            return viewManager != null ? viewManager.getCurrentThumbnailPage() : 1;
        }
    }

    /**
     * <p>
     * setCurrentThumbnailPage.
     * </p>
     *
     * @param currentThumbnailPage a int.
     */
    public void setCurrentThumbnailPage(int currentThumbnailPage) {
        synchronized (this) {
            if (viewManager != null) {
                viewManager.setCurrentThumbnailPage(currentThumbnailPage);
            }
        }
    }

    /**
     * <p>
     * isHasLanguages.
     * </p>
     *
     * @return a boolean.
     */
    public boolean isHasLanguages() {
        return recordLanguages != null && !recordLanguages.isEmpty();
    }

    /**
     * @return the lastReceivedIdentifier
     */
    public String getLastReceivedIdentifier() {
        return lastReceivedIdentifier;
    }

    /**
     * @param lastReceivedIdentifier the lastReceivedIdentifier to set
     */
    public void setLastReceivedIdentifier(String lastReceivedIdentifier) {
        this.lastReceivedIdentifier = lastReceivedIdentifier;
    }

    /**
     * <p>
     * Getter for the field <code>recordLanguages</code>.
     * </p>
     *
     * @return the recordLanguages
     */
    public List<String> getRecordLanguages() {
        return recordLanguages;
    }

    /**
     * <p>
     * Setter for the field <code>recordLanguages</code>.
     * </p>
     *
     * @param recordLanguages the recordLanguages to set
     */
    public void setRecordLanguages(List<String> recordLanguages) {
        this.recordLanguages = recordLanguages;
    }

    /**
     * <p>
     * Getter for the field <code>selectedRecordLanguage</code>.
     * </p>
     *
     * @return the 639_1 code for selectedRecordLanguage
     */
    public String getSelectedRecordLanguage() {
        return Optional.ofNullable(selectedRecordLanguage).map(Language::getIsoCodeOld).orElse(navigationHelper.getLocale().getLanguage());
    }

    /**
     * <p>
     * Setter for the field <code>selectedRecordLanguage</code>.
     * </p>
     *
     * @param selectedRecordLanguageCode the selectedRecordLanguageCode to set
     */
    public void setSelectedRecordLanguage(String selectedRecordLanguageCode) {
        logger.trace("setSelectedRecordLanguage: {}", selectedRecordLanguageCode);
        if (selectedRecordLanguageCode != null) {
            this.selectedRecordLanguage = DataManager.getInstance().getLanguageHelper().getLanguage(selectedRecordLanguageCode);
        }
        if (this.selectedRecordLanguage == null) {
            this.selectedRecordLanguage =
                    DataManager.getInstance().getLanguageHelper().getLanguage(ViewerResourceBundle.getDefaultLocale().getLanguage());
            if (selectedRecordLanguage == null) {
                this.selectedRecordLanguage = DataManager.getInstance().getLanguageHelper().getLanguage("en");
            }
        }

        MetadataBean mdb = BeanUtils.getMetadataBean();
        if (mdb != null && this.selectedRecordLanguage != null) {
            mdb.setSelectedRecordLanguage(this.selectedRecordLanguage.getIsoCodeOld());
        }
    }

    /**
     * <p>
     * Getter for the field <code>selectedRecordLanguage</code>.
     * </p>
     *
     * @return the 639_2B code for selectedRecordLanguage
     */
    public String getSelectedRecordLanguage3() {
        return Optional.ofNullable(selectedRecordLanguage).map(Language::getIsoCode).orElse(navigationHelper.getLocale().getLanguage());
    }

    /**
     * Setter to match getSelectedRecordLanguage3() for URL patterns.
     * 
     * @param selectedRecordLanguageCode
     */
    public void setSelectedRecordLanguage3(String selectedRecordLanguageCode) {
        setSelectedRecordLanguage(selectedRecordLanguageCode);
    }

    /**
     * <p>
     * isAccessPermissionEpub.
     * </p>
     *
     * @return a boolean.
     */
    public boolean isAccessPermissionEpub() {
        synchronized (this) {
            try {
                if ((navigationHelper != null && !isEnabled(EPUBDownloadJob.LOCAL_TYPE, navigationHelper.getCurrentPage())) || viewManager == null
                        || !DownloadJob.ocrFolderExists(viewManager.getPi())) {
                    return false;
                }
            } catch (PresentationException | IndexUnreachableException e) {
                logger.error("Error checking EPUB resources: {}", e.getMessage());
                return false;
            }

            // TODO EPUB privilege type
            return viewManager.isAccessPermissionPdf();
        }
    }

    /**
     * <p>
     * isAccessPermissionPdf.
     * </p>
     *
     * @return a boolean.
     */
    public boolean isAccessPermissionPdf() {
        synchronized (this) {
            if ((navigationHelper != null && !isEnabled(PDFDownloadJob.LOCAL_TYPE, navigationHelper.getCurrentPage())) || viewManager == null) {
                return false;
            }

            return viewManager.isAccessPermissionPdf();
        }
    }

    /**
     * @param downloadType
     * @param pageTypeName
     * @return true if download of the given type is enabled for the given page type; false otherwise
     */
    private static boolean isEnabled(String downloadType, String pageTypeName) {
        if (downloadType.equals(EPUBDownloadJob.LOCAL_TYPE) && !DataManager.getInstance().getConfiguration().isGeneratePdfInTaskManager()) {
            return false;
        }
        PageType pageType = PageType.getByName(pageTypeName);
        boolean pdf = PDFDownloadJob.LOCAL_TYPE.equals(downloadType);
        if (pageType != null) {
            switch (pageType) {
                case viewToc:
                    return pdf ? DataManager.getInstance().getConfiguration().isTocPdfEnabled()
                            : DataManager.getInstance().getConfiguration().isTocEpubEnabled();
                case viewMetadata:
                    return pdf ? DataManager.getInstance().getConfiguration().isMetadataPdfEnabled()
                            : DataManager.getInstance().getConfiguration().isMetadataEpubEnabled();
                default:
                    return pdf ? DataManager.getInstance().getConfiguration().isTitlePdfEnabled()
                            : DataManager.getInstance().getConfiguration().isTitleEpubEnabled();
            }
        }

        logger.warn("Unknown page type: {}", pageTypeName);
        return false;
    }

    /**
     * <p>
     * downloadTOCAction.
     * </p>
     *
     * @throws java.io.IOException if any.
     * @throws io.goobi.viewer.exceptions.PresentationException if any.
     * @throws io.goobi.viewer.exceptions.IndexUnreachableException if any.
     * @throws io.goobi.viewer.exceptions.DAOException if any.
     * @throws io.goobi.viewer.exceptions.ViewerConfigurationException if any.
     */
    public void downloadTOCAction() throws IOException, PresentationException, IndexUnreachableException, DAOException, ViewerConfigurationException {
        try {

            String fileNameRaw = getToc().getTocElements().get(0).getLabel();
            String fileName = fileNameRaw + ".pdf";

            FacesContext fc = FacesContext.getCurrentInstance();
            ExternalContext ec = fc.getExternalContext();
            // Some JSF component library or some Filter might have set some headers in the buffer beforehand.
            // We want to get rid of them, else it may collide.
            ec.responseReset();
            ec.setResponseContentType("application/pdf");
            ec.setResponseHeader(NetTools.HTTP_HEADER_CONTENT_DISPOSITION, NetTools.HTTP_HEADER_VALUE_ATTACHMENT_FILENAME + fileName + "\"");
            OutputStream os = ec.getResponseOutputStream();
            TocWriter writer = new TocWriter("", fileNameRaw);
            writer.createPdfDocument(os, getToc().getTocElements());
            // Important! Otherwise JSF will attempt to render the response which obviously
            // will fail since it's already written with a file and closed.
            fc.responseComplete();
        } catch (IndexOutOfBoundsException e) {
            logger.error("No toc to generate");
        } catch (WriteTocException e) {
            logger.error("Error writing toc: {}", e.getMessage(), e);
        }
    }

    /**
     * <p>
     * getRelatedItems.
     * </p>
     *
     * @param identifierField Index field containing related item identifiers
     * @return List of related items as SearchHit objects.
     * @throws io.goobi.viewer.exceptions.PresentationException if any.
     * @throws io.goobi.viewer.exceptions.IndexUnreachableException if any.
     * @throws io.goobi.viewer.exceptions.DAOException if any.
     * @throws io.goobi.viewer.exceptions.ViewerConfigurationException if any.
     */
    public List<SearchHit> getRelatedItems(String identifierField)
            throws PresentationException, IndexUnreachableException, DAOException, ViewerConfigurationException {
        logger.trace("getRelatedItems: {}", identifierField);
        if (identifierField == null) {
            return null;
        }
        if (viewManager == null) {
            return null;
        }
        String query = getRelatedItemsQueryString(identifierField);
        if (query == null) {
            return null;
        }

        List<SearchHit> ret = SearchHelper.searchWithAggregation(query, 0, SolrSearchIndex.MAX_HITS, null, null, null, null, null, null, null,
                navigationHelper.getLocale(), false, 0);

        logger.trace("{} related items found", ret.size());
        return ret;
    }

    /**
     * Returns a query string containing all values of the given identifier field.
     *
     * @param identifierField Index field containing related item identifiers
     * @return Query string of the pattern "PI:(a OR b OR c)"
     * @should construct query correctly
     */
    public String getRelatedItemsQueryString(String identifierField) {
        logger.trace("getRelatedItemsQueryString: {}", identifierField);
        List<String> relatedItemIdentifiers = viewManager.getTopStructElement().getMetadataValues(identifierField);
        if (relatedItemIdentifiers.isEmpty()) {
            return null;
        }

        StringBuilder sbQuery = new StringBuilder(SolrConstants.PI).append(":(");
        int initLength = sbQuery.length();
        for (String identifier : relatedItemIdentifiers) {
            if (sbQuery.length() > initLength) {
                sbQuery.append(" OR ");
            }
            sbQuery.append(identifier);
        }
        sbQuery.append(')');

        return sbQuery.toString();
    }

    /**
     * Returns a string that contains previous and/or next url <link> elements
     *
     * @return string containing previous and/or next url <link> elements
     * @throws io.goobi.viewer.exceptions.IndexUnreachableException if any.
     * @throws io.goobi.viewer.exceptions.DAOException if any.
     * @throws io.goobi.viewer.exceptions.PresentationException if any.
     * @should return empty string if no record loaded
     * @should return empty string if navigationHelper null
     * @should generate tags correctly
     */
    public String getRelativeUrlTags() throws IndexUnreachableException, DAOException, PresentationException {
        if (!isRecordLoaded() || navigationHelper == null) {
            return "";
        }
        if (logger.isTraceEnabled()) {
            logger.trace("current view: {}", navigationHelper.getCurrentView());
        }

        String linkCanonical = "\n<link rel=\"canonical\" href=\"";
        String linkAlternate = "\n<link rel=\"alternate\" href=\"";
        String linkEnd = "\" />";

        PageType currentPageType = PageType.getByName(navigationHelper.getCurrentView());
        PageType defaultPageTypeForRecord = PageType.determinePageType(viewManager.getTopStructElement().getDocStructType(), null,
                isAnchor() || isGroup(), viewManager.isHasPages(), false);

        StringBuilder sb = new StringBuilder();

        // Add resolver links if current view matches resolved view for this record
        if (defaultPageTypeForRecord != null && defaultPageTypeForRecord.equals(currentPageType)) {
            if (viewManager.getCurrentPage() != null) {
                // URN resolver URL (alternate)
                if (StringUtils.isNotEmpty(viewManager.getCurrentPage().getUrn())) {
                    String urnResolverUrl = DataManager.getInstance().getConfiguration().getUrnResolverUrl() + viewManager.getCurrentPage().getUrn();
                    sb.append(linkAlternate).append(urnResolverUrl).append(linkEnd);
                }
                // PI resolver URL (alternate)
                if (viewManager.getCurrentPage().equals(viewManager.getRepresentativePage())) {
                    String piResolverUrl = navigationHelper.getApplicationUrl() + "piresolver?id=" + viewManager.getPi();
                    sb.append(linkAlternate).append(piResolverUrl).append(linkEnd);
                }
            }
        }
        if (currentPageType != null && StringUtils.isNotEmpty(currentPageType.getName())) {
            logger.trace("page type: {}", currentPageType);
            // logger.trace("current url: {}", navigationHelper.getCurrentUrl());

            int page = viewManager.getCurrentImageOrder();
            String urlRoot = navigationHelper.getApplicationUrl() + currentPageType.getName() + "/" + viewManager.getPi() + "/";
            String urlRootExplicit = navigationHelper.getApplicationUrl() + "!" + currentPageType.getName() + "/" + viewManager.getPi() + "/";
            switch (currentPageType) {
                case viewCalendar:
                case viewFullscreen:
                case viewImage:
                case viewMetadata:
                case viewObject:
                    if (page == 1) {
                        // Page 1: URL without page canonical
                        sb.append(linkCanonical).append(urlRoot).append(linkEnd);
                        sb.append(linkAlternate).append(urlRoot).append(page).append('/').append(linkEnd);
                        sb.append(linkAlternate).append(urlRootExplicit).append(page).append('/').append(linkEnd);
                    } else {
                        // Page 2+: URL with page canonical
                        sb.append(linkCanonical).append(urlRoot).append(page).append('/').append("\" />");
                        sb.append(linkAlternate).append(urlRootExplicit).append(page).append('/').append(linkEnd);
                    }
                    if (StringUtils.isNotEmpty(getLogid())) {
                        sb.append(linkAlternate).append(urlRoot).append(page).append('/').append(getLogid()).append('/').append(linkEnd);
                        sb.append(linkAlternate).append(urlRootExplicit).append(page).append('/').append(getLogid()).append('/').append(linkEnd);
                    }
                    break;
                case viewFulltext:
                    if (page == 1) {
                        sb.append(linkCanonical).append(urlRoot).append(linkEnd);
                        sb.append(linkAlternate).append(urlRoot).append(page).append('/').append(linkEnd);
                        sb.append(linkAlternate).append(urlRootExplicit).append(page).append('/').append(linkEnd);
                    } else {
                        sb.append(linkCanonical).append(urlRoot).append(page).append('/').append(linkEnd);
                        sb.append(linkAlternate).append(urlRootExplicit).append(page).append('/').append(linkEnd);
                    }
                    if (StringUtils.isNotEmpty(getSelectedRecordLanguage3())) {
                        sb.append(linkAlternate)
                                .append(urlRoot)
                                .append(page)
                                .append('/')
                                .append(getSelectedRecordLanguage3())
                                .append('/')
                                .append(linkEnd);
                        sb.append(linkAlternate)
                                .append(urlRootExplicit)
                                .append(page)
                                .append('/')
                                .append(getSelectedRecordLanguage3())
                                .append('/')
                                .append(linkEnd);
                    }
                    break;
                case viewThumbs:
                    sb.append(linkCanonical).append(urlRoot).append(getCurrentThumbnailPage()).append('/').append(linkEnd);
                    break;
                case viewToc:
                    sb.append(linkCanonical).append(urlRoot).append(tocCurrentPage).append('/').append(linkEnd);
                    if (StringUtils.isNotEmpty(getLogid())) {
                        sb.append(linkAlternate).append(urlRoot).append(tocCurrentPage).append('/').append(getLogid()).append('/').append(linkEnd);
                        sb.append(linkAlternate)
                                .append(urlRootExplicit)
                                .append(tocCurrentPage)
                                .append('/')
                                .append(getLogid())
                                .append('/')
                                .append(linkEnd);
                    }
                    break;
                default:
                    break;
            }

            //            String regularUrl;
            //            String explicitUrl;
            //            String currentUrl = navigationHelper.getCurrentUrl();
            //
            //            if (currentUrl.contains(SolrTools.unescapeSpecialCharacters(getLogid()))) {
            //                currentUrl = currentUrl.replace(SolrTools.unescapeSpecialCharacters(getLogid()), getLogid());
            //            }

            //            if (currentUrl.contains("!" + currentPageType.getName())) {
            //                regularUrl = currentUrl.replace("!" + currentPageType.getName(), currentPageType.getName());
            //                explicitUrl = currentUrl;
            //            } else {
            //                regularUrl = currentUrl;
            //                explicitUrl = currentUrl.replace(currentPageType.getName(), "!" + currentPageType.getName());
            //            }
            //
            //            // Regular URL (canonical)
            //            sb.append(linkCanonical).append(regularUrl).append("\" />");
            //            // Explicitly selected view (alternate)
            //            sb.append(linkAlternate).append(explicitUrl).append("\" />");

        }

        // Skip prev/next links for non-paginated views
        if (PageType.viewMetadata.equals(currentPageType) || PageType.viewToc.equals(currentPageType)) {
            return sb.toString();
        }

        // Add next/prev links
        String currentUrl = getPageUrl(imageToShow);
        String prevUrl = getPreviousPageUrl();
        String nextUrl = getNextPageUrl();
        if (StringUtils.isNotEmpty(nextUrl) && !nextUrl.equals(currentUrl)) {
            sb.append("\n<link rel=\"next\" href=\"").append(nextUrl).append(linkEnd);
        }
        if (StringUtils.isNotEmpty(prevUrl) && !prevUrl.equals(currentUrl)) {
            sb.append("\n<link rel=\"prev\" href=\"").append(prevUrl).append(linkEnd);
        }

        return sb.toString();
    }

    /**
     * resets the access rights for user comments and pdf download stored in {@link io.goobi.viewer.model.viewer.ViewManager}. After reset, the access
     * rights will be evaluated again on being called
     */
    public void resetAccess() {
        if (getViewManager() != null) {
            getViewManager().resetAccessPermissionPdf();
            getViewManager().resetAllowUserComments();
        }
    }

    /**
     * <p>
     * Getter for the field <code>deleteRecordKeepTrace</code>.
     * </p>
     *
     * @return the deleteRecordKeepTrace
     */
    public Boolean getDeleteRecordKeepTrace() {
        return deleteRecordKeepTrace;
    }

    /**
     * <p>
     * Setter for the field <code>deleteRecordKeepTrace</code>.
     * </p>
     *
     * @param deleteRecordKeepTrace the deleteRecordKeepTrace to set
     */
    public void setDeleteRecordKeepTrace(Boolean deleteRecordKeepTrace) {
        this.deleteRecordKeepTrace = deleteRecordKeepTrace;
    }

    /**
     * @return the clearCacheMode
     */
    public String getClearCacheMode() {
        return clearCacheMode;
    }

    /**
     * @param clearCacheMode the clearCacheMode to set
     */
    public void setClearCacheMode(String clearCacheMode) {
        logger.trace("setClearCacheMode: {}", clearCacheMode);
        this.clearCacheMode = clearCacheMode;
    }

    /**
     * Get a CMSSidebarElement with a map containing all GeoMarkers for the current PI. The widget is stored in the bean, but refreshed each time the
     * PI changes
     *
     * @return {@link GeoMap}
     * @throws DAOException
     * @throws IndexUnreachableException
     */
    public synchronized GeoMap getGeoMap() throws DAOException, IndexUnreachableException {
        return getRecordGeoMap().getGeoMap();
    }

    /**
     * 
     * @return {@link RecordGeoMap}
     * @throws DAOException
     * @throws IndexUnreachableException
     */
    public RecordGeoMap getRecordGeoMap() throws DAOException, IndexUnreachableException {
        RecordGeoMap map = this.geoMaps.get(getPersistentIdentifier());
        if (map == null) {
            ComplexMetadataContainer md = Optional.ofNullable(this).map(b -> b.viewManager).map(ViewManager::getTopStructElement).map(t -> {
                try {
                    return t.getMetadataDocuments();
                } catch (PresentationException | IndexUnreachableException e) {
                    return null;
                }
            }).orElse(null);
            if (md instanceof RelationshipMetadataContainer) {
                RelationshipMetadataContainer rmc = (RelationshipMetadataContainer) md;
                List<MetadataContainer> docs = rmc.getFieldNames()
                        .stream()
                        .map(rmc::getMetadata)
                        .flatMap(List::stream)
                        .distinct()
                        .map(rmc::getRelatedRecord)
                        .filter(Objects::nonNull)
                        .collect(Collectors.toList());
                map = new RecordGeoMap(getTopDocument(), docs);
                this.geoMaps = Collections.singletonMap(getPersistentIdentifier(), map);
            } else {
                map = new RecordGeoMap();
            }
        }
        return map;
    }

    /**
     * 
     * @param pi
     * @return {@link GeoMap}
     * @throws PresentationException
     * @throws DAOException
     */
    public GeoMap generateGeoMap(String pi) throws PresentationException, DAOException {
        try {
            if ("-".equals(pi)) {
                return null;
            }

            GeoMap map = new GeoMap();
            map.setId(Long.MAX_VALUE);
            map.setShowPopover(true);

            ManualFeatureSet featureSet = new ManualFeatureSet();
            featureSet.setMarker("default");
            map.addFeatureSet(featureSet);

            String mainDocQuery = String.format("PI:%s", pi);
            List<String> mainDocFields = PrettyUrlTools.getSolrFieldsToDeterminePageType();
            SolrDocument mainDoc = DataManager.getInstance().getSearchIndex().getFirstDoc(mainDocQuery, mainDocFields);
            PageType pageType = PrettyUrlTools.getPreferredPageType(mainDoc);

            boolean addMetadataFeatures = DataManager.getInstance().getConfiguration().includeCoordinateFieldsFromMetadataDocs();
            String docTypeFilter = "+DOCTYPE:DOCSTRCT";
            if (addMetadataFeatures) {
                docTypeFilter = "+(DOCTYPE:DOCSTRCT DOCTYPE:METADATA)";
            }

            String subDocQuery = String.format("+PI_TOPSTRUCT:%s " + docTypeFilter, pi);
            List<String> coordinateFields = DataManager.getInstance().getConfiguration().getGeoMapMarkerFields();
            List<String> subDocFields = new ArrayList<>();
            subDocFields.add(SolrConstants.LABEL);
            subDocFields.add(SolrConstants.PI_TOPSTRUCT);
            subDocFields.add(SolrConstants.THUMBPAGENO);
            subDocFields.add(SolrConstants.LOGID);
            subDocFields.add(SolrConstants.ISWORK);
            subDocFields.add(SolrConstants.DOCTYPE);
            subDocFields.add("MD_VALUE");
            subDocFields.addAll(coordinateFields);

            Collection<GeoMapFeature> features = new ArrayList<>();

            List<DisplayUserGeneratedContent> annos = DataManager.getInstance()
                    .getDao()
                    .getAnnotationsForWork(pi)
                    .stream()
                    .filter(a -> PublicationStatus.PUBLISHED.equals(a.getPublicationStatus()))
                    .filter(a -> StringUtils.isNotBlank(a.getBody()))
                    .map(DisplayUserGeneratedContent::new)
                    .filter(a -> ContentType.GEOLOCATION.equals(a.getType()))
                    .filter(a -> ContentBean.isAccessible(a, BeanUtils.getRequest()))
                    .collect(Collectors.toList());
            for (DisplayUserGeneratedContent anno : annos) {
                if (anno.getAnnotationBody() instanceof TypedResource) {
                    GeoMapFeature feature = new GeoMapFeature(((TypedResource) anno.getAnnotationBody()).asJson());
                    features.add(feature);
                }
            }

            SolrDocumentList subDocs = DataManager.getInstance().getSearchIndex().getDocs(subDocQuery, subDocFields);
            if (subDocs != null) {
                for (SolrDocument solrDocument : subDocs) {
                    List<GeoMapFeature> docFeatures = new ArrayList<>();
                    for (String coordinateField : coordinateFields) {
                        String docType = solrDocument.getFieldValue(SolrConstants.DOCTYPE).toString();
                        String labelField = "METADATA".equals(docType) ? "MD_VALUE" : SolrConstants.LABEL;
                        docFeatures.addAll(new GeoCoordinateConverter().getGeojsonPoints(solrDocument, null, coordinateField, labelField));
                    }
                    if (!solrDocument.containsKey(SolrConstants.ISWORK) && solrDocument.getFieldValue(SolrConstants.DOCTYPE).equals("DOCSTRCT")) {
                        docFeatures.forEach(f -> f.setLink(PrettyUrlTools.getRecordUrl(solrDocument, pageType)));
                    } else {
                        docFeatures.forEach(f -> f.setLink(null));
                    }
                    docFeatures.forEach(f -> f.setDocumentId((String) solrDocument.getFieldValue(SolrConstants.LOGID)));
                    features.addAll(docFeatures);
                }
            }
            //remove dubplicates
            features = features.stream().distinct().collect(Collectors.toList());
            if (!features.isEmpty()) {
                featureSet.setFeatures(features.stream().map(f -> f.getJsonObject().toString()).collect(Collectors.toList()));
            }
            return map;
        } catch (IndexUnreachableException e) {
            logger.error("Unable to load geomap", e);
            return null;
        }
    }

    /**
     *
     */
    public void toggleDownloadImageModal() {
        downloadImageModalVisible = !downloadImageModalVisible;
    }

    /**
     * @return the downloadImageModalVisible
     */
    public boolean isDownloadImageModalVisible() {
        return downloadImageModalVisible;
    }

    /**
     * @return Selected {@link DownloadOption}
     */
    public DownloadOption getSelectedDownloadOption() {
        if (selectedDownloadOptionLabel == null) {
            return null;
        }

        return DownloadOption.getByLabel(selectedDownloadOptionLabel);
    }

    /**
     * @return the selectedDownloadOptionLabel
     */
    public String getSelectedDownloadOptionLabel() {
        return selectedDownloadOptionLabel;
    }

    /**
     * @param selectedDownloadOptionLabel the selectedDownloadOptionLabel to set
     */
    public void setSelectedDownloadOptionLabel(String selectedDownloadOptionLabel) {
        logger.trace("setSelectedDownloadOption: {}", selectedDownloadOptionLabel != null ? selectedDownloadOptionLabel : null);
        this.selectedDownloadOptionLabel = selectedDownloadOptionLabel;
    }

    public void setDownloadOptionLabelFromRequestParameter() {
        Map<String, String> params = FacesContext.getCurrentInstance().getExternalContext().getRequestParameterMap();

        String value = params.get("optionvalue");
        if (StringUtils.isNotBlank(value)) {
            setSelectedDownloadOptionLabel(value);
        }

    }

    /**
     * This method augments the setter <code>ViewManager.setDoublePageMode(boolean)</code> with URL modifications to reflect the mode.
     *
     * @param doublePageMode The doublePageMode to set
     * @return empty string
     * @should set imageToShow if value changes
     */
    public String setDoublePageModeAction(boolean doublePageMode) {
        if (viewManager == null) {
            return "";
        }
        try {
            // Adapt URL page range when switching between single and double page modes
            if (viewManager.isDoublePageMode() != doublePageMode) {
                if (doublePageMode && !viewManager.getCurrentPage().isDoubleImage()) {
                    Optional<PhysicalElement> currentLeftPage = viewManager.getCurrentLeftPage();
                    Optional<PhysicalElement> currentRightPage = viewManager.getCurrentRightPage();
                    if (currentLeftPage.isPresent() && currentRightPage.isPresent()) {
                        imageToShow = currentLeftPage.get().getOrder() + "-" + currentRightPage.get().getOrder();
                    } else if (currentLeftPage.isPresent()) {
                        imageToShow = currentLeftPage.get().getOrder() + "-" + currentLeftPage.get().getOrder();
                    } else if (currentRightPage.isPresent()) {
                        imageToShow = currentRightPage.get().getOrder() + "-" + currentRightPage.get().getOrder();
                    }
                } else if (doublePageMode) {
                    imageToShow = String.valueOf(viewManager.getCurrentPage().getOrder() + "-" + viewManager.getCurrentPage().getOrder());
                } else {
                    imageToShow = String.valueOf(viewManager.getCurrentPage().getOrder());
                }
            }
        } finally {
            viewManager.setDoublePageMode(doublePageMode);
        }

        // When not using PrettyContext, the updated URL will always be a click behind
        if (PrettyContext.getCurrentInstance() != null && PrettyContext.getCurrentInstance().getCurrentMapping() != null) {
            return StringConstants.PREFIX_PRETTY + PrettyContext.getCurrentInstance().getCurrentMapping().getId();
        }

        return "";
    }

    /**
     * Indicates whether user comments are allowed for the current record based on several criteria.
     *
     * @return a boolean.
     * @throws DAOException
     */
    public synchronized boolean isAllowUserComments() throws DAOException {
        if (viewManager == null) {
            return false;
        }

        CommentGroup commentGroupAll = DataManager.getInstance().getDao().getCommentGroupUnfiltered();
        if (commentGroupAll == null) {
            logger.warn("Comment view for all comments not found in the DB, please insert.");
            return false;
        }
        if (!commentGroupAll.isEnabled()) {
            logger.trace("User comments disabled globally.");
            viewManager.setAllowUserComments(false);
            return false;
        }

        if (viewManager.isAllowUserComments() == null) {
            try {
                if (StringUtils.isNotEmpty(commentGroupAll.getSolrQuery()) && DataManager.getInstance()
                        .getSearchIndex()
                        .getHitCount(new StringBuilder("+").append(SolrConstants.PI)
                                .append(':')
                                .append(viewManager.getPi())
                                .append(" +(")
                                .append(commentGroupAll.getSolrQuery())
                                .append(')')
                                .toString()) == 0) {
                    viewManager.setAllowUserComments(false);
                    logger.trace("User comments are not allowed for this record.");
                } else {
                    viewManager.setAllowUserComments(true);
                }
            } catch (IndexUnreachableException e) {
                logger.debug("IndexUnreachableException thrown here: {}", e.getMessage());
                return false;
            } catch (PresentationException e) {
                logger.debug(StringConstants.LOG_PRESENTATION_EXCEPTION_THROWN_HERE, e.getMessage());
                return false;
            }
        }

        return viewManager.isAllowUserComments();
    }

    /**
     * Check if the current page should initialize a WebSocket
     * 
     * @return true if a document is loaded and it contains the field {@link SolrConstants.ACCESSCONDITION_CONCURRENTUSE}
     */
    public boolean isRequiresWebSocket() {
        if (viewManager != null && viewManager.getTopStructElement() != null && viewManager.getTopStructElement().getMetadataFields() != null) {
            return viewManager.getTopStructElement().getMetadataFields().containsKey(SolrConstants.ACCESSCONDITION_CONCURRENTUSE);
        }

        return false;
    }

    public List<String> getGeomapFilters() {
        return List.of("MD_METADATATYPE", "MD_GENRE").stream().map(s -> "'" + s + "'").collect(Collectors.toList());
    }
<<<<<<< HEAD
    
    public List<String> getExternalResourceUrls() {
        return this.getTopDocument().getMetadataValues(DataManager.getInstance().getConfiguration().getExternalResourceUrlSolrField())
                .stream().map(url -> "\"" + url + "\"").collect(Collectors.toList());
    }

=======
>>>>>>> cf4a6159
}<|MERGE_RESOLUTION|>--- conflicted
+++ resolved
@@ -2718,13 +2718,10 @@
     public List<String> getGeomapFilters() {
         return List.of("MD_METADATATYPE", "MD_GENRE").stream().map(s -> "'" + s + "'").collect(Collectors.toList());
     }
-<<<<<<< HEAD
     
     public List<String> getExternalResourceUrls() {
         return this.getTopDocument().getMetadataValues(DataManager.getInstance().getConfiguration().getExternalResourceUrlSolrField())
                 .stream().map(url -> "\"" + url + "\"").collect(Collectors.toList());
     }
 
-=======
->>>>>>> cf4a6159
 }