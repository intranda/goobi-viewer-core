/**
 * This file is part of the Goobi viewer - a content presentation and management application for digitized objects.
 *
 * Visit these websites for more information.
 *          - http://www.intranda.com
 *          - http://digiverso.com
 *
 * This program is free software; you can redistribute it and/or modify it under the terms of the GNU General Public License as published by the Free
 * Software Foundation; either version 2 of the License, or (at your option) any later version.
 *
 * This program is distributed in the hope that it will be useful, but WITHOUT ANY WARRANTY; without even the implied warranty of MERCHANTABILITY or
 * FITNESS FOR A PARTICULAR PURPOSE. See the GNU General Public License for more details.
 *
 * You should have received a copy of the GNU General Public License along with this program. If not, see <http://www.gnu.org/licenses/>.
 */
package io.goobi.viewer.managedbeans;

import java.io.IOException;
import java.io.OutputStream;
import java.io.Serializable;
import java.nio.file.Paths;
import java.util.ArrayList;
import java.util.Collections;
import java.util.HashMap;
import java.util.HashSet;
import java.util.List;
import java.util.Locale;
import java.util.Map;

import javax.enterprise.context.SessionScoped;
import javax.faces.context.ExternalContext;
import javax.faces.context.FacesContext;
import javax.inject.Inject;
import javax.inject.Named;
import javax.servlet.http.HttpServletRequest;
import javax.servlet.http.HttpSession;

import org.apache.commons.lang3.StringUtils;
import org.apache.commons.text.StringEscapeUtils;
import org.apache.http.client.ClientProtocolException;
import org.apache.solr.common.SolrDocumentList;
import org.slf4j.Logger;
import org.slf4j.LoggerFactory;

import com.ocpsoft.pretty.PrettyContext;
import com.ocpsoft.pretty.faces.url.URL;

import de.intranda.metadata.multilanguage.IMetadataValue;
import de.intranda.metadata.multilanguage.MultiLanguageMetadataValue;
import io.goobi.viewer.controller.DataManager;
import io.goobi.viewer.controller.IndexerTools;
import io.goobi.viewer.controller.NetTools;
import io.goobi.viewer.controller.SolrConstants;
import io.goobi.viewer.controller.SolrConstants.DocType;
import io.goobi.viewer.controller.SolrSearchIndex;
import io.goobi.viewer.exceptions.DAOException;
import io.goobi.viewer.exceptions.HTTPException;
import io.goobi.viewer.exceptions.IDDOCNotFoundException;
import io.goobi.viewer.exceptions.IndexUnreachableException;
import io.goobi.viewer.exceptions.PresentationException;
import io.goobi.viewer.exceptions.RecordDeletedException;
import io.goobi.viewer.exceptions.RecordLimitExceededException;
import io.goobi.viewer.exceptions.RecordNotFoundException;
import io.goobi.viewer.exceptions.ViewerConfigurationException;
import io.goobi.viewer.faces.validators.PIValidator;
import io.goobi.viewer.managedbeans.utils.BeanUtils;
import io.goobi.viewer.messages.Messages;
import io.goobi.viewer.messages.ViewerResourceBundle;
import io.goobi.viewer.model.cms.CMSPage;
import io.goobi.viewer.model.cms.CMSSidebarElement;
import io.goobi.viewer.model.download.DownloadJob;
import io.goobi.viewer.model.download.DownloadOption;
import io.goobi.viewer.model.download.EPUBDownloadJob;
import io.goobi.viewer.model.download.PDFDownloadJob;
import io.goobi.viewer.model.maps.GeoMap;
import io.goobi.viewer.model.maps.GeoMap.GeoMapType;
import io.goobi.viewer.model.metadata.Metadata;
import io.goobi.viewer.model.search.BrowseElement;
import io.goobi.viewer.model.search.SearchHelper;
import io.goobi.viewer.model.search.SearchHit;
import io.goobi.viewer.model.security.AccessConditionUtils;
import io.goobi.viewer.model.security.IPrivilegeHolder;
import io.goobi.viewer.model.toc.TOC;
import io.goobi.viewer.model.toc.TOCElement;
import io.goobi.viewer.model.toc.export.pdf.TocWriter;
import io.goobi.viewer.model.toc.export.pdf.WriteTocException;
import io.goobi.viewer.model.translations.language.Language;
import io.goobi.viewer.model.viewer.PageOrientation;
import io.goobi.viewer.model.viewer.PageType;
import io.goobi.viewer.model.viewer.StructElement;
import io.goobi.viewer.model.viewer.ViewManager;
import io.goobi.viewer.model.viewer.pageloader.AbstractPageLoader;
import io.goobi.viewer.modules.IModule;

/**
 * This bean opens the requested record and provides all data relevant to this record.
 */
@Named
@SessionScoped
public class ActiveDocumentBean implements Serializable {

    private static final long serialVersionUID = -8686943862186336894L;

    private static final Logger logger = LoggerFactory.getLogger(ActiveDocumentBean.class);

    private static int imageContainerWidth = 600;

    private final Object lock = new Object();

    @Inject
    private NavigationHelper navigationHelper;
    @Inject
    private CmsBean cmsBean;
    @Inject
    private SearchBean searchBean;
    @Inject
    private BookmarkBean bookmarkBean;
    @Inject
    private ImageDeliveryBean imageDelivery;
    @Inject
    private BreadcrumbBean breadcrumbBean;
    @Inject
    private ContentBean contentBean;

    /** URL parameter 'action'. */
    private String action = "";
    /** URL parameter 'imageToShow'. */
    private String imageToShow = "1";
    /** URL parameter 'logid'. */
    private String logid = "";
    /** URL parameter 'tocCurrentPage'. */
    private int tocCurrentPage = 1;

    private ViewManager viewManager;
    private boolean anchor = false;
    private boolean volume = false;
    private boolean group = false;
    protected long topDocumentIddoc = 0;

    /** Metadata displayed in title.xhtml */
    private List<Metadata> titleBarMetadata = new ArrayList<>();

    // TODO move to SearchBean
    private BrowseElement prevHit;
    private BrowseElement nextHit;

    /** This persists the last value given to setPersistentIdentifier() and is used for handling a RecordNotFoundException. */
    private String lastReceivedIdentifier;
    /** Available languages for this record. */
    private List<String> recordLanguages;
    /** Currently selected language for multilingual records. */
    private String selectedRecordLanguage;

    private Boolean deleteRecordKeepTrace;

    private String clearCacheMode;

    private CMSSidebarElement mapWidget = null;

    private int reloads = 0;

    private boolean downloadImageModalVisible = false;

    private String selectedDownloadOptionLabel;
    /* Previous docstruct URL cache. TODO Implement differently once other views beside full-screen are used. */
    private Map<String, String> prevDocstructUrlCache = new HashMap<>();
    /* Next docstruct URL cache. TODO Implement differently once other views beside full-screen are used. */
    private Map<String, String> nextDocstructUrlCache = new HashMap<>();

    /**
     * Empty constructor.
     */
    public ActiveDocumentBean() {
        // the emptiness inside
    }

    /**
     * Required setter for ManagedProperty injection
     *
     * @param navigationHelper the navigationHelper to set
     */
    public void setNavigationHelper(NavigationHelper navigationHelper) {
        this.navigationHelper = navigationHelper;
    }

    /**
     * Required setter for ManagedProperty injection
     *
     * @param cmsBean the cmsBean to set
     */
    public void setCmsBean(CmsBean cmsBean) {
        this.cmsBean = cmsBean;
    }

    /**
     * Required setter for ManagedProperty injection
     *
     * @param searchBean the searchBean to set
     */
    public void setSearchBean(SearchBean searchBean) {
        this.searchBean = searchBean;
    }

    /**
     * Required setter for ManagedProperty injection
     *
     * @param bookshelfBean the bookshelfBean to set
     */
    public void setBookshelfBean(BookmarkBean bookshelfBean) {
        this.bookmarkBean = bookshelfBean;
    }

    /**
     * Required setter for ManagedProperty injection
     *
     * @param breadcrumbBean the breadcrumbBean to set
     */
    public void setBreadcrumbBean(BreadcrumbBean breadcrumbBean) {
        this.breadcrumbBean = breadcrumbBean;
    }

    /**
     * TODO This can cause NPEs if called while update() is running.
     * 
     * @throws IndexUnreachableException
     */
    public void reset() throws IndexUnreachableException {
        synchronized (this) {
            logger.trace("reset (thread {})", Thread.currentThread().getId());
            String pi = viewManager != null ? viewManager.getPi() : null;
            viewManager = null;
            topDocumentIddoc = 0;
            titleBarMetadata.clear();
            logid = "";
            action = "";
            prevHit = null;
            nextHit = null;
            group = false;
            mapWidget = null; //mapWidget needs to be reset when PI changes
            clearCacheMode = null;
            prevDocstructUrlCache.clear();
            nextDocstructUrlCache.clear();

            // Any cleanup modules need to do when a record is unloaded
            for (IModule module : DataManager.getInstance().getModules()) {
                module.augmentResetRecord();
            }

            // Remove record lock for this record and session
            DataManager.getInstance().getRecordLockManager().removeLockForPiAndSessionId(pi, BeanUtils.getSession().getId());
        }
    }

    /**
     * Do not call from ActiveDocumentBean.update()!
     *
     * @return a {@link io.goobi.viewer.model.viewer.ViewManager} object.
     */
    public ViewManager getViewManager() {
        if (viewManager == null) {
            try {
                try {
                    update();
                } catch (IDDOCNotFoundException e) {
                    reload(lastReceivedIdentifier);
                }
            } catch (PresentationException e) {
                logger.debug("PresentationException thrown here: {}", e.getMessage());
            } catch (RecordNotFoundException | RecordDeletedException | IndexUnreachableException | DAOException | ViewerConfigurationException
                    | RecordLimitExceededException e) {
            }
        }

        return viewManager;
    }

    /**
     * 
     * @param pi @throws PresentationException @throws RecordNotFoundException @throws RecordDeletedException @throws
     *            IndexUnreachableException @throws DAOException @throws ViewerConfigurationException @throws RecordLimitExceededException @throws
     */
    public String reload(String pi) throws PresentationException, RecordNotFoundException, RecordDeletedException, IndexUnreachableException,
            DAOException, ViewerConfigurationException, RecordLimitExceededException {
        logger.trace("reload({})", pi);
        reloads++;
        reset();
        if (reloads > 3) {
            throw new RecordNotFoundException(pi);
        }
        setPersistentIdentifier(pi);
        //        setImageToShow(1);
        return open();
    }

    /**
     * Loads the record with the IDDOC set in <code>currentElementIddoc</code>.
     *
     * @should create ViewManager correctly
     * @should update ViewManager correctly if LOGID has changed
     * @should not override topDocumentIddoc if LOGID has changed
     * @throws io.goobi.viewer.exceptions.PresentationException if any.
     * @throws io.goobi.viewer.exceptions.IndexUnreachableException if any.
     * @throws io.goobi.viewer.exceptions.RecordNotFoundException if any.
     * @throws io.goobi.viewer.exceptions.RecordDeletedException if any.
     * @throws io.goobi.viewer.exceptions.DAOException if any.
     * @throws io.goobi.viewer.exceptions.ViewerConfigurationException if any.
     * @throws IDDOCNotFoundException
     * @throws RecordLimitExceededException
     * @throws NumberFormatException
     * @should throw RecordNotFoundException if listing not allowed by default
     * @should load records that have been released via moving wall
     */

    public void update() throws PresentationException, IndexUnreachableException, RecordNotFoundException, RecordDeletedException, DAOException,
            ViewerConfigurationException, IDDOCNotFoundException, NumberFormatException, RecordLimitExceededException {
        synchronized (this) {
            if (topDocumentIddoc == 0) {
                throw new RecordNotFoundException(lastReceivedIdentifier);
            }
            logger.debug("update(): (IDDOC {} ; page {} ; thread {})", topDocumentIddoc, imageToShow, Thread.currentThread().getId());
            prevHit = null;
            nextHit = null;
            boolean doublePageMode = false;
            titleBarMetadata.clear();

            if (viewManager != null && viewManager.getCurrentStructElement() != null) {
                doublePageMode = viewManager.isDoublePageMode();
            }

            // Do these steps only if a new document has been loaded
            boolean mayChangeHitIndex = false;
            if (viewManager == null || viewManager.getTopStructElement() == null || viewManager.getTopStructElementIddoc() != topDocumentIddoc) {
                anchor = false;
                volume = false;
                group = false;

                // Change current hit index only if loading a new record
                if (searchBean != null && searchBean.getCurrentSearch() != null) {
                    searchBean.increaseCurrentHitIndex();
                    mayChangeHitIndex = true;
                }

                StructElement topStructElement = new StructElement(topDocumentIddoc);

                // Exit here if record is not found or has been deleted
                if (!topStructElement.isExists()) {
                    logger.info("IDDOC for the current record '{}' ({}) no longer seems to exist, attempting to retrieve an updated IDDOC...",
                            topStructElement.getPi(), topDocumentIddoc);
                    topDocumentIddoc = DataManager.getInstance().getSearchIndex().getIddocFromIdentifier(topStructElement.getPi());
                    if (topDocumentIddoc == 0) {
                        logger.warn("New IDDOC for the current record '{}' could not be found. Perhaps this record has been deleted?",
                                viewManager.getPi());
                        reset();
                        throw new RecordNotFoundException(lastReceivedIdentifier);
                    }
                } else if (topStructElement.isDeleted()) {
                    logger.debug("Record '{}' is deleted and only available as a trace document.", topStructElement.getPi());
                    reset();
                    throw new RecordDeletedException(topStructElement.getPi());
                }

                // Do not open records who may not be listed for the current user
                List<String> requiredAccessConditions = topStructElement.getMetadataValues(SolrConstants.ACCESSCONDITION);
                if (requiredAccessConditions != null && !requiredAccessConditions.isEmpty()) {
                    boolean access = AccessConditionUtils.checkAccessPermission(new HashSet<>(requiredAccessConditions), IPrivilegeHolder.PRIV_LIST,
                            new StringBuilder().append('+').append(SolrConstants.PI).append(':').append(topStructElement.getPi()).toString(),
                            (HttpServletRequest) FacesContext.getCurrentInstance().getExternalContext().getRequest());
                    if (!access) {
                        logger.debug("User may not open {}", topStructElement.getPi());
                        throw new RecordNotFoundException(lastReceivedIdentifier);
                    }

                }

                viewManager = new ViewManager(topStructElement, AbstractPageLoader.create(topStructElement), topDocumentIddoc,
                        logid,
                        topStructElement.getMetadataValue(SolrConstants.MIMETYPE), imageDelivery);
                viewManager.setToc(createTOC());

                HttpSession session = BeanUtils.getSession();
                // Release all locks for this session except the current record
                if (session != null) {
                    DataManager.getInstance()
                            .getRecordLockManager()
                            .removeLocksForSessionId(session.getId(), Collections.singletonList(viewManager.getPi()));
                }
                String limit = viewManager.getTopStructElement().getMetadataValue(SolrConstants.ACCESSCONDITION_CONCURRENTUSE);
                // Lock limited view records, if limit exists and record has a license type that has this feature enabled
                if (limit != null && AccessConditionUtils.isConcurrentViewsLimitEnabledForAnyAccessCondition(
                        viewManager.getTopStructElement().getMetadataValues(SolrConstants.ACCESSCONDITION))) {
                    if (session != null) {
                        DataManager.getInstance()
                                .getRecordLockManager()
                                .lockRecord(viewManager.getPi(), session.getId(), Integer.valueOf(limit));
                    } else {
                        logger.debug("No session found, unable to lock limited view record {}", topStructElement.getPi());
                        throw new RecordLimitExceededException(lastReceivedIdentifier + ":" + limit);
                    }
                }
            }

            // If LOGID is set, update the current element
            if (StringUtils.isNotEmpty(logid) && viewManager != null && !logid.equals(viewManager.getLogId())) {
                // TODO set new values instead of re-creating ViewManager, perhaps
                logger.debug("Find doc by LOGID: {}", logid);
                new StructElement(topDocumentIddoc);
                String query = new StringBuilder("+")
                        .append(SolrConstants.LOGID)
                        .append(':')
                        .append(logid)
                        .append(" +")
                        .append(SolrConstants.PI_TOPSTRUCT)
                        .append(':')
                        .append(viewManager.getPi())
                        .append(" +")
                        .append(SolrConstants.DOCTYPE)
                        .append(':')
                        .append(DocType.DOCSTRCT.name())
                        .toString();
                SolrDocumentList docList = DataManager.getInstance()
                        .getSearchIndex()
                        .search(query, 1, null, Collections.singletonList(SolrConstants.IDDOC));
                long subElementIddoc = 0;
                // TODO check whether creating a new ViewManager can be avoided here
                if (!docList.isEmpty()) {
                    subElementIddoc = Long.valueOf((String) docList.get(0).getFieldValue(SolrConstants.IDDOC));
                    // Re-initialize ViewManager with the new current element
                    PageOrientation firstPageOrientation = viewManager.getFirstPageOrientation();
                    viewManager = new ViewManager(viewManager.getTopStructElement(), viewManager.getPageLoader(), subElementIddoc, logid,
                            viewManager.getMainMimeType(), imageDelivery);
                    viewManager.setFirstPageOrientation(firstPageOrientation);
                    viewManager.setToc(createTOC());
                } else {
                    logger.warn("{} not found for LOGID '{}'.", SolrConstants.IDDOC, logid);
                }
            }

            if (viewManager != null && viewManager.getCurrentStructElement() != null) {
                viewManager.setDoublePageMode(doublePageMode);
                StructElement structElement = viewManager.getCurrentStructElement();
                if (!structElement.isExists()) {
                    logger.trace("StructElement {} is not marked as existing. Record will be reloaded", structElement.getLuceneId());
                    throw new IDDOCNotFoundException(lastReceivedIdentifier + " - " + structElement.getLuceneId());
                }
                if (structElement.isAnchor()) {
                    anchor = true;
                }
                if (structElement.isVolume()) {
                    volume = true;
                }
                if (structElement.isGroup()) {
                    group = true;
                }

                // Populate title bar metadata
                StructElement topSe = viewManager.getCurrentStructElement().getTopStruct();
                // logger.debug("topSe: " + topSe.getId());
                for (Metadata md : DataManager.getInstance().getConfiguration().getTitleBarMetadata()) {
                    md.populate(topSe, BeanUtils.getLocale());
                    if (!md.isBlank()) {
                        titleBarMetadata.add(md);
                    }
                }

                // When not aggregating hits, a new page will also be a new search hit in the list
                if (imageToShow.equals(viewManager.getCurrentPageOrderRange()) && !DataManager.getInstance().getConfiguration().isAggregateHits()) {
                    mayChangeHitIndex = true;
                }

                viewManager.setCurrentPageOrderRange(imageToShow);
                viewManager.updateDropdownSelected();

                // Search hit navigation
                if (searchBean != null && searchBean.getCurrentSearch() != null) {
                    if (searchBean.getCurrentHitIndex() < 0) {
                        // Determine the index of this element in the search result list. Must be done after re-initializing ViewManager so that the PI is correct!
                        searchBean.findCurrentHitIndex(getPersistentIdentifier(), viewManager.getCurrentPageOrder(),
                                DataManager.getInstance().getConfiguration().isAggregateHits());
                    } else if (mayChangeHitIndex) {
                        // Modify the current hit index
                        searchBean.increaseCurrentHitIndex();
                    } else if (searchBean.getHitIndexOperand() != 0) {
                        // Reset hit index operand (should only be necessary if the URL was called twice, but the current hit has not changed
                        // logger.trace("Hit index modifier operand is {}, resetting...", searchBean.getHitIndexOperand());
                        searchBean.setHitIndexOperand(0);
                    }
                }
            } else {
                logger.debug("ViewManager is null or ViewManager.currentDocument is null.");
                throw new RecordNotFoundException(lastReceivedIdentifier);
            }

            // Metadata language versions
            recordLanguages = viewManager.getTopStructElement().getMetadataValues(SolrConstants.LANGUAGE);
            // If the record has metadata language versions, pre-select the current locale as the record language
            //            if (StringUtils.isBlank(selectedRecordLanguage) && !recordLanguages.isEmpty()) {
            if (StringUtils.isBlank(selectedRecordLanguage) && navigationHelper != null) {
                selectedRecordLanguage = navigationHelper.getLocaleString();
            }

            // Prepare a new bookshelf item
            if (bookmarkBean != null) {
                bookmarkBean.prepareItemForBookmarkList();
                if (bookmarkBean.getCurrentBookmark() == null || !viewManager.getPi().equals(bookmarkBean.getCurrentBookmark().getPi())) {
                    bookmarkBean.prepareItemForBookmarkList();
                }
            }
        }

    }

    /**
     * @throws PresentationException
     * @throws IndexUnreachableException
     * @throws DAOException
     * @throws ViewerConfigurationException
     */
    private TOC createTOC() throws PresentationException, IndexUnreachableException, DAOException, ViewerConfigurationException {
        TOC toc = new TOC();
        synchronized (toc) {
            if (viewManager != null) {
                toc.generate(viewManager.getTopStructElement(), viewManager.isListAllVolumesInTOC(), viewManager.getMainMimeType(), tocCurrentPage);
                // The TOC object will correct values that are too high, so update the local value, if necessary
                if (toc.getCurrentPage() != this.tocCurrentPage) {
                    this.tocCurrentPage = toc.getCurrentPage();
                }
            }
        }
        return toc;
    }

    /**
     * Pretty-URL entry point.
     *
     * @return a {@link java.lang.String} object.
     * @throws io.goobi.viewer.exceptions.RecordNotFoundException if any.
     * @throws io.goobi.viewer.exceptions.RecordDeletedException if any.
     * @throws io.goobi.viewer.exceptions.IndexUnreachableException if any.
     * @throws io.goobi.viewer.exceptions.DAOException if any.
     * @throws io.goobi.viewer.exceptions.ViewerConfigurationException if any.
     * @throws RecordLimitExceededException
     * @throws PresentationException
     */
    public String open()
            throws RecordNotFoundException, RecordDeletedException, IndexUnreachableException, DAOException, ViewerConfigurationException,
            RecordLimitExceededException {
        synchronized (this) {
            logger.trace("open()");
            try {
                update();
                if (navigationHelper == null || viewManager == null) {
                    return "";
                }

                IMetadataValue name = viewManager.getTopStructElement().getMultiLanguageDisplayLabel();
                HttpServletRequest request = (HttpServletRequest) FacesContext.getCurrentInstance().getExternalContext().getRequest();
                URL url = PrettyContext.getCurrentInstance(request).getRequestURL();

                for (String language : name.getLanguages()) {
                    String translation = name.getValue(language).orElse(getPersistentIdentifier());
                    if (translation != null && translation.length() > DataManager.getInstance().getConfiguration().getBreadcrumbsClipping()) {
                        translation =
                                new StringBuilder(translation.substring(0, DataManager.getInstance().getConfiguration().getBreadcrumbsClipping()))
                                        .append("...")
                                        .toString();
                        name.setValue(translation, language);
                    }
                }
                // Fallback using the identifier as the label
                if (name.isEmpty()) {
                    name.setValue(getPersistentIdentifier());
                }
                logger.trace("topdocument label: {} ", name.getValue());
                if (!PrettyContext.getCurrentInstance(request).getRequestURL().toURL().contains("/crowd")) {
                    breadcrumbBean.addRecordBreadcrumbs(viewManager, name, url);
                }
            } catch (PresentationException e) {
                logger.debug("PresentationException thrown here: {}", e.getMessage(), e);
                Messages.error(e.getMessage());
            } catch (IDDOCNotFoundException e) {
                try {
                    return reload(lastReceivedIdentifier);
                } catch (PresentationException e1) {
                    logger.debug("PresentationException thrown here: {}", e.getMessage(), e);
                }
            }

            reloads = 0;
            return "";
        }
    }

    /**
     * <p>
     * openFulltext.
     * </p>
     *
     * @return a {@link java.lang.String} object.
     * @throws io.goobi.viewer.exceptions.RecordNotFoundException if any.
     * @throws io.goobi.viewer.exceptions.RecordDeletedException if any.
     * @throws io.goobi.viewer.exceptions.IndexUnreachableException if any.
     * @throws io.goobi.viewer.exceptions.DAOException if any.
     * @throws io.goobi.viewer.exceptions.ViewerConfigurationException if any.
     * @throws PresentationException
     * @throws RecordLimitExceededException
     * @throws NumberFormatException
     */
    public String openFulltext()
            throws RecordNotFoundException, RecordDeletedException, IndexUnreachableException, DAOException, ViewerConfigurationException,
            PresentationException, NumberFormatException, RecordLimitExceededException {
        open();
        return "viewFulltext";
    }

    /**
     * <p>
     * Getter for the field <code>prevHit</code>.
     * </p>
     *
     * @return a {@link io.goobi.viewer.model.search.BrowseElement} object.
     * @throws io.goobi.viewer.exceptions.PresentationException if any.
     * @throws io.goobi.viewer.exceptions.IndexUnreachableException if any.
     * @throws io.goobi.viewer.exceptions.DAOException if any.
     * @throws io.goobi.viewer.exceptions.ViewerConfigurationException if any.
     */
    public BrowseElement getPrevHit() throws PresentationException, IndexUnreachableException, DAOException, ViewerConfigurationException {
        if (prevHit == null && searchBean != null) {
            prevHit = searchBean.getPreviousElement();
        }

        return prevHit;
    }

    /**
     * <p>
     * Getter for the field <code>nextHit</code>.
     * </p>
     *
     * @return a {@link io.goobi.viewer.model.search.BrowseElement} object.
     * @throws io.goobi.viewer.exceptions.PresentationException if any.
     * @throws io.goobi.viewer.exceptions.IndexUnreachableException if any.
     * @throws io.goobi.viewer.exceptions.DAOException if any.
     * @throws io.goobi.viewer.exceptions.ViewerConfigurationException if any.
     */
    public BrowseElement getNextHit() throws PresentationException, IndexUnreachableException, DAOException, ViewerConfigurationException {
        if (nextHit == null && searchBean != null) {
            nextHit = searchBean.getNextElement();
        }

        return nextHit;
    }

    /**
     ********************************* Getter and Setter **************************************
     *
     * @return a long.
     */
    public long getActiveDocumentIddoc() {
        if (viewManager != null) {
            return viewManager.getTopStructElementIddoc();
        }

        return 0;
    }

    /**
     * <p>
     * getCurrentElement.
     * </p>
     *
     * @return the currentElement
     * @throws io.goobi.viewer.exceptions.IndexUnreachableException if any.
     */
    public StructElement getCurrentElement() throws IndexUnreachableException {
        if (viewManager != null) {
            return viewManager.getCurrentStructElement();
        }

        return null;
    }

    /**
     * <p>
     * Setter for the field <code>imageToShow</code>.
     * </p>
     *
     * @param imageToShow the imageToShow to set
     */
    public void setImageToShow(String imageToShow) {
        synchronized (lock) {
            this.imageToShow = imageToShow;
            if (viewManager != null) {
                viewManager.setDropdownSelected(String.valueOf(imageToShow));
            }
            // Reset LOGID (the LOGID setter is called later by PrettyFaces, so if a value is passed, it will still be set)
            setLogid("");
            logger.trace("imageToShow: {}", this.imageToShow);
        }
    }

    /**
     * <p>
     * Getter for the field <code>imageToShow</code>.
     * </p>
     *
     * @return the imageToShow
     */
    public String getImageToShow() {
        synchronized (lock) {
            return imageToShow;
        }
    }

    /**
     * <p>
     * Getter for the field <code>titleBarMetadata</code>.
     * </p>
     *
     * @return the titleBarMetadata
     */
    public List<Metadata> getTitleBarMetadata() {
        return Metadata.filterMetadata(titleBarMetadata, selectedRecordLanguage, null);
    }

    /**
     * <p>
     * Setter for the field <code>logid</code>.
     * </p>
     *
     * @param logid the logid to set
     */
    public void setLogid(String logid) {
        synchronized (this) {
            if ("-".equals(logid)) {
                this.logid = "";
            } else {
                this.logid = logid;
            }
        }
    }

    /**
     * <p>
     * Getter for the field <code>logid</code>.
     * </p>
     *
     * @return the logid
     */
    public String getLogid() {
        synchronized (this) {
            if (StringUtils.isEmpty(logid)) {
                return "-";
            }

            return logid;
        }
    }

    /**
     * <p>
     * isAnchor.
     * </p>
     *
     * @return the anchor
     */
    public boolean isAnchor() {
        return anchor;
    }

    /**
     * <p>
     * Setter for the field <code>anchor</code>.
     * </p>
     *
     * @param anchor the anchor to set
     */
    public void setAnchor(boolean anchor) {
        this.anchor = anchor;
    }

    /**
     * <p>
     * isVolume.
     * </p>
     *
     * @return a boolean.
     */
    public boolean isVolume() {
        return volume;
    }

    /**
     * <p>
     * isGroup.
     * </p>
     *
     * @return a boolean.
     */
    public boolean isGroup() {
        return group;
    }

    /**
     * <p>
     * Getter for the field <code>action</code>.
     * </p>
     *
     * @return the action
     */
    public String getAction() {
        synchronized (this) {
            return action;
        }
    }

    /**
     * <p>
     * Setter for the field <code>action</code>.
     * </p>
     *
     * @param action the action to set
     */
    public void setAction(String action) {
        synchronized (this) {
            logger.trace("setAction: " + action);
            this.action = action;
            if (searchBean != null && action != null) {
                switch (action) {
                    case "nextHit":
                        searchBean.setHitIndexOperand(1);
                        break;
                    case "prevHit":
                        searchBean.setHitIndexOperand(-1);
                        break;
                    default:
                        // do nothing
                        break;

                }
            }
        }
    }

    /**
     * <p>
     * setPersistentIdentifier.
     * </p>
     *
     * @param persistentIdentifier a {@link java.lang.String} object.
     * @should determine currentElementIddoc correctly
     * @throws io.goobi.viewer.exceptions.PresentationException if any.
     * @throws io.goobi.viewer.exceptions.RecordNotFoundException if any.
     * @throws io.goobi.viewer.exceptions.IndexUnreachableException if any.
     */
    public void setPersistentIdentifier(String persistentIdentifier)
            throws PresentationException, RecordNotFoundException, IndexUnreachableException {
        synchronized (this) {
            logger.trace("setPersistentIdentifier: {}", persistentIdentifier);
            lastReceivedIdentifier = persistentIdentifier;
            if (!PIValidator.validatePi(persistentIdentifier)) {
                logger.warn("Invalid identifier '{}'.", persistentIdentifier);
                reset();
                return;
                // throw new RecordNotFoundException("Illegal identifier: " + persistentIdentifier);
            }
            if (!"-".equals(persistentIdentifier) && (viewManager == null || !persistentIdentifier.equals(viewManager.getPi()))) {
                long id = DataManager.getInstance().getSearchIndex().getIddocFromIdentifier(persistentIdentifier);
                if (id > 0) {
                    if (topDocumentIddoc != id) {
                        topDocumentIddoc = id;
                        logger.trace("IDDOC found for {}: {}", persistentIdentifier, id);
                    }
                } else {
                    logger.warn("No IDDOC for identifier '{}' found.", persistentIdentifier);
                    reset();
                    return;
                    // throw new RecordNotFoundException(new StringBuilder(persistentIdentifier).toString());
                }
            }
        }
    }

    /**
     * Returns the PI of the currently loaded record. Only call this method after the update() method has re-initialized ViewManager, otherwise the
     * previous PI may be returned!
     *
     * @return a {@link java.lang.String} object.
     * @throws io.goobi.viewer.exceptions.IndexUnreachableException if any.
     */
    public String getPersistentIdentifier() throws IndexUnreachableException {
        synchronized (this) {
            if (viewManager != null) {
                return viewManager.getPi();
            }
            return "-";
        }
    }

    /**
     * <p>
     * getThumbPart.
     * </p>
     *
     * @return a {@link java.lang.String} object.
     * @throws io.goobi.viewer.exceptions.IndexUnreachableException if any.
     */
    public String getThumbPart() throws IndexUnreachableException {
        if (viewManager != null) {
            return new StringBuilder("/").append(getPersistentIdentifier())
                    .append('/')
                    .append(viewManager.getCurrentThumbnailPage())
                    .append('/')
                    .toString();
        }

        return "";
    }

    /**
     * <p>
     * getLogPart.
     * </p>
     *
     * @return a {@link java.lang.String} object.
     * @throws io.goobi.viewer.exceptions.IndexUnreachableException if any.
     */
    public String getLogPart() throws IndexUnreachableException {
        return new StringBuilder("/").append(getPersistentIdentifier())
                .append('/')
                .append(imageToShow)
                .append('/')
                .append(getLogid())
                .append('/')
                .toString();
    }

    // navigation in work

    /**
     * Returns the navigation URL for the given page type and number.
     *
     * @param pageType a {@link java.lang.String} object.
     * @param pageOrderRange Single page number or range
     * @should construct url correctly
     * @return a {@link java.lang.String} object.
     * @throws io.goobi.viewer.exceptions.IndexUnreachableException if any.
     */
    public String getPageUrl(String pageType, String pageOrderRange) throws IndexUnreachableException {
        StringBuilder sbUrl = new StringBuilder();
        //        if (StringUtils.isBlank(pageType)) {
        //            pageType = navigationHelper.getPreferredView();
        //            logger.trace("preferred view: {}", pageType);
        //        }
        if (StringUtils.isBlank(pageType)) {
            pageType = navigationHelper.getCurrentView();
            if (pageType == null) {
                pageType = PageType.viewObject.name();
            }
            logger.trace("current view: {}", pageType);
        }

        int page;
        if (pageOrderRange.contains("-") && pageOrderRange.charAt(0) != '-') {
            String[] split = pageOrderRange.split("-");
            page = Integer.valueOf(split[0]);
        } else {
            page = Integer.valueOf(pageOrderRange);
        }

        if (viewManager != null) {
            page = Math.max(page, viewManager.getPageLoader().getFirstPageOrder());
            page = Math.min(page, viewManager.getPageLoader().getLastPageOrder());
        }
        sbUrl.append(BeanUtils.getServletPathWithHostAsUrlFromJsfContext())
                .append('/')
                .append(PageType.getByName(pageType).getName())
                .append('/')
                .append(getPersistentIdentifier())
                .append('/')
                .append(page)
                .append('/');

        return sbUrl.toString();
    }

    /**
     * <p>
     * getPageUrl.
     * </p>
     *
     * @param pageOrderRange Single page number or range
     * @return a {@link java.lang.String} object.
     * @throws io.goobi.viewer.exceptions.IndexUnreachableException if any.
     */
    public String getPageUrl(String pageOrderRange) throws IndexUnreachableException {
        return getPageUrl(null, pageOrderRange);
    }

    /**
     * <p>
     * getPageUrl.
     * </p>
     *
     * @return a {@link java.lang.String} object.
     * @throws io.goobi.viewer.exceptions.IndexUnreachableException if any.
     */
    public String getPageUrl() throws IndexUnreachableException {
        String pageType = null;
        if (StringUtils.isBlank(pageType)) {
            pageType = navigationHelper.getPreferredView();
        }
        if (StringUtils.isBlank(pageType)) {
            pageType = navigationHelper.getCurrentView();
        }
        return getPageUrlByType(pageType);
    }

    /**
     * <p>
     * getPageUrl.
     * </p>
     *
     * @param pageType a {@link java.lang.String} object.
     * @return a {@link java.lang.String} object.
     * @throws io.goobi.viewer.exceptions.IndexUnreachableException if any.
     */
    public String getPageUrlByType(String pageType) throws IndexUnreachableException {
        StringBuilder sbUrl = new StringBuilder();
        sbUrl.append(BeanUtils.getServletPathWithHostAsUrlFromJsfContext())
                .append('/')
                .append(PageType.getByName(pageType).getName())
                .append('/')
                .append(getPersistentIdentifier())
                .append('/');

        return sbUrl.toString();
    }

    /**
     * <p>
     * getFirstPageUrl.
     * </p>
     *
     * @return a {@link java.lang.String} object.
     * @throws io.goobi.viewer.exceptions.IndexUnreachableException if any.
     */
    public String getFirstPageUrl() throws IndexUnreachableException {
        if (viewManager != null) {
            return getPageUrl(String.valueOf(viewManager.getPageLoader().getFirstPageOrder()));
        }

        return null;
    }

    /**
     * <p>
     * getLastPageUrl.
     * </p>
     *
     * @return a {@link java.lang.String} object.
     * @throws io.goobi.viewer.exceptions.IndexUnreachableException if any.
     */
    public String getLastPageUrl() throws IndexUnreachableException {
        if (viewManager != null) {
            return getPageUrl(String.valueOf(viewManager.getPageLoader().getFirstPageOrder()));
        }

        return null;
    }

    /**
     * <p>
     * getPreviousPageUrl.
     * </p>
     *
     * @param step a int.
     * @return a {@link java.lang.String} object.
     * @throws io.goobi.viewer.exceptions.IndexUnreachableException if any.
     */
    public String getPreviousPageUrl(int step) throws IndexUnreachableException {
        if (viewManager != null && viewManager.isDoublePageMode()) {
            step *= 2;
        }
        int number = viewManager.getCurrentPageOrder() - step;
        return getPageUrl(String.valueOf(number));
    }

    /**
     * <p>
     * getNextPageUrl.
     * </p>
     *
     * @param step a int.
     * @return a {@link java.lang.String} object.
     * @throws io.goobi.viewer.exceptions.IndexUnreachableException if any.
     */
    public String getNextPageUrl(int step) throws IndexUnreachableException {
        if (viewManager != null && viewManager.isDoublePageMode()) {
            step *= 2;
        }
        int number = viewManager.getCurrentPageOrder() + step;
        return getPageUrl(String.valueOf(number));
    }

    /**
     * <p>
     * getPreviousPageUrl.
     * </p>
     *
     * @return a {@link java.lang.String} object.
     * @throws io.goobi.viewer.exceptions.IndexUnreachableException if any.
     */
    public String getPreviousPageUrl() throws IndexUnreachableException {
        return getPreviousPageUrl(1);
    }

    /**
     * <p>
     * getNextPageUrl.
     * </p>
     *
     * @return a {@link java.lang.String} object.
     * @throws io.goobi.viewer.exceptions.IndexUnreachableException if any.
     */
    public String getNextPageUrl() throws IndexUnreachableException {
        return getNextPageUrl(1);
    }

    /**
     * 
     * @return
     * @throws IndexUnreachableException
     * @throws ViewerConfigurationException
     * @throws DAOException
     * @throws PresentationException
     */
    public String getPreviousDocstructUrl() throws IndexUnreachableException, PresentationException, DAOException, ViewerConfigurationException {
        // logger.trace("getPreviousDocstructUrl");
        if (viewManager == null) {
            return null;
        }
        List<String> docstructTypes =
                DataManager.getInstance().getConfiguration().getDocstructNavigationTypes(viewManager.getTopStructElement().getDocStructType(), true);
        if (docstructTypes.isEmpty()) {
            return null;
        }

        String currentDocstructIddoc = String.valueOf(viewManager.getCurrentStructElementIddoc());
        // Determine docstruct URL and cache it
        if (prevDocstructUrlCache.get(currentDocstructIddoc) == null) {
            int currentElementIndex = getToc().findTocElementIndexByIddoc(currentDocstructIddoc);
            if (currentElementIndex == -1) {
                logger.warn("Current IDDOC not found in TOC: {}", viewManager.getCurrentStructElement().getLuceneId());
                return null;
            }

            boolean found = false;
            for (int i = currentElementIndex - 1; i >= 0; --i) {
                TOCElement tocElement = viewManager.getToc().getTocElements().get(i);
                String docstructType = tocElement.getMetadataValue(SolrConstants.DOCSTRCT);
                if (docstructType != null && docstructTypes.contains(docstructType)) {
                    logger.trace("Found previous {}: {}", docstructType, tocElement.getLogId());
                    // Add LOGID to the URL because ViewManager.currentStructElementIddoc (IDDOC_OWNER) can be incorrect in the index sometimes,
                    // resulting in the URL pointing at the current element
                    prevDocstructUrlCache.put(currentDocstructIddoc,
<<<<<<< HEAD
                            getPageUrl(navigationHelper.getCurrentPageType().getName(), tocElement.getPageNo())
                                    + tocElement.getLogId()
                                    + "/");
=======
                            "/" + viewManager.getPi() + "/" + Integer.valueOf(tocElement.getPageNo()) + "/" + tocElement.getLogId() + "/");
>>>>>>> dff194d5
                    found = true;
                    break;
                }
            }
            if (!found) {
                prevDocstructUrlCache.put(currentDocstructIddoc, "");
            }
        }

        if (StringUtils.isNotEmpty(prevDocstructUrlCache.get(currentDocstructIddoc))) {
            return BeanUtils.getServletPathWithHostAsUrlFromJsfContext() + "/" + navigationHelper.getCurrentPageType().getName()
                    + prevDocstructUrlCache.get(currentDocstructIddoc);
        }

        return "";
    }

    /**
     * 
     * @return
     * @throws IndexUnreachableException
     * @throws ViewerConfigurationException
     * @throws DAOException
     * @throws PresentationException
     */
    public String getNextDocstructUrl() throws IndexUnreachableException, PresentationException, DAOException, ViewerConfigurationException {
        // logger.trace("getNextDocstructUrl");
        if (viewManager == null) {
            return "";
        }
        List<String> docstructTypes =
                DataManager.getInstance().getConfiguration().getDocstructNavigationTypes(viewManager.getTopStructElement().getDocStructType(), true);
        if (docstructTypes.isEmpty()) {
            return null;
        }

        String currentDocstructIddoc = String.valueOf(viewManager.getCurrentStructElementIddoc());
        // Determine docstruct URL and cache it
        if (nextDocstructUrlCache.get(currentDocstructIddoc) == null) {
            int currentElementIndex = getToc().findTocElementIndexByIddoc(currentDocstructIddoc);
            logger.trace("currentIndexElement: {}", currentElementIndex);
            if (currentElementIndex == -1) {
                return null;
            }

            boolean found = false;
            for (int i = currentElementIndex + 1; i < viewManager.getToc().getTocElements().size(); ++i) {
                TOCElement tocElement = viewManager.getToc().getTocElements().get(i);
                String docstructType = tocElement.getMetadataValue(SolrConstants.DOCSTRCT);
                if (docstructType != null && docstructTypes.contains(docstructType)) {
                    logger.trace("Found next {}: {}", docstructType, tocElement.getLogId());
                    // Add LOGID to the URL because ViewManager.currentStructElementIddoc (IDDOC_OWNER) can be incorrect in the index sometimes,
                    // resulting in the URL pointing at the current element
                    nextDocstructUrlCache.put(currentDocstructIddoc,
<<<<<<< HEAD
                            getPageUrl(navigationHelper.getCurrentPageType().getName(), tocElement.getPageNo())
                                    + tocElement.getLogId()
                                    + "/");
=======
                            "/" + viewManager.getPi() + "/" + Integer.valueOf(tocElement.getPageNo()) + "/" + tocElement.getLogId() + "/");
>>>>>>> dff194d5
                    found = true;
                    break;
                }
            }
            if (!found) {
                nextDocstructUrlCache.put(currentDocstructIddoc, "");
            }
        }

        if (StringUtils.isNotEmpty(nextDocstructUrlCache.get(currentDocstructIddoc))) {
            return BeanUtils.getServletPathWithHostAsUrlFromJsfContext() + "/" + navigationHelper.getCurrentPageType().getName()
                    + nextDocstructUrlCache.get(currentDocstructIddoc);
        }

        return "";
    }

    /**
     * <p>
     * getImageUrl.
     * </p>
     *
     * @return a {@link java.lang.String} object.
     * @throws io.goobi.viewer.exceptions.IndexUnreachableException if any.
     */
    public String getImageUrl() throws IndexUnreachableException {
        return getPageUrl(PageType.viewImage.getName(), imageToShow);
    }

    /**
     * <p>
     * getFullscreenImageUrl.
     * </p>
     *
     * @return a {@link java.lang.String} object.
     * @throws io.goobi.viewer.exceptions.IndexUnreachableException if any.
     */
    public String getFullscreenImageUrl() throws IndexUnreachableException {
        return getPageUrl(PageType.viewFullscreen.getName(), imageToShow);
    }

    /**
     * <p>
     * getReadingModeUrl.
     * </p>
     *
     * @deprecated renamed to fullscreen
     * @return a {@link java.lang.String} object.
     * @throws io.goobi.viewer.exceptions.IndexUnreachableException if any.
     */
    public String getReadingModeUrl() throws IndexUnreachableException {
        return getFullscreenImageUrl();
    }

    /**
     * <p>
     * getFulltextUrl.
     * </p>
     *
     * @return a {@link java.lang.String} object.
     * @throws io.goobi.viewer.exceptions.IndexUnreachableException if any.
     */
    public String getFulltextUrl() throws IndexUnreachableException {
        return getPageUrl(PageType.viewFulltext.getName(), imageToShow);
    }

    /**
     * <p>
     * getMetadataUrl.
     * </p>
     *
     * @return a {@link java.lang.String} object.
     * @throws io.goobi.viewer.exceptions.IndexUnreachableException if any.
     */
    public String getMetadataUrl() throws IndexUnreachableException {
        return getPageUrl(PageType.viewMetadata.getName(), imageToShow);
    }

    /**
     * <p>
     * getTopDocument.
     * </p>
     *
     * @return a {@link io.goobi.viewer.model.viewer.StructElement} object.
     */
    public StructElement getTopDocument() {
        if (viewManager != null) {
            return viewManager.getTopStructElement();
        }

        return null;
    }

    /**
     * <p>
     * setChildrenVisible.
     * </p>
     *
     * @param element a {@link io.goobi.viewer.model.toc.TOCElement} object.
     * @throws io.goobi.viewer.exceptions.PresentationException if any.
     * @throws io.goobi.viewer.exceptions.IndexUnreachableException if any.
     * @throws io.goobi.viewer.exceptions.DAOException if any.
     * @throws io.goobi.viewer.exceptions.ViewerConfigurationException if any.
     */
    public void setChildrenVisible(TOCElement element)
            throws PresentationException, IndexUnreachableException, DAOException, ViewerConfigurationException {
        if (getToc() != null) {
            synchronized (getToc()) {
                getToc().setChildVisible(element.getID());
                getToc().getActiveElement();
            }
        }
    }

    /**
     * <p>
     * setChildrenInvisible.
     * </p>
     *
     * @param element a {@link io.goobi.viewer.model.toc.TOCElement} object.
     * @throws io.goobi.viewer.exceptions.PresentationException if any.
     * @throws io.goobi.viewer.exceptions.IndexUnreachableException if any.
     * @throws io.goobi.viewer.exceptions.DAOException if any.
     * @throws io.goobi.viewer.exceptions.ViewerConfigurationException if any.
     */
    public void setChildrenInvisible(TOCElement element)
            throws PresentationException, IndexUnreachableException, DAOException, ViewerConfigurationException {
        if (getToc() != null) {
            synchronized (getToc()) {
                getToc().setChildInvisible(element.getID());
                getToc().getActiveElement();
            }
        }
    }

    /**
     * Recalculates the visibility of TOC elements and jumps to the active element after a +/- button has been pressed.
     *
     * @return a {@link java.lang.String} object.
     * @throws java.io.IOException if any.
     * @throws io.goobi.viewer.exceptions.PresentationException if any.
     * @throws io.goobi.viewer.exceptions.IndexUnreachableException if any.
     * @throws io.goobi.viewer.exceptions.DAOException if any.
     * @throws io.goobi.viewer.exceptions.ViewerConfigurationException if any.
     */
    public String calculateSidebarToc()
            throws IOException, PresentationException, IndexUnreachableException, DAOException, ViewerConfigurationException {
        if (getToc() != null) {
            TOCElement activeTocElement = getToc().getActiveElement();
            if (activeTocElement != null) {
                String result = new StringBuilder("#").append(activeTocElement.getLogId()).toString();
                FacesContext.getCurrentInstance().getExternalContext().redirect(result);
                return result;
            }
        }

        return null;
    }

    /**
     * <p>
     * Getter for the field <code>toc</code>.
     * </p>
     *
     * @return the toc
     * @throws io.goobi.viewer.exceptions.PresentationException if any.
     * @throws io.goobi.viewer.exceptions.IndexUnreachableException if any.
     * @throws io.goobi.viewer.exceptions.DAOException if any.
     * @throws io.goobi.viewer.exceptions.ViewerConfigurationException if any.
     */
    public TOC getToc() throws PresentationException, IndexUnreachableException, DAOException, ViewerConfigurationException {
        if (viewManager == null) {
            return null;
        }

        if (viewManager.getToc() == null) {
            viewManager.setToc(createTOC());
        }
        return viewManager.getToc();
    }

    /**
     * <p>
     * Getter for the field <code>tocCurrentPage</code>.
     * </p>
     *
     * @return a int.
     */
    public int getTocCurrentPage() {
        synchronized (this) {
            return tocCurrentPage;
        }
    }

    /**
     * <p>
     * Setter for the field <code>tocCurrentPage</code>.
     * </p>
     *
     * @param tocCurrentPage a int.
     * @should set toc page to last page if value too high
     * @throws io.goobi.viewer.exceptions.PresentationException if any.
     * @throws io.goobi.viewer.exceptions.IndexUnreachableException if any.
     * @throws io.goobi.viewer.exceptions.DAOException if any.
     * @throws io.goobi.viewer.exceptions.ViewerConfigurationException if any.
     */
    public void setTocCurrentPage(int tocCurrentPage)
            throws PresentationException, IndexUnreachableException, DAOException, ViewerConfigurationException {
        synchronized (this) {
            this.tocCurrentPage = tocCurrentPage;
            if (this.tocCurrentPage < 1) {
                this.tocCurrentPage = 1;
            }
            // Do not call getToc() here - the setter is usually called before update(), so the required information for proper TOC creation is not yet available
            if (viewManager != null && viewManager.getToc() != null) {
                int currentCurrentPage = viewManager.getToc().getCurrentPage();
                viewManager.getToc().setCurrentPage(this.tocCurrentPage);
                // The TOC object will correct values that are too high, so update the local value, if necessary
                if (viewManager.getToc().getCurrentPage() != this.tocCurrentPage) {
                    this.tocCurrentPage = viewManager.getToc().getCurrentPage();
                }
                // Create a new TOC if pagination is enabled and the paginator page has changed
                if (currentCurrentPage != this.tocCurrentPage && DataManager.getInstance().getConfiguration().getTocAnchorGroupElementsPerPage() > 0
                        && viewManager != null) {
                    viewManager.getToc()
                            .generate(viewManager.getTopStructElement(), viewManager.isListAllVolumesInTOC(), viewManager.getMainMimeType(),
                                    this.tocCurrentPage);
                }
            }
        }
    }

    /**
     * <p>
     * getTitleBarLabel.
     * </p>
     *
     * @param locale a {@link java.util.Locale} object.
     * @return a {@link java.lang.String} object.
     * @throws io.goobi.viewer.exceptions.IndexUnreachableException if any.
     * @throws io.goobi.viewer.exceptions.PresentationException if any.
     * @throws io.goobi.viewer.exceptions.DAOException if any.
     * @throws io.goobi.viewer.exceptions.ViewerConfigurationException if any.
     */
    public String getTitleBarLabel(Locale locale)
            throws IndexUnreachableException, PresentationException, DAOException, ViewerConfigurationException {
        return getTitleBarLabel(locale.getLanguage());
    }

    /**
     * <p>
     * getTitleBarLabel.
     * </p>
     *
     * @return a {@link java.lang.String} object.
     * @throws io.goobi.viewer.exceptions.IndexUnreachableException if any.
     * @throws io.goobi.viewer.exceptions.PresentationException if any.
     * @throws io.goobi.viewer.exceptions.DAOException if any.
     * @throws io.goobi.viewer.exceptions.ViewerConfigurationException if any.
     */
    public String getTitleBarLabel() throws IndexUnreachableException, PresentationException, DAOException, ViewerConfigurationException {
        Locale locale = BeanUtils.getLocale();
        if (locale != null) {
            return getTitleBarLabel(locale.getLanguage());
        }

        return getTitleBarLabel(MultiLanguageMetadataValue.DEFAULT_LANGUAGE);
    }

    /**
     * <p>
     * getTitleBarLabel.
     * </p>
     *
     * @param language a {@link java.lang.String} object.
     * @return a {@link java.lang.String} object.
     * @throws io.goobi.viewer.exceptions.IndexUnreachableException if any.
     * @throws io.goobi.viewer.exceptions.PresentationException if any.
     * @throws io.goobi.viewer.exceptions.DAOException if any.
     * @throws io.goobi.viewer.exceptions.ViewerConfigurationException if any.
     */
    public String getTitleBarLabel(String language)
            throws IndexUnreachableException, PresentationException, DAOException, ViewerConfigurationException {
        if (navigationHelper == null) {
            return null;
        }

        if (PageType.getByName(navigationHelper.getCurrentPage()) != null
                && PageType.getByName(navigationHelper.getCurrentPage()).isDocumentPage() && viewManager != null) {
            // Prefer the label of the current TOC element
            TOC toc = getToc();
            if (toc != null && toc.getTocElements() != null && !toc.getTocElements().isEmpty()) {
                String label = null;
                String labelTemplate = "_DEFAULT";
                if (getViewManager() != null) {
                    labelTemplate = getViewManager().getTopStructElement().getDocStructType();
                }
                if (DataManager.getInstance().getConfiguration().isDisplayAnchorLabelInTitleBar(labelTemplate)
                        && StringUtils.isNotBlank(viewManager.getAnchorPi())) {
                    String prefix = DataManager.getInstance().getConfiguration().getAnchorLabelInTitleBarPrefix(labelTemplate);
                    String suffix = DataManager.getInstance().getConfiguration().getAnchorLabelInTitleBarSuffix(labelTemplate);
                    prefix = ViewerResourceBundle.getTranslation(prefix, Locale.forLanguageTag(language)).replace("_SPACE_", " ");
                    suffix = ViewerResourceBundle.getTranslation(suffix, Locale.forLanguageTag(language)).replace("_SPACE_", " ");
                    label = prefix = toc.getLabel(viewManager.getAnchorPi(), language) + suffix + toc.getLabel(viewManager.getPi(), language);
                } else {
                    label = toc.getLabel(viewManager.getPi(), language);
                }
                if (label != null) {
                    return label;
                }
            }
            String label = viewManager.getTopStructElement().getLabel(selectedRecordLanguage);
            if (StringUtils.isNotEmpty(label)) {
                return label;
            }
        } else if (cmsBean != null && navigationHelper.isCmsPage()) {
            CMSPage cmsPage = cmsBean.getCurrentPage();
            if (cmsPage != null) {
                String cmsPageName = StringUtils.isNotBlank(cmsPage.getMenuTitle()) ? cmsPage.getMenuTitle() : cmsPage.getTitle();
                if (StringUtils.isNotBlank(cmsPageName)) {
                    return cmsPageName;
                }
            }
        }

        if (navigationHelper.getCurrentPageType() != null) {
            PageType pageType = navigationHelper.getCurrentPageType();
            if (PageType.other.equals(pageType)) {
                String pageLabel = navigationHelper.getCurrentPage();
                return Messages.translate(pageLabel, Locale.forLanguageTag(language));
            }
            return Messages.translate(pageType.getLabel(), Locale.forLanguageTag(language));
        }

        return null;
    }

    /**
     * Title bar label value escaped for JavaScript.
     *
     * @return a {@link java.lang.String} object.
     * @throws io.goobi.viewer.exceptions.IndexUnreachableException if any.
     * @throws io.goobi.viewer.exceptions.PresentationException if any.
     * @throws io.goobi.viewer.exceptions.DAOException if any.
     * @throws io.goobi.viewer.exceptions.ViewerConfigurationException if any.
     */
    public String getLabelForJS() throws IndexUnreachableException, PresentationException, DAOException, ViewerConfigurationException {
        String label = getTitleBarLabel();
        if (label != null) {
            return StringEscapeUtils.escapeEcmaScript(label);
        }

        return null;
    }

    /**
     * <p>
     * Getter for the field <code>imageContainerWidth</code>.
     * </p>
     *
     * @return a int.
     */
    public int getImageContainerWidth() {
        return imageContainerWidth;
    }

    /**
     * <p>
     * getNumberOfImages.
     * </p>
     *
     * @return a int.
     * @throws io.goobi.viewer.exceptions.IndexUnreachableException if any.
     */
    public int getNumberOfImages() throws IndexUnreachableException {
        if (viewManager != null) {
            return viewManager.getImagesCount();
        }

        return 0;
    }

    /**
     * <p>
     * Getter for the field <code>topDocumentIddoc</code>.
     * </p>
     *
     * @return Not this.topDocumentIddoc but ViewManager.topDocumentIddoc
     */
    public long getTopDocumentIddoc() {
        if (viewManager != null) {
            return viewManager.getTopStructElementIddoc();
        }
        return 0;
    }

    /**
     * Indicates whether a record is currently properly loaded in this bean. Use to determine whether to display components.
     *
     * @return a boolean.
     */
    public boolean isRecordLoaded() {
        return viewManager != null;
    }

    /**
     * Checks if there is an anchor in this docStruct's hierarchy
     *
     * @return a boolean.
     * @throws io.goobi.viewer.exceptions.IndexUnreachableException if any.
     */
    public boolean hasAnchor() throws IndexUnreachableException {
        return getTopDocument().isAnchorChild();
    }

    /**
     * Exports the currently loaded for re-indexing.
     *
     * @return a {@link java.lang.String} object.
     * @throws io.goobi.viewer.exceptions.IndexUnreachableException if any.
     * @throws io.goobi.viewer.exceptions.DAOException if any.
     * @throws io.goobi.viewer.exceptions.RecordNotFoundException if any.
     */
    public String reIndexRecordAction() throws IndexUnreachableException, DAOException, RecordNotFoundException {
        if (viewManager != null) {
            if (IndexerTools.reIndexRecord(viewManager.getPi())) {
                Messages.info("reIndexRecordSuccess");
            } else {
                Messages.error("reIndexRecordFailure");
            }
        }

        return "";
    }

    /**
     * <p>
     * deleteRecordAction.
     * </p>
     *
     * @param keepTraceDocument If true, a .delete file will be created; otherwise a .purge file
     * @return outcome
     * @throws java.io.IOException if any.
     * @throws io.goobi.viewer.exceptions.IndexUnreachableException if any.
     */
    public String deleteRecordAction(boolean keepTraceDocument) throws IOException, IndexUnreachableException {
        try {
            if (viewManager == null) {
                return "";
            }

            if (IndexerTools.deleteRecord(viewManager.getPi(), keepTraceDocument,
                    Paths.get(DataManager.getInstance().getConfiguration().getHotfolder()))) {
                Messages.info("deleteRecord_success");
                return "pretty:index";
            }
            Messages.error("deleteRecord_failure");
        } finally {
            deleteRecordKeepTrace = null;
        }

        return "";
    }

    /**
     * 
     * @return
     * @throws ClientProtocolException
     * @throws IOException
     * @throws IndexUnreachableException
     */
    public String clearCacheAction() throws ClientProtocolException, IOException, IndexUnreachableException {
        logger.trace("clearCacheAction: {}", clearCacheMode);
        if (clearCacheMode == null || viewManager == null) {
            return "";
        }

        String url = NetTools.buildClearCacheUrl(clearCacheMode, viewManager.getPi(), navigationHelper.getApplicationUrl(),
                DataManager.getInstance().getConfiguration().getWebApiToken());
        try {
            try {
                String result = NetTools.getWebContentDELETE(url, null, null, null, null);
                Messages.info("cache_clear__success");
            } catch (ClientProtocolException e) {
                logger.error(e.getMessage());
                Messages.error("cache_clear__failure");
            } catch (IOException e) {
                logger.error(e.getMessage());
                Messages.error("cache_clear__failure");
                ;
            } catch (HTTPException e) {
                logger.error(e.getMessage());
                Messages.error("cache_clear__failure");
            }
        } finally {
            clearCacheMode = null;
        }

        return "";
    }

    /**
     * <p>
     * getCurrentThumbnailPage.
     * </p>
     *
     * @return a int.
     */
    public int getCurrentThumbnailPage() {
        synchronized (this) {
            return viewManager != null ? viewManager.getCurrentThumbnailPage() : 1;
        }
    }

    /**
     * <p>
     * setCurrentThumbnailPage.
     * </p>
     *
     * @param currentThumbnailPage a int.
     */
    public void setCurrentThumbnailPage(int currentThumbnailPage) {
        synchronized (this) {
            if (viewManager != null) {
                viewManager.setCurrentThumbnailPage(currentThumbnailPage);
            }
        }
    }

    /**
     * <p>
     * isHasLanguages.
     * </p>
     *
     * @return a boolean.
     */
    public boolean isHasLanguages() {
        return recordLanguages != null && !recordLanguages.isEmpty();
    }

    /**
     * <p>
     * Getter for the field <code>recordLanguages</code>.
     * </p>
     *
     * @return the recordLanguages
     */
    public List<String> getRecordLanguages() {
        return recordLanguages;
    }

    /**
     * <p>
     * Setter for the field <code>recordLanguages</code>.
     * </p>
     *
     * @param recordLanguages the recordLanguages to set
     */
    public void setRecordLanguages(List<String> recordLanguages) {
        this.recordLanguages = recordLanguages;
    }

    /**
     * <p>
     * Getter for the field <code>selectedRecordLanguage</code>.
     * </p>
     *
     * @return the selectedRecordLanguage
     */
    public String getSelectedRecordLanguage() {
        return selectedRecordLanguage;
    }

    /**
     * <p>
     * Setter for the field <code>selectedRecordLanguage</code>.
     * </p>
     *
     * @param selectedRecordLanguage the selectedRecordLanguage to set
     */
    public void setSelectedRecordLanguage(String selectedRecordLanguage) {
        logger.trace("setSelectedRecordLanguage: {}", selectedRecordLanguage);
        if (selectedRecordLanguage != null && selectedRecordLanguage.length() == 3) {
            // Map ISO-3 codes to their ISO-2 variant
            Language language = DataManager.getInstance().getLanguageHelper().getLanguage(selectedRecordLanguage);
            if (language != null) {
                logger.trace("Mapped language found: {}", language.getIsoCodeOld());
                this.selectedRecordLanguage = language.getIsoCodeOld();
            } else {
                logger.warn("Language not found for code: {}", selectedRecordLanguage);
                this.selectedRecordLanguage = selectedRecordLanguage;
            }
        } else {
            this.selectedRecordLanguage = selectedRecordLanguage;
        }
        MetadataBean mdb = BeanUtils.getMetadataBean();
        if (mdb != null) {
            mdb.setSelectedRecordLanguage(this.selectedRecordLanguage);
        }
    }

    /**
     * <p>
     * isAccessPermissionEpub.
     * </p>
     *
     * @return a boolean.
     */
    public boolean isAccessPermissionEpub() {
        synchronized (this) {
            try {
                if ((navigationHelper != null && !isEnabled(EPUBDownloadJob.TYPE, navigationHelper.getCurrentPage())) || viewManager == null
                        || !DownloadJob.ocrFolderExists(viewManager.getPi())) {
                    return false;
                }
            } catch (PresentationException | IndexUnreachableException e) {
                logger.error("Error checking EPUB resources: {}", e.getMessage());
                return false;
            }

            // TODO EPUB privilege type
            return viewManager.isAccessPermissionPdf();
        }
    }

    /**
     * <p>
     * isAccessPermissionPdf.
     * </p>
     *
     * @return a boolean.
     */
    public boolean isAccessPermissionPdf() {
        synchronized (this) {
            if ((navigationHelper != null && !isEnabled(PDFDownloadJob.TYPE, navigationHelper.getCurrentPage())) || viewManager == null) {
                return false;
            }

            return viewManager.isAccessPermissionPdf();
        }
    }

    /**
     * @param currentPage
     * @return
     */
    private static boolean isEnabled(String downloadType, String pageTypeName) {
        if (downloadType.equals(EPUBDownloadJob.TYPE) && !DataManager.getInstance().getConfiguration().isGeneratePdfInTaskManager()) {
            return false;
        }
        PageType pageType = PageType.getByName(pageTypeName);
        boolean pdf = PDFDownloadJob.TYPE.equals(downloadType);
        if (pageType != null) {
            switch (pageType) {
                case viewToc:
                    return pdf ? DataManager.getInstance().getConfiguration().isTocPdfEnabled()
                            : DataManager.getInstance().getConfiguration().isTocEpubEnabled();
                case viewMetadata:
                    return pdf ? DataManager.getInstance().getConfiguration().isMetadataPdfEnabled()
                            : DataManager.getInstance().getConfiguration().isMetadataEpubEnabled();
                default:
                    return pdf ? DataManager.getInstance().getConfiguration().isTitlePdfEnabled()
                            : DataManager.getInstance().getConfiguration().isTitleEpubEnabled();
            }
        }

        logger.warn("Unknown page type: {}", pageTypeName);
        return false;
    }

    /**
     * <p>
     * downloadTOCAction.
     * </p>
     *
     * @throws java.io.IOException if any.
     * @throws io.goobi.viewer.exceptions.PresentationException if any.
     * @throws io.goobi.viewer.exceptions.IndexUnreachableException if any.
     * @throws io.goobi.viewer.exceptions.DAOException if any.
     * @throws io.goobi.viewer.exceptions.ViewerConfigurationException if any.
     */
    public void downloadTOCAction() throws IOException, PresentationException, IndexUnreachableException, DAOException, ViewerConfigurationException {
        try {

            String fileNameRaw = getToc().getTocElements().get(0).getLabel();
            String fileName = fileNameRaw + ".pdf";

            FacesContext fc = FacesContext.getCurrentInstance();
            ExternalContext ec = fc.getExternalContext();
            ec.responseReset(); // Some JSF component library or some Filter might have set some headers in the buffer beforehand. We want to get rid of them, else it may collide.
            ec.setResponseContentType("application/pdf");
            ec.setResponseHeader("Content-Disposition", "attachment; filename=\"" + fileName + "\"");
            OutputStream os = ec.getResponseOutputStream();
            TocWriter writer = new TocWriter("", fileNameRaw);
            writer.createPdfDocument(os, getToc().getTocElements());
            fc.responseComplete(); // Important! Otherwise JSF will attempt to render the response which obviously will fail since it's already written with a file and closed.
        } catch (IndexOutOfBoundsException e) {
            logger.error("No toc to generate");
        } catch (WriteTocException e) {
            logger.error("Error writing toc: " + e.getMessage(), e);
        }
    }

    /**
     * <p>
     * getRelatedItems.
     * </p>
     *
     * @param identifierField Index field containing related item identifiers
     * @return List of related items as SearchHit objects.
     * @throws io.goobi.viewer.exceptions.PresentationException if any.
     * @throws io.goobi.viewer.exceptions.IndexUnreachableException if any.
     * @throws io.goobi.viewer.exceptions.DAOException if any.
     * @throws io.goobi.viewer.exceptions.ViewerConfigurationException if any.
     */
    public List<SearchHit> getRelatedItems(String identifierField)
            throws PresentationException, IndexUnreachableException, DAOException, ViewerConfigurationException {
        logger.trace("getRelatedItems: {}", identifierField);
        if (identifierField == null) {
            return null;
        }
        if (viewManager == null) {
            return null;
        }
        String query = getRelatedItemsQueryString(identifierField);
        if (query == null) {
            return null;
        }

        List<String> relatedItemIdentifiers = viewManager.getTopStructElement().getMetadataValues(identifierField);
        List<SearchHit> ret = SearchHelper.searchWithFulltext(query, 0, SolrSearchIndex.MAX_HITS, null, null, null, null, null, null,
                navigationHelper.getLocale(), BeanUtils.getRequest());

        logger.trace("{} related items found", ret.size());
        return ret;
    }

    /**
     * Returns a query string containing all values of the given identifier field.
     *
     * @param identifierField Index field containing related item identifiers
     * @return Query string of the pattern "PI:(a OR b OR c)"
     * @should construct query correctly
     */
    public String getRelatedItemsQueryString(String identifierField) {
        logger.trace("getRelatedItemsQueryString: {}", identifierField);
        List<String> relatedItemIdentifiers = viewManager.getTopStructElement().getMetadataValues(identifierField);
        if (relatedItemIdentifiers.isEmpty()) {
            return null;
        }

        StringBuilder sbQuery = new StringBuilder(SolrConstants.PI).append(":(");
        int initLength = sbQuery.length();
        for (String identifier : relatedItemIdentifiers) {
            if (sbQuery.length() > initLength) {
                sbQuery.append(" OR ");
            }
            sbQuery.append(identifier);
        }
        sbQuery.append(')');

        return sbQuery.toString();
    }

    /**
     * Returns a string that contains previous and/or next url <link> elements
     *
     * @return string containing previous and/or next url <link> elements
     * @throws io.goobi.viewer.exceptions.IndexUnreachableException if any.
     * @throws io.goobi.viewer.exceptions.DAOException if any.
     * @throws io.goobi.viewer.exceptions.PresentationException if any.
     */
    public String getRelativeUrlTags() throws IndexUnreachableException, DAOException, PresentationException {
        if (!isRecordLoaded() || navigationHelper == null) {
            return "";
        }
        if (logger.isTraceEnabled()) {
            logger.trace("current view: {}", navigationHelper.getCurrentView());
        }

        StringBuilder sb = new StringBuilder();

        // Add canonical links
        if (viewManager.getCurrentPage() != null) {
            if (StringUtils.isNotEmpty(viewManager.getCurrentPage().getUrn())) {
                String urnResolverUrl = DataManager.getInstance().getConfiguration().getUrnResolverUrl() + viewManager.getCurrentPage().getUrn();
                sb.append("\n<link rel=\"canonical\" href=\"").append(urnResolverUrl).append("\" />");
            }
            if (viewManager.getCurrentPage().equals(viewManager.getRepresentativePage())) {
                String piResolverUrl = navigationHelper.getApplicationUrl() + "piresolver?id=" + viewManager.getPi();
                sb.append("\n<link rel=\"canonical\" href=\"").append(piResolverUrl).append("\" />");
            }
        }
        PageType currentPageType = PageType.getByName(navigationHelper.getCurrentView());
        if (currentPageType != null && StringUtils.isNotEmpty(currentPageType.name())) {
            // logger.trace("page type: {}", currentPageType.getName());
            // logger.trace("current url: {}", navigationHelper.getCurrentUrl());
            String currentUrl = navigationHelper.getCurrentUrl();
            if (currentUrl.contains("!" + currentPageType.getName())) {
                // Preferred view - add regular view URL
                sb.append("\n<link rel=\"canonical\" href=\"")
                        .append(currentUrl.replace("!" + currentPageType.getName(), currentPageType.getName()))
                        .append("\" />");
            } else if (currentUrl.contains(currentPageType.getName())) {
                // Regular view - add preferred view URL
                sb.append("\n<link rel=\"canonical\" href=\"")
                        .append(currentUrl.replace(currentPageType.getName(), "!" + currentPageType.getName()))
                        .append("\" />");
            }
        }

        // Skip prev/next links for non-paginated views
        if (PageType.viewMetadata.equals(currentPageType) || PageType.viewToc.equals(currentPageType)) {
            return "";
        }

        // Add next/prev links
        String currentUrl = getPageUrl(imageToShow);
        String prevUrl = getPreviousPageUrl();
        String nextUrl = getNextPageUrl();
        if (StringUtils.isNotEmpty(nextUrl) && !nextUrl.equals(currentUrl)) {
            sb.append("\n<link rel=\"next\" href=\"").append(nextUrl).append("\" />");
        }
        if (StringUtils.isNotEmpty(prevUrl) && !prevUrl.equals(currentUrl)) {
            sb.append("\n<link rel=\"prev\" href=\"").append(prevUrl).append("\" />");
        }

        return sb.toString();
    }

    /**
     * resets the access rights for user comments and pdf download stored in {@link io.goobi.viewer.model.viewer.ViewManager}. After reset, the access
     * rights will be evaluated again on being called
     */
    public void resetAccess() {
        if (getViewManager() != null) {
            getViewManager().resetAccessPermissionPdf();
            getViewManager().resetAllowUserComments();
        }
    }

    /**
     * <p>
     * Getter for the field <code>deleteRecordKeepTrace</code>.
     * </p>
     *
     * @return the deleteRecordKeepTrace
     */
    public Boolean getDeleteRecordKeepTrace() {
        return deleteRecordKeepTrace;
    }

    /**
     * <p>
     * Setter for the field <code>deleteRecordKeepTrace</code>.
     * </p>
     *
     * @param deleteRecordKeepTrace the deleteRecordKeepTrace to set
     */
    public void setDeleteRecordKeepTrace(Boolean deleteRecordKeepTrace) {
        this.deleteRecordKeepTrace = deleteRecordKeepTrace;
    }

    /**
     * @return the clearCacheMode
     */
    public String getClearCacheMode() {
        return clearCacheMode;
    }

    /**
     * @param clearCacheMode the clearCacheMode to set
     */
    public void setClearCacheMode(String clearCacheMode) {
        logger.trace("setClearCacheMode: {}", clearCacheMode);
        this.clearCacheMode = clearCacheMode;
    }

    public CMSSidebarElement getMapWidget() throws PresentationException, DAOException {
        if (this.mapWidget == null) {
            this.mapWidget = generateMapWidget();
        }
        return this.mapWidget;
    }

    public CMSSidebarElement generateMapWidget() throws PresentationException, DAOException {
        CMSSidebarElement widget = new CMSSidebarElement();
        widget.setType("widgetGeoMap");
        try {
            if ("-".equals(getPersistentIdentifier())) {
                return null;
            }

            GeoMap map = new GeoMap();
            map.setId(Long.MAX_VALUE);
            map.setType(GeoMapType.SOLR_QUERY);
            map.setShowPopover(false);
            map.setMarkerTitleField(null);
            map.setMarker("default");
            map.setSolrQuery(String.format("PI:%s OR PI_TOPSTRUCT:%s", getPersistentIdentifier(), getPersistentIdentifier()));

            if (!map.getFeaturesAsString().equals("[]") || contentBean.hasGeoCoordinateAnnotations(getPersistentIdentifier())) {
                widget.setGeoMap(map);
            }
        } catch (IndexUnreachableException e) {
            logger.error("Unable to load geomap", e);
        }
        return widget;
    }

    /**
     * 
     */
    public void toggleDownloadImageModal() {
        downloadImageModalVisible = !downloadImageModalVisible;
    }

    /**
     * @return the downloadImageModalVisible
     */
    public boolean isDownloadImageModalVisible() {
        return downloadImageModalVisible;
    }

    /**
     * 
     */
    public DownloadOption getSelectedDownloadOption() {
        if (selectedDownloadOptionLabel == null) {
            return null;
        }

        return DownloadOption.getByLabel(selectedDownloadOptionLabel);
    }

    /**
     * @return the selectedDownloadOptionLabel
     */
    public String getSelectedDownloadOptionLabel() {
        return selectedDownloadOptionLabel;
    }

    /**
     * @param selectedDownloadOptionLabel the selectedDownloadOptionLabel to set
     */
    public void setSelectedDownloadOptionLabel(String selectedDownloadOptionLabel) {
        logger.trace("setSelectedDownloadOption: {}", selectedDownloadOptionLabel != null ? selectedDownloadOptionLabel.toString() : null);
        this.selectedDownloadOptionLabel = selectedDownloadOptionLabel;
    }

    public void setDownloadOptionLabelFromRequestParameter() {
        Map<String, String> params = FacesContext.getCurrentInstance().getExternalContext().getRequestParameterMap();

        String value = params.get("optionvalue");
        if (StringUtils.isNotBlank(value)) {
            setSelectedDownloadOptionLabel(value);
        }

    }

}<|MERGE_RESOLUTION|>--- conflicted
+++ resolved
@@ -1163,13 +1163,7 @@
                     // Add LOGID to the URL because ViewManager.currentStructElementIddoc (IDDOC_OWNER) can be incorrect in the index sometimes,
                     // resulting in the URL pointing at the current element
                     prevDocstructUrlCache.put(currentDocstructIddoc,
-<<<<<<< HEAD
-                            getPageUrl(navigationHelper.getCurrentPageType().getName(), tocElement.getPageNo())
-                                    + tocElement.getLogId()
-                                    + "/");
-=======
                             "/" + viewManager.getPi() + "/" + Integer.valueOf(tocElement.getPageNo()) + "/" + tocElement.getLogId() + "/");
->>>>>>> dff194d5
                     found = true;
                     break;
                 }
@@ -1224,13 +1218,7 @@
                     // Add LOGID to the URL because ViewManager.currentStructElementIddoc (IDDOC_OWNER) can be incorrect in the index sometimes,
                     // resulting in the URL pointing at the current element
                     nextDocstructUrlCache.put(currentDocstructIddoc,
-<<<<<<< HEAD
-                            getPageUrl(navigationHelper.getCurrentPageType().getName(), tocElement.getPageNo())
-                                    + tocElement.getLogId()
-                                    + "/");
-=======
                             "/" + viewManager.getPi() + "/" + Integer.valueOf(tocElement.getPageNo()) + "/" + tocElement.getLogId() + "/");
->>>>>>> dff194d5
                     found = true;
                     break;
                 }
