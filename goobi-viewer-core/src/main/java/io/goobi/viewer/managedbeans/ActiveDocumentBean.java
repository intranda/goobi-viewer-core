/*
 * This file is part of the Goobi viewer - a content presentation and management
 * application for digitized objects.
 *
 * Visit these websites for more information.
 *          - http://www.intranda.com
 *          - http://digiverso.com
 *
 * This program is free software; you can redistribute it and/or modify it under
 * the terms of the GNU General Public License as published by the Free Software
 * Foundation; either version 2 of the License, or (at your option) any later
 * version.
 *
 * This program is distributed in the hope that it will be useful, but WITHOUT
 * ANY WARRANTY; without even the implied warranty of MERCHANTABILITY or FITNESS
 * FOR A PARTICULAR PURPOSE.
 * See the GNU General Public License for more details.
 *
 * You should have received a copy of the GNU General Public License along with
 * this program. If not, see <http://www.gnu.org/licenses/>.
 */
package io.goobi.viewer.managedbeans;

import java.io.IOException;
import java.io.OutputStream;
import java.io.Serializable;
import java.nio.file.Paths;
import java.util.ArrayList;
import java.util.Collection;
import java.util.Collections;
import java.util.HashMap;
import java.util.HashSet;
import java.util.List;
import java.util.Locale;
import java.util.Map;
import java.util.Map.Entry;
import java.util.Objects;
import java.util.Optional;
import java.util.stream.Collectors;

import javax.enterprise.context.SessionScoped;
import javax.faces.context.ExternalContext;
import javax.faces.context.FacesContext;
import javax.inject.Inject;
import javax.inject.Named;
import javax.servlet.http.HttpServletRequest;
import javax.servlet.http.HttpSession;

import org.apache.commons.lang3.StringUtils;
import org.apache.commons.text.StringEscapeUtils;
import org.apache.logging.log4j.LogManager;
import org.apache.logging.log4j.Logger;
import org.apache.solr.common.SolrDocument;
import org.apache.solr.common.SolrDocumentList;

import com.ocpsoft.pretty.PrettyContext;
import com.ocpsoft.pretty.faces.url.URL;

import de.intranda.api.annotation.wa.TypedResource;
import de.intranda.metadata.multilanguage.IMetadataValue;
import de.intranda.metadata.multilanguage.MultiLanguageMetadataValue;
import io.goobi.viewer.controller.DataManager;
import io.goobi.viewer.controller.GeoCoordinateConverter;
import io.goobi.viewer.controller.IndexerTools;
import io.goobi.viewer.controller.NetTools;
import io.goobi.viewer.controller.PrettyUrlTools;
import io.goobi.viewer.controller.StringConstants;
import io.goobi.viewer.controller.StringTools;
import io.goobi.viewer.exceptions.DAOException;
import io.goobi.viewer.exceptions.IDDOCNotFoundException;
import io.goobi.viewer.exceptions.IndexUnreachableException;
import io.goobi.viewer.exceptions.PresentationException;
import io.goobi.viewer.exceptions.RecordDeletedException;
import io.goobi.viewer.exceptions.RecordLimitExceededException;
import io.goobi.viewer.exceptions.RecordNotFoundException;
import io.goobi.viewer.exceptions.ViewerConfigurationException;
import io.goobi.viewer.faces.validators.PIValidator;
import io.goobi.viewer.managedbeans.utils.BeanUtils;
import io.goobi.viewer.messages.Messages;
import io.goobi.viewer.messages.ViewerResourceBundle;
import io.goobi.viewer.model.annotation.PublicationStatus;
import io.goobi.viewer.model.annotation.comments.CommentGroup;
import io.goobi.viewer.model.cms.pages.CMSPage;
import io.goobi.viewer.model.crowdsourcing.DisplayUserGeneratedContent;
import io.goobi.viewer.model.crowdsourcing.DisplayUserGeneratedContent.ContentType;
import io.goobi.viewer.model.job.download.DownloadJob;
import io.goobi.viewer.model.job.download.DownloadOption;
import io.goobi.viewer.model.job.download.EPUBDownloadJob;
import io.goobi.viewer.model.job.download.PDFDownloadJob;
import io.goobi.viewer.model.maps.GeoMap;
import io.goobi.viewer.model.maps.GeoMapFeature;
import io.goobi.viewer.model.maps.ManualFeatureSet;
import io.goobi.viewer.model.maps.RecordGeoMap;
import io.goobi.viewer.model.metadata.ComplexMetadataContainer;
import io.goobi.viewer.model.metadata.MetadataContainer;
import io.goobi.viewer.model.metadata.RelationshipMetadataContainer;
import io.goobi.viewer.model.search.BrowseElement;
import io.goobi.viewer.model.search.SearchHelper;
import io.goobi.viewer.model.search.SearchHit;
import io.goobi.viewer.model.security.AccessConditionUtils;
import io.goobi.viewer.model.security.AccessPermission;
import io.goobi.viewer.model.security.IPrivilegeHolder;
import io.goobi.viewer.model.statistics.usage.RequestType;
import io.goobi.viewer.model.toc.TOC;
import io.goobi.viewer.model.toc.TOCElement;
import io.goobi.viewer.model.toc.export.pdf.TocWriter;
import io.goobi.viewer.model.toc.export.pdf.WriteTocException;
import io.goobi.viewer.model.translations.language.Language;
import io.goobi.viewer.model.viewer.PageOrientation;
import io.goobi.viewer.model.viewer.PageType;
import io.goobi.viewer.model.viewer.PhysicalElement;
import io.goobi.viewer.model.viewer.StructElement;
import io.goobi.viewer.model.viewer.ViewManager;
import io.goobi.viewer.model.viewer.pageloader.AbstractPageLoader;
import io.goobi.viewer.modules.IModule;
import io.goobi.viewer.solr.SolrConstants;
import io.goobi.viewer.solr.SolrConstants.DocType;
import io.goobi.viewer.solr.SolrSearchIndex;
import io.goobi.viewer.solr.SolrTools;

/**
 * This bean opens the requested record and provides all data relevant to this record.
 */
@Named
@SessionScoped
public class ActiveDocumentBean implements Serializable {

    private static final long serialVersionUID = -8686943862186336894L;

    private static final Logger logger = LogManager.getLogger(ActiveDocumentBean.class);

    /**
     * Regex pattern 'imageToShow' matches if doublePageMode should be active
     */
    private static final String DOUBLE_PAGE_PATTERN = "\\d+-\\d+";

    private static int imageContainerWidth = 600;

    private final transient Object lock = new Object();

    @Inject
    private NavigationHelper navigationHelper;
    @Inject
    private CmsBean cmsBean;
    @Inject
    private SearchBean searchBean;
    @Inject
    private BookmarkBean bookmarkBean;
    @Inject
    private ImageDeliveryBean imageDelivery;
    @Inject
    private BreadcrumbBean breadcrumbBean;

    /** URL parameter 'action'. */
    private String action = "";
    /** URL parameter 'imageToShow'. */
    private String imageToShow = "1";
    /** URL parameter 'logid'. */
    private String logid = "";
    /** URL parameter 'tocCurrentPage'. */
    private int tocCurrentPage = 1;

    private ViewManager viewManager;
    private boolean anchor = false;
    private boolean volume = false;
    private boolean group = false;
    protected long topDocumentIddoc = 0;

    // TODO move to SearchBean
    private BrowseElement prevHit;
    private BrowseElement nextHit;

    /** This persists the last value given to setPersistentIdentifier() and is used for handling a RecordNotFoundException. */
    private String lastReceivedIdentifier;
    /** Available languages for this record. */
    private List<String> recordLanguages;
    /** Currently selected language for multilingual records. */
    private Language selectedRecordLanguage;

    private Boolean deleteRecordKeepTrace;

    private String clearCacheMode;

    private Map<String, RecordGeoMap> geoMaps = new HashMap<>();

    private int reloads = 0;

    private boolean downloadImageModalVisible = false;

    private String selectedDownloadOptionLabel;
    /* Previous docstruct URL cache. TODO Implement differently once other views beside full-screen are used. */
    private Map<String, String> prevDocstructUrlCache = new HashMap<>();
    /* Next docstruct URL cache. TODO Implement differently once other views beside full-screen are used. */
    private Map<String, String> nextDocstructUrlCache = new HashMap<>();

    /**
     * Empty constructor.
     */
    public ActiveDocumentBean() {
        // the emptiness inside
    }

    /**
     * Required setter for ManagedProperty injection
     *
     * @param navigationHelper the navigationHelper to set
     */
    public void setNavigationHelper(NavigationHelper navigationHelper) {
        this.navigationHelper = navigationHelper;
    }

    /**
     * Required setter for ManagedProperty injection
     *
     * @param cmsBean the cmsBean to set
     */
    public void setCmsBean(CmsBean cmsBean) {
        this.cmsBean = cmsBean;
    }

    /**
     * Required setter for ManagedProperty injection
     *
     * @param searchBean the searchBean to set
     */
    public void setSearchBean(SearchBean searchBean) {
        this.searchBean = searchBean;
    }

    /**
     * Required setter for ManagedProperty injection
     *
     * @param bookshelfBean the bookshelfBean to set
     */
    public void setBookshelfBean(BookmarkBean bookshelfBean) {
        this.bookmarkBean = bookshelfBean;
    }

    /**
     * Required setter for ManagedProperty injection
     *
     * @param breadcrumbBean the breadcrumbBean to set
     */
    public void setBreadcrumbBean(BreadcrumbBean breadcrumbBean) {
        this.breadcrumbBean = breadcrumbBean;
    }

    /**
     * TODO This can cause NPEs if called while update() is running.
     *
     * @throws IndexUnreachableException
     * @should reset lastReceivedIdentifier
     */
    public void reset() throws IndexUnreachableException {
        synchronized (this) {
            logger.trace("reset (thread {})", Thread.currentThread().getId());
            String pi = viewManager != null ? viewManager.getPi() : null;
            viewManager = null;
            topDocumentIddoc = 0;
            logid = "";
            action = "";
            prevHit = null;
            nextHit = null;
            group = false;
            clearCacheMode = null;
            prevDocstructUrlCache.clear();
            nextDocstructUrlCache.clear();
            lastReceivedIdentifier = null;

            // Any cleanup modules need to do when a record is unloaded
            for (IModule module : DataManager.getInstance().getModules()) {
                module.augmentResetRecord();
            }

            // Remove record lock for this record and session
            if (BeanUtils.getSession() != null) {
                DataManager.getInstance()
                        .getRecordLockManager()
                        .removeLockForPiAndSessionId(pi, BeanUtils.getSession().getId());
            }
        }
    }

    /**
     * Do not call from ActiveDocumentBean.update()!
     *
     * @return a {@link io.goobi.viewer.model.viewer.ViewManager} object.
     */
    public ViewManager getViewManager() {
        if (viewManager == null) {
            try {
                try {
                    update();
                } catch (IDDOCNotFoundException e) {
                    reload(lastReceivedIdentifier);
                }
            } catch (PresentationException e) {
                logger.debug(StringConstants.LOG_PRESENTATION_EXCEPTION_THROWN_HERE, e.getMessage());
            } catch (RecordNotFoundException | RecordDeletedException | RecordLimitExceededException e) {
                if (e.getMessage() != null && !"null".equals(e.getMessage()) && !"???".equals(e.getMessage())) {
                    logger.warn("{}: {}", e.getClass().getName(), e.getMessage());
                }
            } catch (IndexUnreachableException | DAOException | ViewerConfigurationException e) {
                logger.error(e.getMessage(), e);
            }
        }

        return viewManager;
    }

    /**
     *
     * @param pi
     * @return output of open()
     * @throws PresentationException
     * @throws RecordNotFoundException
     * @throws RecordDeletedException
     * @throws IndexUnreachableException
     * @throws DAOException
     * @throws ViewerConfigurationException
     * @throws RecordLimitExceededException
     */
    public String reload(String pi) throws PresentationException, RecordNotFoundException, RecordDeletedException, IndexUnreachableException,
            DAOException, ViewerConfigurationException, RecordLimitExceededException {
        logger.trace("reload({})", pi);
        reloads++;
        reset();
        if (reloads > 3) {
            throw new RecordNotFoundException(pi);
        }
        setPersistentIdentifier(pi);
        //        setImageToShow(1);
        return open();
    }

    /**
     * Loads the record with the IDDOC set in <code>currentElementIddoc</code>.
     *
     * @throws io.goobi.viewer.exceptions.PresentationException if any.
     * @throws io.goobi.viewer.exceptions.IndexUnreachableException if any.
     * @throws io.goobi.viewer.exceptions.RecordNotFoundException if any.
     * @throws io.goobi.viewer.exceptions.RecordDeletedException if any.
     * @throws io.goobi.viewer.exceptions.DAOException if any.
     * @throws io.goobi.viewer.exceptions.ViewerConfigurationException if any.
     * @throws IDDOCNotFoundException
     * @throws RecordLimitExceededException
     * @throws NumberFormatException
     * @should create ViewManager correctly
     * @should update ViewManager correctly if LOGID has changed
     * @should not override topDocumentIddoc if LOGID has changed
     * @should throw RecordNotFoundException if listing not allowed by default
     * @should load records that have been released via moving wall
     */

    public void update() throws PresentationException, IndexUnreachableException, RecordNotFoundException, RecordDeletedException, DAOException,
            ViewerConfigurationException, IDDOCNotFoundException, NumberFormatException, RecordLimitExceededException {
        synchronized (this) {
            if (topDocumentIddoc == 0) {
                try {
                    if (StringUtils.isNotEmpty(lastReceivedIdentifier)) {
                        throw new RecordNotFoundException(lastReceivedIdentifier);
                    }
                    throw new RecordNotFoundException("???");
                } finally {
                    lastReceivedIdentifier = null;
                }
            }
            logger.debug("update(): (IDDOC {} ; page {} ; thread {})", topDocumentIddoc, imageToShow, Thread.currentThread().getId());
            prevHit = null;
            nextHit = null;
            boolean doublePageMode = isDoublePageUrl();
            // Do these steps only if a new document has been loaded
            boolean mayChangeHitIndex = false;
            if (viewManager == null || viewManager.getTopStructElement() == null || viewManager.getTopStructElementIddoc() != topDocumentIddoc) {
                anchor = false;
                volume = false;
                group = false;

                // Change current hit index only if loading a new record
                if (searchBean != null && searchBean.getCurrentSearch() != null) {
                    searchBean.increaseCurrentHitIndex();
                    mayChangeHitIndex = true;
                }

                StructElement topStructElement = new StructElement(topDocumentIddoc);

                // Exit here if record is not found or has been deleted
                if (!topStructElement.isExists()) {
                    logger.info("IDDOC for the current record '{}' ({}) no longer seems to exist, attempting to retrieve an updated IDDOC...",
                            topStructElement.getPi(), topDocumentIddoc);
                    topDocumentIddoc = DataManager.getInstance().getSearchIndex().getIddocFromIdentifier(topStructElement.getPi());
                    if (topDocumentIddoc == 0) {
                        logger.warn("New IDDOC for the current record '{}' could not be found. Perhaps this record has been deleted?",
                                topStructElement.getPi());
                        reset();
                        try {
                            throw new RecordNotFoundException(lastReceivedIdentifier);
                        } finally {
                            lastReceivedIdentifier = null;
                        }
                    }
                } else if (topStructElement.isDeleted()) {
                    logger.debug("Record '{}' is deleted and only available as a trace document.", topStructElement.getPi());
                    reset();
                    throw new RecordDeletedException(topStructElement.getPi());
                }

                // Do not open records who may not be listed for the current user
                List<String> requiredAccessConditions = topStructElement.getMetadataValues(SolrConstants.ACCESSCONDITION);
                if (requiredAccessConditions != null && !requiredAccessConditions.isEmpty()) {
                    AccessPermission access =
                            AccessConditionUtils.checkAccessPermission(new HashSet<>(requiredAccessConditions), IPrivilegeHolder.PRIV_LIST,
                                    new StringBuilder().append('+').append(SolrConstants.PI).append(':').append(topStructElement.getPi()).toString(),
                                    (HttpServletRequest) FacesContext.getCurrentInstance().getExternalContext().getRequest());
                    if (!access.isGranted()) {
                        logger.debug("User may not open {}", topStructElement.getPi());
                        try {
                            throw new RecordNotFoundException(lastReceivedIdentifier);
                        } finally {
                            lastReceivedIdentifier = null;
                        }
                    }
                    // If license type is configured to redirect to a URL, redirect here
                    if (access.isRedirect() && StringUtils.isNotEmpty(access.getRedirectUrl())) {
                        logger.debug("Redirecting to {}", access.getRedirectUrl());
                        try {
                            // reset the bean's state. Otherwise this code will be called again when the redirected page uses
                            // activeDocumentBean at all (may the the case in widgets)
                            reset();
                            FacesContext.getCurrentInstance().getExternalContext().redirect(access.getRedirectUrl());
                            return;
                        } catch (IOException e) {
                            logger.error(e.getMessage());
                            return;
                        }
                    }

                }

                viewManager = new ViewManager(topStructElement, AbstractPageLoader.create(topStructElement), topDocumentIddoc,
                        logid, topStructElement.getMetadataValue(SolrConstants.MIMETYPE), imageDelivery);
                viewManager.setToc(createTOC());

                HttpSession session = BeanUtils.getSession();
                // Release all locks for this session except the current record
                if (session != null) {
                    DataManager.getInstance()
                            .getRecordLockManager()
                            .removeLocksForSessionId(session.getId(), Collections.singletonList(viewManager.getPi()));
                }
                String limit = viewManager.getTopStructElement().getMetadataValue(SolrConstants.ACCESSCONDITION_CONCURRENTUSE);
                // Lock limited view records, if limit exists and record has a license type that has this feature enabled
                if (limit != null && AccessConditionUtils.isConcurrentViewsLimitEnabledForAnyAccessCondition(
                        viewManager.getTopStructElement().getMetadataValues(SolrConstants.ACCESSCONDITION))) {
                    if (session != null) {
                        DataManager.getInstance()
                                .getRecordLockManager()
                                .lockRecord(viewManager.getPi(), session.getId(), Integer.valueOf(limit));
                    } else {
                        logger.debug("No session found, unable to lock limited view record {}", topStructElement.getPi());
                        try {
                            throw new RecordLimitExceededException(lastReceivedIdentifier + ":" + limit);
                        } finally {
                            lastReceivedIdentifier = null;
                        }
                    }
                }
            }

            //update usage statistics
            DataManager.getInstance()
                    .getUsageStatisticsRecorder()
                    .recordRequest(RequestType.RECORD_VIEW, viewManager.getPi(), BeanUtils.getRequest());

            // If LOGID is set, update the current element
            if (StringUtils.isNotEmpty(logid) && viewManager != null && !logid.equals(viewManager.getLogId())) {
                // TODO set new values instead of re-creating ViewManager, perhaps
                logger.debug("Find doc by LOGID: {}", logid);
                new StructElement(topDocumentIddoc);
                String query = new StringBuilder("+")
                        .append(SolrConstants.LOGID)
                        .append(":\"")
                        .append(logid)
                        .append("\" +")
                        .append(SolrConstants.PI_TOPSTRUCT)
                        .append(":")
                        .append(viewManager.getPi())
                        .append(" +")
                        .append(SolrConstants.DOCTYPE)
                        .append(':')
                        .append(DocType.DOCSTRCT.name())
                        .toString();
                SolrDocumentList docList = DataManager.getInstance()
                        .getSearchIndex()
                        .search(query, 1, null, Collections.singletonList(SolrConstants.IDDOC));
                long subElementIddoc = 0;
                // TODO check whether creating a new ViewManager can be avoided here
                if (!docList.isEmpty()) {
                    subElementIddoc = Long.valueOf((String) docList.get(0).getFieldValue(SolrConstants.IDDOC));
                    // Re-initialize ViewManager with the new current element
                    PageOrientation firstPageOrientation = viewManager.getFirstPageOrientation();
                    viewManager = new ViewManager(viewManager.getTopStructElement(), viewManager.getPageLoader(), subElementIddoc, logid,
                            viewManager.getMimeType(), imageDelivery);
                    viewManager.setFirstPageOrientation(firstPageOrientation);
                    viewManager.setToc(createTOC());
                } else {
                    logger.warn("{} not found for LOGID '{}'.", SolrConstants.IDDOC, logid);
                }
            }

            if (viewManager != null && viewManager.getCurrentStructElement() != null) {
                viewManager.setDoublePageMode(doublePageMode);
                StructElement structElement = viewManager.getCurrentStructElement();
                if (!structElement.isExists()) {
                    logger.trace("StructElement {} is not marked as existing. Record will be reloaded", structElement.getLuceneId());
                    try {
                        throw new IDDOCNotFoundException(lastReceivedIdentifier + " - " + structElement.getLuceneId());
                    } finally {
                        lastReceivedIdentifier = null;
                    }
                }
                if (structElement.isAnchor()) {
                    anchor = true;
                }
                if (structElement.isVolume()) {
                    volume = true;
                }
                if (structElement.isGroup()) {
                    group = true;
                }

                viewManager.setCurrentImageOrderString(imageToShow);
                viewManager.updateDropdownSelected();

                // Search hit navigation
                if (searchBean != null && searchBean.getCurrentSearch() != null) {
                    if (searchBean.getCurrentHitIndex() < 0) {
                        // Determine the index of this element in the search result list.
                        // Must be done after re-initializing ViewManager so that the PI is correct!
                        searchBean.findCurrentHitIndex(getPersistentIdentifier(), viewManager.getCurrentImageOrder(), true);
                    } else if (mayChangeHitIndex) {
                        // Modify the current hit index
                        searchBean.increaseCurrentHitIndex();
                    } else if (searchBean.getHitIndexOperand() != 0) {
                        // Reset hit index operand (should only be necessary if the URL was called twice, but the current hit has not changed
                        // logger.trace("Hit index modifier operand is {}, resetting...", searchBean.getHitIndexOperand());
                        searchBean.setHitIndexOperand(0);
                    }
                }
            } else {
                logger.debug("ViewManager is null or ViewManager.currentDocument is null.");
                try {
                    throw new RecordNotFoundException(lastReceivedIdentifier);
                } finally {
                    lastReceivedIdentifier = null;
                }
            }

            // Metadata language versions
            recordLanguages = viewManager.getTopStructElement().getMetadataValues(SolrConstants.LANGUAGE);
            // If the record has metadata language versions, pre-select the current locale as the record language
            //            if (StringUtils.isBlank(selectedRecordLanguage) && !recordLanguages.isEmpty()) {
            if (selectedRecordLanguage == null && navigationHelper != null) {
                selectedRecordLanguage = DataManager.getInstance().getLanguageHelper().getLanguage(navigationHelper.getLocaleString());
            }

            // Prepare a new bookshelf item
            if (bookmarkBean != null) {
                bookmarkBean.prepareItemForBookmarkList();
                if (bookmarkBean.getCurrentBookmark() == null || !viewManager.getPi().equals(bookmarkBean.getCurrentBookmark().getPi())) {
                    bookmarkBean.prepareItemForBookmarkList();
                }
            }
        }

    }

    /**
     *
     * @return true if the 'imageToShow' part of the url matches {@link #DOUBLE_PAGE_PATTERN}, i.e. if the url suggests that double page mode is
     *         expected
     */
    private boolean isDoublePageUrl() {
        return StringUtils.isNotBlank(imageToShow) && imageToShow.matches(DOUBLE_PAGE_PATTERN);
    }

    /**
     * @return created {@link TOC}
     * @throws PresentationException
     * @throws IndexUnreachableException
     * @throws DAOException
     * @throws ViewerConfigurationException
     */
    private TOC createTOC() throws PresentationException, IndexUnreachableException, DAOException, ViewerConfigurationException {
        TOC toc = new TOC();
        synchronized (toc) {
            if (viewManager != null) {
                toc.generate(viewManager.getTopStructElement(), viewManager.isListAllVolumesInTOC(), viewManager.getMimeType(), tocCurrentPage);
                // The TOC object will correct values that are too high, so update the local value, if necessary
                if (toc.getCurrentPage() != this.tocCurrentPage) {
                    this.tocCurrentPage = toc.getCurrentPage();
                }
            }
        }
        return toc;
    }

    /**
     * Pretty-URL entry point.
     *
     * @return a {@link java.lang.String} object.
     * @throws io.goobi.viewer.exceptions.RecordNotFoundException if any.
     * @throws io.goobi.viewer.exceptions.RecordDeletedException if any.
     * @throws io.goobi.viewer.exceptions.IndexUnreachableException if any.
     * @throws io.goobi.viewer.exceptions.DAOException if any.
     * @throws io.goobi.viewer.exceptions.ViewerConfigurationException if any.
     * @throws RecordLimitExceededException
     * @throws PresentationException
     */
    public String open()
            throws RecordNotFoundException, RecordDeletedException, IndexUnreachableException, DAOException, ViewerConfigurationException,
            RecordLimitExceededException {
        synchronized (this) {
            logger.trace("open()");
            try {
                update();
                if (navigationHelper == null || viewManager == null) {
                    return "";
                }

                IMetadataValue name = viewManager.getTopStructElement().getMultiLanguageDisplayLabel();
                HttpServletRequest request = (HttpServletRequest) FacesContext.getCurrentInstance().getExternalContext().getRequest();
                URL url = PrettyContext.getCurrentInstance(request).getRequestURL();
                List<String> languages = new ArrayList<>(name.getLanguages()); //temporary variable to avoid ConcurrentModificationException
                Map<String, String> truncatedNames = new HashMap<>();
                for (String language : languages) {
                    String translation = name.getValue(language).orElse(getPersistentIdentifier());
                    if (translation != null && translation.length() > DataManager.getInstance().getConfiguration().getBreadcrumbsClipping()) {
                        translation =
                                new StringBuilder(translation.substring(0, DataManager.getInstance().getConfiguration().getBreadcrumbsClipping()))
                                        .append("...")
                                        .toString();
                        truncatedNames.put(language, translation);
                    }
                }
                // Replace translation outside of the loop
                if (!truncatedNames.isEmpty()) {
                    for (Entry<String, String> entry : truncatedNames.entrySet()) {
                        name.setValue(entry.getValue(), entry.getKey());
                    }
                }
                // Fallback using the identifier as the label
                if (name.isEmpty()) {
                    name.setValue(getPersistentIdentifier());
                }
                logger.trace("topdocument label: {} ", name.getValue());
                if (!PrettyContext.getCurrentInstance(request).getRequestURL().toURL().contains("/crowd")) {
                    breadcrumbBean.addRecordBreadcrumbs(viewManager, name, url);
                }
            } catch (PresentationException e) {
                logger.debug(StringConstants.LOG_PRESENTATION_EXCEPTION_THROWN_HERE, e.getMessage(), e);
                Messages.error(e.getMessage());
            } catch (IDDOCNotFoundException e) {
                try {
                    return reload(lastReceivedIdentifier);
                } catch (PresentationException e1) {
                    logger.debug(StringConstants.LOG_PRESENTATION_EXCEPTION_THROWN_HERE, e.getMessage(), e);
                }
            }

            reloads = 0;
            return "";
        }
    }

    /**
     * <p>
     * openFulltext.
     * </p>
     *
     * @return a {@link java.lang.String} object.
     * @throws io.goobi.viewer.exceptions.RecordNotFoundException if any.
     * @throws io.goobi.viewer.exceptions.RecordDeletedException if any.
     * @throws io.goobi.viewer.exceptions.IndexUnreachableException if any.
     * @throws io.goobi.viewer.exceptions.DAOException if any.
     * @throws io.goobi.viewer.exceptions.ViewerConfigurationException if any.
     * @throws RecordLimitExceededException
     * @throws NumberFormatException
     */
    public String openFulltext()
            throws RecordNotFoundException, RecordDeletedException, IndexUnreachableException, DAOException, ViewerConfigurationException,
            NumberFormatException, RecordLimitExceededException {
        open();
        return "viewFulltext";
    }

    /**
     * <p>
     * Getter for the field <code>prevHit</code>.
     * </p>
     *
     * @return a {@link io.goobi.viewer.model.search.BrowseElement} object.
     * @throws io.goobi.viewer.exceptions.PresentationException if any.
     * @throws io.goobi.viewer.exceptions.IndexUnreachableException if any.
     * @throws io.goobi.viewer.exceptions.DAOException if any.
     * @throws io.goobi.viewer.exceptions.ViewerConfigurationException if any.
     */
    public BrowseElement getPrevHit() throws PresentationException, IndexUnreachableException, DAOException, ViewerConfigurationException {
        if (prevHit == null && searchBean != null) {
            prevHit = searchBean.getPreviousElement();
        }

        return prevHit;
    }

    /**
     * <p>
     * Getter for the field <code>nextHit</code>.
     * </p>
     *
     * @return a {@link io.goobi.viewer.model.search.BrowseElement} object.
     * @throws io.goobi.viewer.exceptions.PresentationException if any.
     * @throws io.goobi.viewer.exceptions.IndexUnreachableException if any.
     * @throws io.goobi.viewer.exceptions.DAOException if any.
     * @throws io.goobi.viewer.exceptions.ViewerConfigurationException if any.
     */
    public BrowseElement getNextHit() throws PresentationException, IndexUnreachableException, DAOException, ViewerConfigurationException {
        if (nextHit == null && searchBean != null) {
            nextHit = searchBean.getNextElement();
        }

        return nextHit;
    }

    /**
     * <p>
     * getCurrentElement.
     * </p>
     *
     * @return the currentElement
     * @throws io.goobi.viewer.exceptions.IndexUnreachableException if any.
     */
    public StructElement getCurrentElement() throws IndexUnreachableException {
        if (viewManager != null) {
            return viewManager.getCurrentStructElement();
        }

        return null;
    }

    /**
     * <p>
     * Setter for the field <code>imageToShow</code>.
     * </p>
     *
     * @param imageToShow Single page number (1) or range (2-3)
     */
    public void setImageToShow(String imageToShow) {
        synchronized (lock) {
            if (StringUtils.isNotEmpty(imageToShow) && imageToShow.matches("^\\d+(-\\d+)?$")) {
                this.imageToShow = imageToShow;
            } else {
                logger.warn("The passed image number '{}' contains illegal characters, setting to '1'...", imageToShow);
                this.imageToShow = "1";
            }
            if (viewManager != null) {
                viewManager.setDropdownSelected(String.valueOf(this.imageToShow));
            }
            // Reset LOGID (the LOGID setter is called later by PrettyFaces, so if a value is passed, it will still be set)
            try {
                setLogid("");
            } catch (PresentationException e) {
                //cannot be thrown here
            }
            logger.trace("imageToShow: {}", this.imageToShow);
        }
    }

    /**
     * <p>
     * Getter for the field <code>imageToShow</code>.
     * </p>
     *
     * @return the imageToShow
     */
    public String getImageToShow() {
        synchronized (lock) {
            return imageToShow;
        }
    }

    /**
     * <p>
     * Setter for the field <code>logid</code>.
     * </p>
     *
     * @param logid the logid to set
     * @throws PresentationException
     */
    public void setLogid(String logid) throws PresentationException {
        synchronized (this) {
            if ("-".equals(logid) || StringUtils.isEmpty(logid)) {
                this.logid = "";
            } else if (StringUtils.isNotBlank(logid) && logid.matches("[\\w-]+")) {
                this.logid = SolrTools.escapeSpecialCharacters(logid);
            } else {
                throw new PresentationException("The passed logId " + SolrTools.escapeSpecialCharacters(logid) + " contains illegal characters");
            }
        }
    }

    /**
     * <p>
     * Getter for the field <code>logid</code>.
     * </p>
     *
     * @return the logid
     */
    public String getLogid() {
        synchronized (this) {
            if (StringUtils.isEmpty(logid)) {
                return "-";
            }

            return logid;
        }
    }

    /**
     * <p>
     * isAnchor.
     * </p>
     *
     * @return the anchor
     */
    public boolean isAnchor() {
        return anchor;
    }

    /**
     * <p>
     * Setter for the field <code>anchor</code>.
     * </p>
     *
     * @param anchor the anchor to set
     */
    public void setAnchor(boolean anchor) {
        this.anchor = anchor;
    }

    /**
     * <p>
     * isVolume.
     * </p>
     *
     * @return a boolean.
     */
    public boolean isVolume() {
        return volume;
    }

    /**
     * <p>
     * isGroup.
     * </p>
     *
     * @return a boolean.
     */
    public boolean isGroup() {
        return group;
    }

    /**
     * <p>
     * Getter for the field <code>action</code>.
     * </p>
     *
     * @return the action
     */
    public String getAction() {
        synchronized (this) {
            return action;
        }
    }

    /**
     * <p>
     * Setter for the field <code>action</code>.
     * </p>
     *
     * @param action the action to set
     */
    public void setAction(String action) {
        synchronized (this) {
            logger.trace("setAction: {}", action);
            this.action = action;
            if (searchBean != null && action != null) {
                switch (action) {
                    case "nextHit":
                        searchBean.setHitIndexOperand(1);
                        break;
                    case "prevHit":
                        searchBean.setHitIndexOperand(-1);
                        break;
                    default:
                        // do nothing
                        break;

                }
            }
        }
    }

    public String getPIFromFieldValue(String value, String field) throws PresentationException, IndexUnreachableException {
        String query = "{field}:\"{value}\"".replace("{field}", field).replace("{value}", value);
        SolrDocument doc = DataManager.getInstance().getSearchIndex().getFirstDoc(query, List.of(SolrConstants.PI));
        return Optional.ofNullable(doc).map(d -> d.getFirstValue(SolrConstants.PI)).map(Object::toString).orElse("");
    }

    /**
     * <p>
     * setPersistentIdentifier.
     * </p>
     *
     * @param persistentIdentifier a {@link java.lang.String} object.
     * @should determine currentElementIddoc correctly
     * @throws io.goobi.viewer.exceptions.PresentationException if any.
     * @throws io.goobi.viewer.exceptions.RecordNotFoundException if any.
     * @throws io.goobi.viewer.exceptions.IndexUnreachableException if any.
     */
    public void setPersistentIdentifier(String persistentIdentifier)
            throws PresentationException, RecordNotFoundException, IndexUnreachableException {
        synchronized (this) {
            logger.trace("setPersistentIdentifier: {}", StringTools.stripPatternBreakingChars(persistentIdentifier));
            if (!PIValidator.validatePi(persistentIdentifier)) {
                logger.warn("Invalid identifier '{}'.", persistentIdentifier);
                reset();
                return;
            }
            lastReceivedIdentifier = persistentIdentifier;
            if (!"-".equals(persistentIdentifier) && (viewManager == null || !persistentIdentifier.equals(viewManager.getPi()))) {
                long id = DataManager.getInstance().getSearchIndex().getIddocFromIdentifier(persistentIdentifier);
                if (id > 0) {
                    if (topDocumentIddoc != id) {
                        topDocumentIddoc = id;
                        logger.trace("IDDOC found for {}: {}", persistentIdentifier, id);
                    }
                } else {
                    logger.warn("No IDDOC for identifier '{}' found.", persistentIdentifier);
                    reset();
                }
            }
        }
    }

    /**
     * Returns the PI of the currently loaded record. Only call this method after the update() method has re-initialized ViewManager, otherwise the
     * previous PI may be returned!
     *
     * @return a {@link java.lang.String} object.
     * @throws io.goobi.viewer.exceptions.IndexUnreachableException if any.
     */
    public String getPersistentIdentifier() throws IndexUnreachableException {
        synchronized (this) {
            if (viewManager != null) {
                return viewManager.getPi();
            }
            return "-";
        }
    }

    /**
     * <p>
     * getThumbPart.
     * </p>
     *
     * @return a {@link java.lang.String} object.
     * @throws io.goobi.viewer.exceptions.IndexUnreachableException if any.
     * @deprecated URL is now build in HTML
     */
    @Deprecated(since = "23.11")
    public String getThumbPart() throws IndexUnreachableException {
        if (viewManager != null) {
            return new StringBuilder("/").append(getPersistentIdentifier())
                    .append('/')
                    .append(viewManager.getCurrentThumbnailPage())
                    .append('/')
                    .toString();
        }

        return "";
    }

    /**
     * <p>
     * getLogPart.
     * </p>
     *
     * @return a {@link java.lang.String} object.
     * @throws io.goobi.viewer.exceptions.IndexUnreachableException if any.
     * @deprecated URL is now build in HTML
     */
    @Deprecated(since = "23.11")
    public String getLogPart() throws IndexUnreachableException {
        return new StringBuilder("/").append(getPersistentIdentifier())
                .append('/')
                .append(imageToShow)
                .append('/')
                .append(getLogid())
                .append('/')
                .toString();
    }

    // navigation in work

    /**
     * Returns the navigation URL for the given page type and number.
     *
     * @param pageType a {@link java.lang.String} object.
     * @param pageOrderRange Single page number or range
     * @return a {@link java.lang.String} object.
     * @throws io.goobi.viewer.exceptions.IndexUnreachableException if any.
     * @should construct url correctly
     */
    public String getPageUrl(final String pageType, String pageOrderRange) throws IndexUnreachableException {
        StringBuilder sbUrl = new StringBuilder();
        String localPageType = pageType;
        if (StringUtils.isBlank(localPageType)) {
            if (navigationHelper != null) {
                localPageType = navigationHelper.getCurrentView();
                if (localPageType == null) {
                    localPageType = PageType.viewObject.name();
                }
            }
            if (StringUtils.isBlank(localPageType)) {
                localPageType = PageType.viewObject.name();
            }
            // logger.trace("current view: {}", localPageType);
        }

        int[] pages = StringTools.getIntegerRange(pageOrderRange);
        int page = pages[0];
        int page2 = pages[1];

        if (viewManager != null) {
            page = Math.max(page, viewManager.getPageLoader().getFirstPageOrder());
            page = Math.min(page, viewManager.getPageLoader().getLastPageOrder());
            if (page2 != Integer.MAX_VALUE) {
                page2 = Math.max(page2, viewManager.getPageLoader().getFirstPageOrder());
                page2 = Math.min(page2, viewManager.getPageLoader().getLastPageOrder());
            }
        }

        String range = page + (page2 != Integer.MAX_VALUE ? "-" + page2 : "");
        // logger.trace("final range: {}", range); //NOSONAR Sometimes needed for debugging
        sbUrl.append(BeanUtils.getServletPathWithHostAsUrlFromJsfContext())
                .append('/')
                .append(PageType.getByName(localPageType).getName())
                .append('/')
                .append(getPersistentIdentifier())
                .append('/')
                .append(range)
                .append('/');

        return sbUrl.toString();
    }

    /**
     * <p>
     * getPageUrl.
     * </p>
     *
     * @param pageOrderRange Single page number or range
     * @return a {@link java.lang.String} object.
     * @throws io.goobi.viewer.exceptions.IndexUnreachableException if any.
     */
    public String getPageUrl(String pageOrderRange) throws IndexUnreachableException {
        return getPageUrl(null, pageOrderRange);
    }

    /**
     * <p>
     * getPageUrl.
     * </p>
     *
     * @return a {@link java.lang.String} object.
     * @throws io.goobi.viewer.exceptions.IndexUnreachableException if any.
     */
    public String getPageUrl() throws IndexUnreachableException {
        String pageType = navigationHelper.getPreferredView();
        if (StringUtils.isBlank(pageType)) {
            pageType = navigationHelper.getCurrentView();
        }

        return getPageUrlByType(pageType);
    }

    /**
     * <p>
     * getPageUrl.
     * </p>
     *
     * @param pageType a {@link java.lang.String} object.
     * @return a {@link java.lang.String} object.
     * @throws io.goobi.viewer.exceptions.IndexUnreachableException if any.
     */
    public String getPageUrlByType(String pageType) throws IndexUnreachableException {
        StringBuilder sbUrl = new StringBuilder();
        sbUrl.append(BeanUtils.getServletPathWithHostAsUrlFromJsfContext())
                .append('/')
                .append(PageType.getByName(pageType).getName())
                .append('/')
                .append(getPersistentIdentifier())
                .append('/');

        return sbUrl.toString();
    }

    /**
     * <p>
     * getFirstPageUrl.
     * </p>
     *
     * @return a {@link java.lang.String} object.
     * @throws io.goobi.viewer.exceptions.IndexUnreachableException if any.
     */
    public String getFirstPageUrl() throws IndexUnreachableException {
        if (viewManager != null) {
            int image = viewManager.getPageLoader().getFirstPageOrder();
            if (viewManager.isDoublePageMode()) {
                return getPageUrl(image + "-" + image);
            }

            return getPageUrl(Integer.toString(image));
        }

        return null;
    }

    /**
     * <p>
     * getLastPageUrl.
     * </p>
     *
     * @return a {@link java.lang.String} object.
     * @throws io.goobi.viewer.exceptions.IndexUnreachableException if any.
     */
    public String getLastPageUrl() throws IndexUnreachableException {
        if (viewManager != null) {
            int image = viewManager.getPageLoader().getLastPageOrder();
            if (viewManager.isDoublePageMode()) {
                return getPageUrl(image + "-" + image);
            }

            return getPageUrl(Integer.toString(image));
        }

        return null;
    }

    /**
     * <p>
     * getNextPageUrl.
     * </p>
     *
     * @param step a int.
     * @return a {@link java.lang.String} object.
     * @throws io.goobi.viewer.exceptions.IndexUnreachableException if any.
     * @should return correct page in single page mode
     * @should return correct range in double page mode if current page double image
     * @should return correct range in double page mode if currently showing two pages
     * @should return correct range in double page mode if currently showing one page
     */
    public String getPageUrlRelativeToCurrentPage(int step) throws IndexUnreachableException {
        // logger.trace("getPageUrl: {}", step); //NOSONAR Sometimes needed for debugging
        if (viewManager == null) {
            return getPageUrl(imageToShow);
        }

        if (!viewManager.isDoublePageMode()) {
            int number = viewManager.getCurrentImageOrder() + step;
            return getPageUrl(String.valueOf(number));
        }

        int number;

        // Current image contains two pages
        if (viewManager.getCurrentPage().isDoubleImage()) {
            // logger.trace("{} is double page", viewManager.getCurrentPage().getOrder()); //NOSONAR Sometimes needed for debugging
            if (step < 0) {
                number = viewManager.getCurrentImageOrder() + 2 * step;
            } else {
                number = viewManager.getCurrentImageOrder() + step;
            }
            return getPageUrl(number + "-" + (number + 1));
        }

        // Use current left/right page as a point of reference, if available (opposite when in right-to-left navigation)
        Optional<PhysicalElement> currentLeftPage =
                viewManager.getTopStructElement().isRtl() ? viewManager.getCurrentRightPage() : viewManager.getCurrentLeftPage();
        Optional<PhysicalElement> currentRightPage =
                viewManager.getTopStructElement().isRtl() ? viewManager.getCurrentLeftPage() : viewManager.getCurrentRightPage();

        // Only go back one step unit at first
        if (currentLeftPage.isPresent()) {
            // logger.trace("{} is left page", currentLeftPage.get().getOrder()); //NOSONAR Sometimes needed for debugging
            number = currentLeftPage.get().getOrder() + step;
        } else if (currentRightPage.isPresent()) {
            // If only the right page is present, it's probably the first page - do not add step at this point
            // logger.trace("{} is right page", currentRightPage.get().getOrder()); //NOSONAR Sometimes needed for debugging
            number = currentRightPage.get().getOrder();
        } else {
            number = viewManager.getCurrentImageOrder() + step;
        }

        // Target image candidate contains two pages
        Optional<PhysicalElement> nextPage = viewManager.getPage(number);
        if (nextPage.isPresent() && nextPage.get().isDoubleImage()) {
            return getPageUrl(String.valueOf(number) + "-" + number);
        }
        // If the immediate neighbor is not a double image, add another step
        number += step;

        nextPage = viewManager.getPage(number);
        if (nextPage.isPresent() && nextPage.get().isDoubleImage()) {
            return getPageUrl(String.valueOf(number) + "-" + number);
        }

        // logger.trace("step: {}", step); //NOSONAR Sometimes needed for debugging
        // logger.trace("Number: {}", number); //NOSONAR Sometimes needed for debugging

        return getPageUrl(number + "-" + (number + 1));
    }

    /**
     * 
     * @param order
     * @return Page URL for the given page number
     * @throws IndexUnreachableException
     */
    public String getPageUrl(int order) throws IndexUnreachableException {
        return getPageUrl(Integer.toString(order));
    }

    /**
     * <p>
     * getPreviousPageUrl.
     * </p>
     *
     * @param step
     * @return a {@link java.lang.String} object.
     * @throws io.goobi.viewer.exceptions.IndexUnreachableException if any.
     */
    public String getPreviousPageUrl(int step) throws IndexUnreachableException {
        return getPageUrlRelativeToCurrentPage(step * -1);
    }

    /**
     * <p>
     * getNextPageUrl.
     * </p>
     *
     * @param step
     * @return a {@link java.lang.String} object.
     * @throws io.goobi.viewer.exceptions.IndexUnreachableException if any.
     */
    public String getNextPageUrl(int step) throws IndexUnreachableException {
        return getPageUrlRelativeToCurrentPage(step);
    }

    /**
     * <p>
     * getPreviousPageUrl.
     * </p>
     *
     * @return a {@link java.lang.String} object.
     * @throws io.goobi.viewer.exceptions.IndexUnreachableException if any.
     */
    public String getPreviousPageUrl() throws IndexUnreachableException {
        return getPreviousPageUrl(1);
    }

    /**
     * <p>
     * getNextPageUrl.
     * </p>
     *
     * @return a {@link java.lang.String} object.
     * @throws io.goobi.viewer.exceptions.IndexUnreachableException if any.
     */
    public String getNextPageUrl() throws IndexUnreachableException {
        return getNextPageUrl(1);
    }

    /**
     *
     * @return URL to the previous docstruct
     * @throws IndexUnreachableException
     * @throws ViewerConfigurationException
     * @throws DAOException
     * @throws PresentationException
     */
    public String getPreviousDocstructUrl() throws IndexUnreachableException, PresentationException, DAOException, ViewerConfigurationException {
        // logger.trace("getPreviousDocstructUrl"); //NOSONAR Sometimes needed for debugging
        if (viewManager == null) {
            return null;
        }
        List<String> docstructTypes =
                DataManager.getInstance().getConfiguration().getDocstructNavigationTypes(viewManager.getTopStructElement().getDocStructType(), true);
        if (docstructTypes.isEmpty()) {
            return null;
        }

        String currentDocstructIddoc = String.valueOf(viewManager.getCurrentStructElementIddoc());
        // Determine docstruct URL and cache it
        if (prevDocstructUrlCache.get(currentDocstructIddoc) == null) {
            int currentElementIndex = getToc().findTocElementIndexByIddoc(currentDocstructIddoc);
            if (currentElementIndex == -1) {
                logger.warn("Current IDDOC not found in TOC: {}", viewManager.getCurrentStructElement().getLuceneId());
                return null;
            }

            boolean found = false;
            for (int i = currentElementIndex - 1; i >= 0; --i) {
                TOCElement tocElement = viewManager.getToc().getTocElements().get(i);
                String docstructType = tocElement.getMetadataValue(SolrConstants.DOCSTRCT);
                if (docstructType != null && docstructTypes.contains(docstructType) && StringUtils.isNotBlank(tocElement.getPageNo())) {
                    logger.trace("Found previous {}: {}", docstructType, tocElement.getLogId());
                    // Add LOGID to the URL because ViewManager.currentStructElementIddoc (IDDOC_OWNER) can be incorrect in the index sometimes,
                    // resulting in the URL pointing at the current element
                    prevDocstructUrlCache.put(currentDocstructIddoc,
                            "/" + viewManager.getPi() + "/" + Integer.valueOf(tocElement.getPageNo()) + "/" + tocElement.getLogId() + "/");
                    found = true;
                    break;
                }
            }
            if (!found) {
                prevDocstructUrlCache.put(currentDocstructIddoc, "");
            }
        }

        if (StringUtils.isNotEmpty(prevDocstructUrlCache.get(currentDocstructIddoc))) {
            return BeanUtils.getServletPathWithHostAsUrlFromJsfContext() + "/" + navigationHelper.getCurrentPageType().getName()
                    + prevDocstructUrlCache.get(currentDocstructIddoc);
        }

        return "";
    }

    /**
     *
     * @return URL to the next docstruct
     * @throws IndexUnreachableException
     * @throws ViewerConfigurationException
     * @throws DAOException
     * @throws PresentationException
     */
    public String getNextDocstructUrl() throws IndexUnreachableException, PresentationException, DAOException, ViewerConfigurationException {
        // logger.trace("getNextDocstructUrl"); //NOSONAR Sometimes needed for debugging
        if (viewManager == null) {
            return "";
        }
        List<String> docstructTypes =
                DataManager.getInstance().getConfiguration().getDocstructNavigationTypes(viewManager.getTopStructElement().getDocStructType(), true);
        if (docstructTypes.isEmpty()) {
            return null;
        }

        String currentDocstructIddoc = String.valueOf(viewManager.getCurrentStructElementIddoc());
        // Determine docstruct URL and cache it
        if (nextDocstructUrlCache.get(currentDocstructIddoc) == null) {
            int currentElementIndex = getToc().findTocElementIndexByIddoc(currentDocstructIddoc);
            logger.trace("currentIndexElement: {}", currentElementIndex);
            if (currentElementIndex == -1) {
                return null;
            }

            boolean found = false;
            for (int i = currentElementIndex + 1; i < viewManager.getToc().getTocElements().size(); ++i) {
                TOCElement tocElement = viewManager.getToc().getTocElements().get(i);
                String docstructType = tocElement.getMetadataValue(SolrConstants.DOCSTRCT);
                if (docstructType != null && docstructTypes.contains(docstructType)) {
                    logger.trace("Found next {}: {}", docstructType, tocElement.getLogId());
                    // Add LOGID to the URL because ViewManager.currentStructElementIddoc (IDDOC_OWNER) can be incorrect in the index sometimes,
                    // resulting in the URL pointing at the current element
                    nextDocstructUrlCache.put(currentDocstructIddoc,
                            "/" + viewManager.getPi() + "/" + Integer.valueOf(tocElement.getPageNo()) + "/" + tocElement.getLogId() + "/");
                    found = true;
                    break;
                }
            }
            if (!found) {
                nextDocstructUrlCache.put(currentDocstructIddoc, "");
            }
        }

        if (StringUtils.isNotEmpty(nextDocstructUrlCache.get(currentDocstructIddoc))) {
            return BeanUtils.getServletPathWithHostAsUrlFromJsfContext() + "/" + navigationHelper.getCurrentPageType().getName()
                    + nextDocstructUrlCache.get(currentDocstructIddoc);
        }

        return "";
    }

    /**
     * <p>
     * getImageUrl.
     * </p>
     *
     * @return a {@link java.lang.String} object.
     * @throws io.goobi.viewer.exceptions.IndexUnreachableException if any.
     */
    public String getImageUrl() throws IndexUnreachableException {
        return getPageUrl(PageType.viewImage.getName(), imageToShow);
    }

    /**
     * <p>
     * getFullscreenImageUrl.
     * </p>
     *
     * @return a {@link java.lang.String} object.
     * @throws io.goobi.viewer.exceptions.IndexUnreachableException if any.
     */
    public String getFullscreenImageUrl() throws IndexUnreachableException {
        if (viewManager != null && viewManager.isDoublePageMode() && !viewManager.getCurrentPage().isDoubleImage()) {
            Optional<PhysicalElement> currentLeftPage = viewManager.getCurrentLeftPage();
            Optional<PhysicalElement> currentRightPage = viewManager.getCurrentRightPage();
            if (currentLeftPage.isPresent() && currentRightPage.isPresent()) {
                return getPageUrl(PageType.viewFullscreen.getName(), currentLeftPage.get().getOrder() + "-" + currentRightPage.get().getOrder());
            }
        }

        return getPageUrl(PageType.viewFullscreen.getName(), imageToShow);
    }

    /**
     * <p>
     * getReadingModeUrl.
     * </p>
     *
     * @deprecated renamed to fullscreen
     * @return a {@link java.lang.String} object.
     * @throws io.goobi.viewer.exceptions.IndexUnreachableException if any.
     */
    public String getReadingModeUrl() throws IndexUnreachableException {
        return getFullscreenImageUrl();
    }

    /**
     * <p>
     * getFulltextUrl.
     * </p>
     *
     * @return a {@link java.lang.String} object.
     * @throws io.goobi.viewer.exceptions.IndexUnreachableException if any.
     */
    public String getFulltextUrl() throws IndexUnreachableException {
        return getPageUrl(PageType.viewFulltext.getName(), imageToShow);
    }

    /**
     * <p>
     * getMetadataUrl.
     * </p>
     *
     * @return a {@link java.lang.String} object.
     * @throws io.goobi.viewer.exceptions.IndexUnreachableException if any.
     */
    public String getMetadataUrl() throws IndexUnreachableException {
        return getPageUrl(PageType.viewMetadata.getName(), imageToShow);
    }

    /**
     * <p>
     * getTopDocument.
     * </p>
     *
     * @return a {@link io.goobi.viewer.model.viewer.StructElement} object.
     */
    public StructElement getTopDocument() {
        if (viewManager != null) {
            return viewManager.getTopStructElement();
        }

        return null;
    }

    /**
     * <p>
     * setChildrenVisible.
     * </p>
     *
     * @param element a {@link io.goobi.viewer.model.toc.TOCElement} object.
     * @throws io.goobi.viewer.exceptions.PresentationException if any.
     * @throws io.goobi.viewer.exceptions.IndexUnreachableException if any.
     * @throws io.goobi.viewer.exceptions.DAOException if any.
     * @throws io.goobi.viewer.exceptions.ViewerConfigurationException if any.
     */
    public void setChildrenVisible(TOCElement element)
            throws PresentationException, IndexUnreachableException, DAOException, ViewerConfigurationException {
        if (getToc() != null) {
            synchronized (getToc()) {
                getToc().setChildVisible(element.getID());
                getToc().getActiveElement();
            }
        }
    }

    /**
     * <p>
     * setChildrenInvisible.
     * </p>
     *
     * @param element a {@link io.goobi.viewer.model.toc.TOCElement} object.
     * @throws io.goobi.viewer.exceptions.PresentationException if any.
     * @throws io.goobi.viewer.exceptions.IndexUnreachableException if any.
     * @throws io.goobi.viewer.exceptions.DAOException if any.
     * @throws io.goobi.viewer.exceptions.ViewerConfigurationException if any.
     */
    public void setChildrenInvisible(TOCElement element)
            throws PresentationException, IndexUnreachableException, DAOException, ViewerConfigurationException {
        if (getToc() != null) {
            synchronized (getToc()) {
                getToc().setChildInvisible(element.getID());
                getToc().getActiveElement();
            }
        }
    }

    /**
     * Recalculates the visibility of TOC elements and jumps to the active element after a +/- button has been pressed.
     *
     * @return a {@link java.lang.String} object.
     * @throws java.io.IOException if any.
     * @throws io.goobi.viewer.exceptions.PresentationException if any.
     * @throws io.goobi.viewer.exceptions.IndexUnreachableException if any.
     * @throws io.goobi.viewer.exceptions.DAOException if any.
     * @throws io.goobi.viewer.exceptions.ViewerConfigurationException if any.
     */
    public String calculateSidebarToc()
            throws IOException, PresentationException, IndexUnreachableException, DAOException, ViewerConfigurationException {
        if (getToc() != null) {
            TOCElement activeTocElement = getToc().getActiveElement();
            if (activeTocElement != null) {
                String result = new StringBuilder("#").append(activeTocElement.getLogId()).toString();
                FacesContext.getCurrentInstance().getExternalContext().redirect(result);
                return result;
            }
        }

        return null;
    }

    /**
     * <p>
     * Getter for the field <code>toc</code>.
     * </p>
     *
     * @return the toc
     * @throws io.goobi.viewer.exceptions.PresentationException if any.
     * @throws io.goobi.viewer.exceptions.IndexUnreachableException if any.
     * @throws io.goobi.viewer.exceptions.DAOException if any.
     * @throws io.goobi.viewer.exceptions.ViewerConfigurationException if any.
     */
    public TOC getToc() throws PresentationException, IndexUnreachableException, DAOException, ViewerConfigurationException {
        if (viewManager == null) {
            return null;
        }
        synchronized (viewManager) {
            if (viewManager.getToc() == null) {
                viewManager.setToc(createTOC());
            }
            return viewManager.getToc();
        }
    }

    /**
     * <p>
     * Getter for the field <code>tocCurrentPage</code>.
     * </p>
     *
     * @return a int.
     */
    public String getTocCurrentPage() {
        synchronized (this) {
            return Integer.toString(tocCurrentPage);
        }
    }

    /**
     * <p>
     * Setter for the field <code>tocCurrentPage</code>.
     * </p>
     *
     * @param tocCurrentPage a int.
     * @should set toc page to last page if value too high
     * @throws io.goobi.viewer.exceptions.PresentationException if any.
     * @throws io.goobi.viewer.exceptions.IndexUnreachableException if any.
     * @throws io.goobi.viewer.exceptions.DAOException if any.
     * @throws io.goobi.viewer.exceptions.ViewerConfigurationException if any.
     */
    public void setTocCurrentPage(String tocCurrentPage)
            throws PresentationException, IndexUnreachableException, DAOException, ViewerConfigurationException {
        synchronized (this) {
            int[] pages = StringTools.getIntegerRange(tocCurrentPage);
            this.tocCurrentPage = pages[0];
            if (this.tocCurrentPage < 1) {
                this.tocCurrentPage = 1;
            }
            // Do not call getToc() here - the setter is usually called before update(),
            // so the required information for proper TOC creation is not yet available
            if (viewManager != null && viewManager.getToc() != null) {
                int currentCurrentPage = viewManager.getToc().getCurrentPage();
                viewManager.getToc().setCurrentPage(this.tocCurrentPage);
                // The TOC object will correct values that are too high, so update the local value, if necessary
                if (viewManager.getToc().getCurrentPage() != this.tocCurrentPage) {
                    this.tocCurrentPage = viewManager.getToc().getCurrentPage();
                }
                // Create a new TOC if pagination is enabled and the paginator page has changed
                if (currentCurrentPage != this.tocCurrentPage
                        && DataManager.getInstance().getConfiguration().getTocAnchorGroupElementsPerPage() > 0) {
                    viewManager.getToc()
                            .generate(viewManager.getTopStructElement(), viewManager.isListAllVolumesInTOC(), viewManager.getMimeType(),
                                    this.tocCurrentPage);
                }
            }
        }
    }

    /**
     * <p>
     * getTitleBarLabel.
     * </p>
     *
     * @param locale a {@link java.util.Locale} object.
     * @return a {@link java.lang.String} object.
     * @throws io.goobi.viewer.exceptions.IndexUnreachableException if any.
     * @throws io.goobi.viewer.exceptions.PresentationException if any.
     * @throws io.goobi.viewer.exceptions.DAOException if any.
     * @throws io.goobi.viewer.exceptions.ViewerConfigurationException if any.
     */
    public String getTitleBarLabel(Locale locale)
            throws IndexUnreachableException, PresentationException, DAOException, ViewerConfigurationException {
        return getTitleBarLabel(locale.getLanguage());
    }

    /**
     * <p>
     * getTitleBarLabel.
     * </p>
     *
     * @return a {@link java.lang.String} object.
     * @throws io.goobi.viewer.exceptions.IndexUnreachableException if any.
     * @throws io.goobi.viewer.exceptions.PresentationException if any.
     * @throws io.goobi.viewer.exceptions.DAOException if any.
     * @throws io.goobi.viewer.exceptions.ViewerConfigurationException if any.
     */
    public String getTitleBarLabel() throws IndexUnreachableException, PresentationException, DAOException, ViewerConfigurationException {
        Locale locale = BeanUtils.getLocale();
        if (locale != null) {
            return getTitleBarLabel(locale.getLanguage());
        }

        return getTitleBarLabel(MultiLanguageMetadataValue.DEFAULT_LANGUAGE);
    }

    /**
     * <p>
     * getTitleBarLabel.
     * </p>
     *
     * @param language a {@link java.lang.String} object.
     * @return a {@link java.lang.String} object.
     * @throws io.goobi.viewer.exceptions.IndexUnreachableException if any.
     * @throws io.goobi.viewer.exceptions.PresentationException if any.
     * @throws io.goobi.viewer.exceptions.DAOException if any.
     * @throws io.goobi.viewer.exceptions.ViewerConfigurationException if any.
     */
    public String getTitleBarLabel(String language)
            throws IndexUnreachableException, PresentationException, DAOException, ViewerConfigurationException {
        if (navigationHelper == null) {
            return null;
        }

        if (PageType.getByName(navigationHelper.getCurrentPage()) != null
                && PageType.getByName(navigationHelper.getCurrentPage()).isDocumentPage() && viewManager != null) {
            // Prefer the label of the current TOC element
            TOC toc = getToc();
            if (toc != null && toc.getTocElements() != null && !toc.getTocElements().isEmpty()) {
                String label = null;
                String labelTemplate = StringConstants.DEFAULT_NAME;
                if (getViewManager() != null) {
                    labelTemplate = getViewManager().getTopStructElement().getDocStructType();
                }
                if (DataManager.getInstance().getConfiguration().isDisplayAnchorLabelInTitleBar(labelTemplate)
                        && StringUtils.isNotBlank(viewManager.getAnchorPi())) {
                    String prefix = DataManager.getInstance().getConfiguration().getAnchorLabelInTitleBarPrefix(labelTemplate);
                    String suffix = DataManager.getInstance().getConfiguration().getAnchorLabelInTitleBarSuffix(labelTemplate);
                    prefix = ViewerResourceBundle.getTranslation(prefix, Locale.forLanguageTag(language)).replace("_SPACE_", " ");
                    suffix = ViewerResourceBundle.getTranslation(suffix, Locale.forLanguageTag(language)).replace("_SPACE_", " ");
                    label = prefix + toc.getLabel(viewManager.getAnchorPi(), language) + suffix + toc.getLabel(viewManager.getPi(), language);
                } else {
                    label = toc.getLabel(viewManager.getPi(), language);
                }
                if (label != null) {
                    return label;
                }
            }
            String label = viewManager.getTopStructElement().getLabel(selectedRecordLanguage.getIsoCodeOld());
            if (StringUtils.isNotEmpty(label)) {
                return label;
            }
        } else if (cmsBean != null && navigationHelper.isCmsPage()) {
            CMSPage cmsPage = cmsBean.getCurrentPage();
            if (cmsPage != null) {
                String cmsPageName = StringUtils.isNotBlank(cmsPage.getMenuTitle()) ? cmsPage.getMenuTitle() : cmsPage.getTitle();
                if (StringUtils.isNotBlank(cmsPageName)) {
                    return cmsPageName;
                }
            }
        }

        if (navigationHelper.getCurrentPageType() != null) {
            PageType pageType = navigationHelper.getCurrentPageType();
            if (PageType.other.equals(pageType)) {
                String pageLabel = navigationHelper.getCurrentPage();
                if (StringUtils.isNotBlank(pageLabel)) {
                    return Messages.translate(pageLabel, Locale.forLanguageTag(language));
                }
            }
            return Messages.translate(pageType.getLabel(), Locale.forLanguageTag(language));
        }

        return null;
    }

    /**
     * Title bar label value escaped for JavaScript.
     *
     * @return a {@link java.lang.String} object.
     * @throws io.goobi.viewer.exceptions.IndexUnreachableException if any.
     * @throws io.goobi.viewer.exceptions.PresentationException if any.
     * @throws io.goobi.viewer.exceptions.DAOException if any.
     * @throws io.goobi.viewer.exceptions.ViewerConfigurationException if any.
     */
    public String getLabelForJS() throws IndexUnreachableException, PresentationException, DAOException, ViewerConfigurationException {
        String label = getTitleBarLabel();
        if (label != null) {
            return StringEscapeUtils.escapeEcmaScript(label);
        }

        return null;
    }

    /**
     * <p>
     * Getter for the field <code>imageContainerWidth</code>.
     * </p>
     *
     * @return a int.
     */
    public int getImageContainerWidth() {
        return imageContainerWidth;
    }

    /**
     * <p>
     * getNumberOfImages.
     * </p>
     *
     * @return a int.
     * @throws io.goobi.viewer.exceptions.IndexUnreachableException if any.
     */
    public int getNumberOfImages() throws IndexUnreachableException {
        if (viewManager != null) {
            return viewManager.getImagesCount();
        }

        return 0;
    }

    /**
     * <p>
     * Getter for the field <code>topDocumentIddoc</code>.
     * </p>
     *
     * @return Not this.topDocumentIddoc but ViewManager.topDocumentIddoc
     */
    public long getTopDocumentIddoc() {
        if (viewManager != null) {
            return viewManager.getTopStructElementIddoc();
        }
        return 0;
    }

    /**
     *
     * @return a long.
     * @deprecated Use getTopDocumentIddoc()
     */
    @Deprecated(since = "2023.11")
    public long getActiveDocumentIddoc() {
        return getTopDocumentIddoc();
    }

    /**
     * Indicates whether a record is currently properly loaded in this bean. Use to determine whether to display components.
     *
     * @return a boolean.
     */
    public boolean isRecordLoaded() {
        return viewManager != null;
    }

    /**
     * Checks if there is an anchor in this docStruct's hierarchy
     *
     * @return a boolean.
     * @throws io.goobi.viewer.exceptions.IndexUnreachableException if any.
     */
    public boolean hasAnchor() throws IndexUnreachableException {
        return getTopDocument().isAnchorChild();
    }

    /**
     * Exports the currently loaded for re-indexing.
     *
     * @return a {@link java.lang.String} object.
     * @throws io.goobi.viewer.exceptions.IndexUnreachableException if any.
     * @throws io.goobi.viewer.exceptions.DAOException if any.
     * @throws io.goobi.viewer.exceptions.RecordNotFoundException if any.
     */
    public String reIndexRecordAction() throws IndexUnreachableException, DAOException, RecordNotFoundException {
        if (viewManager != null) {
            if (IndexerTools.reIndexRecord(viewManager.getPi())) {
                Messages.info("reIndexRecordSuccess");
            } else {
                Messages.error("reIndexRecordFailure");
            }
        }

        return "";
    }

    /**
     * <p>
     * deleteRecordAction.
     * </p>
     *
     * @param keepTraceDocument If true, a .delete file will be created; otherwise a .purge file
     * @return outcome
     * @throws java.io.IOException if any.
     * @throws io.goobi.viewer.exceptions.IndexUnreachableException if any.
     */
    public String deleteRecordAction(boolean keepTraceDocument) throws IOException, IndexUnreachableException {
        try {
            if (viewManager == null) {
                return "";
            }

            if (IndexerTools.deleteRecord(viewManager.getPi(), keepTraceDocument,
                    Paths.get(DataManager.getInstance().getConfiguration().getHotfolder()))) {
                Messages.info("deleteRecord_success");
                return "pretty:index";
            }
            Messages.error("deleteRecord_failure");
        } finally {
            deleteRecordKeepTrace = null;
        }

        return "";
    }

    /**
     *
<<<<<<< HEAD
     * @return
=======
     * @return empty string
>>>>>>> fd4da833
     * @throws IOException
     * @throws IndexUnreachableException
     */
    public String clearCacheAction() throws IOException, IndexUnreachableException {
        logger.trace("clearCacheAction: {}", clearCacheMode);
        if (clearCacheMode == null || viewManager == null) {
            return "";
        }

        String url = NetTools.buildClearCacheUrl(clearCacheMode, viewManager.getPi(), navigationHelper.getApplicationUrl(),
                DataManager.getInstance().getConfiguration().getWebApiToken());
        try {
            try {
                NetTools.getWebContentDELETE(url, null, null, null, null);
                Messages.info("cache_clear__success");
            } catch (IOException e) {
                logger.error(e.getMessage());
                Messages.error("cache_clear__failure");
            }
        } finally {
            clearCacheMode = null;
        }

        return "";
    }

    /**
     * <p>
     * getCurrentThumbnailPage.
     * </p>
     *
     * @return a int.
     */
    public int getCurrentThumbnailPage() {
        synchronized (this) {
            return viewManager != null ? viewManager.getCurrentThumbnailPage() : 1;
        }
    }

    /**
     * <p>
     * setCurrentThumbnailPage.
     * </p>
     *
     * @param currentThumbnailPage a int.
     */
    public void setCurrentThumbnailPage(int currentThumbnailPage) {
        synchronized (this) {
            if (viewManager != null) {
                viewManager.setCurrentThumbnailPage(currentThumbnailPage);
            }
        }
    }

    /**
     * <p>
     * isHasLanguages.
     * </p>
     *
     * @return a boolean.
     */
    public boolean isHasLanguages() {
        return recordLanguages != null && !recordLanguages.isEmpty();
    }

    /**
     * @return the lastReceivedIdentifier
     */
    public String getLastReceivedIdentifier() {
        return lastReceivedIdentifier;
    }

    /**
     * @param lastReceivedIdentifier the lastReceivedIdentifier to set
     */
    public void setLastReceivedIdentifier(String lastReceivedIdentifier) {
        this.lastReceivedIdentifier = lastReceivedIdentifier;
    }

    /**
     * <p>
     * Getter for the field <code>recordLanguages</code>.
     * </p>
     *
     * @return the recordLanguages
     */
    public List<String> getRecordLanguages() {
        return recordLanguages;
    }

    /**
     * <p>
     * Setter for the field <code>recordLanguages</code>.
     * </p>
     *
     * @param recordLanguages the recordLanguages to set
     */
    public void setRecordLanguages(List<String> recordLanguages) {
        this.recordLanguages = recordLanguages;
    }

    /**
     * <p>
     * Getter for the field <code>selectedRecordLanguage</code>.
     * </p>
     *
     * @return the 639_1 code for selectedRecordLanguage
     */
    public String getSelectedRecordLanguage() {
        return Optional.ofNullable(selectedRecordLanguage).map(Language::getIsoCodeOld).orElse(navigationHelper.getLocale().getLanguage());
    }

    /**
     * <p>
     * Setter for the field <code>selectedRecordLanguage</code>.
     * </p>
     *
     * @param selectedRecordLanguageCode the selectedRecordLanguageCode to set
     */
    public void setSelectedRecordLanguage(String selectedRecordLanguageCode) {
        logger.trace("setSelectedRecordLanguage: {}", selectedRecordLanguageCode);
        if (selectedRecordLanguageCode != null) {
            this.selectedRecordLanguage = DataManager.getInstance().getLanguageHelper().getLanguage(selectedRecordLanguageCode);
        }
        if (this.selectedRecordLanguage == null) {
            this.selectedRecordLanguage =
                    DataManager.getInstance().getLanguageHelper().getLanguage(ViewerResourceBundle.getDefaultLocale().getLanguage());
            if (selectedRecordLanguage == null) {
                this.selectedRecordLanguage = DataManager.getInstance().getLanguageHelper().getLanguage("en");
            }
        }

        MetadataBean mdb = BeanUtils.getMetadataBean();
        if (mdb != null && this.selectedRecordLanguage != null) {
            mdb.setSelectedRecordLanguage(this.selectedRecordLanguage.getIsoCodeOld());
        }
    }

    /**
     * <p>
     * Getter for the field <code>selectedRecordLanguage</code>.
     * </p>
     *
     * @return the 639_2B code for selectedRecordLanguage
     */
    public String getSelectedRecordLanguage3() {
        return Optional.ofNullable(selectedRecordLanguage).map(Language::getIsoCode).orElse(navigationHelper.getLocale().getLanguage());
    }

    /**
     * Setter to match getSelectedRecordLanguage3() for URL patterns.
     * 
     * @param selectedRecordLanguageCode
     */
    public void setSelectedRecordLanguage3(String selectedRecordLanguageCode) {
        setSelectedRecordLanguage(selectedRecordLanguageCode);
    }

    /**
     * <p>
     * isAccessPermissionEpub.
     * </p>
     *
     * @return a boolean.
     */
    public boolean isAccessPermissionEpub() {
        synchronized (this) {
            try {
                if ((navigationHelper != null && !isEnabled(EPUBDownloadJob.LOCAL_TYPE, navigationHelper.getCurrentPage())) || viewManager == null
                        || !DownloadJob.ocrFolderExists(viewManager.getPi())) {
                    return false;
                }
            } catch (PresentationException | IndexUnreachableException e) {
                logger.error("Error checking EPUB resources: {}", e.getMessage());
                return false;
            }

            // TODO EPUB privilege type
            return viewManager.isAccessPermissionPdf();
        }
    }

    /**
     * <p>
     * isAccessPermissionPdf.
     * </p>
     *
     * @return a boolean.
     */
    public boolean isAccessPermissionPdf() {
        synchronized (this) {
            if ((navigationHelper != null && !isEnabled(PDFDownloadJob.LOCAL_TYPE, navigationHelper.getCurrentPage())) || viewManager == null) {
                return false;
            }

            return viewManager.isAccessPermissionPdf();
        }
    }

    /**
     * @param downloadType
     * @param pageTypeName
     * @return true if download of the given type is enabled for the given page type; false otherwise
     */
    private static boolean isEnabled(String downloadType, String pageTypeName) {
        if (downloadType.equals(EPUBDownloadJob.LOCAL_TYPE) && !DataManager.getInstance().getConfiguration().isGeneratePdfInTaskManager()) {
            return false;
        }
        PageType pageType = PageType.getByName(pageTypeName);
        boolean pdf = PDFDownloadJob.LOCAL_TYPE.equals(downloadType);
        if (pageType != null) {
            switch (pageType) {
                case viewToc:
                    return pdf ? DataManager.getInstance().getConfiguration().isTocPdfEnabled()
                            : DataManager.getInstance().getConfiguration().isTocEpubEnabled();
                case viewMetadata:
                    return pdf ? DataManager.getInstance().getConfiguration().isMetadataPdfEnabled()
                            : DataManager.getInstance().getConfiguration().isMetadataEpubEnabled();
                default:
                    return pdf ? DataManager.getInstance().getConfiguration().isTitlePdfEnabled()
                            : DataManager.getInstance().getConfiguration().isTitleEpubEnabled();
            }
        }

        logger.warn("Unknown page type: {}", pageTypeName);
        return false;
    }

    /**
     * <p>
     * downloadTOCAction.
     * </p>
     *
     * @throws java.io.IOException if any.
     * @throws io.goobi.viewer.exceptions.PresentationException if any.
     * @throws io.goobi.viewer.exceptions.IndexUnreachableException if any.
     * @throws io.goobi.viewer.exceptions.DAOException if any.
     * @throws io.goobi.viewer.exceptions.ViewerConfigurationException if any.
     */
    public void downloadTOCAction() throws IOException, PresentationException, IndexUnreachableException, DAOException, ViewerConfigurationException {
        try {

            String fileNameRaw = getToc().getTocElements().get(0).getLabel();
            String fileName = fileNameRaw + ".pdf";

            FacesContext fc = FacesContext.getCurrentInstance();
            ExternalContext ec = fc.getExternalContext();
            // Some JSF component library or some Filter might have set some headers in the buffer beforehand.
            // We want to get rid of them, else it may collide.
            ec.responseReset();
            ec.setResponseContentType("application/pdf");
            ec.setResponseHeader(NetTools.HTTP_HEADER_CONTENT_DISPOSITION, NetTools.HTTP_HEADER_VALUE_ATTACHMENT_FILENAME + fileName + "\"");
            OutputStream os = ec.getResponseOutputStream();
            TocWriter writer = new TocWriter("", fileNameRaw);
            writer.createPdfDocument(os, getToc().getTocElements());
            // Important! Otherwise JSF will attempt to render the response which obviously
            // will fail since it's already written with a file and closed.
            fc.responseComplete();
        } catch (IndexOutOfBoundsException e) {
            logger.error("No toc to generate");
        } catch (WriteTocException e) {
            logger.error("Error writing toc: {}", e.getMessage(), e);
        }
    }

    /**
     * <p>
     * getRelatedItems.
     * </p>
     *
     * @param identifierField Index field containing related item identifiers
     * @return List of related items as SearchHit objects.
     * @throws io.goobi.viewer.exceptions.PresentationException if any.
     * @throws io.goobi.viewer.exceptions.IndexUnreachableException if any.
     * @throws io.goobi.viewer.exceptions.DAOException if any.
     * @throws io.goobi.viewer.exceptions.ViewerConfigurationException if any.
     */
    public List<SearchHit> getRelatedItems(String identifierField)
            throws PresentationException, IndexUnreachableException, DAOException, ViewerConfigurationException {
        logger.trace("getRelatedItems: {}", identifierField);
        if (identifierField == null) {
            return null;
        }
        if (viewManager == null) {
            return null;
        }
        String query = getRelatedItemsQueryString(identifierField);
        if (query == null) {
            return null;
        }

        List<SearchHit> ret = SearchHelper.searchWithAggregation(query, 0, SolrSearchIndex.MAX_HITS, null, null, null, null, null, null, null,
                navigationHelper.getLocale(), false, 0);

        logger.trace("{} related items found", ret.size());
        return ret;
    }

    /**
     * Returns a query string containing all values of the given identifier field.
     *
     * @param identifierField Index field containing related item identifiers
     * @return Query string of the pattern "PI:(a OR b OR c)"
     * @should construct query correctly
     */
    public String getRelatedItemsQueryString(String identifierField) {
        logger.trace("getRelatedItemsQueryString: {}", identifierField);
        List<String> relatedItemIdentifiers = viewManager.getTopStructElement().getMetadataValues(identifierField);
        if (relatedItemIdentifiers.isEmpty()) {
            return null;
        }

        StringBuilder sbQuery = new StringBuilder(SolrConstants.PI).append(":(");
        int initLength = sbQuery.length();
        for (String identifier : relatedItemIdentifiers) {
            if (sbQuery.length() > initLength) {
                sbQuery.append(" OR ");
            }
            sbQuery.append(identifier);
        }
        sbQuery.append(')');

        return sbQuery.toString();
    }

    /**
     * Returns a string that contains previous and/or next url <link> elements
     *
     * @return string containing previous and/or next url <link> elements
     * @throws io.goobi.viewer.exceptions.IndexUnreachableException if any.
     * @throws io.goobi.viewer.exceptions.DAOException if any.
     * @throws io.goobi.viewer.exceptions.PresentationException if any.
     * @should return empty string if no record loaded
     * @should return empty string if navigationHelper null
     * @should generate tags correctly
     */
    public String getRelativeUrlTags() throws IndexUnreachableException, DAOException, PresentationException {
        if (!isRecordLoaded() || navigationHelper == null) {
            return "";
        }
        if (logger.isTraceEnabled()) {
            logger.trace("current view: {}", navigationHelper.getCurrentView());
        }

        String linkCanonical = "\n<link rel=\"canonical\" href=\"";
        String linkAlternate = "\n<link rel=\"alternate\" href=\"";
        String linkEnd = "\" />";

        PageType currentPageType = PageType.getByName(navigationHelper.getCurrentView());
        PageType defaultPageTypeForRecord = PageType.determinePageType(viewManager.getTopStructElement().getDocStructType(), null,
                isAnchor() || isGroup(), viewManager.isHasPages(), false);

        StringBuilder sb = new StringBuilder();

        // Add resolver links if current view matches resolved view for this record
        if (defaultPageTypeForRecord != null && defaultPageTypeForRecord.equals(currentPageType)) {
            if (viewManager.getCurrentPage() != null) {
                // URN resolver URL (alternate)
                if (StringUtils.isNotEmpty(viewManager.getCurrentPage().getUrn())) {
                    String urnResolverUrl = DataManager.getInstance().getConfiguration().getUrnResolverUrl() + viewManager.getCurrentPage().getUrn();
                    sb.append(linkAlternate).append(urnResolverUrl).append(linkEnd);
                }
                // PI resolver URL (alternate)
                if (viewManager.getCurrentPage().equals(viewManager.getRepresentativePage())) {
                    String piResolverUrl = navigationHelper.getApplicationUrl() + "piresolver?id=" + viewManager.getPi();
                    sb.append(linkAlternate).append(piResolverUrl).append(linkEnd);
                }
            }
        }
        if (currentPageType != null && StringUtils.isNotEmpty(currentPageType.getName())) {
            logger.trace("page type: {}", currentPageType);
            // logger.trace("current url: {}", navigationHelper.getCurrentUrl());

            int page = viewManager.getCurrentImageOrder();
            String urlRoot = navigationHelper.getApplicationUrl() + currentPageType.getName() + "/" + viewManager.getPi() + "/";
            String urlRootExplicit = navigationHelper.getApplicationUrl() + "!" + currentPageType.getName() + "/" + viewManager.getPi() + "/";
            switch (currentPageType) {
                case viewCalendar:
                case viewFullscreen:
                case viewImage:
                case viewMetadata:
                case viewObject:
                    if (page == 1) {
                        // Page 1: URL without page canonical
                        sb.append(linkCanonical).append(urlRoot).append(linkEnd);
                        sb.append(linkAlternate).append(urlRoot).append(page).append('/').append(linkEnd);
                        sb.append(linkAlternate).append(urlRootExplicit).append(page).append('/').append(linkEnd);
                    } else {
                        // Page 2+: URL with page canonical
                        sb.append(linkCanonical).append(urlRoot).append(page).append('/').append("\" />");
                        sb.append(linkAlternate).append(urlRootExplicit).append(page).append('/').append(linkEnd);
                    }
                    if (StringUtils.isNotEmpty(getLogid())) {
                        sb.append(linkAlternate).append(urlRoot).append(page).append('/').append(getLogid()).append('/').append(linkEnd);
                        sb.append(linkAlternate).append(urlRootExplicit).append(page).append('/').append(getLogid()).append('/').append(linkEnd);
                    }
                    break;
                case viewFulltext:
                    if (page == 1) {
                        sb.append(linkCanonical).append(urlRoot).append(linkEnd);
                        sb.append(linkAlternate).append(urlRoot).append(page).append('/').append(linkEnd);
                        sb.append(linkAlternate).append(urlRootExplicit).append(page).append('/').append(linkEnd);
                    } else {
                        sb.append(linkCanonical).append(urlRoot).append(page).append('/').append(linkEnd);
                        sb.append(linkAlternate).append(urlRootExplicit).append(page).append('/').append(linkEnd);
                    }
                    if (StringUtils.isNotEmpty(getSelectedRecordLanguage3())) {
                        sb.append(linkAlternate)
                                .append(urlRoot)
                                .append(page)
                                .append('/')
                                .append(getSelectedRecordLanguage3())
                                .append('/')
                                .append(linkEnd);
                        sb.append(linkAlternate)
                                .append(urlRootExplicit)
                                .append(page)
                                .append('/')
                                .append(getSelectedRecordLanguage3())
                                .append('/')
                                .append(linkEnd);
                    }
                    break;
                case viewThumbs:
                    sb.append(linkCanonical).append(urlRoot).append(getCurrentThumbnailPage()).append('/').append(linkEnd);
                    break;
                case viewToc:
                    sb.append(linkCanonical).append(urlRoot).append(tocCurrentPage).append('/').append(linkEnd);
                    if (StringUtils.isNotEmpty(getLogid())) {
                        sb.append(linkAlternate).append(urlRoot).append(tocCurrentPage).append('/').append(getLogid()).append('/').append(linkEnd);
                        sb.append(linkAlternate)
                                .append(urlRootExplicit)
                                .append(tocCurrentPage)
                                .append('/')
                                .append(getLogid())
                                .append('/')
                                .append(linkEnd);
                    }
                    break;
                default:
                    break;
            }

            //            String regularUrl;
            //            String explicitUrl;
            //            String currentUrl = navigationHelper.getCurrentUrl();
            //
            //            if (currentUrl.contains(SolrTools.unescapeSpecialCharacters(getLogid()))) {
            //                currentUrl = currentUrl.replace(SolrTools.unescapeSpecialCharacters(getLogid()), getLogid());
            //            }

            //            if (currentUrl.contains("!" + currentPageType.getName())) {
            //                regularUrl = currentUrl.replace("!" + currentPageType.getName(), currentPageType.getName());
            //                explicitUrl = currentUrl;
            //            } else {
            //                regularUrl = currentUrl;
            //                explicitUrl = currentUrl.replace(currentPageType.getName(), "!" + currentPageType.getName());
            //            }
            //
            //            // Regular URL (canonical)
            //            sb.append(linkCanonical).append(regularUrl).append("\" />");
            //            // Explicitly selected view (alternate)
            //            sb.append(linkAlternate).append(explicitUrl).append("\" />");

        }

        // Skip prev/next links for non-paginated views
        if (PageType.viewMetadata.equals(currentPageType) || PageType.viewToc.equals(currentPageType)) {
            return sb.toString();
        }

        // Add next/prev links
        String currentUrl = getPageUrl(imageToShow);
        String prevUrl = getPreviousPageUrl();
        String nextUrl = getNextPageUrl();
        if (StringUtils.isNotEmpty(nextUrl) && !nextUrl.equals(currentUrl)) {
            sb.append("\n<link rel=\"next\" href=\"").append(nextUrl).append(linkEnd);
        }
        if (StringUtils.isNotEmpty(prevUrl) && !prevUrl.equals(currentUrl)) {
            sb.append("\n<link rel=\"prev\" href=\"").append(prevUrl).append(linkEnd);
        }

        return sb.toString();
    }

    /**
     * resets the access rights for user comments and pdf download stored in {@link io.goobi.viewer.model.viewer.ViewManager}. After reset, the access
     * rights will be evaluated again on being called
     */
    public void resetAccess() {
        if (getViewManager() != null) {
            getViewManager().resetAccessPermissionPdf();
            getViewManager().resetAllowUserComments();
        }
    }

    /**
     * <p>
     * Getter for the field <code>deleteRecordKeepTrace</code>.
     * </p>
     *
     * @return the deleteRecordKeepTrace
     */
    public Boolean getDeleteRecordKeepTrace() {
        return deleteRecordKeepTrace;
    }

    /**
     * <p>
     * Setter for the field <code>deleteRecordKeepTrace</code>.
     * </p>
     *
     * @param deleteRecordKeepTrace the deleteRecordKeepTrace to set
     */
    public void setDeleteRecordKeepTrace(Boolean deleteRecordKeepTrace) {
        this.deleteRecordKeepTrace = deleteRecordKeepTrace;
    }

    /**
     * @return the clearCacheMode
     */
    public String getClearCacheMode() {
        return clearCacheMode;
    }

    /**
     * @param clearCacheMode the clearCacheMode to set
     */
    public void setClearCacheMode(String clearCacheMode) {
        logger.trace("setClearCacheMode: {}", clearCacheMode);
        this.clearCacheMode = clearCacheMode;
    }

    /**
     * Get a CMSSidebarElement with a map containing all GeoMarkers for the current PI. The widget is stored in the bean, but refreshed each time the
     * PI changes
     *
     * @return {@link GeoMap}
     * @throws DAOException
     * @throws IndexUnreachableException
     */
    public synchronized GeoMap getGeoMap() throws DAOException, IndexUnreachableException {
        return getRecordGeoMap().getGeoMap();
    }

    /**
     * 
     * @return {@link RecordGeoMap}
     * @throws DAOException
     * @throws IndexUnreachableException
     */
    public RecordGeoMap getRecordGeoMap() throws DAOException, IndexUnreachableException {
        RecordGeoMap map = this.geoMaps.get(getPersistentIdentifier());
        if (map == null) {
            ComplexMetadataContainer md = Optional.ofNullable(this).map(b -> b.viewManager).map(ViewManager::getTopStructElement).map(t -> {
                try {
                    return t.getMetadataDocuments();
                } catch (PresentationException | IndexUnreachableException e) {
                    return null;
                }
            }).orElse(null);
            if (md instanceof RelationshipMetadataContainer) {
                RelationshipMetadataContainer rmc = (RelationshipMetadataContainer) md;
                List<MetadataContainer> docs = rmc.getFieldNames()
                        .stream()
                        .map(rmc::getMetadata)
                        .flatMap(List::stream)
                        .distinct()
                        .map(rmc::getRelatedRecord)
                        .filter(Objects::nonNull)
                        .collect(Collectors.toList());
                map = new RecordGeoMap(getTopDocument(), docs);
                this.geoMaps = Collections.singletonMap(getPersistentIdentifier(), map);
            } else {
                map = new RecordGeoMap();
            }
        }
        return map;
    }

    /**
     * 
     * @param pi
     * @return {@link GeoMap}
     * @throws PresentationException
     * @throws DAOException
     */
    public GeoMap generateGeoMap(String pi) throws PresentationException, DAOException {
        try {
            if ("-".equals(pi)) {
                return null;
            }

            GeoMap map = new GeoMap();
            map.setId(Long.MAX_VALUE);
            map.setShowPopover(true);

            ManualFeatureSet featureSet = new ManualFeatureSet();
            featureSet.setMarker("default");
            map.addFeatureSet(featureSet);

            String mainDocQuery = String.format("PI:%s", pi);
            List<String> mainDocFields = PrettyUrlTools.getSolrFieldsToDeterminePageType();
            SolrDocument mainDoc = DataManager.getInstance().getSearchIndex().getFirstDoc(mainDocQuery, mainDocFields);
            PageType pageType = PrettyUrlTools.getPreferredPageType(mainDoc);

            boolean addMetadataFeatures = DataManager.getInstance().getConfiguration().includeCoordinateFieldsFromMetadataDocs();
            String docTypeFilter = "+DOCTYPE:DOCSTRCT";
            if (addMetadataFeatures) {
                docTypeFilter = "+(DOCTYPE:DOCSTRCT DOCTYPE:METADATA)";
            }

            String subDocQuery = String.format("+PI_TOPSTRUCT:%s " + docTypeFilter, pi);
            List<String> coordinateFields = DataManager.getInstance().getConfiguration().getGeoMapMarkerFields();
            List<String> subDocFields = new ArrayList<>();
            subDocFields.add(SolrConstants.LABEL);
            subDocFields.add(SolrConstants.PI_TOPSTRUCT);
            subDocFields.add(SolrConstants.THUMBPAGENO);
            subDocFields.add(SolrConstants.LOGID);
            subDocFields.add(SolrConstants.ISWORK);
            subDocFields.add(SolrConstants.DOCTYPE);
            subDocFields.add("MD_VALUE");
            subDocFields.addAll(coordinateFields);

            Collection<GeoMapFeature> features = new ArrayList<>();

            List<DisplayUserGeneratedContent> annos = DataManager.getInstance()
                    .getDao()
                    .getAnnotationsForWork(pi)
                    .stream()
                    .filter(a -> PublicationStatus.PUBLISHED.equals(a.getPublicationStatus()))
                    .filter(a -> StringUtils.isNotBlank(a.getBody()))
                    .map(DisplayUserGeneratedContent::new)
                    .filter(a -> ContentType.GEOLOCATION.equals(a.getType()))
                    .filter(a -> ContentBean.isAccessible(a, BeanUtils.getRequest()))
                    .collect(Collectors.toList());
            for (DisplayUserGeneratedContent anno : annos) {
                if (anno.getAnnotationBody() instanceof TypedResource) {
                    GeoMapFeature feature = new GeoMapFeature(((TypedResource) anno.getAnnotationBody()).asJson());
                    features.add(feature);
                }
            }

            SolrDocumentList subDocs = DataManager.getInstance().getSearchIndex().getDocs(subDocQuery, subDocFields);
            if (subDocs != null) {
                for (SolrDocument solrDocument : subDocs) {
                    List<GeoMapFeature> docFeatures = new ArrayList<>();
                    for (String coordinateField : coordinateFields) {
                        String docType = solrDocument.getFieldValue(SolrConstants.DOCTYPE).toString();
                        String labelField = "METADATA".equals(docType) ? "MD_VALUE" : SolrConstants.LABEL;
                        docFeatures.addAll(new GeoCoordinateConverter().getGeojsonPoints(solrDocument, null, coordinateField, labelField));
                    }
                    if (!solrDocument.containsKey(SolrConstants.ISWORK) && solrDocument.getFieldValue(SolrConstants.DOCTYPE).equals("DOCSTRCT")) {
                        docFeatures.forEach(f -> f.setLink(PrettyUrlTools.getRecordUrl(solrDocument, pageType)));
                    } else {
                        docFeatures.forEach(f -> f.setLink(null));
                    }
                    docFeatures.forEach(f -> f.setDocumentId((String) solrDocument.getFieldValue(SolrConstants.LOGID)));
                    features.addAll(docFeatures);
                }
            }
            //remove dubplicates
            features = features.stream().distinct().collect(Collectors.toList());
            if (!features.isEmpty()) {
                featureSet.setFeatures(features.stream().map(f -> f.getJsonObject().toString()).collect(Collectors.toList()));
            }
            return map;
        } catch (IndexUnreachableException e) {
            logger.error("Unable to load geomap", e);
            return null;
        }
    }

    /**
     *
     */
    public void toggleDownloadImageModal() {
        downloadImageModalVisible = !downloadImageModalVisible;
    }

    /**
     * @return the downloadImageModalVisible
     */
    public boolean isDownloadImageModalVisible() {
        return downloadImageModalVisible;
    }

    /**
     * @return Selected {@link DownloadOption}
     */
    public DownloadOption getSelectedDownloadOption() {
        if (selectedDownloadOptionLabel == null) {
            return null;
        }

        return DownloadOption.getByLabel(selectedDownloadOptionLabel);
    }

    /**
     * @return the selectedDownloadOptionLabel
     */
    public String getSelectedDownloadOptionLabel() {
        return selectedDownloadOptionLabel;
    }

    /**
     * @param selectedDownloadOptionLabel the selectedDownloadOptionLabel to set
     */
    public void setSelectedDownloadOptionLabel(String selectedDownloadOptionLabel) {
        logger.trace("setSelectedDownloadOption: {}", selectedDownloadOptionLabel != null ? selectedDownloadOptionLabel : null);
        this.selectedDownloadOptionLabel = selectedDownloadOptionLabel;
    }

    public void setDownloadOptionLabelFromRequestParameter() {
        Map<String, String> params = FacesContext.getCurrentInstance().getExternalContext().getRequestParameterMap();

        String value = params.get("optionvalue");
        if (StringUtils.isNotBlank(value)) {
            setSelectedDownloadOptionLabel(value);
        }

    }

    /**
     * This method augments the setter <code>ViewManager.setDoublePageMode(boolean)</code> with URL modifications to reflect the mode.
     *
     * @param doublePageMode The doublePageMode to set
     * @return empty string
     * @should set imageToShow if value changes
     */
    public String setDoublePageModeAction(boolean doublePageMode) {
        if (viewManager == null) {
            return "";
        }
        try {
            // Adapt URL page range when switching between single and double page modes
            if (viewManager.isDoublePageMode() != doublePageMode) {
                if (doublePageMode && !viewManager.getCurrentPage().isDoubleImage()) {
                    Optional<PhysicalElement> currentLeftPage = viewManager.getCurrentLeftPage();
                    Optional<PhysicalElement> currentRightPage = viewManager.getCurrentRightPage();
                    if (currentLeftPage.isPresent() && currentRightPage.isPresent()) {
                        imageToShow = currentLeftPage.get().getOrder() + "-" + currentRightPage.get().getOrder();
                    } else if (currentLeftPage.isPresent()) {
                        imageToShow = currentLeftPage.get().getOrder() + "-" + currentLeftPage.get().getOrder();
                    } else if (currentRightPage.isPresent()) {
                        imageToShow = currentRightPage.get().getOrder() + "-" + currentRightPage.get().getOrder();
                    }
                } else if (doublePageMode) {
                    imageToShow = String.valueOf(viewManager.getCurrentPage().getOrder() + "-" + viewManager.getCurrentPage().getOrder());
                } else {
                    imageToShow = String.valueOf(viewManager.getCurrentPage().getOrder());
                }
            }
        } finally {
            viewManager.setDoublePageMode(doublePageMode);
        }

        // When not using PrettyContext, the updated URL will always be a click behind
        if (PrettyContext.getCurrentInstance() != null && PrettyContext.getCurrentInstance().getCurrentMapping() != null) {
            return StringConstants.PREFIX_PRETTY + PrettyContext.getCurrentInstance().getCurrentMapping().getId();
        }

        return "";
    }

    /**
     * Indicates whether user comments are allowed for the current record based on several criteria.
     *
     * @return a boolean.
     * @throws DAOException
     */
    public synchronized boolean isAllowUserComments() throws DAOException {
        if (viewManager == null) {
            return false;
        }

        CommentGroup commentGroupAll = DataManager.getInstance().getDao().getCommentGroupUnfiltered();
        if (commentGroupAll == null) {
            logger.warn("Comment view for all comments not found in the DB, please insert.");
            return false;
        }
        if (!commentGroupAll.isEnabled()) {
            logger.trace("User comments disabled globally.");
            viewManager.setAllowUserComments(false);
            return false;
        }

        if (viewManager.isAllowUserComments() == null) {
            try {
                if (StringUtils.isNotEmpty(commentGroupAll.getSolrQuery()) && DataManager.getInstance()
                        .getSearchIndex()
                        .getHitCount(new StringBuilder("+").append(SolrConstants.PI)
                                .append(':')
                                .append(viewManager.getPi())
                                .append(" +(")
                                .append(commentGroupAll.getSolrQuery())
                                .append(')')
                                .toString()) == 0) {
                    viewManager.setAllowUserComments(false);
                    logger.trace("User comments are not allowed for this record.");
                } else {
                    viewManager.setAllowUserComments(true);
                }
            } catch (IndexUnreachableException e) {
                logger.debug("IndexUnreachableException thrown here: {}", e.getMessage());
                return false;
            } catch (PresentationException e) {
                logger.debug(StringConstants.LOG_PRESENTATION_EXCEPTION_THROWN_HERE, e.getMessage());
                return false;
            }
        }

        return viewManager.isAllowUserComments();
    }

    /**
     * Check if the current page should initialize a WebSocket
     * 
     * @return true if a document is loaded and it contains the field {@link SolrConstants.ACCESSCONDITION_CONCURRENTUSE}
     */
    public boolean isRequiresWebSocket() {
        if (viewManager != null && viewManager.getTopStructElement() != null && viewManager.getTopStructElement().getMetadataFields() != null) {
            return viewManager.getTopStructElement().getMetadataFields().containsKey(SolrConstants.ACCESSCONDITION_CONCURRENTUSE);
        }

        return false;
    }

    public List<String> getGeomapFilters() {
        return List.of("MD_METADATATYPE", "MD_GENRE").stream().map(s -> "'" + s + "'").collect(Collectors.toList());
    }

}<|MERGE_RESOLUTION|>--- conflicted
+++ resolved
@@ -1874,11 +1874,7 @@
 
     /**
      *
-<<<<<<< HEAD
-     * @return
-=======
      * @return empty string
->>>>>>> fd4da833
      * @throws IOException
      * @throws IndexUnreachableException
      */
