/*
 * This file is part of the Goobi viewer - a content presentation and management
 * application for digitized objects.
 *
 * Visit these websites for more information.
 *          - http://www.intranda.com
 *          - http://digiverso.com
 *
 * This program is free software; you can redistribute it and/or modify it under
 * the terms of the GNU General Public License as published by the Free Software
 * Foundation; either version 2 of the License, or (at your option) any later
 * version.
 *
 * This program is distributed in the hope that it will be useful, but WITHOUT
 * ANY WARRANTY; without even the implied warranty of MERCHANTABILITY or FITNESS
 * FOR A PARTICULAR PURPOSE.
 * See the GNU General Public License for more details.
 *
 * You should have received a copy of the GNU General Public License along with
 * this program. If not, see <http://www.gnu.org/licenses/>.
 */
package io.goobi.viewer.managedbeans;

import java.io.IOException;
import java.io.OutputStream;
import java.io.Serializable;
import java.nio.file.Paths;
import java.util.ArrayList;
import java.util.Collection;
import java.util.Collections;
import java.util.HashMap;
import java.util.HashSet;
import java.util.List;
import java.util.Locale;
import java.util.Map;
<<<<<<< HEAD
import java.util.Objects;
=======
import java.util.Map.Entry;
>>>>>>> 95c117cc
import java.util.Optional;
import java.util.stream.Collectors;

import javax.enterprise.context.SessionScoped;
import javax.faces.context.ExternalContext;
import javax.faces.context.FacesContext;
import javax.inject.Inject;
import javax.inject.Named;
import javax.servlet.http.HttpServletRequest;
import javax.servlet.http.HttpSession;

import org.apache.commons.lang3.StringUtils;
import org.apache.commons.text.StringEscapeUtils;
import org.apache.http.client.ClientProtocolException;
import org.apache.logging.log4j.LogManager;
import org.apache.logging.log4j.Logger;
import org.apache.solr.common.SolrDocument;
import org.apache.solr.common.SolrDocumentList;

import com.ocpsoft.pretty.PrettyContext;
import com.ocpsoft.pretty.faces.url.URL;

import de.intranda.api.annotation.wa.TypedResource;
import de.intranda.metadata.multilanguage.IMetadataValue;
import de.intranda.metadata.multilanguage.MultiLanguageMetadataValue;
import io.goobi.viewer.controller.DataManager;
import io.goobi.viewer.controller.GeoCoordinateConverter;
import io.goobi.viewer.controller.IndexerTools;
import io.goobi.viewer.controller.NetTools;
import io.goobi.viewer.controller.PrettyUrlTools;
import io.goobi.viewer.controller.StringConstants;
import io.goobi.viewer.controller.StringTools;
import io.goobi.viewer.exceptions.DAOException;
import io.goobi.viewer.exceptions.IDDOCNotFoundException;
import io.goobi.viewer.exceptions.IndexUnreachableException;
import io.goobi.viewer.exceptions.PresentationException;
import io.goobi.viewer.exceptions.RecordDeletedException;
import io.goobi.viewer.exceptions.RecordLimitExceededException;
import io.goobi.viewer.exceptions.RecordNotFoundException;
import io.goobi.viewer.exceptions.ViewerConfigurationException;
import io.goobi.viewer.faces.validators.PIValidator;
import io.goobi.viewer.managedbeans.utils.BeanUtils;
import io.goobi.viewer.messages.Messages;
import io.goobi.viewer.messages.ViewerResourceBundle;
import io.goobi.viewer.model.annotation.PublicationStatus;
import io.goobi.viewer.model.annotation.comments.CommentGroup;
import io.goobi.viewer.model.cms.pages.CMSPage;
import io.goobi.viewer.model.crowdsourcing.DisplayUserGeneratedContent;
import io.goobi.viewer.model.crowdsourcing.DisplayUserGeneratedContent.ContentType;
import io.goobi.viewer.model.job.download.DownloadJob;
import io.goobi.viewer.model.job.download.DownloadOption;
import io.goobi.viewer.model.job.download.EPUBDownloadJob;
import io.goobi.viewer.model.job.download.PDFDownloadJob;
import io.goobi.viewer.model.maps.GeoMap;
import io.goobi.viewer.model.maps.GeoMapFeature;
import io.goobi.viewer.model.maps.ManualFeatureSet;
import io.goobi.viewer.model.maps.RecordGeoMap;
import io.goobi.viewer.model.metadata.ComplexMetadataContainer;
import io.goobi.viewer.model.metadata.MetadataContainer;
import io.goobi.viewer.model.metadata.RelationshipMetadataContainer;
import io.goobi.viewer.model.search.BrowseElement;
import io.goobi.viewer.model.search.SearchHelper;
import io.goobi.viewer.model.search.SearchHit;
import io.goobi.viewer.model.security.AccessConditionUtils;
import io.goobi.viewer.model.security.AccessPermission;
import io.goobi.viewer.model.security.IPrivilegeHolder;
import io.goobi.viewer.model.statistics.usage.RequestType;
import io.goobi.viewer.model.toc.TOC;
import io.goobi.viewer.model.toc.TOCElement;
import io.goobi.viewer.model.toc.export.pdf.TocWriter;
import io.goobi.viewer.model.toc.export.pdf.WriteTocException;
import io.goobi.viewer.model.translations.language.Language;
import io.goobi.viewer.model.viewer.PageOrientation;
import io.goobi.viewer.model.viewer.PageType;
import io.goobi.viewer.model.viewer.PhysicalElement;
import io.goobi.viewer.model.viewer.StructElement;
import io.goobi.viewer.model.viewer.ViewManager;
import io.goobi.viewer.model.viewer.pageloader.AbstractPageLoader;
import io.goobi.viewer.modules.IModule;
import io.goobi.viewer.solr.SolrConstants;
import io.goobi.viewer.solr.SolrConstants.DocType;
import io.goobi.viewer.solr.SolrSearchIndex;
import io.goobi.viewer.solr.SolrTools;

/**
 * This bean opens the requested record and provides all data relevant to this record.
 */
@Named
@SessionScoped
public class ActiveDocumentBean implements Serializable {

    private static final long serialVersionUID = -8686943862186336894L;

    private static final Logger logger = LogManager.getLogger(ActiveDocumentBean.class);

    /**
     * Regex pattern 'imageToShow' matches if doublePageMode should be active
     */
    private static final String DOUBLE_PAGE_PATTERN = "\\d+-\\d+";

    private static int imageContainerWidth = 600;

    private final transient Object lock = new Object();

    @Inject
    private NavigationHelper navigationHelper;
    @Inject
    private CmsBean cmsBean;
    @Inject
    private SearchBean searchBean;
    @Inject
    private BookmarkBean bookmarkBean;
    @Inject
    private ImageDeliveryBean imageDelivery;
    @Inject
    private BreadcrumbBean breadcrumbBean;

    /** URL parameter 'action'. */
    private String action = "";
    /** URL parameter 'imageToShow'. */
    private String imageToShow = "1";
    /** URL parameter 'logid'. */
    private String logid = "";
    /** URL parameter 'tocCurrentPage'. */
    private int tocCurrentPage = 1;

    private ViewManager viewManager;
    private boolean anchor = false;
    private boolean volume = false;
    private boolean group = false;
    protected long topDocumentIddoc = 0;

    // TODO move to SearchBean
    private BrowseElement prevHit;
    private BrowseElement nextHit;

    /** This persists the last value given to setPersistentIdentifier() and is used for handling a RecordNotFoundException. */
    String lastReceivedIdentifier;
    /** Available languages for this record. */
    private List<String> recordLanguages;
    /** Currently selected language for multilingual records. */
    private String selectedRecordLanguage;

    private Boolean deleteRecordKeepTrace;

    private String clearCacheMode;

    private Map<String, RecordGeoMap> geoMaps = new HashMap<>();

    private int reloads = 0;

    private boolean downloadImageModalVisible = false;

    private String selectedDownloadOptionLabel;
    /* Previous docstruct URL cache. TODO Implement differently once other views beside full-screen are used. */
    private Map<String, String> prevDocstructUrlCache = new HashMap<>();
    /* Next docstruct URL cache. TODO Implement differently once other views beside full-screen are used. */
    private Map<String, String> nextDocstructUrlCache = new HashMap<>();

    /**
     * Empty constructor.
     */
    public ActiveDocumentBean() {
        // the emptiness inside
    }

    /**
     * Required setter for ManagedProperty injection
     *
     * @param navigationHelper the navigationHelper to set
     */
    public void setNavigationHelper(NavigationHelper navigationHelper) {
        this.navigationHelper = navigationHelper;
    }

    /**
     * Required setter for ManagedProperty injection
     *
     * @param cmsBean the cmsBean to set
     */
    public void setCmsBean(CmsBean cmsBean) {
        this.cmsBean = cmsBean;
    }

    /**
     * Required setter for ManagedProperty injection
     *
     * @param searchBean the searchBean to set
     */
    public void setSearchBean(SearchBean searchBean) {
        this.searchBean = searchBean;
    }

    /**
     * Required setter for ManagedProperty injection
     *
     * @param bookshelfBean the bookshelfBean to set
     */
    public void setBookshelfBean(BookmarkBean bookshelfBean) {
        this.bookmarkBean = bookshelfBean;
    }

    /**
     * Required setter for ManagedProperty injection
     *
     * @param breadcrumbBean the breadcrumbBean to set
     */
    public void setBreadcrumbBean(BreadcrumbBean breadcrumbBean) {
        this.breadcrumbBean = breadcrumbBean;
    }

    /**
     * TODO This can cause NPEs if called while update() is running.
     *
     * @throws IndexUnreachableException
     * @should reset lastReceivedIdentifier
     */
    public void reset() throws IndexUnreachableException {
        synchronized (this) {
            logger.trace("reset (thread {})", Thread.currentThread().getId());
            String pi = viewManager != null ? viewManager.getPi() : null;
            viewManager = null;
            topDocumentIddoc = 0;
            logid = "";
            action = "";
            prevHit = null;
            nextHit = null;
            group = false;
            clearCacheMode = null;
            prevDocstructUrlCache.clear();
            nextDocstructUrlCache.clear();
            lastReceivedIdentifier = null;

            // Any cleanup modules need to do when a record is unloaded
            for (IModule module : DataManager.getInstance().getModules()) {
                module.augmentResetRecord();
            }

            // Remove record lock for this record and session
            if (BeanUtils.getSession() != null) {
                DataManager.getInstance()
                        .getRecordLockManager()
                        .removeLockForPiAndSessionId(pi, BeanUtils.getSession().getId());
            }
        }
    }

    /**
     * Do not call from ActiveDocumentBean.update()!
     *
     * @return a {@link io.goobi.viewer.model.viewer.ViewManager} object.
     */
    public ViewManager getViewManager() {
        if (viewManager == null) {
            try {
                try {
                    update();
                } catch (IDDOCNotFoundException e) {
                    reload(lastReceivedIdentifier);
                }
            } catch (PresentationException e) {
                logger.debug(StringConstants.LOG_PRESENTATION_EXCEPTION_THROWN_HERE, e.getMessage());
            } catch (RecordNotFoundException | RecordDeletedException | RecordLimitExceededException e) {
                if (e.getMessage() != null && !"null".equals(e.getMessage()) && !"???".equals(e.getMessage())) {
                    logger.warn("{}: {}", e.getClass().getName(), e.getMessage());
                }
            } catch (IndexUnreachableException | DAOException | ViewerConfigurationException e) {
                logger.error(e.getMessage(), e);
            }
        }

        return viewManager;
    }

    /**
     *
     * @param pi @throws PresentationException @throws RecordNotFoundException @throws RecordDeletedException @throws
     *            IndexUnreachableException @throws DAOException @throws ViewerConfigurationException @throws RecordLimitExceededException @throws
     */
    public String reload(String pi) throws PresentationException, RecordNotFoundException, RecordDeletedException, IndexUnreachableException,
            DAOException, ViewerConfigurationException, RecordLimitExceededException {
        logger.trace("reload({})", pi);
        reloads++;
        reset();
        if (reloads > 3) {
            throw new RecordNotFoundException(pi);
        }
        setPersistentIdentifier(pi);
        //        setImageToShow(1);
        return open();
    }

    /**
     * Loads the record with the IDDOC set in <code>currentElementIddoc</code>.
     *
     * @throws io.goobi.viewer.exceptions.PresentationException if any.
     * @throws io.goobi.viewer.exceptions.IndexUnreachableException if any.
     * @throws io.goobi.viewer.exceptions.RecordNotFoundException if any.
     * @throws io.goobi.viewer.exceptions.RecordDeletedException if any.
     * @throws io.goobi.viewer.exceptions.DAOException if any.
     * @throws io.goobi.viewer.exceptions.ViewerConfigurationException if any.
     * @throws IDDOCNotFoundException
     * @throws RecordLimitExceededException
     * @throws NumberFormatException
     * @should create ViewManager correctly
     * @should update ViewManager correctly if LOGID has changed
     * @should not override topDocumentIddoc if LOGID has changed
     * @should throw RecordNotFoundException if listing not allowed by default
     * @should load records that have been released via moving wall
     */

    public void update() throws PresentationException, IndexUnreachableException, RecordNotFoundException, RecordDeletedException, DAOException,
            ViewerConfigurationException, IDDOCNotFoundException, NumberFormatException, RecordLimitExceededException {
        synchronized (this) {
            if (topDocumentIddoc == 0) {
                try {
                    if (StringUtils.isNotEmpty(lastReceivedIdentifier)) {
                        throw new RecordNotFoundException(lastReceivedIdentifier);
                    }
                    throw new RecordNotFoundException("???");
                } finally {
                    lastReceivedIdentifier = null;
                }
            }
            logger.debug("update(): (IDDOC {} ; page {} ; thread {})", topDocumentIddoc, imageToShow, Thread.currentThread().getId());
            prevHit = null;
            nextHit = null;
            boolean doublePageMode = isDoublePageUrl();
            // Do these steps only if a new document has been loaded
            boolean mayChangeHitIndex = false;
            if (viewManager == null || viewManager.getTopStructElement() == null || viewManager.getTopStructElementIddoc() != topDocumentIddoc) {
                anchor = false;
                volume = false;
                group = false;

                // Change current hit index only if loading a new record
                if (searchBean != null && searchBean.getCurrentSearch() != null) {
                    searchBean.increaseCurrentHitIndex();
                    mayChangeHitIndex = true;
                }

                StructElement topStructElement = new StructElement(topDocumentIddoc);

                // Exit here if record is not found or has been deleted
                if (!topStructElement.isExists()) {
                    logger.info("IDDOC for the current record '{}' ({}) no longer seems to exist, attempting to retrieve an updated IDDOC...",
                            topStructElement.getPi(), topDocumentIddoc);
                    topDocumentIddoc = DataManager.getInstance().getSearchIndex().getIddocFromIdentifier(topStructElement.getPi());
                    if (topDocumentIddoc == 0) {
                        logger.warn("New IDDOC for the current record '{}' could not be found. Perhaps this record has been deleted?",
                                topStructElement.getPi());
                        reset();
                        try {
                            throw new RecordNotFoundException(lastReceivedIdentifier);
                        } finally {
                            lastReceivedIdentifier = null;
                        }
                    }
                } else if (topStructElement.isDeleted()) {
                    logger.debug("Record '{}' is deleted and only available as a trace document.", topStructElement.getPi());
                    reset();
                    throw new RecordDeletedException(topStructElement.getPi());
                }

                // Do not open records who may not be listed for the current user
                List<String> requiredAccessConditions = topStructElement.getMetadataValues(SolrConstants.ACCESSCONDITION);
                if (requiredAccessConditions != null && !requiredAccessConditions.isEmpty()) {
                    AccessPermission access =
                            AccessConditionUtils.checkAccessPermission(new HashSet<>(requiredAccessConditions), IPrivilegeHolder.PRIV_LIST,
                                    new StringBuilder().append('+').append(SolrConstants.PI).append(':').append(topStructElement.getPi()).toString(),
                                    (HttpServletRequest) FacesContext.getCurrentInstance().getExternalContext().getRequest());
                    if (!access.isGranted()) {
                        logger.debug("User may not open {}", topStructElement.getPi());
                        try {
                            throw new RecordNotFoundException(lastReceivedIdentifier);
                        } finally {
                            lastReceivedIdentifier = null;
                        }
                    }
                    // If license type is configured to redirect to a URL, redirect here
                    if (access.isRedirect() && StringUtils.isNotEmpty(access.getRedirectUrl())) {
                        logger.debug("Redirecting to {}", access.getRedirectUrl());
                        try {
                            FacesContext.getCurrentInstance().getExternalContext().redirect(access.getRedirectUrl());
                            return;
                        } catch (IOException e) {
                            logger.error(e.getMessage());
                            return;
                        }
                    }

                }

                viewManager = new ViewManager(topStructElement, AbstractPageLoader.create(topStructElement), topDocumentIddoc,
                        logid, topStructElement.getMetadataValue(SolrConstants.MIMETYPE), imageDelivery);
                viewManager.setToc(createTOC());

                HttpSession session = BeanUtils.getSession();
                // Release all locks for this session except the current record
                if (session != null) {
                    DataManager.getInstance()
                            .getRecordLockManager()
                            .removeLocksForSessionId(session.getId(), Collections.singletonList(viewManager.getPi()));
                }
                String limit = viewManager.getTopStructElement().getMetadataValue(SolrConstants.ACCESSCONDITION_CONCURRENTUSE);
                // Lock limited view records, if limit exists and record has a license type that has this feature enabled
                if (limit != null && AccessConditionUtils.isConcurrentViewsLimitEnabledForAnyAccessCondition(
                        viewManager.getTopStructElement().getMetadataValues(SolrConstants.ACCESSCONDITION))) {
                    if (session != null) {
                        DataManager.getInstance()
                                .getRecordLockManager()
                                .lockRecord(viewManager.getPi(), session.getId(), Integer.valueOf(limit));
                    } else {
                        logger.debug("No session found, unable to lock limited view record {}", topStructElement.getPi());
                        try {
                            throw new RecordLimitExceededException(lastReceivedIdentifier + ":" + limit);
                        } finally {
                            lastReceivedIdentifier = null;
                        }
                    }
                }
            }

            //update usage statistics
            DataManager.getInstance()
                    .getUsageStatisticsRecorder()
                    .recordRequest(RequestType.RECORD_VIEW, viewManager.getPi(), BeanUtils.getRequest());

            // If LOGID is set, update the current element
            if (StringUtils.isNotEmpty(logid) && viewManager != null && !logid.equals(viewManager.getLogId())) {
                // TODO set new values instead of re-creating ViewManager, perhaps
                logger.debug("Find doc by LOGID: {}", logid);
                new StructElement(topDocumentIddoc);
                String query = new StringBuilder("+")
                        .append(SolrConstants.LOGID)
                        .append(":\"")
                        .append(logid)
                        .append("\" +")
                        .append(SolrConstants.PI_TOPSTRUCT)
                        .append(":")
                        .append(viewManager.getPi())
                        .append(" +")
                        .append(SolrConstants.DOCTYPE)
                        .append(':')
                        .append(DocType.DOCSTRCT.name())
                        .toString();
                SolrDocumentList docList = DataManager.getInstance()
                        .getSearchIndex()
                        .search(query, 1, null, Collections.singletonList(SolrConstants.IDDOC));
                long subElementIddoc = 0;
                // TODO check whether creating a new ViewManager can be avoided here
                if (!docList.isEmpty()) {
                    subElementIddoc = Long.valueOf((String) docList.get(0).getFieldValue(SolrConstants.IDDOC));
                    // Re-initialize ViewManager with the new current element
                    PageOrientation firstPageOrientation = viewManager.getFirstPageOrientation();
                    viewManager = new ViewManager(viewManager.getTopStructElement(), viewManager.getPageLoader(), subElementIddoc, logid,
                            viewManager.getMimeType(), imageDelivery);
                    viewManager.setFirstPageOrientation(firstPageOrientation);
                    viewManager.setToc(createTOC());
                } else {
                    logger.warn("{} not found for LOGID '{}'.", SolrConstants.IDDOC, logid);
                }
            }

            if (viewManager != null && viewManager.getCurrentStructElement() != null) {
                viewManager.setDoublePageMode(doublePageMode);
                StructElement structElement = viewManager.getCurrentStructElement();
                if (!structElement.isExists()) {
                    logger.trace("StructElement {} is not marked as existing. Record will be reloaded", structElement.getLuceneId());
                    try {
                        throw new IDDOCNotFoundException(lastReceivedIdentifier + " - " + structElement.getLuceneId());
                    } finally {
                        lastReceivedIdentifier = null;
                    }
                }
                if (structElement.isAnchor()) {
                    anchor = true;
                }
                if (structElement.isVolume()) {
                    volume = true;
                }
                if (structElement.isGroup()) {
                    group = true;
                }

                viewManager.setCurrentImageOrderString(imageToShow);
                viewManager.updateDropdownSelected();

                // Search hit navigation
                if (searchBean != null && searchBean.getCurrentSearch() != null) {
                    if (searchBean.getCurrentHitIndex() < 0) {
                        // Determine the index of this element in the search result list. Must be done after re-initializing ViewManager so that the PI is correct!
                        searchBean.findCurrentHitIndex(getPersistentIdentifier(), viewManager.getCurrentImageOrder(), true);
                    } else if (mayChangeHitIndex) {
                        // Modify the current hit index
                        searchBean.increaseCurrentHitIndex();
                    } else if (searchBean.getHitIndexOperand() != 0) {
                        // Reset hit index operand (should only be necessary if the URL was called twice, but the current hit has not changed
                        // logger.trace("Hit index modifier operand is {}, resetting...", searchBean.getHitIndexOperand());
                        searchBean.setHitIndexOperand(0);
                    }
                }
            } else {
                logger.debug("ViewManager is null or ViewManager.currentDocument is null.");
                try {
                    throw new RecordNotFoundException(lastReceivedIdentifier);
                } finally {
                    lastReceivedIdentifier = null;
                }
            }

            // Metadata language versions
            recordLanguages = viewManager.getTopStructElement().getMetadataValues(SolrConstants.LANGUAGE);
            // If the record has metadata language versions, pre-select the current locale as the record language
            //            if (StringUtils.isBlank(selectedRecordLanguage) && !recordLanguages.isEmpty()) {
            if (StringUtils.isBlank(selectedRecordLanguage) && navigationHelper != null) {
                selectedRecordLanguage = navigationHelper.getLocaleString();
            }

            // Prepare a new bookshelf item
            if (bookmarkBean != null) {
                bookmarkBean.prepareItemForBookmarkList();
                if (bookmarkBean.getCurrentBookmark() == null || !viewManager.getPi().equals(bookmarkBean.getCurrentBookmark().getPi())) {
                    bookmarkBean.prepareItemForBookmarkList();
                }
            }
        }

    }

    /**
     *
     * @return true if the 'imageToShow' part of the url matches {@link #DOUBLE_PAGE_PATTERN}, i.e. if the url suggests that double page mode is
     *         expected
     */
    private boolean isDoublePageUrl() {
        return StringUtils.isNotBlank(imageToShow) && imageToShow.matches(DOUBLE_PAGE_PATTERN);
    }

    /**
     * @throws PresentationException
     * @throws IndexUnreachableException
     * @throws DAOException
     * @throws ViewerConfigurationException
     */
    private TOC createTOC() throws PresentationException, IndexUnreachableException, DAOException, ViewerConfigurationException {
        TOC toc = new TOC();
        synchronized (toc) {
            if (viewManager != null) {
                toc.generate(viewManager.getTopStructElement(), viewManager.isListAllVolumesInTOC(), viewManager.getMimeType(), tocCurrentPage);
                // The TOC object will correct values that are too high, so update the local value, if necessary
                if (toc.getCurrentPage() != this.tocCurrentPage) {
                    this.tocCurrentPage = toc.getCurrentPage();
                }
            }
        }
        return toc;
    }

    /**
     * Pretty-URL entry point.
     *
     * @return a {@link java.lang.String} object.
     * @throws io.goobi.viewer.exceptions.RecordNotFoundException if any.
     * @throws io.goobi.viewer.exceptions.RecordDeletedException if any.
     * @throws io.goobi.viewer.exceptions.IndexUnreachableException if any.
     * @throws io.goobi.viewer.exceptions.DAOException if any.
     * @throws io.goobi.viewer.exceptions.ViewerConfigurationException if any.
     * @throws RecordLimitExceededException
     * @throws PresentationException
     */
    public String open()
            throws RecordNotFoundException, RecordDeletedException, IndexUnreachableException, DAOException, ViewerConfigurationException,
            RecordLimitExceededException {
        synchronized (this) {
            logger.trace("open()");
            try {
                update();
                if (navigationHelper == null || viewManager == null) {
                    return "";
                }

                IMetadataValue name = viewManager.getTopStructElement().getMultiLanguageDisplayLabel();
                HttpServletRequest request = (HttpServletRequest) FacesContext.getCurrentInstance().getExternalContext().getRequest();
                URL url = PrettyContext.getCurrentInstance(request).getRequestURL();
<<<<<<< HEAD
                List<String> languages = new ArrayList<>(name.getLanguages());  //temporary variable to avoid ConcurrentModificationException
                for (String language : languages) {
=======

                Map<String, String> truncatedNames = new HashMap<>();
                for (String language : name.getLanguages()) {
>>>>>>> 95c117cc
                    String translation = name.getValue(language).orElse(getPersistentIdentifier());
                    if (translation != null && translation.length() > DataManager.getInstance().getConfiguration().getBreadcrumbsClipping()) {
                        translation =
                                new StringBuilder(translation.substring(0, DataManager.getInstance().getConfiguration().getBreadcrumbsClipping()))
                                        .append("...")
                                        .toString();
                        truncatedNames.put(language, translation);
                    }
                }
                // Replace translation outside of the loop
                if (!truncatedNames.isEmpty()) {
                    for (Entry<String, String> entry : truncatedNames.entrySet()) {
                        name.setValue(entry.getValue(), entry.getKey());
                    }
                }
                // Fallback using the identifier as the label
                if (name.isEmpty()) {
                    name.setValue(getPersistentIdentifier());
                }
                logger.trace("topdocument label: {} ", name.getValue());
                if (!PrettyContext.getCurrentInstance(request).getRequestURL().toURL().contains("/crowd")) {
                    breadcrumbBean.addRecordBreadcrumbs(viewManager, name, url);
                }
            } catch (PresentationException e) {
                logger.debug(StringConstants.LOG_PRESENTATION_EXCEPTION_THROWN_HERE, e.getMessage(), e);
                Messages.error(e.getMessage());
            } catch (IDDOCNotFoundException e) {
                try {
                    return reload(lastReceivedIdentifier);
                } catch (PresentationException e1) {
                    logger.debug(StringConstants.LOG_PRESENTATION_EXCEPTION_THROWN_HERE, e.getMessage(), e);
                }
            }

            reloads = 0;
            return "";
        }
    }

    /**
     * <p>
     * openFulltext.
     * </p>
     *
     * @return a {@link java.lang.String} object.
     * @throws io.goobi.viewer.exceptions.RecordNotFoundException if any.
     * @throws io.goobi.viewer.exceptions.RecordDeletedException if any.
     * @throws io.goobi.viewer.exceptions.IndexUnreachableException if any.
     * @throws io.goobi.viewer.exceptions.DAOException if any.
     * @throws io.goobi.viewer.exceptions.ViewerConfigurationException if any.
     * @throws PresentationException
     * @throws RecordLimitExceededException
     * @throws NumberFormatException
     */
    public String openFulltext()
            throws RecordNotFoundException, RecordDeletedException, IndexUnreachableException, DAOException, ViewerConfigurationException,
            PresentationException, NumberFormatException, RecordLimitExceededException {
        open();
        return "viewFulltext";
    }

    /**
     * <p>
     * Getter for the field <code>prevHit</code>.
     * </p>
     *
     * @return a {@link io.goobi.viewer.model.search.BrowseElement} object.
     * @throws io.goobi.viewer.exceptions.PresentationException if any.
     * @throws io.goobi.viewer.exceptions.IndexUnreachableException if any.
     * @throws io.goobi.viewer.exceptions.DAOException if any.
     * @throws io.goobi.viewer.exceptions.ViewerConfigurationException if any.
     */
    public BrowseElement getPrevHit() throws PresentationException, IndexUnreachableException, DAOException, ViewerConfigurationException {
        if (prevHit == null && searchBean != null) {
            prevHit = searchBean.getPreviousElement();
        }

        return prevHit;
    }

    /**
     * <p>
     * Getter for the field <code>nextHit</code>.
     * </p>
     *
     * @return a {@link io.goobi.viewer.model.search.BrowseElement} object.
     * @throws io.goobi.viewer.exceptions.PresentationException if any.
     * @throws io.goobi.viewer.exceptions.IndexUnreachableException if any.
     * @throws io.goobi.viewer.exceptions.DAOException if any.
     * @throws io.goobi.viewer.exceptions.ViewerConfigurationException if any.
     */
    public BrowseElement getNextHit() throws PresentationException, IndexUnreachableException, DAOException, ViewerConfigurationException {
        if (nextHit == null && searchBean != null) {
            nextHit = searchBean.getNextElement();
        }

        return nextHit;
    }

    /**
     ********************************* Getter and Setter **************************************
     *
     * @return a long.
     */
    public long getActiveDocumentIddoc() {
        if (viewManager != null) {
            return viewManager.getTopStructElementIddoc();
        }

        return 0;
    }

    /**
     * <p>
     * getCurrentElement.
     * </p>
     *
     * @return the currentElement
     * @throws io.goobi.viewer.exceptions.IndexUnreachableException if any.
     */
    public StructElement getCurrentElement() throws IndexUnreachableException {
        if (viewManager != null) {
            return viewManager.getCurrentStructElement();
        }

        return null;
    }

    /**
     * <p>
     * Setter for the field <code>imageToShow</code>.
     * </p>
     *
     * @param imageToShow Single page number (1) or range (2-3)
     * @throws PresentationException
     */
    public void setImageToShow(String imageToShow) throws PresentationException {
        synchronized (lock) {
            if (StringUtils.isNotEmpty(imageToShow) && imageToShow.matches("^[0-9]+(-[0-9]+)?$")) {
                this.imageToShow = imageToShow;
            } else {
                throw new PresentationException(
                        "The passed image number " + imageToShow + " contains illegal characters");
            }
            if (viewManager != null) {
                viewManager.setDropdownSelected(String.valueOf(this.imageToShow));
            }
            // Reset LOGID (the LOGID setter is called later by PrettyFaces, so if a value is passed, it will still be set)
            try {
                setLogid("");
            } catch (PresentationException e) {
                //cannot be thrown here
            }
            logger.trace("imageToShow: {}", this.imageToShow);
        }
    }

    /**
     * <p>
     * Getter for the field <code>imageToShow</code>.
     * </p>
     *
     * @return the imageToShow
     */
    public String getImageToShow() {
        synchronized (lock) {
            return imageToShow;
        }
    }

    /**
     * <p>
     * Setter for the field <code>logid</code>.
     * </p>
     *
     * @param logid the logid to set
     * @throws PresentationException
     */
    public void setLogid(String logid) throws PresentationException {
        synchronized (this) {
            if ("-".equals(logid) || StringUtils.isEmpty(logid)) {
                this.logid = "";
            } else if (StringUtils.isNotBlank(logid) && logid.matches("[\\w-]+")) {
                this.logid = SolrTools.escapeSpecialCharacters(logid);
            } else {
                throw new PresentationException("The passed logId " + SolrTools.escapeSpecialCharacters(logid) + " contains illegal characters");
            }
        }
    }

    /**
     * <p>
     * Getter for the field <code>logid</code>.
     * </p>
     *
     * @return the logid
     */
    public String getLogid() {
        synchronized (this) {
            if (StringUtils.isEmpty(logid)) {
                return "-";
            }

            return logid;
        }
    }

    /**
     * <p>
     * isAnchor.
     * </p>
     *
     * @return the anchor
     */
    public boolean isAnchor() {
        return anchor;
    }

    /**
     * <p>
     * Setter for the field <code>anchor</code>.
     * </p>
     *
     * @param anchor the anchor to set
     */
    public void setAnchor(boolean anchor) {
        this.anchor = anchor;
    }

    /**
     * <p>
     * isVolume.
     * </p>
     *
     * @return a boolean.
     */
    public boolean isVolume() {
        return volume;
    }

    /**
     * <p>
     * isGroup.
     * </p>
     *
     * @return a boolean.
     */
    public boolean isGroup() {
        return group;
    }

    /**
     * <p>
     * Getter for the field <code>action</code>.
     * </p>
     *
     * @return the action
     */
    public String getAction() {
        synchronized (this) {
            return action;
        }
    }

    /**
     * <p>
     * Setter for the field <code>action</code>.
     * </p>
     *
     * @param action the action to set
     */
    public void setAction(String action) {
        synchronized (this) {
            logger.trace("setAction: {}", action);
            this.action = action;
            if (searchBean != null && action != null) {
                switch (action) {
                    case "nextHit":
                        searchBean.setHitIndexOperand(1);
                        break;
                    case "prevHit":
                        searchBean.setHitIndexOperand(-1);
                        break;
                    default:
                        // do nothing
                        break;

                }
            }
        }
    }

    /**
     * <p>
     * setPersistentIdentifier.
     * </p>
     *
     * @param persistentIdentifier a {@link java.lang.String} object.
     * @should determine currentElementIddoc correctly
     * @throws io.goobi.viewer.exceptions.PresentationException if any.
     * @throws io.goobi.viewer.exceptions.RecordNotFoundException if any.
     * @throws io.goobi.viewer.exceptions.IndexUnreachableException if any.
     */
    public void setPersistentIdentifier(String persistentIdentifier)
            throws PresentationException, RecordNotFoundException, IndexUnreachableException {
        synchronized (this) {
            logger.trace("setPersistentIdentifier: {}", StringTools.stripPatternBreakingChars(persistentIdentifier));
            if (!PIValidator.validatePi(persistentIdentifier)) {
                logger.warn("Invalid identifier '{}'.", persistentIdentifier);
                reset();
                return;
                // throw new RecordNotFoundException("Illegal identifier: " + persistentIdentifier);
            }
            lastReceivedIdentifier = persistentIdentifier;
            if (!"-".equals(persistentIdentifier) && (viewManager == null || !persistentIdentifier.equals(viewManager.getPi()))) {
                long id = DataManager.getInstance().getSearchIndex().getIddocFromIdentifier(persistentIdentifier);
                if (id > 0) {
                    if (topDocumentIddoc != id) {
                        topDocumentIddoc = id;
                        logger.trace("IDDOC found for {}: {}", persistentIdentifier, id);
                    }
                } else {
                    logger.warn("No IDDOC for identifier '{}' found.", persistentIdentifier);
                    reset();
                    // throw new RecordNotFoundException(new StringBuilder(persistentIdentifier).toString());
                }
            }
        }
    }

    /**
     * Returns the PI of the currently loaded record. Only call this method after the update() method has re-initialized ViewManager, otherwise the
     * previous PI may be returned!
     *
     * @return a {@link java.lang.String} object.
     * @throws io.goobi.viewer.exceptions.IndexUnreachableException if any.
     */
    public String getPersistentIdentifier() throws IndexUnreachableException {
        synchronized (this) {
            if (viewManager != null) {
                return viewManager.getPi();
            }
            return "-";
        }
    }

    /**
     * <p>
     * getThumbPart.
     * </p>
     *
     * @return a {@link java.lang.String} object.
     * @throws io.goobi.viewer.exceptions.IndexUnreachableException if any.
     */
    public String getThumbPart() throws IndexUnreachableException {
        if (viewManager != null) {
            return new StringBuilder("/").append(getPersistentIdentifier())
                    .append('/')
                    .append(viewManager.getCurrentThumbnailPage())
                    .append('/')
                    .toString();
        }

        return "";
    }

    /**
     * <p>
     * getLogPart.
     * </p>
     *
     * @return a {@link java.lang.String} object.
     * @throws io.goobi.viewer.exceptions.IndexUnreachableException if any.
     */
    public String getLogPart() throws IndexUnreachableException {
        return new StringBuilder("/").append(getPersistentIdentifier())
                .append('/')
                .append(imageToShow)
                .append('/')
                .append(getLogid())
                .append('/')
                .toString();
    }

    // navigation in work

    /**
     * Returns the navigation URL for the given page type and number.
     *
     * @param pageType a {@link java.lang.String} object.
     * @param pageOrderRange Single page number or range
     * @should construct url correctly
     * @return a {@link java.lang.String} object.
     * @throws io.goobi.viewer.exceptions.IndexUnreachableException if any.
     */
    public String getPageUrl(String pageType, String pageOrderRange) throws IndexUnreachableException {
        StringBuilder sbUrl = new StringBuilder();
        if (StringUtils.isBlank(pageType)) {
            if (navigationHelper != null) {
                pageType = navigationHelper.getCurrentView();
                if (pageType == null) {
                    pageType = PageType.viewObject.name();
                }
            }
            if (StringUtils.isBlank(pageType)) {
                pageType = PageType.viewObject.name();
            }
            // logger.trace("current view: {}", pageType);
        }

        int[] pages = StringTools.getIntegerRange(pageOrderRange);
        int page = pages[0];
        int page2 = pages[1];

        if (viewManager != null) {
            page = Math.max(page, viewManager.getPageLoader().getFirstPageOrder());
            page = Math.min(page, viewManager.getPageLoader().getLastPageOrder());
            if (page2 != Integer.MAX_VALUE) {
                page2 = Math.max(page2, viewManager.getPageLoader().getFirstPageOrder());
                page2 = Math.min(page2, viewManager.getPageLoader().getLastPageOrder());
            }
        }
        //        if (page == page2) {
        //            page2 = Integer.MAX_VALUE;
        //        }
        String range = page + (page2 != Integer.MAX_VALUE ? "-" + page2 : "");
        // logger.trace("final range: {}", range);
        sbUrl.append(BeanUtils.getServletPathWithHostAsUrlFromJsfContext())
                .append('/')
                .append(PageType.getByName(pageType).getName())
                .append('/')
                .append(getPersistentIdentifier())
                .append('/')
                .append(range)
                .append('/');

        return sbUrl.toString();
    }

    /**
     * <p>
     * getPageUrl.
     * </p>
     *
     * @param pageOrderRange Single page number or range
     * @return a {@link java.lang.String} object.
     * @throws io.goobi.viewer.exceptions.IndexUnreachableException if any.
     */
    public String getPageUrl(String pageOrderRange) throws IndexUnreachableException {
        return getPageUrl(null, pageOrderRange);
    }

    /**
     * <p>
     * getPageUrl.
     * </p>
     *
     * @return a {@link java.lang.String} object.
     * @throws io.goobi.viewer.exceptions.IndexUnreachableException if any.
     */
    public String getPageUrl() throws IndexUnreachableException {
        String pageType = null;
        if (StringUtils.isBlank(pageType)) {
            pageType = navigationHelper.getPreferredView();
        }
        if (StringUtils.isBlank(pageType)) {
            pageType = navigationHelper.getCurrentView();
        }
        return getPageUrlByType(pageType);
    }

    /**
     * <p>
     * getPageUrl.
     * </p>
     *
     * @param pageType a {@link java.lang.String} object.
     * @return a {@link java.lang.String} object.
     * @throws io.goobi.viewer.exceptions.IndexUnreachableException if any.
     */
    public String getPageUrlByType(String pageType) throws IndexUnreachableException {
        StringBuilder sbUrl = new StringBuilder();
        sbUrl.append(BeanUtils.getServletPathWithHostAsUrlFromJsfContext())
                .append('/')
                .append(PageType.getByName(pageType).getName())
                .append('/')
                .append(getPersistentIdentifier())
                .append('/');

        return sbUrl.toString();
    }

    /**
     * <p>
     * getFirstPageUrl.
     * </p>
     *
     * @return a {@link java.lang.String} object.
     * @throws io.goobi.viewer.exceptions.IndexUnreachableException if any.
     */
    public String getFirstPageUrl() throws IndexUnreachableException {
        if (viewManager != null) {
            int image = viewManager.getPageLoader().getFirstPageOrder();
            if (viewManager.isDoublePageMode()) {
                return getPageUrl(image + "-" + image);
            }

            return getPageUrl(Integer.toString(image));
        }

        return null;
    }

    /**
     * <p>
     * getLastPageUrl.
     * </p>
     *
     * @return a {@link java.lang.String} object.
     * @throws io.goobi.viewer.exceptions.IndexUnreachableException if any.
     */
    public String getLastPageUrl() throws IndexUnreachableException {
        if (viewManager != null) {
            int image = viewManager.getPageLoader().getLastPageOrder();
            if (viewManager.isDoublePageMode()) {
                return getPageUrl(image + "-" + image);
            }

            return getPageUrl(Integer.toString(image));
        }

        return null;
    }

    /**
     * <p>
     * getNextPageUrl.
     * </p>
     *
     * @param step a int.
     * @return a {@link java.lang.String} object.
     * @throws io.goobi.viewer.exceptions.IndexUnreachableException if any.
     * @throws DAOException
     * @should return correct page in single page mode
     * @should return correct range in double page mode if current page double image
     * @should return correct range in double page mode if currently showing two pages
     * @should return correct range in double page mode if currently showing one page
     */
    public String getPageUrlRelativeToCurrentPage(int step) throws IndexUnreachableException, DAOException {
        // logger.trace("getPageUrl: {}", step);
        if (viewManager == null) {
            return getPageUrl(imageToShow);
        }

        if (!viewManager.isDoublePageMode()) {
            int number = viewManager.getCurrentImageOrder() + step;
            return getPageUrl(String.valueOf(number));
        }

        int number;

        // Current image contains two pages
        if (viewManager.getCurrentPage().isDoubleImage()) {
            // logger.trace("{} is double page", viewManager.getCurrentPage().getOrder());
            if (step < 0) {
                number = viewManager.getCurrentImageOrder() + 2 * step;
            } else {
                number = viewManager.getCurrentImageOrder() + step;
            }
            return getPageUrl(number + "-" + (number + 1));
        }

        // Use current left/right page as a point of reference, if available (opposite when in right-to-left navigation)
        Optional<PhysicalElement> currentLeftPage =
                viewManager.getTopStructElement().isRtl() ? viewManager.getCurrentRightPage() : viewManager.getCurrentLeftPage();
        Optional<PhysicalElement> currentRightPage =
                viewManager.getTopStructElement().isRtl() ? viewManager.getCurrentLeftPage() : viewManager.getCurrentRightPage();

        // Only go back one step unit at first
        if (currentLeftPage.isPresent()) {
            // logger.trace("{} is left page", currentLeftPage.get().getOrder());
            number = currentLeftPage.get().getOrder() + step;
        } else if (currentRightPage.isPresent()) {
            // If only the right page is present, it's probably the first page - do not add step at this point
            // logger.trace("{} is right page", currentRightPage.get().getOrder());
            number = currentRightPage.get().getOrder();
        } else {
            number = viewManager.getCurrentImageOrder() + step;
        }

        // Target image candidate contains two pages
        Optional<PhysicalElement> nextPage = viewManager.getPage(number);
        if (nextPage.isPresent() && nextPage.get().isDoubleImage()) {
            return getPageUrl(String.valueOf(number) + "-" + String.valueOf(number));
        }
        // If the immediate neighbor is not a double image, add another step
        number += step;

        nextPage = viewManager.getPage(number);
        if (nextPage.isPresent() && nextPage.get().isDoubleImage()) {
            return getPageUrl(String.valueOf(number) + "-" + String.valueOf(number));
        }

        // logger.trace("step: {}", step);
        // logger.trace("Number: {}", number);

        return getPageUrl(number + "-" + (number + 1));
    }

    public String getPageUrl(int order) throws IndexUnreachableException {
        return getPageUrl(Integer.toString(order));
    }

    /**
     * <p>
     * getPreviousPageUrl.
     * </p>
     *
     * @param step
     * @return a {@link java.lang.String} object.
     * @throws io.goobi.viewer.exceptions.IndexUnreachableException if any.
     * @throws DAOException
     */
    public String getPreviousPageUrl(int step) throws IndexUnreachableException, DAOException {
        return getPageUrlRelativeToCurrentPage(step * -1);
    }

    /**
     * <p>
     * getNextPageUrl.
     * </p>
     *
     * @param step
     * @return a {@link java.lang.String} object.
     * @throws io.goobi.viewer.exceptions.IndexUnreachableException if any.
     * @throws DAOException
     */
    public String getNextPageUrl(int step) throws IndexUnreachableException, DAOException {
        return getPageUrlRelativeToCurrentPage(step);
    }

    /**
     * <p>
     * getPreviousPageUrl.
     * </p>
     *
     * @return a {@link java.lang.String} object.
     * @throws io.goobi.viewer.exceptions.IndexUnreachableException if any.
     * @throws DAOException
     */
    public String getPreviousPageUrl() throws IndexUnreachableException, DAOException {
        return getPreviousPageUrl(1);
    }

    /**
     * <p>
     * getNextPageUrl.
     * </p>
     *
     * @return a {@link java.lang.String} object.
     * @throws io.goobi.viewer.exceptions.IndexUnreachableException if any.
     * @throws DAOException
     */
    public String getNextPageUrl() throws IndexUnreachableException, DAOException {
        return getNextPageUrl(1);
    }

    /**
     *
     * @return
     * @throws IndexUnreachableException
     * @throws ViewerConfigurationException
     * @throws DAOException
     * @throws PresentationException
     */
    public String getPreviousDocstructUrl() throws IndexUnreachableException, PresentationException, DAOException, ViewerConfigurationException {
        // logger.trace("getPreviousDocstructUrl");
        if (viewManager == null) {
            return null;
        }
        List<String> docstructTypes =
                DataManager.getInstance().getConfiguration().getDocstructNavigationTypes(viewManager.getTopStructElement().getDocStructType(), true);
        if (docstructTypes.isEmpty()) {
            return null;
        }

        String currentDocstructIddoc = String.valueOf(viewManager.getCurrentStructElementIddoc());
        // Determine docstruct URL and cache it
        if (prevDocstructUrlCache.get(currentDocstructIddoc) == null) {
            int currentElementIndex = getToc().findTocElementIndexByIddoc(currentDocstructIddoc);
            if (currentElementIndex == -1) {
                logger.warn("Current IDDOC not found in TOC: {}", viewManager.getCurrentStructElement().getLuceneId());
                return null;
            }

            boolean found = false;
            for (int i = currentElementIndex - 1; i >= 0; --i) {
                TOCElement tocElement = viewManager.getToc().getTocElements().get(i);
                String docstructType = tocElement.getMetadataValue(SolrConstants.DOCSTRCT);
                if (docstructType != null && docstructTypes.contains(docstructType) && StringUtils.isNotBlank(tocElement.getPageNo())) {
                    logger.trace("Found previous {}: {}", docstructType, tocElement.getLogId());
                    // Add LOGID to the URL because ViewManager.currentStructElementIddoc (IDDOC_OWNER) can be incorrect in the index sometimes,
                    // resulting in the URL pointing at the current element
                    prevDocstructUrlCache.put(currentDocstructIddoc,
                            "/" + viewManager.getPi() + "/" + Integer.valueOf(tocElement.getPageNo()) + "/" + tocElement.getLogId() + "/");
                    found = true;
                    break;
                }
            }
            if (!found) {
                prevDocstructUrlCache.put(currentDocstructIddoc, "");
            }
        }

        if (StringUtils.isNotEmpty(prevDocstructUrlCache.get(currentDocstructIddoc))) {
            return BeanUtils.getServletPathWithHostAsUrlFromJsfContext() + "/" + navigationHelper.getCurrentPageType().getName()
                    + prevDocstructUrlCache.get(currentDocstructIddoc);
        }

        return "";
    }

    /**
     *
     * @return
     * @throws IndexUnreachableException
     * @throws ViewerConfigurationException
     * @throws DAOException
     * @throws PresentationException
     */
    public String getNextDocstructUrl() throws IndexUnreachableException, PresentationException, DAOException, ViewerConfigurationException {
        // logger.trace("getNextDocstructUrl");
        if (viewManager == null) {
            return "";
        }
        List<String> docstructTypes =
                DataManager.getInstance().getConfiguration().getDocstructNavigationTypes(viewManager.getTopStructElement().getDocStructType(), true);
        if (docstructTypes.isEmpty()) {
            return null;
        }

        String currentDocstructIddoc = String.valueOf(viewManager.getCurrentStructElementIddoc());
        // Determine docstruct URL and cache it
        if (nextDocstructUrlCache.get(currentDocstructIddoc) == null) {
            int currentElementIndex = getToc().findTocElementIndexByIddoc(currentDocstructIddoc);
            logger.trace("currentIndexElement: {}", currentElementIndex);
            if (currentElementIndex == -1) {
                return null;
            }

            boolean found = false;
            for (int i = currentElementIndex + 1; i < viewManager.getToc().getTocElements().size(); ++i) {
                TOCElement tocElement = viewManager.getToc().getTocElements().get(i);
                String docstructType = tocElement.getMetadataValue(SolrConstants.DOCSTRCT);
                if (docstructType != null && docstructTypes.contains(docstructType)) {
                    logger.trace("Found next {}: {}", docstructType, tocElement.getLogId());
                    // Add LOGID to the URL because ViewManager.currentStructElementIddoc (IDDOC_OWNER) can be incorrect in the index sometimes,
                    // resulting in the URL pointing at the current element
                    nextDocstructUrlCache.put(currentDocstructIddoc,
                            "/" + viewManager.getPi() + "/" + Integer.valueOf(tocElement.getPageNo()) + "/" + tocElement.getLogId() + "/");
                    found = true;
                    break;
                }
            }
            if (!found) {
                nextDocstructUrlCache.put(currentDocstructIddoc, "");
            }
        }

        if (StringUtils.isNotEmpty(nextDocstructUrlCache.get(currentDocstructIddoc))) {
            return BeanUtils.getServletPathWithHostAsUrlFromJsfContext() + "/" + navigationHelper.getCurrentPageType().getName()
                    + nextDocstructUrlCache.get(currentDocstructIddoc);
        }

        return "";
    }

    /**
     * <p>
     * getImageUrl.
     * </p>
     *
     * @return a {@link java.lang.String} object.
     * @throws io.goobi.viewer.exceptions.IndexUnreachableException if any.
     */
    public String getImageUrl() throws IndexUnreachableException {
        return getPageUrl(PageType.viewImage.getName(), imageToShow);
    }

    /**
     * <p>
     * getFullscreenImageUrl.
     * </p>
     *
     * @return a {@link java.lang.String} object.
     * @throws io.goobi.viewer.exceptions.IndexUnreachableException if any.
     * @throws DAOException
     */
    public String getFullscreenImageUrl() throws IndexUnreachableException, DAOException {
        if (viewManager != null && viewManager.isDoublePageMode() && !viewManager.getCurrentPage().isDoubleImage()) {
            Optional<PhysicalElement> currentLeftPage = viewManager.getCurrentLeftPage();
            Optional<PhysicalElement> currentRightPage = viewManager.getCurrentRightPage();
            if (currentLeftPage.isPresent() && currentRightPage.isPresent()) {
                return getPageUrl(PageType.viewFullscreen.getName(), currentLeftPage.get().getOrder() + "-" + currentRightPage.get().getOrder());
            }
        }

        return getPageUrl(PageType.viewFullscreen.getName(), imageToShow);
    }

    /**
     * <p>
     * getReadingModeUrl.
     * </p>
     *
     * @deprecated renamed to fullscreen
     * @return a {@link java.lang.String} object.
     * @throws io.goobi.viewer.exceptions.IndexUnreachableException if any.
     * @throws DAOException
     */
    public String getReadingModeUrl() throws IndexUnreachableException, DAOException {
        return getFullscreenImageUrl();
    }

    /**
     * <p>
     * getFulltextUrl.
     * </p>
     *
     * @return a {@link java.lang.String} object.
     * @throws io.goobi.viewer.exceptions.IndexUnreachableException if any.
     */
    public String getFulltextUrl() throws IndexUnreachableException {
        return getPageUrl(PageType.viewFulltext.getName(), imageToShow);
    }

    /**
     * <p>
     * getMetadataUrl.
     * </p>
     *
     * @return a {@link java.lang.String} object.
     * @throws io.goobi.viewer.exceptions.IndexUnreachableException if any.
     */
    public String getMetadataUrl() throws IndexUnreachableException {
        return getPageUrl(PageType.viewMetadata.getName(), imageToShow);
    }

    /**
     * <p>
     * getTopDocument.
     * </p>
     *
     * @return a {@link io.goobi.viewer.model.viewer.StructElement} object.
     */
    public StructElement getTopDocument() {
        if (viewManager != null) {
            return viewManager.getTopStructElement();
        }

        return null;
    }

    /**
     * <p>
     * setChildrenVisible.
     * </p>
     *
     * @param element a {@link io.goobi.viewer.model.toc.TOCElement} object.
     * @throws io.goobi.viewer.exceptions.PresentationException if any.
     * @throws io.goobi.viewer.exceptions.IndexUnreachableException if any.
     * @throws io.goobi.viewer.exceptions.DAOException if any.
     * @throws io.goobi.viewer.exceptions.ViewerConfigurationException if any.
     */
    public void setChildrenVisible(TOCElement element)
            throws PresentationException, IndexUnreachableException, DAOException, ViewerConfigurationException {
        if (getToc() != null) {
            synchronized (getToc()) {
                getToc().setChildVisible(element.getID());
                getToc().getActiveElement();
            }
        }
    }

    /**
     * <p>
     * setChildrenInvisible.
     * </p>
     *
     * @param element a {@link io.goobi.viewer.model.toc.TOCElement} object.
     * @throws io.goobi.viewer.exceptions.PresentationException if any.
     * @throws io.goobi.viewer.exceptions.IndexUnreachableException if any.
     * @throws io.goobi.viewer.exceptions.DAOException if any.
     * @throws io.goobi.viewer.exceptions.ViewerConfigurationException if any.
     */
    public void setChildrenInvisible(TOCElement element)
            throws PresentationException, IndexUnreachableException, DAOException, ViewerConfigurationException {
        if (getToc() != null) {
            synchronized (getToc()) {
                getToc().setChildInvisible(element.getID());
                getToc().getActiveElement();
            }
        }
    }

    /**
     * Recalculates the visibility of TOC elements and jumps to the active element after a +/- button has been pressed.
     *
     * @return a {@link java.lang.String} object.
     * @throws java.io.IOException if any.
     * @throws io.goobi.viewer.exceptions.PresentationException if any.
     * @throws io.goobi.viewer.exceptions.IndexUnreachableException if any.
     * @throws io.goobi.viewer.exceptions.DAOException if any.
     * @throws io.goobi.viewer.exceptions.ViewerConfigurationException if any.
     */
    public String calculateSidebarToc()
            throws IOException, PresentationException, IndexUnreachableException, DAOException, ViewerConfigurationException {
        if (getToc() != null) {
            TOCElement activeTocElement = getToc().getActiveElement();
            if (activeTocElement != null) {
                String result = new StringBuilder("#").append(activeTocElement.getLogId()).toString();
                FacesContext.getCurrentInstance().getExternalContext().redirect(result);
                return result;
            }
        }

        return null;
    }

    /**
     * <p>
     * Getter for the field <code>toc</code>.
     * </p>
     *
     * @return the toc
     * @throws io.goobi.viewer.exceptions.PresentationException if any.
     * @throws io.goobi.viewer.exceptions.IndexUnreachableException if any.
     * @throws io.goobi.viewer.exceptions.DAOException if any.
     * @throws io.goobi.viewer.exceptions.ViewerConfigurationException if any.
     */
    public TOC getToc() throws PresentationException, IndexUnreachableException, DAOException, ViewerConfigurationException {
        if (viewManager == null) {
            return null;
        }

        if (viewManager.getToc() == null) {
            viewManager.setToc(createTOC());
        }
        return viewManager.getToc();
    }

    /**
     * <p>
     * Getter for the field <code>tocCurrentPage</code>.
     * </p>
     *
     * @return a int.
     */
    public String getTocCurrentPage() {
        synchronized (this) {
            return Integer.toString(tocCurrentPage);
        }
    }

    /**
     * <p>
     * Setter for the field <code>tocCurrentPage</code>.
     * </p>
     *
     * @param tocCurrentPage a int.
     * @should set toc page to last page if value too high
     * @throws io.goobi.viewer.exceptions.PresentationException if any.
     * @throws io.goobi.viewer.exceptions.IndexUnreachableException if any.
     * @throws io.goobi.viewer.exceptions.DAOException if any.
     * @throws io.goobi.viewer.exceptions.ViewerConfigurationException if any.
     */
    public void setTocCurrentPage(String tocCurrentPage)
            throws PresentationException, IndexUnreachableException, DAOException, ViewerConfigurationException {
        synchronized (this) {
            int[] pages = StringTools.getIntegerRange(tocCurrentPage);
            this.tocCurrentPage = pages[0];
            if (this.tocCurrentPage < 1) {
                this.tocCurrentPage = 1;
            }
            // Do not call getToc() here - the setter is usually called before update(), so the required information for proper TOC creation is not yet available
            if (viewManager != null && viewManager.getToc() != null) {
                int currentCurrentPage = viewManager.getToc().getCurrentPage();
                viewManager.getToc().setCurrentPage(this.tocCurrentPage);
                // The TOC object will correct values that are too high, so update the local value, if necessary
                if (viewManager.getToc().getCurrentPage() != this.tocCurrentPage) {
                    this.tocCurrentPage = viewManager.getToc().getCurrentPage();
                }
                // Create a new TOC if pagination is enabled and the paginator page has changed
                if (currentCurrentPage != this.tocCurrentPage && DataManager.getInstance().getConfiguration().getTocAnchorGroupElementsPerPage() > 0
                        && viewManager != null) {
                    viewManager.getToc()
                            .generate(viewManager.getTopStructElement(), viewManager.isListAllVolumesInTOC(), viewManager.getMimeType(),
                                    this.tocCurrentPage);
                }
            }
        }
    }

    /**
     * <p>
     * getTitleBarLabel.
     * </p>
     *
     * @param locale a {@link java.util.Locale} object.
     * @return a {@link java.lang.String} object.
     * @throws io.goobi.viewer.exceptions.IndexUnreachableException if any.
     * @throws io.goobi.viewer.exceptions.PresentationException if any.
     * @throws io.goobi.viewer.exceptions.DAOException if any.
     * @throws io.goobi.viewer.exceptions.ViewerConfigurationException if any.
     */
    public String getTitleBarLabel(Locale locale)
            throws IndexUnreachableException, PresentationException, DAOException, ViewerConfigurationException {
        return getTitleBarLabel(locale.getLanguage());
    }

    /**
     * <p>
     * getTitleBarLabel.
     * </p>
     *
     * @return a {@link java.lang.String} object.
     * @throws io.goobi.viewer.exceptions.IndexUnreachableException if any.
     * @throws io.goobi.viewer.exceptions.PresentationException if any.
     * @throws io.goobi.viewer.exceptions.DAOException if any.
     * @throws io.goobi.viewer.exceptions.ViewerConfigurationException if any.
     */
    public String getTitleBarLabel() throws IndexUnreachableException, PresentationException, DAOException, ViewerConfigurationException {
        Locale locale = BeanUtils.getLocale();
        if (locale != null) {
            return getTitleBarLabel(locale.getLanguage());
        }

        return getTitleBarLabel(MultiLanguageMetadataValue.DEFAULT_LANGUAGE);
    }

    /**
     * <p>
     * getTitleBarLabel.
     * </p>
     *
     * @param language a {@link java.lang.String} object.
     * @return a {@link java.lang.String} object.
     * @throws io.goobi.viewer.exceptions.IndexUnreachableException if any.
     * @throws io.goobi.viewer.exceptions.PresentationException if any.
     * @throws io.goobi.viewer.exceptions.DAOException if any.
     * @throws io.goobi.viewer.exceptions.ViewerConfigurationException if any.
     */
    public String getTitleBarLabel(String language)
            throws IndexUnreachableException, PresentationException, DAOException, ViewerConfigurationException {
        if (navigationHelper == null) {
            return null;
        }

        if (PageType.getByName(navigationHelper.getCurrentPage()) != null
                && PageType.getByName(navigationHelper.getCurrentPage()).isDocumentPage() && viewManager != null) {
            // Prefer the label of the current TOC element
            TOC toc = getToc();
            if (toc != null && toc.getTocElements() != null && !toc.getTocElements().isEmpty()) {
                String label = null;
                String labelTemplate = StringConstants.DEFAULT_NAME;
                if (getViewManager() != null) {
                    labelTemplate = getViewManager().getTopStructElement().getDocStructType();
                }
                if (DataManager.getInstance().getConfiguration().isDisplayAnchorLabelInTitleBar(labelTemplate)
                        && StringUtils.isNotBlank(viewManager.getAnchorPi())) {
                    String prefix = DataManager.getInstance().getConfiguration().getAnchorLabelInTitleBarPrefix(labelTemplate);
                    String suffix = DataManager.getInstance().getConfiguration().getAnchorLabelInTitleBarSuffix(labelTemplate);
                    prefix = ViewerResourceBundle.getTranslation(prefix, Locale.forLanguageTag(language)).replace("_SPACE_", " ");
                    suffix = ViewerResourceBundle.getTranslation(suffix, Locale.forLanguageTag(language)).replace("_SPACE_", " ");
                    label = prefix = toc.getLabel(viewManager.getAnchorPi(), language) + suffix + toc.getLabel(viewManager.getPi(), language);
                } else {
                    label = toc.getLabel(viewManager.getPi(), language);
                }
                if (label != null) {
                    return label;
                }
            }
            String label = viewManager.getTopStructElement().getLabel(selectedRecordLanguage);
            if (StringUtils.isNotEmpty(label)) {
                return label;
            }
        } else if (cmsBean != null && navigationHelper.isCmsPage()) {
            CMSPage cmsPage = cmsBean.getCurrentPage();
            if (cmsPage != null) {
                String cmsPageName = StringUtils.isNotBlank(cmsPage.getMenuTitle()) ? cmsPage.getMenuTitle() : cmsPage.getTitle();
                if (StringUtils.isNotBlank(cmsPageName)) {
                    return cmsPageName;
                }
            }
        }

        if (navigationHelper.getCurrentPageType() != null) {
            PageType pageType = navigationHelper.getCurrentPageType();
            if (PageType.other.equals(pageType)) {
                String pageLabel = navigationHelper.getCurrentPage();
                if (StringUtils.isNotBlank(pageLabel)) {
                    return Messages.translate(pageLabel, Locale.forLanguageTag(language));
                }
            }
            return Messages.translate(pageType.getLabel(), Locale.forLanguageTag(language));
        }

        return null;
    }

    /**
     * Title bar label value escaped for JavaScript.
     *
     * @return a {@link java.lang.String} object.
     * @throws io.goobi.viewer.exceptions.IndexUnreachableException if any.
     * @throws io.goobi.viewer.exceptions.PresentationException if any.
     * @throws io.goobi.viewer.exceptions.DAOException if any.
     * @throws io.goobi.viewer.exceptions.ViewerConfigurationException if any.
     */
    public String getLabelForJS() throws IndexUnreachableException, PresentationException, DAOException, ViewerConfigurationException {
        String label = getTitleBarLabel();
        if (label != null) {
            return StringEscapeUtils.escapeEcmaScript(label);
        }

        return null;
    }

    /**
     * <p>
     * Getter for the field <code>imageContainerWidth</code>.
     * </p>
     *
     * @return a int.
     */
    public int getImageContainerWidth() {
        return imageContainerWidth;
    }

    /**
     * <p>
     * getNumberOfImages.
     * </p>
     *
     * @return a int.
     * @throws io.goobi.viewer.exceptions.IndexUnreachableException if any.
     */
    public int getNumberOfImages() throws IndexUnreachableException {
        if (viewManager != null) {
            return viewManager.getImagesCount();
        }

        return 0;
    }

    /**
     * <p>
     * Getter for the field <code>topDocumentIddoc</code>.
     * </p>
     *
     * @return Not this.topDocumentIddoc but ViewManager.topDocumentIddoc
     */
    public long getTopDocumentIddoc() {
        if (viewManager != null) {
            return viewManager.getTopStructElementIddoc();
        }
        return 0;
    }

    /**
     * Indicates whether a record is currently properly loaded in this bean. Use to determine whether to display components.
     *
     * @return a boolean.
     */
    public boolean isRecordLoaded() {
        return viewManager != null;
    }

    /**
     * Checks if there is an anchor in this docStruct's hierarchy
     *
     * @return a boolean.
     * @throws io.goobi.viewer.exceptions.IndexUnreachableException if any.
     */
    public boolean hasAnchor() throws IndexUnreachableException {
        return getTopDocument().isAnchorChild();
    }

    /**
     * Exports the currently loaded for re-indexing.
     *
     * @return a {@link java.lang.String} object.
     * @throws io.goobi.viewer.exceptions.IndexUnreachableException if any.
     * @throws io.goobi.viewer.exceptions.DAOException if any.
     * @throws io.goobi.viewer.exceptions.RecordNotFoundException if any.
     */
    public String reIndexRecordAction() throws IndexUnreachableException, DAOException, RecordNotFoundException {
        if (viewManager != null) {
            if (IndexerTools.reIndexRecord(viewManager.getPi())) {
                Messages.info("reIndexRecordSuccess");
            } else {
                Messages.error("reIndexRecordFailure");
            }
        }

        return "";
    }

    /**
     * <p>
     * deleteRecordAction.
     * </p>
     *
     * @param keepTraceDocument If true, a .delete file will be created; otherwise a .purge file
     * @return outcome
     * @throws java.io.IOException if any.
     * @throws io.goobi.viewer.exceptions.IndexUnreachableException if any.
     */
    public String deleteRecordAction(boolean keepTraceDocument) throws IOException, IndexUnreachableException {
        try {
            if (viewManager == null) {
                return "";
            }

            if (IndexerTools.deleteRecord(viewManager.getPi(), keepTraceDocument,
                    Paths.get(DataManager.getInstance().getConfiguration().getHotfolder()))) {
                Messages.info("deleteRecord_success");
                return "pretty:index";
            }
            Messages.error("deleteRecord_failure");
        } finally {
            deleteRecordKeepTrace = null;
        }

        return "";
    }

    /**
     *
     * @return
     * @throws ClientProtocolException
     * @throws IOException
     * @throws IndexUnreachableException
     */
    public String clearCacheAction() throws ClientProtocolException, IOException, IndexUnreachableException {
        logger.trace("clearCacheAction: {}", clearCacheMode);
        if (clearCacheMode == null || viewManager == null) {
            return "";
        }

        String url = NetTools.buildClearCacheUrl(clearCacheMode, viewManager.getPi(), navigationHelper.getApplicationUrl(),
                DataManager.getInstance().getConfiguration().getWebApiToken());
        try {
            try {
                NetTools.getWebContentDELETE(url, null, null, null, null);
                Messages.info("cache_clear__success");
            } catch (ClientProtocolException e) {
                logger.error(e.getMessage());
                Messages.error("cache_clear__failure");
            } catch (IOException e) {
                logger.error(e.getMessage());
                Messages.error("cache_clear__failure");
            }
        } finally {
            clearCacheMode = null;
        }

        return "";
    }

    /**
     * <p>
     * getCurrentThumbnailPage.
     * </p>
     *
     * @return a int.
     */
    public int getCurrentThumbnailPage() {
        synchronized (this) {
            return viewManager != null ? viewManager.getCurrentThumbnailPage() : 1;
        }
    }

    /**
     * <p>
     * setCurrentThumbnailPage.
     * </p>
     *
     * @param currentThumbnailPage a int.
     */
    public void setCurrentThumbnailPage(int currentThumbnailPage) {
        synchronized (this) {
            if (viewManager != null) {
                viewManager.setCurrentThumbnailPage(currentThumbnailPage);
            }
        }
    }

    /**
     * <p>
     * isHasLanguages.
     * </p>
     *
     * @return a boolean.
     */
    public boolean isHasLanguages() {
        return recordLanguages != null && !recordLanguages.isEmpty();
    }

    /**
     * <p>
     * Getter for the field <code>recordLanguages</code>.
     * </p>
     *
     * @return the recordLanguages
     */
    public List<String> getRecordLanguages() {
        return recordLanguages;
    }

    /**
     * <p>
     * Setter for the field <code>recordLanguages</code>.
     * </p>
     *
     * @param recordLanguages the recordLanguages to set
     */
    public void setRecordLanguages(List<String> recordLanguages) {
        this.recordLanguages = recordLanguages;
    }

    /**
     * <p>
     * Getter for the field <code>selectedRecordLanguage</code>.
     * </p>
     *
     * @return the selectedRecordLanguage
     */
    public String getSelectedRecordLanguage() {
        return selectedRecordLanguage;
    }

    /**
     * <p>
     * Setter for the field <code>selectedRecordLanguage</code>.
     * </p>
     *
     * @param selectedRecordLanguage the selectedRecordLanguage to set
     */
    public void setSelectedRecordLanguage(String selectedRecordLanguage) {
        logger.trace("setSelectedRecordLanguage: {}", selectedRecordLanguage);
        if (selectedRecordLanguage != null && selectedRecordLanguage.length() == 3) {
            // Map ISO-3 codes to their ISO-2 variant
            Language language = DataManager.getInstance().getLanguageHelper().getLanguage(selectedRecordLanguage);
            if (language != null) {
                logger.trace("Mapped language found: {}", language.getIsoCodeOld());
                this.selectedRecordLanguage = language.getIsoCodeOld();
            } else {
                logger.warn("Language not found for code: {}", selectedRecordLanguage);
                this.selectedRecordLanguage = selectedRecordLanguage;
            }
        } else {
            this.selectedRecordLanguage = selectedRecordLanguage;
        }
        MetadataBean mdb = BeanUtils.getMetadataBean();
        if (mdb != null) {
            mdb.setSelectedRecordLanguage(this.selectedRecordLanguage);
        }
    }

    /**
     * <p>
     * isAccessPermissionEpub.
     * </p>
     *
     * @return a boolean.
     */
    public boolean isAccessPermissionEpub() {
        synchronized (this) {
            try {
                if ((navigationHelper != null && !isEnabled(EPUBDownloadJob.LOCAL_TYPE, navigationHelper.getCurrentPage())) || viewManager == null
                        || !DownloadJob.ocrFolderExists(viewManager.getPi())) {
                    return false;
                }
            } catch (PresentationException | IndexUnreachableException e) {
                logger.error("Error checking EPUB resources: {}", e.getMessage());
                return false;
            }

            // TODO EPUB privilege type
            return viewManager.isAccessPermissionPdf();
        }
    }

    /**
     * <p>
     * isAccessPermissionPdf.
     * </p>
     *
     * @return a boolean.
     */
    public boolean isAccessPermissionPdf() {
        synchronized (this) {
            if ((navigationHelper != null && !isEnabled(PDFDownloadJob.LOCAL_TYPE, navigationHelper.getCurrentPage())) || viewManager == null) {
                return false;
            }

            return viewManager.isAccessPermissionPdf();
        }
    }

    /**
     * @param currentPage
     * @return
     */
    private static boolean isEnabled(String downloadType, String pageTypeName) {
        if (downloadType.equals(EPUBDownloadJob.LOCAL_TYPE) && !DataManager.getInstance().getConfiguration().isGeneratePdfInTaskManager()) {
            return false;
        }
        PageType pageType = PageType.getByName(pageTypeName);
        boolean pdf = PDFDownloadJob.LOCAL_TYPE.equals(downloadType);
        if (pageType != null) {
            switch (pageType) {
                case viewToc:
                    return pdf ? DataManager.getInstance().getConfiguration().isTocPdfEnabled()
                            : DataManager.getInstance().getConfiguration().isTocEpubEnabled();
                case viewMetadata:
                    return pdf ? DataManager.getInstance().getConfiguration().isMetadataPdfEnabled()
                            : DataManager.getInstance().getConfiguration().isMetadataEpubEnabled();
                default:
                    return pdf ? DataManager.getInstance().getConfiguration().isTitlePdfEnabled()
                            : DataManager.getInstance().getConfiguration().isTitleEpubEnabled();
            }
        }

        logger.warn("Unknown page type: {}", pageTypeName);
        return false;
    }

    /**
     * <p>
     * downloadTOCAction.
     * </p>
     *
     * @throws java.io.IOException if any.
     * @throws io.goobi.viewer.exceptions.PresentationException if any.
     * @throws io.goobi.viewer.exceptions.IndexUnreachableException if any.
     * @throws io.goobi.viewer.exceptions.DAOException if any.
     * @throws io.goobi.viewer.exceptions.ViewerConfigurationException if any.
     */
    public void downloadTOCAction() throws IOException, PresentationException, IndexUnreachableException, DAOException, ViewerConfigurationException {
        try {

            String fileNameRaw = getToc().getTocElements().get(0).getLabel();
            String fileName = fileNameRaw + ".pdf";

            FacesContext fc = FacesContext.getCurrentInstance();
            ExternalContext ec = fc.getExternalContext();
            ec.responseReset(); // Some JSF component library or some Filter might have set some headers in the buffer beforehand. We want to get rid of them, else it may collide.
            ec.setResponseContentType("application/pdf");
            ec.setResponseHeader("Content-Disposition", "attachment; filename=\"" + fileName + "\"");
            OutputStream os = ec.getResponseOutputStream();
            TocWriter writer = new TocWriter("", fileNameRaw);
            writer.createPdfDocument(os, getToc().getTocElements());
            fc.responseComplete(); // Important! Otherwise JSF will attempt to render the response which obviously will fail since it's already written with a file and closed.
        } catch (IndexOutOfBoundsException e) {
            logger.error("No toc to generate");
        } catch (WriteTocException e) {
            logger.error("Error writing toc: " + e.getMessage(), e);
        }
    }

    /**
     * <p>
     * getRelatedItems.
     * </p>
     *
     * @param identifierField Index field containing related item identifiers
     * @return List of related items as SearchHit objects.
     * @throws io.goobi.viewer.exceptions.PresentationException if any.
     * @throws io.goobi.viewer.exceptions.IndexUnreachableException if any.
     * @throws io.goobi.viewer.exceptions.DAOException if any.
     * @throws io.goobi.viewer.exceptions.ViewerConfigurationException if any.
     */
    public List<SearchHit> getRelatedItems(String identifierField)
            throws PresentationException, IndexUnreachableException, DAOException, ViewerConfigurationException {
        logger.trace("getRelatedItems: {}", identifierField);
        if (identifierField == null) {
            return null;
        }
        if (viewManager == null) {
            return null;
        }
        String query = getRelatedItemsQueryString(identifierField);
        if (query == null) {
            return null;
        }

        List<SearchHit> ret = SearchHelper.searchWithAggregation(query, 0, SolrSearchIndex.MAX_HITS, null, null, null, null, null, null,
                navigationHelper.getLocale(), 0);

        logger.trace("{} related items found", ret.size());
        return ret;
    }

    /**
     * Returns a query string containing all values of the given identifier field.
     *
     * @param identifierField Index field containing related item identifiers
     * @return Query string of the pattern "PI:(a OR b OR c)"
     * @should construct query correctly
     */
    public String getRelatedItemsQueryString(String identifierField) {
        logger.trace("getRelatedItemsQueryString: {}", identifierField);
        List<String> relatedItemIdentifiers = viewManager.getTopStructElement().getMetadataValues(identifierField);
        if (relatedItemIdentifiers.isEmpty()) {
            return null;
        }

        StringBuilder sbQuery = new StringBuilder(SolrConstants.PI).append(":(");
        int initLength = sbQuery.length();
        for (String identifier : relatedItemIdentifiers) {
            if (sbQuery.length() > initLength) {
                sbQuery.append(" OR ");
            }
            sbQuery.append(identifier);
        }
        sbQuery.append(')');

        return sbQuery.toString();
    }

    /**
     * Returns a string that contains previous and/or next url <link> elements
     *
     * @return string containing previous and/or next url <link> elements
     * @throws io.goobi.viewer.exceptions.IndexUnreachableException if any.
     * @throws io.goobi.viewer.exceptions.DAOException if any.
     * @throws io.goobi.viewer.exceptions.PresentationException if any.
     */
    public String getRelativeUrlTags() throws IndexUnreachableException, DAOException, PresentationException {
        if (!isRecordLoaded() || navigationHelper == null) {
            return "";
        }
        if (logger.isTraceEnabled()) {
            logger.trace("current view: {}", navigationHelper.getCurrentView());
        }

        StringBuilder sb = new StringBuilder();

        // Add canonical links
        if (viewManager.getCurrentPage() != null) {
            if (StringUtils.isNotEmpty(viewManager.getCurrentPage().getUrn())) {
                String urnResolverUrl = DataManager.getInstance().getConfiguration().getUrnResolverUrl() + viewManager.getCurrentPage().getUrn();
                sb.append("\n<link rel=\"canonical\" href=\"").append(urnResolverUrl).append("\" />");
            }
            if (viewManager.getCurrentPage().equals(viewManager.getRepresentativePage())) {
                String piResolverUrl = navigationHelper.getApplicationUrl() + "piresolver?id=" + viewManager.getPi();
                sb.append("\n<link rel=\"canonical\" href=\"").append(piResolverUrl).append("\" />");
            }
        }
        PageType currentPageType = PageType.getByName(navigationHelper.getCurrentView());
        if (currentPageType != null && StringUtils.isNotEmpty(currentPageType.name())) {
            // logger.trace("page type: {}", currentPageType.getName());
            // logger.trace("current url: {}", navigationHelper.getCurrentUrl());
            String currentUrl = navigationHelper.getCurrentUrl();

            if (currentUrl.contains(SolrTools.unescapeSpecialCharacters(getLogid()))) {
                currentUrl = currentUrl.replace(SolrTools.unescapeSpecialCharacters(getLogid()), getLogid());
            }

            if (currentUrl.contains("!" + currentPageType.getName())) {
                // Preferred view - add regular view URL
                sb.append("\n<link rel=\"canonical\" href=\"")
                        .append(currentUrl.replace("!" + currentPageType.getName(), currentPageType.getName()))
                        .append("\" />");
            } else if (currentUrl.contains(currentPageType.getName())) {
                // Regular view - add preferred view URL
                sb.append("\n<link rel=\"canonical\" href=\"")
                        .append(currentUrl.replace(currentPageType.getName(), "!" + currentPageType.getName()))
                        .append("\" />");
            }
        }

        // Skip prev/next links for non-paginated views
        if (PageType.viewMetadata.equals(currentPageType) || PageType.viewToc.equals(currentPageType)) {
            return "";
        }

        // Add next/prev links
        String currentUrl = getPageUrl(imageToShow);
        String prevUrl = getPreviousPageUrl();
        String nextUrl = getNextPageUrl();
        if (StringUtils.isNotEmpty(nextUrl) && !nextUrl.equals(currentUrl)) {
            sb.append("\n<link rel=\"next\" href=\"").append(nextUrl).append("\" />");
        }
        if (StringUtils.isNotEmpty(prevUrl) && !prevUrl.equals(currentUrl)) {
            sb.append("\n<link rel=\"prev\" href=\"").append(prevUrl).append("\" />");
        }

        return sb.toString();
    }

    /**
     * resets the access rights for user comments and pdf download stored in {@link io.goobi.viewer.model.viewer.ViewManager}. After reset, the access
     * rights will be evaluated again on being called
     */
    public void resetAccess() {
        if (getViewManager() != null) {
            getViewManager().resetAccessPermissionPdf();
            getViewManager().resetAllowUserComments();
        }
    }

    /**
     * <p>
     * Getter for the field <code>deleteRecordKeepTrace</code>.
     * </p>
     *
     * @return the deleteRecordKeepTrace
     */
    public Boolean getDeleteRecordKeepTrace() {
        return deleteRecordKeepTrace;
    }

    /**
     * <p>
     * Setter for the field <code>deleteRecordKeepTrace</code>.
     * </p>
     *
     * @param deleteRecordKeepTrace the deleteRecordKeepTrace to set
     */
    public void setDeleteRecordKeepTrace(Boolean deleteRecordKeepTrace) {
        this.deleteRecordKeepTrace = deleteRecordKeepTrace;
    }

    /**
     * @return the clearCacheMode
     */
    public String getClearCacheMode() {
        return clearCacheMode;
    }

    /**
     * @param clearCacheMode the clearCacheMode to set
     */
    public void setClearCacheMode(String clearCacheMode) {
        logger.trace("setClearCacheMode: {}", clearCacheMode);
        this.clearCacheMode = clearCacheMode;
    }

    /**
     * Get a CMSSidebarElement with a map containing all GeoMarkers for the current PI. The widget is stored in the bean, but refreshed each time the
     * PI changes
     *
     * @return
     * @throws PresentationException
     * @throws DAOException
     * @throws IndexUnreachableException
     */
    public synchronized GeoMap getGeoMap() throws PresentationException, DAOException, IndexUnreachableException {
        RecordGeoMap widget = this.geoMaps.get(getPersistentIdentifier());
//        if (widget == null) {
            ComplexMetadataContainer md = this.viewManager.getTopStructElement().getMetadataDocuments();
            String mdType = "MD_RELATIONSHIP_EVENT";
            if (md instanceof RelationshipMetadataContainer) {
                RelationshipMetadataContainer rmc = (RelationshipMetadataContainer) md;
                List<MetadataContainer> docs = rmc.getMetadata(mdType)
                        .stream()
                        .map(rmc::getRelatedRecord)
                        .filter(Objects::nonNull)
                        .collect(Collectors.toList());
                widget = new RecordGeoMap(getTopDocument(), List.of("(MD_BIOGRAPHY* MD_BIRTHPLACE MD_DEATHPLACE)"), docs);
                this.geoMaps = Collections.singletonMap(getPersistentIdentifier(), widget);
            }
//        }
        return widget.getGeoMap();
    }

    /**
     * 
     * @param pi
     * @return
     * @throws PresentationException
     * @throws DAOException
     */
    public GeoMap generateGeoMap(String pi) throws PresentationException, DAOException {
        try {
            if ("-".equals(pi)) {
                return null;
            }

            GeoMap map = new GeoMap();
            map.setId(Long.MAX_VALUE);
            map.setShowPopover(true);

            ManualFeatureSet featureSet = new ManualFeatureSet();
            featureSet.setMarker("default");
            map.addFeatureSet(featureSet);

            String mainDocQuery = String.format("PI:%s", pi);
            List<String> mainDocFields = PrettyUrlTools.getSolrFieldsToDeterminePageType();
            SolrDocument mainDoc = DataManager.getInstance().getSearchIndex().getFirstDoc(mainDocQuery, mainDocFields);
            PageType pageType = PrettyUrlTools.getPreferredPageType(mainDoc);

            boolean addMetadataFeatures = DataManager.getInstance().getConfiguration().includeCoordinateFieldsFromMetadataDocs();
            String docTypeFilter = "+DOCTYPE:DOCSTRCT";
            if (addMetadataFeatures) {
                docTypeFilter = "+(DOCTYPE:DOCSTRCT DOCTYPE:METADATA)";
            }

            String subDocQuery = String.format("+PI_TOPSTRUCT:%s " + docTypeFilter, pi);
            List<String> coordinateFields = DataManager.getInstance().getConfiguration().getGeoMapMarkerFields();
            List<String> subDocFields = new ArrayList<>();
            subDocFields.add(SolrConstants.LABEL);
            subDocFields.add(SolrConstants.PI_TOPSTRUCT);
            subDocFields.add(SolrConstants.THUMBPAGENO);
            subDocFields.add(SolrConstants.LOGID);
            subDocFields.add(SolrConstants.ISWORK);
            subDocFields.add(SolrConstants.DOCTYPE);
            subDocFields.add("MD_VALUE");
            subDocFields.addAll(coordinateFields);

            Collection<GeoMapFeature> features = new ArrayList<>();

            List<DisplayUserGeneratedContent> annos = DataManager.getInstance()
                    .getDao()
                    .getAnnotationsForWork(pi)
                    .stream()
                    .filter(a -> PublicationStatus.PUBLISHED.equals(a.getPublicationStatus()))
                    .filter(a -> StringUtils.isNotBlank(a.getBody()))
                    .map(a -> new DisplayUserGeneratedContent(a))
                    .filter(a -> ContentType.GEOLOCATION.equals(a.getType()))
                    .filter(a -> ContentBean.isAccessible(a, BeanUtils.getRequest()))
                    .collect(Collectors.toList());
            for (DisplayUserGeneratedContent anno : annos) {
                if (anno.getAnnotationBody() instanceof TypedResource) {
                    GeoMapFeature feature = new GeoMapFeature(((TypedResource) anno.getAnnotationBody()).asJson());
                    features.add(feature);
                }
            }

            SolrDocumentList subDocs = DataManager.getInstance().getSearchIndex().getDocs(subDocQuery, subDocFields);
            if (subDocs != null) {
                for (SolrDocument solrDocument : subDocs) {
                    List<GeoMapFeature> docFeatures = new ArrayList<>();
                    for (String coordinateField : coordinateFields) {
                        String docType = solrDocument.getFieldValue(SolrConstants.DOCTYPE).toString();
                        String labelField = "METADATA".equals(docType) ? "MD_VALUE" : SolrConstants.LABEL;
                        docFeatures.addAll(GeoCoordinateConverter.getGeojsonPoints(solrDocument, null, coordinateField, labelField, null));
                    }
                    if (!solrDocument.containsKey(SolrConstants.ISWORK) && solrDocument.getFieldValue(SolrConstants.DOCTYPE).equals("DOCSTRCT")) {
                        docFeatures.forEach(f -> f.setLink(PrettyUrlTools.getRecordUrl(solrDocument, pageType)));
                    } else {
                        docFeatures.forEach(f -> f.setLink(null));
                    }
                    docFeatures.forEach(f -> f.setDocumentId((String) solrDocument.getFieldValue(SolrConstants.LOGID)));
                    features.addAll(docFeatures);
                }
            }
            //remove dubplicates
            features = features.stream().distinct().collect(Collectors.toList());
            if (!features.isEmpty()) {
                featureSet.setFeatures(features.stream().map(f -> f.getJsonObject().toString()).collect(Collectors.toList()));
            }
            return map;
        } catch (IndexUnreachableException e) {
            logger.error("Unable to load geomap", e);
            return null;
        }
    }

    /**
     *
     */
    public void toggleDownloadImageModal() {
        downloadImageModalVisible = !downloadImageModalVisible;
    }

    /**
     * @return the downloadImageModalVisible
     */
    public boolean isDownloadImageModalVisible() {
        return downloadImageModalVisible;
    }

    /**
     *
     */
    public DownloadOption getSelectedDownloadOption() {
        if (selectedDownloadOptionLabel == null) {
            return null;
        }

        return DownloadOption.getByLabel(selectedDownloadOptionLabel);
    }

    /**
     * @return the selectedDownloadOptionLabel
     */
    public String getSelectedDownloadOptionLabel() {
        return selectedDownloadOptionLabel;
    }

    /**
     * @param selectedDownloadOptionLabel the selectedDownloadOptionLabel to set
     */
    public void setSelectedDownloadOptionLabel(String selectedDownloadOptionLabel) {
        logger.trace("setSelectedDownloadOption: {}", selectedDownloadOptionLabel != null ? selectedDownloadOptionLabel : null);
        this.selectedDownloadOptionLabel = selectedDownloadOptionLabel;
    }

    public void setDownloadOptionLabelFromRequestParameter() {
        Map<String, String> params = FacesContext.getCurrentInstance().getExternalContext().getRequestParameterMap();

        String value = params.get("optionvalue");
        if (StringUtils.isNotBlank(value)) {
            setSelectedDownloadOptionLabel(value);
        }

    }

    /**
     * This method augments the setter <code>ViewManager.setDoublePageMode(boolean)</code> with URL modifications to reflect the mode.
     *
     * @param doublePageMode The doublePageMode to set
     * @throws IndexUnreachableException
     * @throws DAOException
     * @should set imageToShow if value changes
     */
    public String setDoublePageModeAction(boolean doublePageMode) throws IndexUnreachableException, DAOException {
        if (viewManager == null) {
            return "";
        }
        try {
            // Adapt URL page range when switching between single and double page modes
            if (viewManager.isDoublePageMode() != doublePageMode) {
                if (doublePageMode && !viewManager.getCurrentPage().isDoubleImage()) {
                    Optional<PhysicalElement> currentLeftPage = viewManager.getCurrentLeftPage();
                    Optional<PhysicalElement> currentRightPage = viewManager.getCurrentRightPage();
                    if (currentLeftPage.isPresent() && currentRightPage.isPresent()) {
                        imageToShow = currentLeftPage.get().getOrder() + "-" + currentRightPage.get().getOrder();
                    } else if (currentLeftPage.isPresent()) {
                        imageToShow = currentLeftPage.get().getOrder() + "-" + currentLeftPage.get().getOrder();
                    } else if (currentRightPage.isPresent()) {
                        imageToShow = currentRightPage.get().getOrder() + "-" + currentRightPage.get().getOrder();
                    }
                } else if (doublePageMode) {
                    imageToShow = String.valueOf(viewManager.getCurrentPage().getOrder() + "-" + viewManager.getCurrentPage().getOrder());
                } else {
                    imageToShow = String.valueOf(viewManager.getCurrentPage().getOrder());
                }
            }
        } finally {
            viewManager.setDoublePageMode(doublePageMode);
        }

        // When not using PrettyContext, the updated URL will always be a click behind
        if (PrettyContext.getCurrentInstance() != null && PrettyContext.getCurrentInstance().getCurrentMapping() != null) {
            return "pretty:" + PrettyContext.getCurrentInstance().getCurrentMapping().getId();
        }

        return "";
    }

    /**
     * Indicates whether user comments are allowed for the current record based on several criteria.
     *
     * @return a boolean.
     * @throws DAOException
     */
    public synchronized boolean isAllowUserComments() throws DAOException {
        if (viewManager == null) {
            return false;
        }

        CommentGroup commentGroupAll = DataManager.getInstance().getDao().getCommentGroupUnfiltered();
        if (commentGroupAll == null) {
            logger.warn("Comment view for all comments not found in the DB, please insert.");
            return false;
        }
        if (!commentGroupAll.isEnabled()) {
            logger.trace("User comments disabled globally.");
            viewManager.setAllowUserComments(false);
            return false;
        }

        if (viewManager.isAllowUserComments() == null) {
            try {
                if (StringUtils.isNotEmpty(commentGroupAll.getSolrQuery()) && DataManager.getInstance()
                        .getSearchIndex()
                        .getHitCount(new StringBuilder("+").append(SolrConstants.PI)
                                .append(':')
                                .append(viewManager.getPi())
                                .append(" +(")
                                .append(commentGroupAll.getSolrQuery())
                                .append(')')
                                .toString()) == 0) {
                    viewManager.setAllowUserComments(false);
                    logger.trace("User comments are not allowed for this record.");
                } else {
                    viewManager.setAllowUserComments(true);
                }
            } catch (IndexUnreachableException e) {
                logger.debug("IndexUnreachableException thrown here: {}", e.getMessage());
                return false;
            } catch (PresentationException e) {
                logger.debug(StringConstants.LOG_PRESENTATION_EXCEPTION_THROWN_HERE, e.getMessage());
                return false;
            }
        }

        return viewManager.isAllowUserComments();
    }

    /**
     * Check if the current page should initialize a WebSocket
     * 
     * @return true if a document is loaded and it contains the field {@link SolrConstants.ACCESSCONDITION_CONCURRENTUSE}
     */
    public boolean isRequiresWebSocket() {
        if (viewManager != null && viewManager.getTopStructElement() != null && viewManager.getTopStructElement().getMetadataFields() != null) {
            return viewManager.getTopStructElement().getMetadataFields().containsKey(SolrConstants.ACCESSCONDITION_CONCURRENTUSE);
        }

        return false;
    }

    public List<String> getGeomapFilters() {
        return List.of("METADATA_TYPE", "MD_GENRE").stream().map(s -> "'" + s + "'").collect(Collectors.toList());
    }

}<|MERGE_RESOLUTION|>--- conflicted
+++ resolved
@@ -33,11 +33,8 @@
 import java.util.List;
 import java.util.Locale;
 import java.util.Map;
-<<<<<<< HEAD
+import java.util.Map.Entry;
 import java.util.Objects;
-=======
-import java.util.Map.Entry;
->>>>>>> 95c117cc
 import java.util.Optional;
 import java.util.stream.Collectors;
 
@@ -623,14 +620,9 @@
                 IMetadataValue name = viewManager.getTopStructElement().getMultiLanguageDisplayLabel();
                 HttpServletRequest request = (HttpServletRequest) FacesContext.getCurrentInstance().getExternalContext().getRequest();
                 URL url = PrettyContext.getCurrentInstance(request).getRequestURL();
-<<<<<<< HEAD
                 List<String> languages = new ArrayList<>(name.getLanguages());  //temporary variable to avoid ConcurrentModificationException
+                Map<String, String> truncatedNames = new HashMap<>();
                 for (String language : languages) {
-=======
-
-                Map<String, String> truncatedNames = new HashMap<>();
-                for (String language : name.getLanguages()) {
->>>>>>> 95c117cc
                     String translation = name.getValue(language).orElse(getPersistentIdentifier());
                     if (translation != null && translation.length() > DataManager.getInstance().getConfiguration().getBreadcrumbsClipping()) {
                         translation =
