/*
 * This file is part of the Goobi viewer - a content presentation and management
 * application for digitized objects.
 *
 * Visit these websites for more information.
 *          - http://www.intranda.com
 *          - http://digiverso.com
 *
 * This program is free software; you can redistribute it and/or modify it under
 * the terms of the GNU General Public License as published by the Free Software
 * Foundation; either version 2 of the License, or (at your option) any later
 * version.
 *
 * This program is distributed in the hope that it will be useful, but WITHOUT
 * ANY WARRANTY; without even the implied warranty of MERCHANTABILITY or FITNESS
 * FOR A PARTICULAR PURPOSE.
 * See the GNU General Public License for more details.
 *
 * You should have received a copy of the GNU General Public License along with
 * this program. If not, see <http://www.gnu.org/licenses/>.
 */
package io.goobi.viewer.managedbeans;

import java.io.IOException;
import java.io.OutputStream;
import java.io.Serializable;
import java.nio.file.Paths;
import java.util.ArrayList;
import java.util.Collection;
import java.util.Collections;
import java.util.HashMap;
import java.util.HashSet;
import java.util.List;
import java.util.Locale;
import java.util.Map;
import java.util.Optional;
import java.util.stream.Collectors;

import javax.enterprise.context.SessionScoped;
import javax.faces.context.ExternalContext;
import javax.faces.context.FacesContext;
import javax.inject.Inject;
import javax.inject.Named;
import javax.servlet.http.HttpServletRequest;
import javax.servlet.http.HttpSession;

import org.apache.commons.lang3.StringUtils;
import org.apache.commons.text.StringEscapeUtils;
import org.apache.http.client.ClientProtocolException;
import org.apache.solr.common.SolrDocument;
import org.apache.solr.common.SolrDocumentList;
import org.slf4j.Logger;
import org.slf4j.LoggerFactory;

import com.ocpsoft.pretty.PrettyContext;
import com.ocpsoft.pretty.faces.url.URL;

import de.intranda.api.annotation.wa.TypedResource;
import de.intranda.metadata.multilanguage.IMetadataValue;
import de.intranda.metadata.multilanguage.MultiLanguageMetadataValue;
import io.goobi.viewer.controller.DataManager;
import io.goobi.viewer.controller.IndexerTools;
import io.goobi.viewer.controller.NetTools;
import io.goobi.viewer.controller.PrettyUrlTools;
import io.goobi.viewer.controller.StringTools;
import io.goobi.viewer.exceptions.DAOException;
import io.goobi.viewer.exceptions.HTTPException;
import io.goobi.viewer.exceptions.IDDOCNotFoundException;
import io.goobi.viewer.exceptions.IndexUnreachableException;
import io.goobi.viewer.exceptions.PresentationException;
import io.goobi.viewer.exceptions.RecordDeletedException;
import io.goobi.viewer.exceptions.RecordLimitExceededException;
import io.goobi.viewer.exceptions.RecordNotFoundException;
import io.goobi.viewer.exceptions.ViewerConfigurationException;
import io.goobi.viewer.faces.validators.PIValidator;
import io.goobi.viewer.managedbeans.utils.BeanUtils;
import io.goobi.viewer.messages.Messages;
import io.goobi.viewer.messages.ViewerResourceBundle;
import io.goobi.viewer.model.annotation.PublicationStatus;
import io.goobi.viewer.model.annotation.comments.CommentGroup;
import io.goobi.viewer.model.cms.CMSPage;
import io.goobi.viewer.model.crowdsourcing.DisplayUserGeneratedContent;
import io.goobi.viewer.model.crowdsourcing.DisplayUserGeneratedContent.ContentType;
import io.goobi.viewer.model.job.download.DownloadJob;
import io.goobi.viewer.model.job.download.DownloadOption;
import io.goobi.viewer.model.job.download.EPUBDownloadJob;
import io.goobi.viewer.model.job.download.PDFDownloadJob;
import io.goobi.viewer.model.maps.GeoMap;
import io.goobi.viewer.model.maps.GeoMap.GeoMapType;
import io.goobi.viewer.model.maps.GeoMapFeature;
import io.goobi.viewer.model.search.BrowseElement;
import io.goobi.viewer.model.search.SearchHelper;
import io.goobi.viewer.model.search.SearchHit;
import io.goobi.viewer.model.security.AccessConditionUtils;
import io.goobi.viewer.model.security.AccessPermission;
import io.goobi.viewer.model.security.IPrivilegeHolder;
import io.goobi.viewer.model.statistics.usage.RequestType;
import io.goobi.viewer.model.toc.TOC;
import io.goobi.viewer.model.toc.TOCElement;
import io.goobi.viewer.model.toc.export.pdf.TocWriter;
import io.goobi.viewer.model.toc.export.pdf.WriteTocException;
import io.goobi.viewer.model.translations.language.Language;
import io.goobi.viewer.model.viewer.PageOrientation;
import io.goobi.viewer.model.viewer.PageType;
import io.goobi.viewer.model.viewer.PhysicalElement;
import io.goobi.viewer.model.viewer.StructElement;
import io.goobi.viewer.model.viewer.ViewManager;
import io.goobi.viewer.model.viewer.pageloader.AbstractPageLoader;
import io.goobi.viewer.modules.IModule;
import io.goobi.viewer.solr.SolrConstants;
import io.goobi.viewer.solr.SolrConstants.DocType;
import io.goobi.viewer.solr.SolrSearchIndex;

/**
 * This bean opens the requested record and provides all data relevant to this record.
 */
@Named
@SessionScoped
public class ActiveDocumentBean implements Serializable {

    private static final long serialVersionUID = -8686943862186336894L;

    private static final Logger logger = LoggerFactory.getLogger(ActiveDocumentBean.class);

    /**
     * Regex pattern 'imageToShow' matches if doublePageMode should be active
     */
    private static final String DOUBLE_PAGE_PATTERN = "\\d+-\\d+";

    private static int imageContainerWidth = 600;

    private final transient Object lock = new Object();

    @Inject
    private NavigationHelper navigationHelper;
    @Inject
    private CmsBean cmsBean;
    @Inject
    private SearchBean searchBean;
    @Inject
    private BookmarkBean bookmarkBean;
    @Inject
    private ImageDeliveryBean imageDelivery;
    @Inject
    private BreadcrumbBean breadcrumbBean;

    /** URL parameter 'action'. */
    private String action = "";
    /** URL parameter 'imageToShow'. */
    private String imageToShow = "1";
    /** URL parameter 'logid'. */
    private String logid = "";
    /** URL parameter 'tocCurrentPage'. */
    private int tocCurrentPage = 1;

    private ViewManager viewManager;
    private boolean anchor = false;
    private boolean volume = false;
    private boolean group = false;
    protected long topDocumentIddoc = 0;

    // TODO move to SearchBean
    private BrowseElement prevHit;
    private BrowseElement nextHit;

    /** This persists the last value given to setPersistentIdentifier() and is used for handling a RecordNotFoundException. */
    String lastReceivedIdentifier;
    /** Available languages for this record. */
    private List<String> recordLanguages;
    /** Currently selected language for multilingual records. */
    private String selectedRecordLanguage;

    private Boolean deleteRecordKeepTrace;

    private String clearCacheMode;

    private Map<String, GeoMap> geoMaps = new HashMap<>();

    private int reloads = 0;

    private boolean downloadImageModalVisible = false;

    private String selectedDownloadOptionLabel;
    /* Previous docstruct URL cache. TODO Implement differently once other views beside full-screen are used. */
    private Map<String, String> prevDocstructUrlCache = new HashMap<>();
    /* Next docstruct URL cache. TODO Implement differently once other views beside full-screen are used. */
    private Map<String, String> nextDocstructUrlCache = new HashMap<>();

    /**
     * Empty constructor.
     */
    public ActiveDocumentBean() {
        // the emptiness inside
    }

    /**
     * Required setter for ManagedProperty injection
     *
     * @param navigationHelper the navigationHelper to set
     */
    public void setNavigationHelper(NavigationHelper navigationHelper) {
        this.navigationHelper = navigationHelper;
    }

    /**
     * Required setter for ManagedProperty injection
     *
     * @param cmsBean the cmsBean to set
     */
    public void setCmsBean(CmsBean cmsBean) {
        this.cmsBean = cmsBean;
    }

    /**
     * Required setter for ManagedProperty injection
     *
     * @param searchBean the searchBean to set
     */
    public void setSearchBean(SearchBean searchBean) {
        this.searchBean = searchBean;
    }

    /**
     * Required setter for ManagedProperty injection
     *
     * @param bookshelfBean the bookshelfBean to set
     */
    public void setBookshelfBean(BookmarkBean bookshelfBean) {
        this.bookmarkBean = bookshelfBean;
    }

    /**
     * Required setter for ManagedProperty injection
     *
     * @param breadcrumbBean the breadcrumbBean to set
     */
    public void setBreadcrumbBean(BreadcrumbBean breadcrumbBean) {
        this.breadcrumbBean = breadcrumbBean;
    }

    /**
     * TODO This can cause NPEs if called while update() is running.
     *
     * @throws IndexUnreachableException
     * @should reset lastReceivedIdentifier
     */
    public void reset() throws IndexUnreachableException {
        synchronized (this) {
            logger.trace("reset (thread {})", Thread.currentThread().getId());
            String pi = viewManager != null ? viewManager.getPi() : null;
            viewManager = null;
            topDocumentIddoc = 0;
            logid = "";
            action = "";
            prevHit = null;
            nextHit = null;
            group = false;
            clearCacheMode = null;
            prevDocstructUrlCache.clear();
            nextDocstructUrlCache.clear();
            lastReceivedIdentifier = null;

            // Any cleanup modules need to do when a record is unloaded
            for (IModule module : DataManager.getInstance().getModules()) {
                module.augmentResetRecord();
            }

            // Remove record lock for this record and session
            if (BeanUtils.getSession() != null) {
                DataManager.getInstance()
                        .getRecordLockManager()
                        .removeLockForPiAndSessionId(pi, BeanUtils.getSession().getId());
            }
        }
    }

    /**
     * Do not call from ActiveDocumentBean.update()!
     *
     * @return a {@link io.goobi.viewer.model.viewer.ViewManager} object.
     */
    public ViewManager getViewManager() {
        if (viewManager == null) {
            try {
                try {
                    update();
                } catch (IDDOCNotFoundException e) {
                    reload(lastReceivedIdentifier);
                }
            } catch (PresentationException e) {
                logger.debug("PresentationException thrown here: {}", e.getMessage());
            } catch (RecordNotFoundException | RecordDeletedException | RecordLimitExceededException e) {
                if (e.getMessage() != null && !"null".equals(e.getMessage()) && !"???".equals(e.getMessage())) {
                    logger.warn("{}: {}", e.getClass().getName(), e.getMessage());
                }
            } catch (IndexUnreachableException | DAOException | ViewerConfigurationException e) {
                logger.error(e.getMessage(), e);
            }
        }

        return viewManager;
    }

    /**
     *
     * @param pi @throws PresentationException @throws RecordNotFoundException @throws RecordDeletedException @throws
     *            IndexUnreachableException @throws DAOException @throws ViewerConfigurationException @throws RecordLimitExceededException @throws
     */
    public String reload(String pi) throws PresentationException, RecordNotFoundException, RecordDeletedException, IndexUnreachableException,
            DAOException, ViewerConfigurationException, RecordLimitExceededException {
        logger.trace("reload({})", pi);
        reloads++;
        reset();
        if (reloads > 3) {
            throw new RecordNotFoundException(pi);
        }
        setPersistentIdentifier(pi);
        //        setImageToShow(1);
        return open();
    }

    /**
     * Loads the record with the IDDOC set in <code>currentElementIddoc</code>.
     *
     * @throws io.goobi.viewer.exceptions.PresentationException if any.
     * @throws io.goobi.viewer.exceptions.IndexUnreachableException if any.
     * @throws io.goobi.viewer.exceptions.RecordNotFoundException if any.
     * @throws io.goobi.viewer.exceptions.RecordDeletedException if any.
     * @throws io.goobi.viewer.exceptions.DAOException if any.
     * @throws io.goobi.viewer.exceptions.ViewerConfigurationException if any.
     * @throws IDDOCNotFoundException
     * @throws RecordLimitExceededException
     * @throws NumberFormatException
     * @should create ViewManager correctly
     * @should update ViewManager correctly if LOGID has changed
     * @should not override topDocumentIddoc if LOGID has changed
     * @should throw RecordNotFoundException if listing not allowed by default
     * @should load records that have been released via moving wall
     */

    public void update() throws PresentationException, IndexUnreachableException, RecordNotFoundException, RecordDeletedException, DAOException,
            ViewerConfigurationException, IDDOCNotFoundException, NumberFormatException, RecordLimitExceededException {
        synchronized (this) {
            if (topDocumentIddoc == 0) {
                try {
                    if (StringUtils.isNotEmpty(lastReceivedIdentifier)) {
                        throw new RecordNotFoundException(lastReceivedIdentifier);
                    }
                    throw new RecordNotFoundException("???");
                } finally {
                    lastReceivedIdentifier = null;
                }
            }
            logger.debug("update(): (IDDOC {} ; page {} ; thread {})", topDocumentIddoc, imageToShow, Thread.currentThread().getId());
            prevHit = null;
            nextHit = null;
            boolean doublePageMode = isDoublePageUrl();
<<<<<<< HEAD
            titleBarMetadata.clear();
            
=======

>>>>>>> 24740205
            // Do these steps only if a new document has been loaded
            boolean mayChangeHitIndex = false;
            if (viewManager == null || viewManager.getTopStructElement() == null || viewManager.getTopStructElementIddoc() != topDocumentIddoc) {
                anchor = false;
                volume = false;
                group = false;

                // Change current hit index only if loading a new record
                if (searchBean != null && searchBean.getCurrentSearch() != null) {
                    searchBean.increaseCurrentHitIndex();
                    mayChangeHitIndex = true;
                }

                StructElement topStructElement = new StructElement(topDocumentIddoc);
   
                // Exit here if record is not found or has been deleted
                if (!topStructElement.isExists()) {
                    logger.info("IDDOC for the current record '{}' ({}) no longer seems to exist, attempting to retrieve an updated IDDOC...",
                            topStructElement.getPi(), topDocumentIddoc);
                    topDocumentIddoc = DataManager.getInstance().getSearchIndex().getIddocFromIdentifier(topStructElement.getPi());
                    if (topDocumentIddoc == 0) {
                        logger.warn("New IDDOC for the current record '{}' could not be found. Perhaps this record has been deleted?",
                                topStructElement.getPi());
                        reset();
                        try {
                            throw new RecordNotFoundException(lastReceivedIdentifier);
                        } finally {
                            lastReceivedIdentifier = null;
                        }
                    }
                } else if (topStructElement.isDeleted()) {
                    logger.debug("Record '{}' is deleted and only available as a trace document.", topStructElement.getPi());
                    reset();
                    throw new RecordDeletedException(topStructElement.getPi());
                }

                // Do not open records who may not be listed for the current user
                List<String> requiredAccessConditions = topStructElement.getMetadataValues(SolrConstants.ACCESSCONDITION);
                if (requiredAccessConditions != null && !requiredAccessConditions.isEmpty()) {
                    AccessPermission access =
                            AccessConditionUtils.checkAccessPermission(new HashSet<>(requiredAccessConditions), IPrivilegeHolder.PRIV_LIST,
                                    new StringBuilder().append('+').append(SolrConstants.PI).append(':').append(topStructElement.getPi()).toString(),
                                    (HttpServletRequest) FacesContext.getCurrentInstance().getExternalContext().getRequest());
                    if (!access.isGranted()) {
                        logger.debug("User may not open {}", topStructElement.getPi());
                        try {
                            throw new RecordNotFoundException(lastReceivedIdentifier);
                        } finally {
                            lastReceivedIdentifier = null;
                        }
                    }
                    // If license type is configured to redirect to a URL, redirect here
                    if (access.isRedirect() && StringUtils.isNotEmpty(access.getRedirectUrl())) {
                        logger.debug("Redirecting to {}", access.getRedirectUrl());
                        try {
                            FacesContext.getCurrentInstance().getExternalContext().redirect(access.getRedirectUrl());
                            return;
                        } catch (IOException e) {
                            logger.error(e.getMessage());
                            return;
                        }
                    }

                }

                viewManager = new ViewManager(topStructElement, AbstractPageLoader.create(topStructElement), topDocumentIddoc,
                        logid, topStructElement.getMetadataValue(SolrConstants.MIMETYPE), imageDelivery);
                viewManager.setToc(createTOC());

                HttpSession session = BeanUtils.getSession();
                // Release all locks for this session except the current record
                if (session != null) {
                    DataManager.getInstance()
                            .getRecordLockManager()
                            .removeLocksForSessionId(session.getId(), Collections.singletonList(viewManager.getPi()));
                }
                String limit = viewManager.getTopStructElement().getMetadataValue(SolrConstants.ACCESSCONDITION_CONCURRENTUSE);
                // Lock limited view records, if limit exists and record has a license type that has this feature enabled
                if (limit != null && AccessConditionUtils.isConcurrentViewsLimitEnabledForAnyAccessCondition(
                        viewManager.getTopStructElement().getMetadataValues(SolrConstants.ACCESSCONDITION))) {
                    if (session != null) {
                        DataManager.getInstance()
                                .getRecordLockManager()
                                .lockRecord(viewManager.getPi(), session.getId(), Integer.valueOf(limit));
                    } else {
                        logger.debug("No session found, unable to lock limited view record {}", topStructElement.getPi());
                        try {
                            throw new RecordLimitExceededException(lastReceivedIdentifier + ":" + limit);
                        } finally {
                            lastReceivedIdentifier = null;
                        }
                    }
                }
            }
            
            //update usage statistics
            DataManager.getInstance().getUsageStatisticsRecorder().recordRequest(RequestType.RECORD_VIEW, viewManager.getPi(), BeanUtils.getRequest());

            // If LOGID is set, update the current element
            if (StringUtils.isNotEmpty(logid) && viewManager != null && !logid.equals(viewManager.getLogId())) {
                // TODO set new values instead of re-creating ViewManager, perhaps
                logger.debug("Find doc by LOGID: {}", logid);
                new StructElement(topDocumentIddoc);
                String query = new StringBuilder("+")
                        .append(SolrConstants.LOGID)
                        .append(':')
                        .append(logid)
                        .append(" +")
                        .append(SolrConstants.PI_TOPSTRUCT)
                        .append(':')
                        .append(viewManager.getPi())
                        .append(" +")
                        .append(SolrConstants.DOCTYPE)
                        .append(':')
                        .append(DocType.DOCSTRCT.name())
                        .toString();
                SolrDocumentList docList = DataManager.getInstance()
                        .getSearchIndex()
                        .search(query, 1, null, Collections.singletonList(SolrConstants.IDDOC));
                long subElementIddoc = 0;
                // TODO check whether creating a new ViewManager can be avoided here
                if (!docList.isEmpty()) {
                    subElementIddoc = Long.valueOf((String) docList.get(0).getFieldValue(SolrConstants.IDDOC));
                    // Re-initialize ViewManager with the new current element
                    PageOrientation firstPageOrientation = viewManager.getFirstPageOrientation();
                    viewManager = new ViewManager(viewManager.getTopStructElement(), viewManager.getPageLoader(), subElementIddoc, logid,
                            viewManager.getMimeType(), imageDelivery);
                    viewManager.setFirstPageOrientation(firstPageOrientation);
                    viewManager.setToc(createTOC());
                } else {
                    logger.warn("{} not found for LOGID '{}'.", SolrConstants.IDDOC, logid);
                }
            }

            if (viewManager != null && viewManager.getCurrentStructElement() != null) {
                viewManager.setDoublePageMode(doublePageMode);
                StructElement structElement = viewManager.getCurrentStructElement();
                if (!structElement.isExists()) {
                    logger.trace("StructElement {} is not marked as existing. Record will be reloaded", structElement.getLuceneId());
                    try {
                        throw new IDDOCNotFoundException(lastReceivedIdentifier + " - " + structElement.getLuceneId());
                    } finally {
                        lastReceivedIdentifier = null;
                    }
                }
                if (structElement.isAnchor()) {
                    anchor = true;
                }
                if (structElement.isVolume()) {
                    volume = true;
                }
                if (structElement.isGroup()) {
                    group = true;
                }

                viewManager.setCurrentImageOrderString(imageToShow);
                viewManager.updateDropdownSelected();

                // Search hit navigation
                if (searchBean != null && searchBean.getCurrentSearch() != null) {
                    if (searchBean.getCurrentHitIndex() < 0) {
                        // Determine the index of this element in the search result list. Must be done after re-initializing ViewManager so that the PI is correct!
                        searchBean.findCurrentHitIndex(getPersistentIdentifier(), viewManager.getCurrentImageOrder(), true);
                    } else if (mayChangeHitIndex) {
                        // Modify the current hit index
                        searchBean.increaseCurrentHitIndex();
                    } else if (searchBean.getHitIndexOperand() != 0) {
                        // Reset hit index operand (should only be necessary if the URL was called twice, but the current hit has not changed
                        // logger.trace("Hit index modifier operand is {}, resetting...", searchBean.getHitIndexOperand());
                        searchBean.setHitIndexOperand(0);
                    }
                }
            } else {
                logger.debug("ViewManager is null or ViewManager.currentDocument is null.");
                try {
                    throw new RecordNotFoundException(lastReceivedIdentifier);
                } finally {
                    lastReceivedIdentifier = null;
                }
            }

            // Metadata language versions
            recordLanguages = viewManager.getTopStructElement().getMetadataValues(SolrConstants.LANGUAGE);
            // If the record has metadata language versions, pre-select the current locale as the record language
            //            if (StringUtils.isBlank(selectedRecordLanguage) && !recordLanguages.isEmpty()) {
            if (StringUtils.isBlank(selectedRecordLanguage) && navigationHelper != null) {
                selectedRecordLanguage = navigationHelper.getLocaleString();
            }

            // Prepare a new bookshelf item
            if (bookmarkBean != null) {
                bookmarkBean.prepareItemForBookmarkList();
                if (bookmarkBean.getCurrentBookmark() == null || !viewManager.getPi().equals(bookmarkBean.getCurrentBookmark().getPi())) {
                    bookmarkBean.prepareItemForBookmarkList();
                }
            }
        }

    }

    /**
     *
     * @return true if the 'imageToShow' part of the url matches {@link #DOUBLE_PAGE_PATTERN}, i.e. if the url suggests that double page mode is
     *         expected
     */
    private boolean isDoublePageUrl() {
        return StringUtils.isNotBlank(imageToShow) && imageToShow.matches(DOUBLE_PAGE_PATTERN);
    }

    /**
     * @throws PresentationException
     * @throws IndexUnreachableException
     * @throws DAOException
     * @throws ViewerConfigurationException
     */
    private TOC createTOC() throws PresentationException, IndexUnreachableException, DAOException, ViewerConfigurationException {
        TOC toc = new TOC();
        synchronized (toc) {
            if (viewManager != null) {
                toc.generate(viewManager.getTopStructElement(), viewManager.isListAllVolumesInTOC(), viewManager.getMimeType(), tocCurrentPage);
                // The TOC object will correct values that are too high, so update the local value, if necessary
                if (toc.getCurrentPage() != this.tocCurrentPage) {
                    this.tocCurrentPage = toc.getCurrentPage();
                }
            }
        }
        return toc;
    }

    /**
     * Pretty-URL entry point.
     *
     * @return a {@link java.lang.String} object.
     * @throws io.goobi.viewer.exceptions.RecordNotFoundException if any.
     * @throws io.goobi.viewer.exceptions.RecordDeletedException if any.
     * @throws io.goobi.viewer.exceptions.IndexUnreachableException if any.
     * @throws io.goobi.viewer.exceptions.DAOException if any.
     * @throws io.goobi.viewer.exceptions.ViewerConfigurationException if any.
     * @throws RecordLimitExceededException
     * @throws PresentationException
     */
    public String open()
            throws RecordNotFoundException, RecordDeletedException, IndexUnreachableException, DAOException, ViewerConfigurationException,
            RecordLimitExceededException {
        synchronized (this) {
            logger.trace("open()");
            try {
                update();
                if (navigationHelper == null || viewManager == null) {
                    return "";
                }

                IMetadataValue name = viewManager.getTopStructElement().getMultiLanguageDisplayLabel();
                HttpServletRequest request = (HttpServletRequest) FacesContext.getCurrentInstance().getExternalContext().getRequest();
                URL url = PrettyContext.getCurrentInstance(request).getRequestURL();

                for (String language : name.getLanguages()) {
                    String translation = name.getValue(language).orElse(getPersistentIdentifier());
                    if (translation != null && translation.length() > DataManager.getInstance().getConfiguration().getBreadcrumbsClipping()) {
                        translation =
                                new StringBuilder(translation.substring(0, DataManager.getInstance().getConfiguration().getBreadcrumbsClipping()))
                                        .append("...")
                                        .toString();
                        name.setValue(translation, language);
                    }
                }
                // Fallback using the identifier as the label
                if (name.isEmpty()) {
                    name.setValue(getPersistentIdentifier());
                }
                logger.trace("topdocument label: {} ", name.getValue());
                if (!PrettyContext.getCurrentInstance(request).getRequestURL().toURL().contains("/crowd")) {
                    breadcrumbBean.addRecordBreadcrumbs(viewManager, name, url);
                }
            } catch (PresentationException e) {
                logger.debug("PresentationException thrown here: {}", e.getMessage(), e);
                Messages.error(e.getMessage());
            } catch (IDDOCNotFoundException e) {
                try {
                    return reload(lastReceivedIdentifier);
                } catch (PresentationException e1) {
                    logger.debug("PresentationException thrown here: {}", e.getMessage(), e);
                }
            }

            reloads = 0;
            return "";
        }
    }

    /**
     * <p>
     * openFulltext.
     * </p>
     *
     * @return a {@link java.lang.String} object.
     * @throws io.goobi.viewer.exceptions.RecordNotFoundException if any.
     * @throws io.goobi.viewer.exceptions.RecordDeletedException if any.
     * @throws io.goobi.viewer.exceptions.IndexUnreachableException if any.
     * @throws io.goobi.viewer.exceptions.DAOException if any.
     * @throws io.goobi.viewer.exceptions.ViewerConfigurationException if any.
     * @throws PresentationException
     * @throws RecordLimitExceededException
     * @throws NumberFormatException
     */
    public String openFulltext()
            throws RecordNotFoundException, RecordDeletedException, IndexUnreachableException, DAOException, ViewerConfigurationException,
            PresentationException, NumberFormatException, RecordLimitExceededException {
        open();
        return "viewFulltext";
    }

    /**
     * <p>
     * Getter for the field <code>prevHit</code>.
     * </p>
     *
     * @return a {@link io.goobi.viewer.model.search.BrowseElement} object.
     * @throws io.goobi.viewer.exceptions.PresentationException if any.
     * @throws io.goobi.viewer.exceptions.IndexUnreachableException if any.
     * @throws io.goobi.viewer.exceptions.DAOException if any.
     * @throws io.goobi.viewer.exceptions.ViewerConfigurationException if any.
     */
    public BrowseElement getPrevHit() throws PresentationException, IndexUnreachableException, DAOException, ViewerConfigurationException {
        if (prevHit == null && searchBean != null) {
            prevHit = searchBean.getPreviousElement();
        }

        return prevHit;
    }

    /**
     * <p>
     * Getter for the field <code>nextHit</code>.
     * </p>
     *
     * @return a {@link io.goobi.viewer.model.search.BrowseElement} object.
     * @throws io.goobi.viewer.exceptions.PresentationException if any.
     * @throws io.goobi.viewer.exceptions.IndexUnreachableException if any.
     * @throws io.goobi.viewer.exceptions.DAOException if any.
     * @throws io.goobi.viewer.exceptions.ViewerConfigurationException if any.
     */
    public BrowseElement getNextHit() throws PresentationException, IndexUnreachableException, DAOException, ViewerConfigurationException {
        if (nextHit == null && searchBean != null) {
            nextHit = searchBean.getNextElement();
        }

        return nextHit;
    }

    /**
     ********************************* Getter and Setter **************************************
     *
     * @return a long.
     */
    public long getActiveDocumentIddoc() {
        if (viewManager != null) {
            return viewManager.getTopStructElementIddoc();
        }

        return 0;
    }

    /**
     * <p>
     * getCurrentElement.
     * </p>
     *
     * @return the currentElement
     * @throws io.goobi.viewer.exceptions.IndexUnreachableException if any.
     */
    public StructElement getCurrentElement() throws IndexUnreachableException {
        if (viewManager != null) {
            return viewManager.getCurrentStructElement();
        }

        return null;
    }

    /**
     * <p>
     * Setter for the field <code>imageToShow</code>.
     * </p>
     *
     * @param imageToShow the imageToShow to set
     */
    public void setImageToShow(String imageToShow) {
        synchronized (lock) {
            this.imageToShow = imageToShow;
            if (viewManager != null) {
                viewManager.setDropdownSelected(String.valueOf(imageToShow));
            }
            // Reset LOGID (the LOGID setter is called later by PrettyFaces, so if a value is passed, it will still be set)
            setLogid("");
            logger.trace("imageToShow: {}", this.imageToShow);
        }
    }

    /**
     * <p>
     * Getter for the field <code>imageToShow</code>.
     * </p>
     *
     * @return the imageToShow
     */
    public String getImageToShow() {
        synchronized (lock) {
            return imageToShow;
        }
    }

    /**
     * <p>
     * Setter for the field <code>logid</code>.
     * </p>
     *
     * @param logid the logid to set
     */
    public void setLogid(String logid) {
        synchronized (this) {
            if ("-".equals(logid)) {
                this.logid = "";
            } else {
                this.logid = logid;
            }
        }
    }

    /**
     * <p>
     * Getter for the field <code>logid</code>.
     * </p>
     *
     * @return the logid
     */
    public String getLogid() {
        synchronized (this) {
            if (StringUtils.isEmpty(logid)) {
                return "-";
            }

            return logid;
        }
    }

    /**
     * <p>
     * isAnchor.
     * </p>
     *
     * @return the anchor
     */
    public boolean isAnchor() {
        return anchor;
    }

    /**
     * <p>
     * Setter for the field <code>anchor</code>.
     * </p>
     *
     * @param anchor the anchor to set
     */
    public void setAnchor(boolean anchor) {
        this.anchor = anchor;
    }

    /**
     * <p>
     * isVolume.
     * </p>
     *
     * @return a boolean.
     */
    public boolean isVolume() {
        return volume;
    }

    /**
     * <p>
     * isGroup.
     * </p>
     *
     * @return a boolean.
     */
    public boolean isGroup() {
        return group;
    }

    /**
     * <p>
     * Getter for the field <code>action</code>.
     * </p>
     *
     * @return the action
     */
    public String getAction() {
        synchronized (this) {
            return action;
        }
    }

    /**
     * <p>
     * Setter for the field <code>action</code>.
     * </p>
     *
     * @param action the action to set
     */
    public void setAction(String action) {
        synchronized (this) {
            logger.trace("setAction: " + action);
            this.action = action;
            if (searchBean != null && action != null) {
                switch (action) {
                    case "nextHit":
                        searchBean.setHitIndexOperand(1);
                        break;
                    case "prevHit":
                        searchBean.setHitIndexOperand(-1);
                        break;
                    default:
                        // do nothing
                        break;

                }
            }
        }
    }

    /**
     * <p>
     * setPersistentIdentifier.
     * </p>
     *
     * @param persistentIdentifier a {@link java.lang.String} object.
     * @should determine currentElementIddoc correctly
     * @throws io.goobi.viewer.exceptions.PresentationException if any.
     * @throws io.goobi.viewer.exceptions.RecordNotFoundException if any.
     * @throws io.goobi.viewer.exceptions.IndexUnreachableException if any.
     */
    public void setPersistentIdentifier(String persistentIdentifier)
            throws PresentationException, RecordNotFoundException, IndexUnreachableException {
        synchronized (this) {
            logger.trace("setPersistentIdentifier: {}", persistentIdentifier);
            lastReceivedIdentifier = persistentIdentifier;
            if (!PIValidator.validatePi(persistentIdentifier)) {
                logger.warn("Invalid identifier '{}'.", persistentIdentifier);
                reset();
                return;
                // throw new RecordNotFoundException("Illegal identifier: " + persistentIdentifier);
            }
            if (!"-".equals(persistentIdentifier) && (viewManager == null || !persistentIdentifier.equals(viewManager.getPi()))) {
                long id = DataManager.getInstance().getSearchIndex().getIddocFromIdentifier(persistentIdentifier);
                if (id > 0) {
                    if (topDocumentIddoc != id) {
                        topDocumentIddoc = id;
                        logger.trace("IDDOC found for {}: {}", persistentIdentifier, id);
                    }
                } else {
                    logger.warn("No IDDOC for identifier '{}' found.", persistentIdentifier);
                    reset();
                    return;
                    // throw new RecordNotFoundException(new StringBuilder(persistentIdentifier).toString());
                }
            }
        }
    }

    /**
     * Returns the PI of the currently loaded record. Only call this method after the update() method has re-initialized ViewManager, otherwise the
     * previous PI may be returned!
     *
     * @return a {@link java.lang.String} object.
     * @throws io.goobi.viewer.exceptions.IndexUnreachableException if any.
     */
    public String getPersistentIdentifier() throws IndexUnreachableException {
        synchronized (this) {
            if (viewManager != null) {
                return viewManager.getPi();
            }
            return "-";
        }
    }

    /**
     * <p>
     * getThumbPart.
     * </p>
     *
     * @return a {@link java.lang.String} object.
     * @throws io.goobi.viewer.exceptions.IndexUnreachableException if any.
     */
    public String getThumbPart() throws IndexUnreachableException {
        if (viewManager != null) {
            return new StringBuilder("/").append(getPersistentIdentifier())
                    .append('/')
                    .append(viewManager.getCurrentThumbnailPage())
                    .append('/')
                    .toString();
        }

        return "";
    }

    /**
     * <p>
     * getLogPart.
     * </p>
     *
     * @return a {@link java.lang.String} object.
     * @throws io.goobi.viewer.exceptions.IndexUnreachableException if any.
     */
    public String getLogPart() throws IndexUnreachableException {
        return new StringBuilder("/").append(getPersistentIdentifier())
                .append('/')
                .append(imageToShow)
                .append('/')
                .append(getLogid())
                .append('/')
                .toString();
    }

    // navigation in work

    /**
     * Returns the navigation URL for the given page type and number.
     *
     * @param pageType a {@link java.lang.String} object.
     * @param pageOrderRange Single page number or range
     * @should construct url correctly
     * @return a {@link java.lang.String} object.
     * @throws io.goobi.viewer.exceptions.IndexUnreachableException if any.
     */
    public String getPageUrl(String pageType, String pageOrderRange) throws IndexUnreachableException {
        StringBuilder sbUrl = new StringBuilder();
        if (StringUtils.isBlank(pageType)) {
            if (navigationHelper != null) {
                pageType = navigationHelper.getCurrentView();
                if (pageType == null) {
                    pageType = PageType.viewObject.name();
                }
            }
            if (StringUtils.isBlank(pageType)) {
                pageType = PageType.viewObject.name();
            }
            // logger.trace("current view: {}", pageType);
        }

        int[] pages = StringTools.getIntegerRange(pageOrderRange);
        int page = pages[0];
        int page2 = pages[1];

        if (viewManager != null) {
            page = Math.max(page, viewManager.getPageLoader().getFirstPageOrder());
            page = Math.min(page, viewManager.getPageLoader().getLastPageOrder());
            if (page2 != Integer.MAX_VALUE) {
                page2 = Math.max(page2, viewManager.getPageLoader().getFirstPageOrder());
                page2 = Math.min(page2, viewManager.getPageLoader().getLastPageOrder());
            }
        }
        //        if (page == page2) {
        //            page2 = Integer.MAX_VALUE;
        //        }
        String range = page + (page2 != Integer.MAX_VALUE ? "-" + page2 : "");
        // logger.trace("final range: {}", range);
        sbUrl.append(BeanUtils.getServletPathWithHostAsUrlFromJsfContext())
                .append('/')
                .append(PageType.getByName(pageType).getName())
                .append('/')
                .append(getPersistentIdentifier())
                .append('/')
                .append(range)
                .append('/');

        return sbUrl.toString();
    }

    /**
     * <p>
     * getPageUrl.
     * </p>
     *
     * @param pageOrderRange Single page number or range
     * @return a {@link java.lang.String} object.
     * @throws io.goobi.viewer.exceptions.IndexUnreachableException if any.
     */
    public String getPageUrl(String pageOrderRange) throws IndexUnreachableException {
        return getPageUrl(null, pageOrderRange);
    }

    /**
     * <p>
     * getPageUrl.
     * </p>
     *
     * @return a {@link java.lang.String} object.
     * @throws io.goobi.viewer.exceptions.IndexUnreachableException if any.
     */
    public String getPageUrl() throws IndexUnreachableException {
        String pageType = null;
        if (StringUtils.isBlank(pageType)) {
            pageType = navigationHelper.getPreferredView();
        }
        if (StringUtils.isBlank(pageType)) {
            pageType = navigationHelper.getCurrentView();
        }
        return getPageUrlByType(pageType);
    }

    /**
     * <p>
     * getPageUrl.
     * </p>
     *
     * @param pageType a {@link java.lang.String} object.
     * @return a {@link java.lang.String} object.
     * @throws io.goobi.viewer.exceptions.IndexUnreachableException if any.
     */
    public String getPageUrlByType(String pageType) throws IndexUnreachableException {
        StringBuilder sbUrl = new StringBuilder();
        sbUrl.append(BeanUtils.getServletPathWithHostAsUrlFromJsfContext())
                .append('/')
                .append(PageType.getByName(pageType).getName())
                .append('/')
                .append(getPersistentIdentifier())
                .append('/');

        return sbUrl.toString();
    }

    /**
     * <p>
     * getFirstPageUrl.
     * </p>
     *
     * @return a {@link java.lang.String} object.
     * @throws io.goobi.viewer.exceptions.IndexUnreachableException if any.
     */
    public String getFirstPageUrl() throws IndexUnreachableException {
        if (viewManager != null) {
            int image = viewManager.getPageLoader().getFirstPageOrder();
            if (viewManager.isDoublePageMode()) {
                return getPageUrl(image + "-" + image);
            }

            return getPageUrl(Integer.toString(image));
        }

        return null;
    }

    /**
     * <p>
     * getLastPageUrl.
     * </p>
     *
     * @return a {@link java.lang.String} object.
     * @throws io.goobi.viewer.exceptions.IndexUnreachableException if any.
     */
    public String getLastPageUrl() throws IndexUnreachableException {
        if (viewManager != null) {
            int image = viewManager.getPageLoader().getLastPageOrder();
            if (viewManager.isDoublePageMode()) {
                return getPageUrl(image + "-" + image);
            }

            return getPageUrl(Integer.toString(image));
        }

        return null;
    }

    /**
     * <p>
     * getNextPageUrl.
     * </p>
     *
     * @param step a int.
     * @return a {@link java.lang.String} object.
     * @throws io.goobi.viewer.exceptions.IndexUnreachableException if any.
     * @throws DAOException
     * @should return correct page in single page mode
     * @should return correct range in double page mode if current page double image
     * @should return correct range in double page mode if currently showing two pages
     * @should return correct range in double page mode if currently showing one page
     */
    public String getPageUrlRelativeToCurrentPage(int step) throws IndexUnreachableException, DAOException {
        // logger.trace("getPageUrl: {}", step);
        if (viewManager == null) {
            return getPageUrl(imageToShow);
        }

        if (!viewManager.isDoublePageMode()) {
            int number = viewManager.getCurrentImageOrder() + step;
            return getPageUrl(String.valueOf(number));
        }

        int number;

        // Current image contains two pages
        if (viewManager.getCurrentPage().isDoubleImage()) {
            // logger.trace("{} is double page", viewManager.getCurrentPage().getOrder());
            if (step < 0) {
                number = viewManager.getCurrentImageOrder() + 2 * step;
            } else {
                number = viewManager.getCurrentImageOrder() + step;
            }
            return getPageUrl(number + "-" + (number + 1));
        }

        // Use current left/right page as a point of reference, if available (opposite when in right-to-left navigation)
        Optional<PhysicalElement> currentLeftPage =
                viewManager.getTopStructElement().isRtl() ? viewManager.getCurrentRightPage() : viewManager.getCurrentLeftPage();
        Optional<PhysicalElement> currentRightPage =
                viewManager.getTopStructElement().isRtl() ? viewManager.getCurrentLeftPage() : viewManager.getCurrentRightPage();

        // Only go back one step unit at first
        if (currentLeftPage.isPresent()) {
            // logger.trace("{} is left page", currentLeftPage.get().getOrder());
            number = currentLeftPage.get().getOrder() + step;
        } else if (currentRightPage.isPresent()) {
            // If only the right page is present, it's probably the first page - do not add step at this point
            // logger.trace("{} is right page", currentRightPage.get().getOrder());
            number = currentRightPage.get().getOrder();
        } else {
            number = viewManager.getCurrentImageOrder() + step;
        }

        // Target image candidate contains two pages
        Optional<PhysicalElement> nextPage = viewManager.getPage(number);
        if (nextPage.isPresent() && nextPage.get().isDoubleImage()) {
            return getPageUrl(String.valueOf(number) + "-" + String.valueOf(number));
        }
        // If the immediate neighbor is not a double image, add another step
        number += step;

        nextPage = viewManager.getPage(number);
        if (nextPage.isPresent() && nextPage.get().isDoubleImage()) {
            return getPageUrl(String.valueOf(number) + "-" + String.valueOf(number));
        }

        // logger.trace("step: {}", step);
        // logger.trace("Number: {}", number);

        return getPageUrl(number + "-" + (number + 1));
    }

    public String getPageUrl(int order) throws IndexUnreachableException {
        return getPageUrl(Integer.toString(order));
    }

    /**
     * <p>
     * getPreviousPageUrl.
     * </p>
     *
     * @param step
     * @return a {@link java.lang.String} object.
     * @throws io.goobi.viewer.exceptions.IndexUnreachableException if any.
     * @throws DAOException
     */
    public String getPreviousPageUrl(int step) throws IndexUnreachableException, DAOException {
        return getPageUrlRelativeToCurrentPage(step * -1);
    }

    /**
     * <p>
     * getNextPageUrl.
     * </p>
     *
     * @param step
     * @return a {@link java.lang.String} object.
     * @throws io.goobi.viewer.exceptions.IndexUnreachableException if any.
     * @throws DAOException
     */
    public String getNextPageUrl(int step) throws IndexUnreachableException, DAOException {
        return getPageUrlRelativeToCurrentPage(step);
    }

    /**
     * <p>
     * getPreviousPageUrl.
     * </p>
     *
     * @return a {@link java.lang.String} object.
     * @throws io.goobi.viewer.exceptions.IndexUnreachableException if any.
     * @throws DAOException
     */
    public String getPreviousPageUrl() throws IndexUnreachableException, DAOException {
        return getPreviousPageUrl(1);
    }

    /**
     * <p>
     * getNextPageUrl.
     * </p>
     *
     * @return a {@link java.lang.String} object.
     * @throws io.goobi.viewer.exceptions.IndexUnreachableException if any.
     * @throws DAOException
     */
    public String getNextPageUrl() throws IndexUnreachableException, DAOException {
        return getNextPageUrl(1);
    }

    /**
     *
     * @return
     * @throws IndexUnreachableException
     * @throws ViewerConfigurationException
     * @throws DAOException
     * @throws PresentationException
     */
    public String getPreviousDocstructUrl() throws IndexUnreachableException, PresentationException, DAOException, ViewerConfigurationException {
        // logger.trace("getPreviousDocstructUrl");
        if (viewManager == null) {
            return null;
        }
        List<String> docstructTypes =
                DataManager.getInstance().getConfiguration().getDocstructNavigationTypes(viewManager.getTopStructElement().getDocStructType(), true);
        if (docstructTypes.isEmpty()) {
            return null;
        }

        String currentDocstructIddoc = String.valueOf(viewManager.getCurrentStructElementIddoc());
        // Determine docstruct URL and cache it
        if (prevDocstructUrlCache.get(currentDocstructIddoc) == null) {
            int currentElementIndex = getToc().findTocElementIndexByIddoc(currentDocstructIddoc);
            if (currentElementIndex == -1) {
                logger.warn("Current IDDOC not found in TOC: {}", viewManager.getCurrentStructElement().getLuceneId());
                return null;
            }

            boolean found = false;
            for (int i = currentElementIndex - 1; i >= 0; --i) {
                TOCElement tocElement = viewManager.getToc().getTocElements().get(i);
                String docstructType = tocElement.getMetadataValue(SolrConstants.DOCSTRCT);
                if (docstructType != null && docstructTypes.contains(docstructType) && StringUtils.isNotBlank(tocElement.getPageNo())) {
                    logger.trace("Found previous {}: {}", docstructType, tocElement.getLogId());
                    // Add LOGID to the URL because ViewManager.currentStructElementIddoc (IDDOC_OWNER) can be incorrect in the index sometimes,
                    // resulting in the URL pointing at the current element
                    prevDocstructUrlCache.put(currentDocstructIddoc,
                            "/" + viewManager.getPi() + "/" + Integer.valueOf(tocElement.getPageNo()) + "/" + tocElement.getLogId() + "/");
                    found = true;
                    break;
                }
            }
            if (!found) {
                prevDocstructUrlCache.put(currentDocstructIddoc, "");
            }
        }

        if (StringUtils.isNotEmpty(prevDocstructUrlCache.get(currentDocstructIddoc))) {
            return BeanUtils.getServletPathWithHostAsUrlFromJsfContext() + "/" + navigationHelper.getCurrentPageType().getName()
                    + prevDocstructUrlCache.get(currentDocstructIddoc);
        }

        return "";
    }

    /**
     *
     * @return
     * @throws IndexUnreachableException
     * @throws ViewerConfigurationException
     * @throws DAOException
     * @throws PresentationException
     */
    public String getNextDocstructUrl() throws IndexUnreachableException, PresentationException, DAOException, ViewerConfigurationException {
        // logger.trace("getNextDocstructUrl");
        if (viewManager == null) {
            return "";
        }
        List<String> docstructTypes =
                DataManager.getInstance().getConfiguration().getDocstructNavigationTypes(viewManager.getTopStructElement().getDocStructType(), true);
        if (docstructTypes.isEmpty()) {
            return null;
        }

        String currentDocstructIddoc = String.valueOf(viewManager.getCurrentStructElementIddoc());
        // Determine docstruct URL and cache it
        if (nextDocstructUrlCache.get(currentDocstructIddoc) == null) {
            int currentElementIndex = getToc().findTocElementIndexByIddoc(currentDocstructIddoc);
            logger.trace("currentIndexElement: {}", currentElementIndex);
            if (currentElementIndex == -1) {
                return null;
            }

            boolean found = false;
            for (int i = currentElementIndex + 1; i < viewManager.getToc().getTocElements().size(); ++i) {
                TOCElement tocElement = viewManager.getToc().getTocElements().get(i);
                String docstructType = tocElement.getMetadataValue(SolrConstants.DOCSTRCT);
                if (docstructType != null && docstructTypes.contains(docstructType)) {
                    logger.trace("Found next {}: {}", docstructType, tocElement.getLogId());
                    // Add LOGID to the URL because ViewManager.currentStructElementIddoc (IDDOC_OWNER) can be incorrect in the index sometimes,
                    // resulting in the URL pointing at the current element
                    nextDocstructUrlCache.put(currentDocstructIddoc,
                            "/" + viewManager.getPi() + "/" + Integer.valueOf(tocElement.getPageNo()) + "/" + tocElement.getLogId() + "/");
                    found = true;
                    break;
                }
            }
            if (!found) {
                nextDocstructUrlCache.put(currentDocstructIddoc, "");
            }
        }

        if (StringUtils.isNotEmpty(nextDocstructUrlCache.get(currentDocstructIddoc))) {
            return BeanUtils.getServletPathWithHostAsUrlFromJsfContext() + "/" + navigationHelper.getCurrentPageType().getName()
                    + nextDocstructUrlCache.get(currentDocstructIddoc);
        }

        return "";
    }

    /**
     * <p>
     * getImageUrl.
     * </p>
     *
     * @return a {@link java.lang.String} object.
     * @throws io.goobi.viewer.exceptions.IndexUnreachableException if any.
     */
    public String getImageUrl() throws IndexUnreachableException {
        return getPageUrl(PageType.viewImage.getName(), imageToShow);
    }

    /**
     * <p>
     * getFullscreenImageUrl.
     * </p>
     *
     * @return a {@link java.lang.String} object.
     * @throws io.goobi.viewer.exceptions.IndexUnreachableException if any.
     * @throws DAOException
     */
    public String getFullscreenImageUrl() throws IndexUnreachableException, DAOException {
        if (viewManager != null && viewManager.isDoublePageMode() && !viewManager.getCurrentPage().isDoubleImage()) {
            Optional<PhysicalElement> currentLeftPage = viewManager.getCurrentLeftPage();
            Optional<PhysicalElement> currentRightPage = viewManager.getCurrentRightPage();
            if (currentLeftPage.isPresent() && currentRightPage.isPresent()) {
                return getPageUrl(PageType.viewFullscreen.getName(), currentLeftPage.get().getOrder() + "-" + currentRightPage.get().getOrder());
            }
        }

        return getPageUrl(PageType.viewFullscreen.getName(), imageToShow);
    }

    /**
     * <p>
     * getReadingModeUrl.
     * </p>
     *
     * @deprecated renamed to fullscreen
     * @return a {@link java.lang.String} object.
     * @throws io.goobi.viewer.exceptions.IndexUnreachableException if any.
     * @throws DAOException
     */
    public String getReadingModeUrl() throws IndexUnreachableException, DAOException {
        return getFullscreenImageUrl();
    }

    /**
     * <p>
     * getFulltextUrl.
     * </p>
     *
     * @return a {@link java.lang.String} object.
     * @throws io.goobi.viewer.exceptions.IndexUnreachableException if any.
     */
    public String getFulltextUrl() throws IndexUnreachableException {
        return getPageUrl(PageType.viewFulltext.getName(), imageToShow);
    }

    /**
     * <p>
     * getMetadataUrl.
     * </p>
     *
     * @return a {@link java.lang.String} object.
     * @throws io.goobi.viewer.exceptions.IndexUnreachableException if any.
     */
    public String getMetadataUrl() throws IndexUnreachableException {
        return getPageUrl(PageType.viewMetadata.getName(), imageToShow);
    }

    /**
     * <p>
     * getTopDocument.
     * </p>
     *
     * @return a {@link io.goobi.viewer.model.viewer.StructElement} object.
     */
    public StructElement getTopDocument() {
        if (viewManager != null) {
            return viewManager.getTopStructElement();
        }

        return null;
    }

    /**
     * <p>
     * setChildrenVisible.
     * </p>
     *
     * @param element a {@link io.goobi.viewer.model.toc.TOCElement} object.
     * @throws io.goobi.viewer.exceptions.PresentationException if any.
     * @throws io.goobi.viewer.exceptions.IndexUnreachableException if any.
     * @throws io.goobi.viewer.exceptions.DAOException if any.
     * @throws io.goobi.viewer.exceptions.ViewerConfigurationException if any.
     */
    public void setChildrenVisible(TOCElement element)
            throws PresentationException, IndexUnreachableException, DAOException, ViewerConfigurationException {
        if (getToc() != null) {
            synchronized (getToc()) {
                getToc().setChildVisible(element.getID());
                getToc().getActiveElement();
            }
        }
    }

    /**
     * <p>
     * setChildrenInvisible.
     * </p>
     *
     * @param element a {@link io.goobi.viewer.model.toc.TOCElement} object.
     * @throws io.goobi.viewer.exceptions.PresentationException if any.
     * @throws io.goobi.viewer.exceptions.IndexUnreachableException if any.
     * @throws io.goobi.viewer.exceptions.DAOException if any.
     * @throws io.goobi.viewer.exceptions.ViewerConfigurationException if any.
     */
    public void setChildrenInvisible(TOCElement element)
            throws PresentationException, IndexUnreachableException, DAOException, ViewerConfigurationException {
        if (getToc() != null) {
            synchronized (getToc()) {
                getToc().setChildInvisible(element.getID());
                getToc().getActiveElement();
            }
        }
    }

    /**
     * Recalculates the visibility of TOC elements and jumps to the active element after a +/- button has been pressed.
     *
     * @return a {@link java.lang.String} object.
     * @throws java.io.IOException if any.
     * @throws io.goobi.viewer.exceptions.PresentationException if any.
     * @throws io.goobi.viewer.exceptions.IndexUnreachableException if any.
     * @throws io.goobi.viewer.exceptions.DAOException if any.
     * @throws io.goobi.viewer.exceptions.ViewerConfigurationException if any.
     */
    public String calculateSidebarToc()
            throws IOException, PresentationException, IndexUnreachableException, DAOException, ViewerConfigurationException {
        if (getToc() != null) {
            TOCElement activeTocElement = getToc().getActiveElement();
            if (activeTocElement != null) {
                String result = new StringBuilder("#").append(activeTocElement.getLogId()).toString();
                FacesContext.getCurrentInstance().getExternalContext().redirect(result);
                return result;
            }
        }

        return null;
    }

    /**
     * <p>
     * Getter for the field <code>toc</code>.
     * </p>
     *
     * @return the toc
     * @throws io.goobi.viewer.exceptions.PresentationException if any.
     * @throws io.goobi.viewer.exceptions.IndexUnreachableException if any.
     * @throws io.goobi.viewer.exceptions.DAOException if any.
     * @throws io.goobi.viewer.exceptions.ViewerConfigurationException if any.
     */
    public TOC getToc() throws PresentationException, IndexUnreachableException, DAOException, ViewerConfigurationException {
        if (viewManager == null) {
            return null;
        }

        if (viewManager.getToc() == null) {
            viewManager.setToc(createTOC());
        }
        return viewManager.getToc();
    }

    /**
     * <p>
     * Getter for the field <code>tocCurrentPage</code>.
     * </p>
     *
     * @return a int.
     */
    public String getTocCurrentPage() {
        synchronized (this) {
            return Integer.toString(tocCurrentPage);
        }
    }

    /**
     * <p>
     * Setter for the field <code>tocCurrentPage</code>.
     * </p>
     *
     * @param tocCurrentPage a int.
     * @should set toc page to last page if value too high
     * @throws io.goobi.viewer.exceptions.PresentationException if any.
     * @throws io.goobi.viewer.exceptions.IndexUnreachableException if any.
     * @throws io.goobi.viewer.exceptions.DAOException if any.
     * @throws io.goobi.viewer.exceptions.ViewerConfigurationException if any.
     */
    public void setTocCurrentPage(String tocCurrentPage)
            throws PresentationException, IndexUnreachableException, DAOException, ViewerConfigurationException {
        synchronized (this) {
            int[] pages = StringTools.getIntegerRange(tocCurrentPage);
            this.tocCurrentPage = pages[0];
            if (this.tocCurrentPage < 1) {
                this.tocCurrentPage = 1;
            }
            // Do not call getToc() here - the setter is usually called before update(), so the required information for proper TOC creation is not yet available
            if (viewManager != null && viewManager.getToc() != null) {
                int currentCurrentPage = viewManager.getToc().getCurrentPage();
                viewManager.getToc().setCurrentPage(this.tocCurrentPage);
                // The TOC object will correct values that are too high, so update the local value, if necessary
                if (viewManager.getToc().getCurrentPage() != this.tocCurrentPage) {
                    this.tocCurrentPage = viewManager.getToc().getCurrentPage();
                }
                // Create a new TOC if pagination is enabled and the paginator page has changed
                if (currentCurrentPage != this.tocCurrentPage && DataManager.getInstance().getConfiguration().getTocAnchorGroupElementsPerPage() > 0
                        && viewManager != null) {
                    viewManager.getToc()
                            .generate(viewManager.getTopStructElement(), viewManager.isListAllVolumesInTOC(), viewManager.getMimeType(),
                                    this.tocCurrentPage);
                }
            }
        }
    }

    /**
     * <p>
     * getTitleBarLabel.
     * </p>
     *
     * @param locale a {@link java.util.Locale} object.
     * @return a {@link java.lang.String} object.
     * @throws io.goobi.viewer.exceptions.IndexUnreachableException if any.
     * @throws io.goobi.viewer.exceptions.PresentationException if any.
     * @throws io.goobi.viewer.exceptions.DAOException if any.
     * @throws io.goobi.viewer.exceptions.ViewerConfigurationException if any.
     */
    public String getTitleBarLabel(Locale locale)
            throws IndexUnreachableException, PresentationException, DAOException, ViewerConfigurationException {
        return getTitleBarLabel(locale.getLanguage());
    }

    /**
     * <p>
     * getTitleBarLabel.
     * </p>
     *
     * @return a {@link java.lang.String} object.
     * @throws io.goobi.viewer.exceptions.IndexUnreachableException if any.
     * @throws io.goobi.viewer.exceptions.PresentationException if any.
     * @throws io.goobi.viewer.exceptions.DAOException if any.
     * @throws io.goobi.viewer.exceptions.ViewerConfigurationException if any.
     */
    public String getTitleBarLabel() throws IndexUnreachableException, PresentationException, DAOException, ViewerConfigurationException {
        Locale locale = BeanUtils.getLocale();
        if (locale != null) {
            return getTitleBarLabel(locale.getLanguage());
        }

        return getTitleBarLabel(MultiLanguageMetadataValue.DEFAULT_LANGUAGE);
    }

    /**
     * <p>
     * getTitleBarLabel.
     * </p>
     *
     * @param language a {@link java.lang.String} object.
     * @return a {@link java.lang.String} object.
     * @throws io.goobi.viewer.exceptions.IndexUnreachableException if any.
     * @throws io.goobi.viewer.exceptions.PresentationException if any.
     * @throws io.goobi.viewer.exceptions.DAOException if any.
     * @throws io.goobi.viewer.exceptions.ViewerConfigurationException if any.
     */
    public String getTitleBarLabel(String language)
            throws IndexUnreachableException, PresentationException, DAOException, ViewerConfigurationException {
        if (navigationHelper == null) {
            return null;
        }

        if (PageType.getByName(navigationHelper.getCurrentPage()) != null
                && PageType.getByName(navigationHelper.getCurrentPage()).isDocumentPage() && viewManager != null) {
            // Prefer the label of the current TOC element
            TOC toc = getToc();
            if (toc != null && toc.getTocElements() != null && !toc.getTocElements().isEmpty()) {
                String label = null;
                String labelTemplate = "_DEFAULT";
                if (getViewManager() != null) {
                    labelTemplate = getViewManager().getTopStructElement().getDocStructType();
                }
                if (DataManager.getInstance().getConfiguration().isDisplayAnchorLabelInTitleBar(labelTemplate)
                        && StringUtils.isNotBlank(viewManager.getAnchorPi())) {
                    String prefix = DataManager.getInstance().getConfiguration().getAnchorLabelInTitleBarPrefix(labelTemplate);
                    String suffix = DataManager.getInstance().getConfiguration().getAnchorLabelInTitleBarSuffix(labelTemplate);
                    prefix = ViewerResourceBundle.getTranslation(prefix, Locale.forLanguageTag(language)).replace("_SPACE_", " ");
                    suffix = ViewerResourceBundle.getTranslation(suffix, Locale.forLanguageTag(language)).replace("_SPACE_", " ");
                    label = prefix = toc.getLabel(viewManager.getAnchorPi(), language) + suffix + toc.getLabel(viewManager.getPi(), language);
                } else {
                    label = toc.getLabel(viewManager.getPi(), language);
                }
                if (label != null) {
                    return label;
                }
            }
            String label = viewManager.getTopStructElement().getLabel(selectedRecordLanguage);
            if (StringUtils.isNotEmpty(label)) {
                return label;
            }
        } else if (cmsBean != null && navigationHelper.isCmsPage()) {
            CMSPage cmsPage = cmsBean.getCurrentPage();
            if (cmsPage != null) {
                String cmsPageName = StringUtils.isNotBlank(cmsPage.getMenuTitle()) ? cmsPage.getMenuTitle() : cmsPage.getTitle();
                if (StringUtils.isNotBlank(cmsPageName)) {
                    return cmsPageName;
                }
            }
        }

        if (navigationHelper.getCurrentPageType() != null) {
            PageType pageType = navigationHelper.getCurrentPageType();
            if (PageType.other.equals(pageType)) {
                String pageLabel = navigationHelper.getCurrentPage();
                if (StringUtils.isNotBlank(pageLabel)) {
                    return Messages.translate(pageLabel, Locale.forLanguageTag(language));
                }
            }
            return Messages.translate(pageType.getLabel(), Locale.forLanguageTag(language));
        }

        return null;
    }

    /**
     * Title bar label value escaped for JavaScript.
     *
     * @return a {@link java.lang.String} object.
     * @throws io.goobi.viewer.exceptions.IndexUnreachableException if any.
     * @throws io.goobi.viewer.exceptions.PresentationException if any.
     * @throws io.goobi.viewer.exceptions.DAOException if any.
     * @throws io.goobi.viewer.exceptions.ViewerConfigurationException if any.
     */
    public String getLabelForJS() throws IndexUnreachableException, PresentationException, DAOException, ViewerConfigurationException {
        String label = getTitleBarLabel();
        if (label != null) {
            return StringEscapeUtils.escapeEcmaScript(label);
        }

        return null;
    }

    /**
     * <p>
     * Getter for the field <code>imageContainerWidth</code>.
     * </p>
     *
     * @return a int.
     */
    public int getImageContainerWidth() {
        return imageContainerWidth;
    }

    /**
     * <p>
     * getNumberOfImages.
     * </p>
     *
     * @return a int.
     * @throws io.goobi.viewer.exceptions.IndexUnreachableException if any.
     */
    public int getNumberOfImages() throws IndexUnreachableException {
        if (viewManager != null) {
            return viewManager.getImagesCount();
        }

        return 0;
    }

    /**
     * <p>
     * Getter for the field <code>topDocumentIddoc</code>.
     * </p>
     *
     * @return Not this.topDocumentIddoc but ViewManager.topDocumentIddoc
     */
    public long getTopDocumentIddoc() {
        if (viewManager != null) {
            return viewManager.getTopStructElementIddoc();
        }
        return 0;
    }

    /**
     * Indicates whether a record is currently properly loaded in this bean. Use to determine whether to display components.
     *
     * @return a boolean.
     */
    public boolean isRecordLoaded() {
        return viewManager != null;
    }

    /**
     * Checks if there is an anchor in this docStruct's hierarchy
     *
     * @return a boolean.
     * @throws io.goobi.viewer.exceptions.IndexUnreachableException if any.
     */
    public boolean hasAnchor() throws IndexUnreachableException {
        return getTopDocument().isAnchorChild();
    }

    /**
     * Exports the currently loaded for re-indexing.
     *
     * @return a {@link java.lang.String} object.
     * @throws io.goobi.viewer.exceptions.IndexUnreachableException if any.
     * @throws io.goobi.viewer.exceptions.DAOException if any.
     * @throws io.goobi.viewer.exceptions.RecordNotFoundException if any.
     */
    public String reIndexRecordAction() throws IndexUnreachableException, DAOException, RecordNotFoundException {
        if (viewManager != null) {
            if (IndexerTools.reIndexRecord(viewManager.getPi())) {
                Messages.info("reIndexRecordSuccess");
            } else {
                Messages.error("reIndexRecordFailure");
            }
        }

        return "";
    }

    /**
     * <p>
     * deleteRecordAction.
     * </p>
     *
     * @param keepTraceDocument If true, a .delete file will be created; otherwise a .purge file
     * @return outcome
     * @throws java.io.IOException if any.
     * @throws io.goobi.viewer.exceptions.IndexUnreachableException if any.
     */
    public String deleteRecordAction(boolean keepTraceDocument) throws IOException, IndexUnreachableException {
        try {
            if (viewManager == null) {
                return "";
            }

            if (IndexerTools.deleteRecord(viewManager.getPi(), keepTraceDocument,
                    Paths.get(DataManager.getInstance().getConfiguration().getHotfolder()))) {
                Messages.info("deleteRecord_success");
                return "pretty:index";
            }
            Messages.error("deleteRecord_failure");
        } finally {
            deleteRecordKeepTrace = null;
        }

        return "";
    }

    /**
     *
     * @return
     * @throws ClientProtocolException
     * @throws IOException
     * @throws IndexUnreachableException
     */
    public String clearCacheAction() throws ClientProtocolException, IOException, IndexUnreachableException {
        logger.trace("clearCacheAction: {}", clearCacheMode);
        if (clearCacheMode == null || viewManager == null) {
            return "";
        }

        String url = NetTools.buildClearCacheUrl(clearCacheMode, viewManager.getPi(), navigationHelper.getApplicationUrl(),
                DataManager.getInstance().getConfiguration().getWebApiToken());
        try {
            try {
                NetTools.getWebContentDELETE(url, null, null, null, null);
                Messages.info("cache_clear__success");
            } catch (ClientProtocolException e) {
                logger.error(e.getMessage());
                Messages.error("cache_clear__failure");
            } catch (IOException e) {
                logger.error(e.getMessage());
                Messages.error("cache_clear__failure");
                ;
            } catch (HTTPException e) {
                logger.error(e.getMessage());
                Messages.error("cache_clear__failure");
            }
        } finally {
            clearCacheMode = null;
        }

        return "";
    }

    /**
     * <p>
     * getCurrentThumbnailPage.
     * </p>
     *
     * @return a int.
     */
    public int getCurrentThumbnailPage() {
        synchronized (this) {
            return viewManager != null ? viewManager.getCurrentThumbnailPage() : 1;
        }
    }

    /**
     * <p>
     * setCurrentThumbnailPage.
     * </p>
     *
     * @param currentThumbnailPage a int.
     */
    public void setCurrentThumbnailPage(int currentThumbnailPage) {
        synchronized (this) {
            if (viewManager != null) {
                viewManager.setCurrentThumbnailPage(currentThumbnailPage);
            }
        }
    }

    /**
     * <p>
     * isHasLanguages.
     * </p>
     *
     * @return a boolean.
     */
    public boolean isHasLanguages() {
        return recordLanguages != null && !recordLanguages.isEmpty();
    }

    /**
     * <p>
     * Getter for the field <code>recordLanguages</code>.
     * </p>
     *
     * @return the recordLanguages
     */
    public List<String> getRecordLanguages() {
        return recordLanguages;
    }

    /**
     * <p>
     * Setter for the field <code>recordLanguages</code>.
     * </p>
     *
     * @param recordLanguages the recordLanguages to set
     */
    public void setRecordLanguages(List<String> recordLanguages) {
        this.recordLanguages = recordLanguages;
    }

    /**
     * <p>
     * Getter for the field <code>selectedRecordLanguage</code>.
     * </p>
     *
     * @return the selectedRecordLanguage
     */
    public String getSelectedRecordLanguage() {
        return selectedRecordLanguage;
    }

    /**
     * <p>
     * Setter for the field <code>selectedRecordLanguage</code>.
     * </p>
     *
     * @param selectedRecordLanguage the selectedRecordLanguage to set
     */
    public void setSelectedRecordLanguage(String selectedRecordLanguage) {
        logger.trace("setSelectedRecordLanguage: {}", selectedRecordLanguage);
        if (selectedRecordLanguage != null && selectedRecordLanguage.length() == 3) {
            // Map ISO-3 codes to their ISO-2 variant
            Language language = DataManager.getInstance().getLanguageHelper().getLanguage(selectedRecordLanguage);
            if (language != null) {
                logger.trace("Mapped language found: {}", language.getIsoCodeOld());
                this.selectedRecordLanguage = language.getIsoCodeOld();
            } else {
                logger.warn("Language not found for code: {}", selectedRecordLanguage);
                this.selectedRecordLanguage = selectedRecordLanguage;
            }
        } else {
            this.selectedRecordLanguage = selectedRecordLanguage;
        }
        MetadataBean mdb = BeanUtils.getMetadataBean();
        if (mdb != null) {
            mdb.setSelectedRecordLanguage(this.selectedRecordLanguage);
        }
    }

    /**
     * <p>
     * isAccessPermissionEpub.
     * </p>
     *
     * @return a boolean.
     */
    public boolean isAccessPermissionEpub() {
        synchronized (this) {
            try {
                if ((navigationHelper != null && !isEnabled(EPUBDownloadJob.LOCAL_TYPE, navigationHelper.getCurrentPage())) || viewManager == null
                        || !DownloadJob.ocrFolderExists(viewManager.getPi())) {
                    return false;
                }
            } catch (PresentationException | IndexUnreachableException e) {
                logger.error("Error checking EPUB resources: {}", e.getMessage());
                return false;
            }

            // TODO EPUB privilege type
            return viewManager.isAccessPermissionPdf();
        }
    }

    /**
     * <p>
     * isAccessPermissionPdf.
     * </p>
     *
     * @return a boolean.
     */
    public boolean isAccessPermissionPdf() {
        synchronized (this) {
            if ((navigationHelper != null && !isEnabled(PDFDownloadJob.LOCAL_TYPE, navigationHelper.getCurrentPage())) || viewManager == null) {
                return false;
            }

            return viewManager.isAccessPermissionPdf();
        }
    }

    /**
     * @param currentPage
     * @return
     */
    private static boolean isEnabled(String downloadType, String pageTypeName) {
        if (downloadType.equals(EPUBDownloadJob.LOCAL_TYPE) && !DataManager.getInstance().getConfiguration().isGeneratePdfInTaskManager()) {
            return false;
        }
        PageType pageType = PageType.getByName(pageTypeName);
        boolean pdf = PDFDownloadJob.LOCAL_TYPE.equals(downloadType);
        if (pageType != null) {
            switch (pageType) {
                case viewToc:
                    return pdf ? DataManager.getInstance().getConfiguration().isTocPdfEnabled()
                            : DataManager.getInstance().getConfiguration().isTocEpubEnabled();
                case viewMetadata:
                    return pdf ? DataManager.getInstance().getConfiguration().isMetadataPdfEnabled()
                            : DataManager.getInstance().getConfiguration().isMetadataEpubEnabled();
                default:
                    return pdf ? DataManager.getInstance().getConfiguration().isTitlePdfEnabled()
                            : DataManager.getInstance().getConfiguration().isTitleEpubEnabled();
            }
        }

        logger.warn("Unknown page type: {}", pageTypeName);
        return false;
    }

    /**
     * <p>
     * downloadTOCAction.
     * </p>
     *
     * @throws java.io.IOException if any.
     * @throws io.goobi.viewer.exceptions.PresentationException if any.
     * @throws io.goobi.viewer.exceptions.IndexUnreachableException if any.
     * @throws io.goobi.viewer.exceptions.DAOException if any.
     * @throws io.goobi.viewer.exceptions.ViewerConfigurationException if any.
     */
    public void downloadTOCAction() throws IOException, PresentationException, IndexUnreachableException, DAOException, ViewerConfigurationException {
        try {

            String fileNameRaw = getToc().getTocElements().get(0).getLabel();
            String fileName = fileNameRaw + ".pdf";

            FacesContext fc = FacesContext.getCurrentInstance();
            ExternalContext ec = fc.getExternalContext();
            ec.responseReset(); // Some JSF component library or some Filter might have set some headers in the buffer beforehand. We want to get rid of them, else it may collide.
            ec.setResponseContentType("application/pdf");
            ec.setResponseHeader("Content-Disposition", "attachment; filename=\"" + fileName + "\"");
            OutputStream os = ec.getResponseOutputStream();
            TocWriter writer = new TocWriter("", fileNameRaw);
            writer.createPdfDocument(os, getToc().getTocElements());
            fc.responseComplete(); // Important! Otherwise JSF will attempt to render the response which obviously will fail since it's already written with a file and closed.
        } catch (IndexOutOfBoundsException e) {
            logger.error("No toc to generate");
        } catch (WriteTocException e) {
            logger.error("Error writing toc: " + e.getMessage(), e);
        }
    }

    /**
     * <p>
     * getRelatedItems.
     * </p>
     *
     * @param identifierField Index field containing related item identifiers
     * @return List of related items as SearchHit objects.
     * @throws io.goobi.viewer.exceptions.PresentationException if any.
     * @throws io.goobi.viewer.exceptions.IndexUnreachableException if any.
     * @throws io.goobi.viewer.exceptions.DAOException if any.
     * @throws io.goobi.viewer.exceptions.ViewerConfigurationException if any.
     */
    public List<SearchHit> getRelatedItems(String identifierField)
            throws PresentationException, IndexUnreachableException, DAOException, ViewerConfigurationException {
        logger.trace("getRelatedItems: {}", identifierField);
        if (identifierField == null) {
            return null;
        }
        if (viewManager == null) {
            return null;
        }
        String query = getRelatedItemsQueryString(identifierField);
        if (query == null) {
            return null;
        }

        List<SearchHit> ret = SearchHelper.searchWithAggregation(query, 0, SolrSearchIndex.MAX_HITS, null, null, null, null, null, null,
                navigationHelper.getLocale(), 0);

        logger.trace("{} related items found", ret.size());
        return ret;
    }

    /**
     * Returns a query string containing all values of the given identifier field.
     *
     * @param identifierField Index field containing related item identifiers
     * @return Query string of the pattern "PI:(a OR b OR c)"
     * @should construct query correctly
     */
    public String getRelatedItemsQueryString(String identifierField) {
        logger.trace("getRelatedItemsQueryString: {}", identifierField);
        List<String> relatedItemIdentifiers = viewManager.getTopStructElement().getMetadataValues(identifierField);
        if (relatedItemIdentifiers.isEmpty()) {
            return null;
        }

        StringBuilder sbQuery = new StringBuilder(SolrConstants.PI).append(":(");
        int initLength = sbQuery.length();
        for (String identifier : relatedItemIdentifiers) {
            if (sbQuery.length() > initLength) {
                sbQuery.append(" OR ");
            }
            sbQuery.append(identifier);
        }
        sbQuery.append(')');

        return sbQuery.toString();
    }

    /**
     * Returns a string that contains previous and/or next url <link> elements
     *
     * @return string containing previous and/or next url <link> elements
     * @throws io.goobi.viewer.exceptions.IndexUnreachableException if any.
     * @throws io.goobi.viewer.exceptions.DAOException if any.
     * @throws io.goobi.viewer.exceptions.PresentationException if any.
     */
    public String getRelativeUrlTags() throws IndexUnreachableException, DAOException, PresentationException {
        if (!isRecordLoaded() || navigationHelper == null) {
            return "";
        }
        if (logger.isTraceEnabled()) {
            logger.trace("current view: {}", navigationHelper.getCurrentView());
        }

        StringBuilder sb = new StringBuilder();

        // Add canonical links
        if (viewManager.getCurrentPage() != null) {
            if (StringUtils.isNotEmpty(viewManager.getCurrentPage().getUrn())) {
                String urnResolverUrl = DataManager.getInstance().getConfiguration().getUrnResolverUrl() + viewManager.getCurrentPage().getUrn();
                sb.append("\n<link rel=\"canonical\" href=\"").append(urnResolverUrl).append("\" />");
            }
            if (viewManager.getCurrentPage().equals(viewManager.getRepresentativePage())) {
                String piResolverUrl = navigationHelper.getApplicationUrl() + "piresolver?id=" + viewManager.getPi();
                sb.append("\n<link rel=\"canonical\" href=\"").append(piResolverUrl).append("\" />");
            }
        }
        PageType currentPageType = PageType.getByName(navigationHelper.getCurrentView());
        if (currentPageType != null && StringUtils.isNotEmpty(currentPageType.name())) {
            // logger.trace("page type: {}", currentPageType.getName());
            // logger.trace("current url: {}", navigationHelper.getCurrentUrl());
            String currentUrl = navigationHelper.getCurrentUrl();
            if (currentUrl.contains("!" + currentPageType.getName())) {
                // Preferred view - add regular view URL
                sb.append("\n<link rel=\"canonical\" href=\"")
                        .append(currentUrl.replace("!" + currentPageType.getName(), currentPageType.getName()))
                        .append("\" />");
            } else if (currentUrl.contains(currentPageType.getName())) {
                // Regular view - add preferred view URL
                sb.append("\n<link rel=\"canonical\" href=\"")
                        .append(currentUrl.replace(currentPageType.getName(), "!" + currentPageType.getName()))
                        .append("\" />");
            }
        }

        // Skip prev/next links for non-paginated views
        if (PageType.viewMetadata.equals(currentPageType) || PageType.viewToc.equals(currentPageType)) {
            return "";
        }

        // Add next/prev links
        String currentUrl = getPageUrl(imageToShow);
        String prevUrl = getPreviousPageUrl();
        String nextUrl = getNextPageUrl();
        if (StringUtils.isNotEmpty(nextUrl) && !nextUrl.equals(currentUrl)) {
            sb.append("\n<link rel=\"next\" href=\"").append(nextUrl).append("\" />");
        }
        if (StringUtils.isNotEmpty(prevUrl) && !prevUrl.equals(currentUrl)) {
            sb.append("\n<link rel=\"prev\" href=\"").append(prevUrl).append("\" />");
        }

        return sb.toString();
    }

    /**
     * resets the access rights for user comments and pdf download stored in {@link io.goobi.viewer.model.viewer.ViewManager}. After reset, the access
     * rights will be evaluated again on being called
     */
    public void resetAccess() {
        if (getViewManager() != null) {
            getViewManager().resetAccessPermissionPdf();
            getViewManager().resetAllowUserComments();
        }
    }

    /**
     * <p>
     * Getter for the field <code>deleteRecordKeepTrace</code>.
     * </p>
     *
     * @return the deleteRecordKeepTrace
     */
    public Boolean getDeleteRecordKeepTrace() {
        return deleteRecordKeepTrace;
    }

    /**
     * <p>
     * Setter for the field <code>deleteRecordKeepTrace</code>.
     * </p>
     *
     * @param deleteRecordKeepTrace the deleteRecordKeepTrace to set
     */
    public void setDeleteRecordKeepTrace(Boolean deleteRecordKeepTrace) {
        this.deleteRecordKeepTrace = deleteRecordKeepTrace;
    }

    /**
     * @return the clearCacheMode
     */
    public String getClearCacheMode() {
        return clearCacheMode;
    }

    /**
     * @param clearCacheMode the clearCacheMode to set
     */
    public void setClearCacheMode(String clearCacheMode) {
        logger.trace("setClearCacheMode: {}", clearCacheMode);
        this.clearCacheMode = clearCacheMode;
    }

    /**
     * Get a CMSSidebarElement with a map containing all GeoMarkers for the current PI. The widget is stored in the bean, but refreshed each time the
     * PI changes
     *
     * @return
     * @throws PresentationException
     * @throws DAOException
     * @throws IndexUnreachableException
     */
    public synchronized GeoMap getGeoMap() throws PresentationException, DAOException, IndexUnreachableException {
        GeoMap widget = this.geoMaps.get(getPersistentIdentifier());
        if (widget == null) {
            widget = generateGeoMap(getPersistentIdentifier());
            this.geoMaps = Collections.singletonMap(getPersistentIdentifier(), widget);
        }
        return widget;
    }

    /**
     * 
     * @param pi
     * @return
     * @throws PresentationException
     * @throws DAOException
     */
    public GeoMap generateGeoMap(String pi) throws PresentationException, DAOException {
        try {
            if ("-".equals(pi)) {
                return null;
            }

            GeoMap map = new GeoMap();
            map.setId(Long.MAX_VALUE);
            map.setType(GeoMapType.MANUAL);
            map.setShowPopover(true);
            map.setMarkerTitleField(null);
            map.setMarker("default");

            String mainDocQuery = String.format("PI:%s", pi);
            List<String> mainDocFields = PrettyUrlTools.getSolrFieldsToDeterminePageType();
            SolrDocument mainDoc = DataManager.getInstance().getSearchIndex().getFirstDoc(mainDocQuery, mainDocFields);
            PageType pageType = PrettyUrlTools.getPreferredPageType(mainDoc);

            boolean addMetadataFeatures = DataManager.getInstance().getConfiguration().includeCoordinateFieldsFromMetadataDocs();
            String docTypeFilter = "+DOCTYPE:DOCSTRCT";
            if (addMetadataFeatures) {
                docTypeFilter = "+(DOCTYPE:DOCSTRCT DOCTYPE:METADATA)";
            }

            String subDocQuery = String.format("+PI_TOPSTRUCT:%s " + docTypeFilter, pi);
            List<String> coordinateFields = DataManager.getInstance().getConfiguration().getGeoMapMarkerFields();
            List<String> subDocFields = new ArrayList<>();
            subDocFields.add(SolrConstants.LABEL);
            subDocFields.add(SolrConstants.PI_TOPSTRUCT);
            subDocFields.add(SolrConstants.THUMBPAGENO);
            subDocFields.add(SolrConstants.LOGID);
            subDocFields.add(SolrConstants.ISWORK);
            subDocFields.add(SolrConstants.DOCTYPE);
            subDocFields.add("MD_VALUE");
            subDocFields.addAll(coordinateFields);

            Collection<GeoMapFeature> features = new ArrayList<>();

            List<DisplayUserGeneratedContent> annos = DataManager.getInstance()
                    .getDao()
                    .getAnnotationsForWork(pi)
                    .stream()
                    .filter(a -> PublicationStatus.PUBLISHED.equals(a.getPublicationStatus()))
                    .filter(a -> StringUtils.isNotBlank(a.getBody()))
                    .map(a -> new DisplayUserGeneratedContent(a))
                    .filter(a -> ContentType.GEOLOCATION.equals(a.getType()))
                    .filter(a -> ContentBean.isAccessible(a, BeanUtils.getRequest()))
                    .collect(Collectors.toList());
            for (DisplayUserGeneratedContent anno : annos) {
                if (anno.getAnnotationBody() instanceof TypedResource) {
                    GeoMapFeature feature = new GeoMapFeature(((TypedResource) anno.getAnnotationBody()).asJson());
                    features.add(feature);
                }
            }

            SolrDocumentList subDocs = DataManager.getInstance().getSearchIndex().getDocs(subDocQuery, subDocFields);
            if (subDocs != null) {
                for (SolrDocument solrDocument : subDocs) {
                    List<GeoMapFeature> docFeatures = new ArrayList<>();
                    for (String coordinateField : coordinateFields) {
                        String docType = solrDocument.getFieldValue(SolrConstants.DOCTYPE).toString();
                        String labelField = "METADATA".equals(docType) ? "MD_VALUE" : SolrConstants.LABEL;
                        docFeatures.addAll(GeoMap.getGeojsonPoints(solrDocument, coordinateField, labelField, null));
                    }
                    if (!solrDocument.containsKey(SolrConstants.ISWORK) && solrDocument.getFieldValue(SolrConstants.DOCTYPE).equals("DOCSTRCT")) {
                        docFeatures.forEach(f -> f.setLink(PrettyUrlTools.getRecordUrl(solrDocument, pageType)));
                    } else {
                        docFeatures.forEach(f -> f.setLink(null));
                    }
                    docFeatures.forEach(f -> f.setDocumentId((String) solrDocument.getFieldValue(SolrConstants.LOGID)));
                    features.addAll(docFeatures);
                }
            }
            //remove dubplicates
            features = features.stream().distinct().collect(Collectors.toList());
            if (!features.isEmpty()) {
                map.setFeatures(features.stream().map(f -> f.getJsonObject().toString()).collect(Collectors.toList()));
            }
            return map;
        } catch (IndexUnreachableException e) {
            logger.error("Unable to load geomap", e);
            return null;
        }
    }

    /**
     *
     */
    public void toggleDownloadImageModal() {
        downloadImageModalVisible = !downloadImageModalVisible;
    }

    /**
     * @return the downloadImageModalVisible
     */
    public boolean isDownloadImageModalVisible() {
        return downloadImageModalVisible;
    }

    /**
     *
     */
    public DownloadOption getSelectedDownloadOption() {
        if (selectedDownloadOptionLabel == null) {
            return null;
        }

        return DownloadOption.getByLabel(selectedDownloadOptionLabel);
    }

    /**
     * @return the selectedDownloadOptionLabel
     */
    public String getSelectedDownloadOptionLabel() {
        return selectedDownloadOptionLabel;
    }

    /**
     * @param selectedDownloadOptionLabel the selectedDownloadOptionLabel to set
     */
    public void setSelectedDownloadOptionLabel(String selectedDownloadOptionLabel) {
        logger.trace("setSelectedDownloadOption: {}", selectedDownloadOptionLabel != null ? selectedDownloadOptionLabel : null);
        this.selectedDownloadOptionLabel = selectedDownloadOptionLabel;
    }

    public void setDownloadOptionLabelFromRequestParameter() {
        Map<String, String> params = FacesContext.getCurrentInstance().getExternalContext().getRequestParameterMap();

        String value = params.get("optionvalue");
        if (StringUtils.isNotBlank(value)) {
            setSelectedDownloadOptionLabel(value);
        }

    }

    /**
     * This method augments the setter <code>ViewManager.setDoublePageMode(boolean)</code> with URL modifications to reflect the mode.
     *
     * @param doublePageMode The doublePageMode to set
     * @throws IndexUnreachableException
     * @throws DAOException
     * @should set imageToShow if value changes
     */
    public String setDoublePageModeAction(boolean doublePageMode) throws IndexUnreachableException, DAOException {
        if (viewManager == null) {
            return "";
        }
        try {
            // Adapt URL page range when switching between single and double page modes
            if (viewManager.isDoublePageMode() != doublePageMode) {
                if (doublePageMode && !viewManager.getCurrentPage().isDoubleImage()) {
                    Optional<PhysicalElement> currentLeftPage = viewManager.getCurrentLeftPage();
                    Optional<PhysicalElement> currentRightPage = viewManager.getCurrentRightPage();
                    if (currentLeftPage.isPresent() && currentRightPage.isPresent()) {
                        imageToShow = currentLeftPage.get().getOrder() + "-" + currentRightPage.get().getOrder();
                    } else if (currentLeftPage.isPresent()) {
                        imageToShow = currentLeftPage.get().getOrder() + "-" + currentLeftPage.get().getOrder();
                    } else if (currentRightPage.isPresent()) {
                        imageToShow = currentRightPage.get().getOrder() + "-" + currentRightPage.get().getOrder();
                    }
                } else if (doublePageMode) {
                    imageToShow = String.valueOf(viewManager.getCurrentPage().getOrder() + "-" + viewManager.getCurrentPage().getOrder());
                } else {
                    imageToShow = String.valueOf(viewManager.getCurrentPage().getOrder());
                }
            }
        } finally {
            viewManager.setDoublePageMode(doublePageMode);
        }

        // When not using PrettyContext, the updated URL will always be a click behind
        if (PrettyContext.getCurrentInstance() != null && PrettyContext.getCurrentInstance().getCurrentMapping() != null) {
            return "pretty:" + PrettyContext.getCurrentInstance().getCurrentMapping().getId();
        }

        return "";
    }

    /**
     * Indicates whether user comments are allowed for the current record based on several criteria.
     *
     * @return a boolean.
     * @throws DAOException
     */
    public synchronized boolean isAllowUserComments() throws DAOException {
        if (viewManager == null) {
            return false;
        }

        CommentGroup commentGroupAll = DataManager.getInstance().getDao().getCommentGroupUnfiltered();
        if (commentGroupAll == null) {
            logger.warn("Comment view for all comments not found in the DB, please insert.");
            return false;
        }
        if (!commentGroupAll.isEnabled()) {
            logger.trace("User comments disabled globally.");
            viewManager.setAllowUserComments(false);
            return false;
        }

        if (viewManager.isAllowUserComments() == null) {
            try {
                if (StringUtils.isNotEmpty(commentGroupAll.getSolrQuery()) && DataManager.getInstance()
                        .getSearchIndex()
                        .getHitCount(new StringBuilder("+").append(SolrConstants.PI)
                                .append(':')
                                .append(viewManager.getPi())
                                .append(" +(")
                                .append(commentGroupAll.getSolrQuery())
                                .append(')')
                                .toString()) == 0) {
                    viewManager.setAllowUserComments(false);
                    logger.trace("User comments are not allowed for this record.");
                } else {
                    viewManager.setAllowUserComments(true);
                }
            } catch (IndexUnreachableException e) {
                logger.debug("IndexUnreachableException thrown here: {}", e.getMessage());
                return false;
            } catch (PresentationException e) {
                logger.debug("PresentationException thrown here: {}", e.getMessage());
                return false;
            }
        }

        return viewManager.isAllowUserComments();
    }

    /**
     * Check if the current page should initialize a WebSocket
     * 
     * @return true if a document is loaded and it contains the field {@link SolrConstants.ACCESSCONDITION_CONCURRENTUSE}
     */
    public boolean isRequiresWebSocket() {
        if (viewManager != null && viewManager.getTopStructElement() != null && viewManager.getTopStructElement().getMetadataFields() != null) {
            return viewManager.getTopStructElement().getMetadataFields().containsKey(SolrConstants.ACCESSCONDITION_CONCURRENTUSE);
        }

        return false;
    }

}<|MERGE_RESOLUTION|>--- conflicted
+++ resolved
@@ -355,12 +355,6 @@
             prevHit = null;
             nextHit = null;
             boolean doublePageMode = isDoublePageUrl();
-<<<<<<< HEAD
-            titleBarMetadata.clear();
-            
-=======
-
->>>>>>> 24740205
             // Do these steps only if a new document has been loaded
             boolean mayChangeHitIndex = false;
             if (viewManager == null || viewManager.getTopStructElement() == null || viewManager.getTopStructElementIddoc() != topDocumentIddoc) {
