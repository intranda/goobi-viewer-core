--- conflicted
+++ resolved
@@ -126,6 +126,8 @@
     private ImageDeliveryBean imageDelivery;
     @Inject
     private BreadcrumbBean breadcrumbBean;
+    @Inject
+    private ContentBean contentBean;
 
     /** URL parameter 'action'. */
     private String action = "";
@@ -2289,12 +2291,7 @@
                         String labelField = "METADATA".equals(docType) ? "MD_VALUE" : SolrConstants.LABEL;
                         docFeatures.addAll(GeoMap.getGeojsonPoints(solrDocument, coordinateField, labelField, null));
                     }
-<<<<<<< HEAD
-                    if (!solrDocument.containsKey(SolrConstants.ISWORK) && solrDocument.getFieldValue(SolrConstants.DOCTYPE).equals("DOCSTRCT") &&
-                            !solrDocument.getFieldValue(SolrConstants.LOGID).equals(getViewManager().getLogId())) {
-=======
                     if (!solrDocument.containsKey(SolrConstants.ISWORK) && solrDocument.getFieldValue(SolrConstants.DOCTYPE).equals("DOCSTRCT")) {
->>>>>>> 44640204
                         docFeatures.forEach(f -> f.setLink(PrettyUrlTools.getRecordUrl(solrDocument, pageType)));
                     } else {
                         docFeatures.forEach(f -> f.setLink(null));
