--- conflicted
+++ resolved
@@ -2235,10 +2235,10 @@
      */
     public synchronized CMSSidebarElement getMapWidget() throws PresentationException, DAOException, IndexUnreachableException {
         CMSSidebarElement widget = this.mapWidget.get(getPersistentIdentifier());
-//        if (widget == null) {
-            widget = generateMapWidget(getPersistentIdentifier());
-            this.mapWidget = Collections.singletonMap(getPersistentIdentifier(), widget);
-//        }
+        //        if (widget == null) {
+        widget = generateMapWidget(getPersistentIdentifier());
+        this.mapWidget = Collections.singletonMap(getPersistentIdentifier(), widget);
+        //        }
         return widget;
     }
 
@@ -2280,21 +2280,18 @@
             subDocFields.add("MD_VALUE");
             subDocFields.addAll(coordinateFields);
 
-<<<<<<< HEAD
+            Collection<GeoMapFeature> features = new ArrayList<>();
+
             String annotationQuery = String.format("+PI_TOPSTRUCT:%s +DOCTYPE:UGC +MD_COORDS:*", pi);
-            long numAnnotations = DataManager.getInstance().getSearchIndex().getHitCount(annotationQuery);
-=======
-            Collection<GeoMapFeature> features = new ArrayList<>();
-            
-            String annotationQuery = String.format("+PI_TOPSTRUCT:%s +DOCTYPE:UGC +MD_COORDS:*", pi);
-            SolrDocumentList annoDocs = DataManager.getInstance().getSearchIndex().getDocs(annotationQuery, Arrays.asList("MD_COORDS", "MD_BODY", "MD_ANNOTATION_ID", "MD_VALUE"));
-            if(annoDocs != null) {
+            SolrDocumentList annoDocs = DataManager.getInstance()
+                    .getSearchIndex()
+                    .getDocs(annotationQuery, Arrays.asList("MD_COORDS", "MD_BODY", "MD_ANNOTATION_ID", "MD_VALUE"));
+            if (annoDocs != null) {
                 for (SolrDocument solrDocument : annoDocs) {
                     GeoMapFeature feature = new GeoMapFeature(SolrTools.getAsString(solrDocument.getFieldValue("MD_BODY")));
                     features.add(feature);
                 }
             }
->>>>>>> 4df7ceed
 
             SolrDocumentList subDocs = DataManager.getInstance().getSearchIndex().getDocs(subDocQuery, subDocFields);
             if (subDocs != null) {
@@ -2310,16 +2307,12 @@
                     } else {
                         docFeatures.forEach(f -> f.setLink(null));
                     }
-                    docFeatures.forEach(f -> f.setDocumentId((String)solrDocument.getFieldValue(SolrConstants.LOGID)));
+                    docFeatures.forEach(f -> f.setDocumentId((String) solrDocument.getFieldValue(SolrConstants.LOGID)));
                     features.addAll(docFeatures);
                 }
             }
-<<<<<<< HEAD
-            if (numAnnotations > 0 || !map.getFeatures().isEmpty()) {
-=======
             if (!features.isEmpty()) {
                 map.setFeatures(features.stream().map(f -> f.getJsonObject().toString()).collect(Collectors.toList()));
->>>>>>> 4df7ceed
                 widget.setGeoMap(map);
             }
         } catch (IndexUnreachableException e) {
