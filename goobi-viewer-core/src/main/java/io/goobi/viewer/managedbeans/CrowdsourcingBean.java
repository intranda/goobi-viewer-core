--- conflicted
+++ resolved
@@ -53,7 +53,6 @@
 import io.goobi.viewer.exceptions.DAOException;
 import io.goobi.viewer.exceptions.IndexUnreachableException;
 import io.goobi.viewer.exceptions.PresentationException;
-import io.goobi.viewer.exceptions.ViewerConfigurationException;
 import io.goobi.viewer.faces.validators.SolrQueryValidator;
 import io.goobi.viewer.managedbeans.tabledata.TableDataFilter;
 import io.goobi.viewer.managedbeans.tabledata.TableDataProvider;
@@ -62,7 +61,6 @@
 import io.goobi.viewer.managedbeans.utils.BeanUtils;
 import io.goobi.viewer.messages.Messages;
 import io.goobi.viewer.messages.ViewerResourceBundle;
-import io.goobi.viewer.model.annotation.PersistentAnnotation;
 import io.goobi.viewer.model.crowdsourcing.CrowdsourcingTools;
 import io.goobi.viewer.model.crowdsourcing.campaigns.Campaign;
 import io.goobi.viewer.model.crowdsourcing.campaigns.Campaign.CampaignVisibility;
@@ -328,7 +326,7 @@
 
     /**
      * Returns the list of campaigns that are visible to the given user.
-     *
+     * 
      * @param user
      * @return
      * @throws DAOException
@@ -396,7 +394,7 @@
     public static boolean isAllowed(User user, Campaign campaign) throws DAOException {
         if (campaign == null) {
             return false;
-        }    
+        }
         // Skip inactive campaigns
         if (!campaign.isHasStarted() || campaign.isHasEnded()) {
             return false;
@@ -416,9 +414,9 @@
                 if (user == null) {
                     return false;
                 }
-                if ( user.isSuperuser()) {
+                if (user.isSuperuser()) {
                     return true;
-                } 
+                }
                 // Only logged in members may access campaigns limited to a user group
                 if (!campaign.isLimitToGroup() || campaign.getUserGroup() == null) {
                     return false;
@@ -427,8 +425,8 @@
                     return campaign.getUserGroup().getMembersAndOwner().contains(user);
                 } catch (DAOException e) {
                     logger.error(e.getMessage());
-            return false;
-        }
+                    return false;
+                }
             case RESTRICTED:
                 // Check user licenses
                 if (user != null) {
@@ -478,31 +476,11 @@
             return "";
         }
         if (userBean == null || !selectedCampaign.isUserMayEdit(userBean.getUser())) {
-                // Only authorized admins may save
+            // Only authorized admins may save
             Messages.error("admin__crowdsourcing_campaign_save_failure");
             return "";
-            }
-
-<<<<<<< HEAD
-            // Save
-            boolean success = false;
-            LocalDateTime now = LocalDateTime.now();
-            if (selectedCampaign.getDateCreated() == null) {
-                selectedCampaign.setDateCreated(now);
-            }
-            selectedCampaign.setDateUpdated(now);
-            if (selectedCampaign.getId() != null) {
-                success = DataManager.getInstance().getDao().updateCampaign(selectedCampaign);
-            } else {
-                success = DataManager.getInstance().getDao().addCampaign(selectedCampaign);
-            }
-            if (success) {
-                Messages.info("admin__crowdsourcing_campaign_save_success");
-                setSelectedCampaign(selectedCampaign);
-                lazyModelCampaigns.update();
-                // Update the map of active campaigns for record identifiers (in case a new Solr query changes the set)
-                updateActiveCampaigns();
-=======
+        }
+
         // Save
         boolean success = false;
         LocalDateTime now = LocalDateTime.now();
@@ -511,9 +489,9 @@
         }
         selectedCampaign.setDateUpdated(now);
         if (selectedCampaign.getId() != null) {
-            try {                
+            try {
                 success = DataManager.getInstance().getDao().updateCampaign(selectedCampaign);
-            } catch(PersistenceException e) {
+            } catch (PersistenceException e) {
                 logger.error("Updating campaign " + selectedCampaign + " in database failed ", e);
                 success = false;
             }
@@ -526,13 +504,12 @@
             lazyModelCampaigns.update();
             // Update the map of active campaigns for record identifiers (in case a new Solr query changes the set)
             updateActiveCampaigns();
->>>>>>> 56aa0497
             return "pretty:adminCrowdCampaigns";
         }
 
-                Messages.error("admin__crowdsourcing_campaign_save_failure");
+        Messages.error("admin__crowdsourcing_campaign_save_failure");
         return "";
-            }
+    }
 
     /**
      * <p>
@@ -558,45 +535,6 @@
 
     /**
      * <p>
-<<<<<<< HEAD
-     * Getter for the field <code>lazyModelAnnotations</code>.
-     * </p>
-     *
-     * @return the lazyModelAnnotations
-     */
-    public TableDataProvider<PersistentAnnotation> getLazyModelAnnotations() {
-        return lazyModelAnnotations;
-    }
-
-    /**
-     * Deletes given annotation.
-     *
-     * @param annotation a {@link io.goobi.viewer.model.annotation.PersistentAnnotation} object.
-     * @return empty string
-     * @throws io.goobi.viewer.exceptions.DAOException if any.
-     */
-    public String deleteAnnotationAction(PersistentAnnotation annotation) throws DAOException {
-        if (annotation == null) {
-            return "";
-        }
-
-                try {
-            if (annotation.delete()) {
-                Messages.info("admin__crowdsoucing_annotation_deleteSuccess");
-                lazyModelCampaigns.update();
-                        }
-                } catch (ViewerConfigurationException e) {
-                    logger.error(e.getMessage());
-                    Messages.error(e.getMessage());
-                }
-
-        return "";
-    }
-
-    /**
-     * <p>
-=======
->>>>>>> 56aa0497
      * Getter for the field <code>selectedCampaign</code>.
      * </p>
      *
@@ -617,7 +555,7 @@
             this.selectedCampaign = null;
         } else if (selectedCampaign == null || ObjectUtils.notEqual(selectedCampaign.getId(), campaign.getId())) {
             this.selectedCampaign = new Campaign(campaign);
-    }
+        }
     }
 
     /**
@@ -1027,10 +965,9 @@
         }
         logger.trace("Added {} identifiers to the map.", DataManager.getInstance().getRecordCampaignMap().size());
     }
-    
+
     public Set<ReviewMode> getPossibleReviewModes() {
         return EnumSet.allOf(ReviewMode.class);
     }
-    
 
 }