package io.goobi.viewer.managedbeans;

import java.io.File;
import java.io.FilenameFilter;
import java.io.IOException;
import java.io.Serializable;
import java.net.URI;
import java.nio.file.Files;
import java.nio.file.Path;
import java.nio.file.Paths;
import java.time.LocalDateTime;
import java.util.Collections;
import java.util.HashMap;
import java.util.List;
import java.util.Map;
import java.util.Optional;
import java.util.function.Consumer;

import javax.enterprise.context.ApplicationScoped;
import javax.inject.Inject;
import javax.inject.Named;
import javax.ws.rs.core.UriBuilder;

import org.apache.commons.io.filefilter.WildcardFileFilter;
import org.apache.logging.log4j.LogManager;
import org.apache.logging.log4j.Logger;
import org.jdom2.Document;
import org.jdom2.Element;
import org.jdom2.JDOMException;
import org.json.JSONObject;
import org.omnifaces.cdi.Push;
import org.omnifaces.cdi.PushContext;
import org.omnifaces.util.Faces;
import org.quartz.JobKey;
import org.quartz.Scheduler;
import org.quartz.SchedulerException;
import org.quartz.impl.StdSchedulerFactory;

import io.goobi.viewer.controller.Configuration;
import io.goobi.viewer.controller.DataManager;
import io.goobi.viewer.controller.FileTools;
import io.goobi.viewer.controller.StringTools;
import io.goobi.viewer.controller.XmlTools;
import io.goobi.viewer.controller.mq.MessageQueueManager;
import io.goobi.viewer.controller.mq.MessageStatus;
import io.goobi.viewer.controller.mq.ViewerMessage;
import io.goobi.viewer.controller.shell.ShellCommand;
import io.goobi.viewer.dao.IDAO;
import io.goobi.viewer.exceptions.DAOException;
import io.goobi.viewer.exceptions.MessageQueueException;
import io.goobi.viewer.model.job.TaskType;
import io.goobi.viewer.model.job.quartz.RecurringTaskTrigger;
import io.goobi.viewer.model.job.quartz.TaskTriggerStatus;

@Named
@ApplicationScoped
public class AdminDeveloperBean implements Serializable {

    private static final long serialVersionUID = 9068383748390523908L;

    private static final Logger logger = LogManager.getLogger(AdminDeveloperBean.class);

    private static final String SQL_STATEMENT_CREATE_USERS = "DROP TABLE IF EXISTS `users`;\n"
            + "CREATE TABLE `users` (\n"
            + "  `user_id` bigint(20) NOT NULL AUTO_INCREMENT,\n"
            + "  `activation_key` varchar(255) DEFAULT NULL,\n"
            + "  `active` tinyint(1) NOT NULL DEFAULT 0,\n"
            + "  `comments` varchar(255) DEFAULT NULL,\n"
            + "  `email` varchar(255) NOT NULL,\n"
            + "  `first_name` varchar(255) DEFAULT NULL,\n"
            + "  `last_login` datetime DEFAULT NULL,\n"
            + "  `last_name` varchar(255) DEFAULT NULL,\n"
            + "  `nickname` varchar(255) DEFAULT NULL,\n"
            + "  `password_hash` varchar(255) DEFAULT NULL,\n"
            + "  `score` bigint(20) DEFAULT NULL,\n"
            + "  `superuser` tinyint(1) NOT NULL DEFAULT 0,\n"
            + "  `suspended` tinyint(1) NOT NULL DEFAULT 0,\n"
            + "  `agreed_to_terms_of_use` tinyint(1) DEFAULT 0,\n"
            + "  `avatar_type` varchar(255) DEFAULT NULL,\n"
            + "  `local_avatar_updated` bigint(20) DEFAULT NULL,\n"
            + "  PRIMARY KEY (`user_id`),\n"
            + "  KEY `index_users_email` (`email`)\n"
            + ") ENGINE=InnoDB AUTO_INCREMENT=191 DEFAULT CHARSET=utf8mb3 COLLATE=utf8mb3_general_ci;\n"
            + "";

    private static final String SQL_STATEMENT_ADD_SUPERUSER =
<<<<<<< HEAD
            "INSERT INTO users (active,email,password_hash,score,superuser) VALUES (1,\"goobi@intranda.com\",\"$2a$10$Z5GTNKND9ZbuHt0ayDh0Remblc7pKUNlqbcoCxaNgKza05fLtkuYO\",0,1);";
=======
            "INSERT INTO users (active,email,password_hash,score,superuser) VALUES (1,\"goobi@intranda.com\","
                    + "\"$2a$10$Z5GTNKND9ZbuHt0ayDh0Remblc7pKUNlqbcoCxaNgKza05fLtkuYO\",0,1);";
>>>>>>> 264770a1

    private static final String BASH_STATEMENT_CREATE_SQL_DUMP =
            "mysqldump $VIEWERDBNAME --ignore-table=viewer.crowdsourcing_fulltexts --ignore-table=viewer.users";

    private static final String[] FILES_TO_INCLUDE = new String[] { "config_viewer-module-crowdsourcing.xml", "messages_*.properties" };

<<<<<<< HEAD
=======
    @Inject
    @Push
    private PushContext downloadContext;
>>>>>>> 264770a1
    @Inject
    private transient MessageQueueManager queueManager;
    private transient Scheduler scheduler = null;

<<<<<<< HEAD
=======
    private final String viewerThemeName;
>>>>>>> 264770a1
    private final String viewerDatabaseName;
    private final String viewerConfigDirectory;

    public AdminDeveloperBean() {
        this(DataManager.getInstance().getConfiguration(), "viewer");
    }

    public AdminDeveloperBean(Configuration config, String persistenceUnitName) {
        viewerThemeName = config.getTheme();
        viewerDatabaseName = persistenceUnitName;
        viewerConfigDirectory = config.getConfigLocalPath();
        try {
            this.scheduler = new StdSchedulerFactory().getScheduler();
        } catch (SchedulerException e) {
            logger.error("Error getting quartz scheduler", e);
        }
    }

<<<<<<< HEAD
    public Path createDeveloperArchive() throws IOException, InterruptedException, JDOMException {
        Path devFolder = Paths.get(DataManager.getInstance().getConfiguration().getTempFolder(), "viewer_developer_");
        return createDeveloperArchive(devFolder);
        // return createDeveloperArchive(Files.createTempDirectory("viewer_developer_"));
    }

    protected Path createDeveloperArchive(Path tempDir) throws IOException, InterruptedException, JDOMException {
=======
    public void downloadDeveloperArchive() {
        Path tempDirectory = null;
        Path zipFile = null;
        try {
            sendDownloadProgressUpdate(0);
            tempDirectory = Files.createTempDirectory("viewer_developer_");
            sendDownloadProgressUpdate(0.1f);
            zipFile = createDeveloperArchive(tempDirectory, p -> sendDownloadProgressUpdate(0.1f + p * 0.8f));
            logger.debug("Sending file...");
            Faces.sendFile(zipFile, true);
            logger.debug("Done sending file");
            sendDownloadFinished();
        } catch (InterruptedException e) {
            Thread.currentThread().interrupt();
            logger.error("Bean thread interrupted while waiting for bash call to finish");
            sendDownloadError("Backing thread interrupted");
        } catch (IOException | JDOMException e) {
            if (tempDirectory != null) {
                logger.error("Error creating zip archive in {}: {}", tempDirectory, e.toString());
            } else {
                logger.error("Error creating zip archive: {}", e.toString());
            }
            sendDownloadError("Error creating zip archive: " + e.toString());
        } finally {
            logger.debug("Cleanup after sending file");
            try {
                if (tempDirectory != null && Files.exists(tempDirectory)) {
                    if (zipFile != null && Files.exists(zipFile)) {
                        Files.delete(zipFile);
                    }
                    Files.delete(tempDirectory);
                }
            } catch (IOException e) {
                logger.error("Error cleaning up temp directory {}", tempDirectory);
            }
        }

    }

    public void activateAutopull() throws DAOException {
        if (!isAutopullActive()) {
            pauseJob(TaskType.PULL_THEME);
        }
    }

    public void triggerPullTheme() throws MessageQueueException {
        ViewerMessage message = new ViewerMessage(TaskType.PULL_THEME.name());
        queueManager.addToQueue(message);
    }

    public boolean isAutopullActive() throws DAOException {
        RecurringTaskTrigger trigger = DataManager.getInstance().getDao().getRecurringTaskTriggerForTask(TaskType.PULL_THEME);
        return trigger != null && trigger.getStatus() == TaskTriggerStatus.RUNNING;
    }

    public LocalDateTime getLastAutopull() throws DAOException {
        List<ViewerMessage> messages = DataManager.getInstance()
                .getDao()
                .getViewerMessages(0, 1, "lastUpdateTime", true,
                        Map.of("taskName", TaskType.PULL_THEME.name(), "messageStatus", MessageStatus.FINISH.name()));
        if (!messages.isEmpty()) {
            return messages.get(0).getLastUpdateTime();
        }
        return null;
    }

    public String getThemeName() {
        return this.viewerThemeName;
    }

    protected Path createDeveloperArchive(Path tempDir, Consumer<Float> progressMonitor) throws IOException, InterruptedException, JDOMException {
>>>>>>> 264770a1

        Map<Path, String> zipEntryMap = new HashMap<>();
        FilenameFilter filter = WildcardFileFilter.builder().setWildcards(FILES_TO_INCLUDE).get();

        zipEntryMap.put(Path.of("viewer/config/config_viewer.xml"), XmlTools.getStringFromElement(
                createDeveloperViewerConfig(Path.of(viewerConfigDirectory, "config_viewer.xml")).getRootElement(), StringTools.DEFAULT_ENCODING));
<<<<<<< HEAD
        try {
            zipEntryMap.put(Path.of("viewer/config/viewer.sql"), createSqlDump());
=======
        progressMonitor.accept(0.2f);
        try {
            zipEntryMap.put(Path.of("viewer/config/viewer.sql"), createSqlDump());
            progressMonitor.accept(0.5f);
>>>>>>> 264770a1
        } catch (IOException e) {
            logger.error("Error creating sql dump of viewer database: {}", e.toString());
        }
        for (File file : Path.of(viewerConfigDirectory).toFile().listFiles(filter)) {
            Path zipEntryPath = Path.of("viewer/config", file.getName());
            zipEntryMap.put(zipEntryPath, FileTools.getStringFromFile(file, StringTools.DEFAULT_ENCODING));
        }
<<<<<<< HEAD

=======
        progressMonitor.accept(0.7f);
>>>>>>> 264770a1
        File zipFile = tempDir.resolve("developer.zip").toFile();
        FileTools.compressZipFile(zipEntryMap, zipFile, 9);
        progressMonitor.accept(1f);
        return zipFile.toPath();
    }

    protected String createSqlDump() throws IOException, InterruptedException {
        String createSqlDumpStatement = BASH_STATEMENT_CREATE_SQL_DUMP.replace("$VIEWERDBNAME", this.viewerDatabaseName);
        ShellCommand command = new ShellCommand(createSqlDumpStatement.split("\\s+"));
        int ret = command.exec();
        if (ret < 1) {
<<<<<<< HEAD
            return new StringBuilder(command.getOutput()).append(SQL_STATEMENT_CREATE_USERS).append(SQL_STATEMENT_ADD_SUPERUSER).toString();
=======
            String output = command.getOutput();
            return new StringBuilder(output).append(SQL_STATEMENT_CREATE_USERS).append(SQL_STATEMENT_ADD_SUPERUSER).toString();
>>>>>>> 264770a1
        }
        throw new IOException("Error executing command '" + createSqlDumpStatement + "':\t" + command.getErrorOutput());
    }

    protected Document createDeveloperViewerConfig(Path viewerConfigPath) throws IOException, JDOMException {
        Document configDoc = XmlTools.readXmlFile(viewerConfigPath);
        replaceSolrUrl(configDoc);
        renameElement(configDoc, "//config/urls/rest", "iiif");
        XmlTools.evaluateToFirstElement("//config/urls/iiif", configDoc.getRootElement(), Collections.emptyList())
                .ifPresent(ele -> ele.setAttribute("useForCmsMedia", "true"));
        addElement(configDoc, "//config/urls", "rest", "http://localhost:8080/viewer/api/v1/");
        return configDoc;
    }

    private static void replaceSolrUrl(Document configDoc) {
        Optional<String> restUrl = XmlTools.evaluateToFirstString("//config/urls/rest", configDoc.getRootElement(), Collections.emptyList());
        Optional<Element> solrElement = XmlTools.evaluateToFirstElement("//config/urls/solr", configDoc.getRootElement(), Collections.emptyList());
        restUrl.ifPresent(rest -> {
            String solrPath = solrElement.map(Element::getText).map(URI::create).map(URI::getPath).orElse("/solr/collection1");
            URI modifiedSolr = UriBuilder.fromUri(rest).replacePath(solrPath).build();
            solrElement.ifPresent(solrEle -> solrEle.setText(modifiedSolr.toString()));
        });
    }

    private static void renameElement(Document configDoc, String path, String newName) {
        Optional<Element> restUrl = XmlTools.evaluateToFirstElement(path, configDoc.getRootElement(), Collections.emptyList());
        restUrl.ifPresent(rest -> rest.setName(newName));
    }

    private static void addElement(Document configDoc, String parentPath, String name, String value) {
        Optional<Element> urlElement = XmlTools.evaluateToFirstElement(parentPath, configDoc.getRootElement(), Collections.emptyList());
        urlElement.ifPresent(urls -> {
            Element ele = new Element(name);
            ele.setText(value);
            urls.addContent(ele);
        });
    }
<<<<<<< HEAD

    public void activateAutopull() throws DAOException {
        if (!isAutopullActive()) {
            pauseJob(TaskType.PULL_THEME);
        }
    }

    public void triggerPullTheme() throws MessageQueueException {
        ViewerMessage message = new ViewerMessage(TaskType.PULL_THEME.name());
        queueManager.addToQueue(message);
    }

    public boolean isAutopullActive() throws DAOException {
        RecurringTaskTrigger trigger = DataManager.getInstance().getDao().getRecurringTaskTriggerForTask(TaskType.PULL_THEME);
        return trigger != null && trigger.getStatus() == TaskTriggerStatus.RUNNING;
    }

    public LocalDateTime getLastAutopull() throws DAOException {
        RecurringTaskTrigger trigger = DataManager.getInstance().getDao().getRecurringTaskTriggerForTask(TaskType.PULL_THEME);
        return Optional.ofNullable(trigger).map(t -> t.getLastTimeTriggered()).orElse(null);

    }
=======
>>>>>>> 264770a1

    private void pauseJob(TaskType taskType) {
        try {
            scheduler.pauseJob(new JobKey(taskType.name(), taskType.name()));
            persistTriggerStatus(taskType.name(), TaskTriggerStatus.PAUSED);
        } catch (SchedulerException e) {
            logger.error(e);
        }
    }

    private static void persistTriggerStatus(String jobName, TaskTriggerStatus status) {
        try {
            IDAO dao = DataManager.getInstance().getDao();
            RecurringTaskTrigger trigger = dao.getRecurringTaskTriggerForTask(TaskType.valueOf(jobName));
            trigger.setStatus(status);
            dao.updateRecurringTaskTrigger(trigger);
        } catch (DAOException e) {
            logger.error(e);
        }
    }

<<<<<<< HEAD
=======
    private void sendDownloadFinished() {
        updateDownlaodProgress("finished", Optional.empty(), 1.0f);
    }

    private void sendDownloadError(String message) {
        updateDownlaodProgress("error", Optional.of(message), 0);
    }

    private void sendDownloadProgressUpdate(float progress) {
        updateDownlaodProgress("processing", Optional.empty(), progress);
    }

    private void updateDownlaodProgress(String status, Optional<String> message, float progress) {
        JSONObject json = new JSONObject();
        json.put("progress", progress);
        json.put("status", status);
        message.ifPresent(m -> json.put("message", m));
        downloadContext.send(json.toString());
    }

>>>>>>> 264770a1
}<|MERGE_RESOLUTION|>--- conflicted
+++ resolved
@@ -7,7 +7,6 @@
 import java.net.URI;
 import java.nio.file.Files;
 import java.nio.file.Path;
-import java.nio.file.Paths;
 import java.time.LocalDateTime;
 import java.util.Collections;
 import java.util.HashMap;
@@ -84,32 +83,22 @@
             + "";
 
     private static final String SQL_STATEMENT_ADD_SUPERUSER =
-<<<<<<< HEAD
-            "INSERT INTO users (active,email,password_hash,score,superuser) VALUES (1,\"goobi@intranda.com\",\"$2a$10$Z5GTNKND9ZbuHt0ayDh0Remblc7pKUNlqbcoCxaNgKza05fLtkuYO\",0,1);";
-=======
             "INSERT INTO users (active,email,password_hash,score,superuser) VALUES (1,\"goobi@intranda.com\","
                     + "\"$2a$10$Z5GTNKND9ZbuHt0ayDh0Remblc7pKUNlqbcoCxaNgKza05fLtkuYO\",0,1);";
->>>>>>> 264770a1
 
     private static final String BASH_STATEMENT_CREATE_SQL_DUMP =
             "mysqldump $VIEWERDBNAME --ignore-table=viewer.crowdsourcing_fulltexts --ignore-table=viewer.users";
 
     private static final String[] FILES_TO_INCLUDE = new String[] { "config_viewer-module-crowdsourcing.xml", "messages_*.properties" };
 
-<<<<<<< HEAD
-=======
     @Inject
     @Push
     private PushContext downloadContext;
->>>>>>> 264770a1
     @Inject
     private transient MessageQueueManager queueManager;
     private transient Scheduler scheduler = null;
 
-<<<<<<< HEAD
-=======
     private final String viewerThemeName;
->>>>>>> 264770a1
     private final String viewerDatabaseName;
     private final String viewerConfigDirectory;
 
@@ -128,15 +117,6 @@
         }
     }
 
-<<<<<<< HEAD
-    public Path createDeveloperArchive() throws IOException, InterruptedException, JDOMException {
-        Path devFolder = Paths.get(DataManager.getInstance().getConfiguration().getTempFolder(), "viewer_developer_");
-        return createDeveloperArchive(devFolder);
-        // return createDeveloperArchive(Files.createTempDirectory("viewer_developer_"));
-    }
-
-    protected Path createDeveloperArchive(Path tempDir) throws IOException, InterruptedException, JDOMException {
-=======
     public void downloadDeveloperArchive() {
         Path tempDirectory = null;
         Path zipFile = null;
@@ -208,22 +188,16 @@
     }
 
     protected Path createDeveloperArchive(Path tempDir, Consumer<Float> progressMonitor) throws IOException, InterruptedException, JDOMException {
->>>>>>> 264770a1
 
         Map<Path, String> zipEntryMap = new HashMap<>();
         FilenameFilter filter = WildcardFileFilter.builder().setWildcards(FILES_TO_INCLUDE).get();
 
         zipEntryMap.put(Path.of("viewer/config/config_viewer.xml"), XmlTools.getStringFromElement(
                 createDeveloperViewerConfig(Path.of(viewerConfigDirectory, "config_viewer.xml")).getRootElement(), StringTools.DEFAULT_ENCODING));
-<<<<<<< HEAD
-        try {
-            zipEntryMap.put(Path.of("viewer/config/viewer.sql"), createSqlDump());
-=======
         progressMonitor.accept(0.2f);
         try {
             zipEntryMap.put(Path.of("viewer/config/viewer.sql"), createSqlDump());
             progressMonitor.accept(0.5f);
->>>>>>> 264770a1
         } catch (IOException e) {
             logger.error("Error creating sql dump of viewer database: {}", e.toString());
         }
@@ -231,11 +205,7 @@
             Path zipEntryPath = Path.of("viewer/config", file.getName());
             zipEntryMap.put(zipEntryPath, FileTools.getStringFromFile(file, StringTools.DEFAULT_ENCODING));
         }
-<<<<<<< HEAD
-
-=======
         progressMonitor.accept(0.7f);
->>>>>>> 264770a1
         File zipFile = tempDir.resolve("developer.zip").toFile();
         FileTools.compressZipFile(zipEntryMap, zipFile, 9);
         progressMonitor.accept(1f);
@@ -247,12 +217,8 @@
         ShellCommand command = new ShellCommand(createSqlDumpStatement.split("\\s+"));
         int ret = command.exec();
         if (ret < 1) {
-<<<<<<< HEAD
-            return new StringBuilder(command.getOutput()).append(SQL_STATEMENT_CREATE_USERS).append(SQL_STATEMENT_ADD_SUPERUSER).toString();
-=======
             String output = command.getOutput();
             return new StringBuilder(output).append(SQL_STATEMENT_CREATE_USERS).append(SQL_STATEMENT_ADD_SUPERUSER).toString();
->>>>>>> 264770a1
         }
         throw new IOException("Error executing command '" + createSqlDumpStatement + "':\t" + command.getErrorOutput());
     }
@@ -290,31 +256,6 @@
             urls.addContent(ele);
         });
     }
-<<<<<<< HEAD
-
-    public void activateAutopull() throws DAOException {
-        if (!isAutopullActive()) {
-            pauseJob(TaskType.PULL_THEME);
-        }
-    }
-
-    public void triggerPullTheme() throws MessageQueueException {
-        ViewerMessage message = new ViewerMessage(TaskType.PULL_THEME.name());
-        queueManager.addToQueue(message);
-    }
-
-    public boolean isAutopullActive() throws DAOException {
-        RecurringTaskTrigger trigger = DataManager.getInstance().getDao().getRecurringTaskTriggerForTask(TaskType.PULL_THEME);
-        return trigger != null && trigger.getStatus() == TaskTriggerStatus.RUNNING;
-    }
-
-    public LocalDateTime getLastAutopull() throws DAOException {
-        RecurringTaskTrigger trigger = DataManager.getInstance().getDao().getRecurringTaskTriggerForTask(TaskType.PULL_THEME);
-        return Optional.ofNullable(trigger).map(t -> t.getLastTimeTriggered()).orElse(null);
-
-    }
-=======
->>>>>>> 264770a1
 
     private void pauseJob(TaskType taskType) {
         try {
@@ -336,8 +277,6 @@
         }
     }
 
-<<<<<<< HEAD
-=======
     private void sendDownloadFinished() {
         updateDownlaodProgress("finished", Optional.empty(), 1.0f);
     }
@@ -358,5 +297,4 @@
         downloadContext.send(json.toString());
     }
 
->>>>>>> 264770a1
 }