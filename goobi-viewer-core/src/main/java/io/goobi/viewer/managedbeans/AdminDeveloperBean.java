package io.goobi.viewer.managedbeans;

import java.io.ByteArrayOutputStream;
import java.io.File;
import java.io.FilenameFilter;
import java.io.IOException;
import java.io.Serializable;
import java.net.URI;
import java.nio.file.Files;
import java.nio.file.Path;
import java.time.LocalDateTime;
import java.util.Collections;
import java.util.HashMap;
import java.util.List;
import java.util.Map;
import java.util.Optional;
import java.util.function.Consumer;
import java.util.regex.Matcher;
import java.util.regex.Pattern;

import javax.enterprise.context.ApplicationScoped;
import javax.inject.Inject;
import javax.inject.Named;
import javax.servlet.ServletContext;
import javax.ws.rs.core.UriBuilder;

import org.apache.commons.io.filefilter.WildcardFileFilter;
import org.apache.commons.lang3.StringUtils;
import org.apache.logging.log4j.LogManager;
import org.apache.logging.log4j.Logger;
import org.jdom2.Document;
import org.jdom2.Element;
import org.jdom2.JDOMException;
import org.json.JSONObject;
import org.omnifaces.cdi.Push;
import org.omnifaces.cdi.PushContext;
import org.omnifaces.util.Faces;
import org.quartz.JobKey;
import org.quartz.Scheduler;
import org.quartz.SchedulerException;
import org.quartz.impl.StdSchedulerFactory;

import io.goobi.viewer.controller.Configuration;
import io.goobi.viewer.controller.DataManager;
import io.goobi.viewer.controller.FileTools;
import io.goobi.viewer.controller.StringTools;
import io.goobi.viewer.controller.XmlTools;
import io.goobi.viewer.controller.mq.MessageQueueManager;
import io.goobi.viewer.controller.mq.MessageStatus;
import io.goobi.viewer.controller.mq.ViewerMessage;
import io.goobi.viewer.controller.shell.ShellCommand;
import io.goobi.viewer.controller.variablereplacer.VariableReplacer;
import io.goobi.viewer.dao.IDAO;
import io.goobi.viewer.exceptions.DAOException;
import io.goobi.viewer.exceptions.MessageQueueException;
import io.goobi.viewer.model.job.TaskType;
import io.goobi.viewer.model.job.quartz.RecurringTaskTrigger;
import io.goobi.viewer.model.job.quartz.TaskTriggerStatus;

@Named
@ApplicationScoped
public class AdminDeveloperBean implements Serializable {

    private static final long serialVersionUID = 9068383748390523908L;

    private static final Logger logger = LogManager.getLogger(AdminDeveloperBean.class);

    private static final String SCRIPT_PURPOSE_CREATE_PACKAGE = "create-package";
    private static final String SCRIPT_PURPOSE_PULL_THEME = "theme-pull";

    private static final String SQL_STATEMENT_CREATE_USERS = "DROP TABLE IF EXISTS `users`;\n"
            + "CREATE TABLE `users` (\n"
            + "  `user_id` bigint(20) NOT NULL AUTO_INCREMENT,\n"
            + "  `activation_key` varchar(255) DEFAULT NULL,\n"
            + "  `active` tinyint(1) NOT NULL DEFAULT 0,\n"
            + "  `comments` varchar(255) DEFAULT NULL,\n"
            + "  `email` varchar(255) NOT NULL,\n"
            + "  `first_name` varchar(255) DEFAULT NULL,\n"
            + "  `last_login` datetime DEFAULT NULL,\n"
            + "  `last_name` varchar(255) DEFAULT NULL,\n"
            + "  `nickname` varchar(255) DEFAULT NULL,\n"
            + "  `password_hash` varchar(255) DEFAULT NULL,\n"
            + "  `score` bigint(20) DEFAULT NULL,\n"
            + "  `superuser` tinyint(1) NOT NULL DEFAULT 0,\n"
            + "  `suspended` tinyint(1) NOT NULL DEFAULT 0,\n"
            + "  `agreed_to_terms_of_use` tinyint(1) DEFAULT 0,\n"
            + "  `avatar_type` varchar(255) DEFAULT NULL,\n"
            + "  `local_avatar_updated` bigint(20) DEFAULT NULL,\n"
            + "  PRIMARY KEY (`user_id`),\n"
            + "  KEY `index_users_email` (`email`)\n"
            + ") ENGINE=InnoDB AUTO_INCREMENT=191 DEFAULT CHARSET=utf8mb3 COLLATE=utf8mb3_general_ci;\n"
            + "";

    private static final String SQL_STATEMENT_ADD_SUPERUSER =
            "INSERT INTO users (active,email,password_hash,score,superuser) VALUES (1,\"goobi@intranda.com\","
                    + "\"$2a$10$Z5GTNKND9ZbuHt0ayDh0Remblc7pKUNlqbcoCxaNgKza05fLtkuYO\",0,1);";

    private static final String BASH_STATEMENT_CREATE_SQL_DUMP =
            "mysqldump $VIEWERDBNAME --ignore-table=viewer.crowdsourcing_fulltexts --ignore-table=viewer.users";

    private static final String[] FILES_TO_INCLUDE = new String[] { "config_viewer-module-crowdsourcing.xml", "messages_*.properties" };

    private static final long CREATE_DEVELOPER_PACKAGE_TIMEOUT = 120_000; //2 min

    @Inject
    @Push
    private PushContext downloadContext;
    @Inject
    @Push
    private PushContext pullThemeContext;
    @Inject
    private ServletContext context;
    @Inject
    private transient MessageQueueManager queueManager;
    private transient Scheduler scheduler = null;

    private final String viewerThemeName;
    private final String viewerDatabaseName;
    private final String viewerConfigDirectory;

    public AdminDeveloperBean() {
        this(DataManager.getInstance().getConfiguration(), "viewer");
    }

    public AdminDeveloperBean(Configuration config, String persistenceUnitName) {
        viewerThemeName = config.getTheme();
        viewerDatabaseName = persistenceUnitName;
        viewerConfigDirectory = config.getConfigLocalPath();
        try {
            this.scheduler = new StdSchedulerFactory().getScheduler();
        } catch (SchedulerException e) {
            logger.error("Error getting quartz scheduler", e);
        }
    }

    public void downloadDeveloperArchive() {
        Path zipPath;
        try {
            sendDownloadProgressUpdate(0);
            zipPath = createZipFile(DataManager.getInstance().getConfiguration().getCreateDeveloperPackageScriptPath());
            if (Files.exists(zipPath)) {
                sendDownloadProgressUpdate(1);
            } else {
                throw new IOException("Failed to create file " + zipPath);
            }
        } catch (InterruptedException e) {
            Thread.currentThread().interrupt();
            logger.error("Bean thread interrupted while waiting for bash call to finish");
            sendDownloadError("Backing thread interrupted");
            return;
        } catch (IOException e) {
            logger.error("Error creating zip archive: {}", e.toString());
            sendDownloadError("Error creating zip archive: " + e.getMessage());
            return;
        }
        try {
            logger.debug("Sending file...");
<<<<<<< HEAD
            Thread.sleep(500);
=======
>>>>>>> cd0292e6
            Faces.sendFile(zipPath, this.viewerThemeName + "_developer.zip", true);
            logger.debug("Done sending file");
            sendDownloadFinished();
        } catch (IOException | InterruptedException e) {
            logger.error("Error creating zip archive: {}", e.toString());
            sendDownloadError("Error creating zip archive: " + e.getMessage());
        } finally {
            try {
                Files.deleteIfExists(zipPath);
            } catch (IOException e) {
                logger.error("Failed to delete developer zip archive {}. Please delete manually", zipPath);
                sendDownloadError("Failed to delete developer zip archive "+zipPath+". Please delete manually");
            }
        }
    }

<<<<<<< HEAD
    private byte[] createZipArchive(String createDeveloperPackageScriptPath) throws IOException, InterruptedException {
=======
    private static byte[] createZipArchive(String createDeveloperPackageScriptPath) throws IOException, InterruptedException {
>>>>>>> cd0292e6
        String commandString = new VariableReplacer(DataManager.getInstance().getConfiguration()).replace(createDeveloperPackageScriptPath);
        ShellCommand command = new ShellCommand(commandString.split("\\s+"));
        int ret = command.exec(CREATE_DEVELOPER_PACKAGE_TIMEOUT);
        String out = command.getOutput();
        String error = command.getErrorOutput();
        if (ret > 0) {
            throw new IOException(error);
<<<<<<< HEAD
        } else {
            return out.getBytes("utf-8");
=======
>>>>>>> cd0292e6
        }
        return out.getBytes("utf-8");
    }

    private static Path createZipFile(String createDeveloperPackageScriptPath) throws IOException, InterruptedException {
        String commandString = new VariableReplacer(DataManager.getInstance().getConfiguration()).replace(createDeveloperPackageScriptPath);
        ShellCommand command = new ShellCommand(commandString.split("\\s+"));
        int ret = command.exec(CREATE_DEVELOPER_PACKAGE_TIMEOUT);
        String out = command.getOutput().trim();
        String error = command.getErrorOutput().trim();
        if (ret > 0) {
            throw new IOException(error);
<<<<<<< HEAD
        } else {
            return Path.of(out);
=======
>>>>>>> cd0292e6
        }
        return Path.of(out);
    }

    public void activateAutopull() throws DAOException {
        if (!isAutopullActive()) {
            pauseJob(TaskType.PULL_THEME);
        }
    }

    public void triggerPullTheme() throws MessageQueueException {
        sendPullThemeUpdate(0f);
        ViewerMessage message = new ViewerMessage(TaskType.PULL_THEME.name());
        message.setMaxRetries(1);
        queueManager.addToQueue(message);
    }

    public boolean isAutopullActive() throws DAOException {
        List<ViewerMessage> messages = DataManager.getInstance()
                .getDao()
                .getViewerMessages(0, 1, "lastUpdateTime", true,
                        Map.of("taskName", TaskType.PULL_THEME.name()));
        if (!messages.isEmpty()) {
            return messages.get(0).getMessageStatus() == MessageStatus.FINISH;
        }
        return false;
    }

    public boolean isAutopullError() throws DAOException {
        List<ViewerMessage> messages = DataManager.getInstance()
                .getDao()
                .getViewerMessages(0, 1, "lastUpdateTime", true,
                        Map.of("taskName", TaskType.PULL_THEME.name()));
        if (!messages.isEmpty()) {
            return messages.get(0).getMessageStatus() == MessageStatus.ERROR;
        }
        return false;
    }

    public LocalDateTime getLastAutopull() throws DAOException {
        List<ViewerMessage> messages = DataManager.getInstance()
                .getDao()
                .getViewerMessages(0, 1, "lastUpdateTime", true,
                        Map.of("taskName", TaskType.PULL_THEME.name(), "messageStatus", MessageStatus.FINISH.name()));
        if (!messages.isEmpty()) {
            return messages.get(0).getLastUpdateTime();
        }
        return null;
    }

    public String getThemeName() {
        return this.viewerThemeName;
    }

    protected byte[] createDeveloperArchive(Consumer<Float> progressMonitor) throws InterruptedException, JDOMException, IOException {

        Map<Path, String> zipEntryMap = new HashMap<>();
        FilenameFilter filter = WildcardFileFilter.builder().setWildcards(FILES_TO_INCLUDE).get();

        zipEntryMap.put(Path.of("viewer/config/config_viewer.xml"), XmlTools.getStringFromElement(
                createDeveloperViewerConfig(Path.of(viewerConfigDirectory, "config_viewer.xml")).getRootElement(), StringTools.DEFAULT_ENCODING));
        progressMonitor.accept(0.2f);
        try {
            zipEntryMap.put(Path.of("viewer/config/viewer.sql"), createSqlDump());
            progressMonitor.accept(0.5f);
        } catch (IOException e) {
            logger.error("Error creating sql dump of viewer database: {}", e.toString());
        }
        for (File file : Path.of(viewerConfigDirectory).toFile().listFiles(filter)) {
            Path zipEntryPath = Path.of("viewer/config", file.getName());
            zipEntryMap.put(zipEntryPath, FileTools.getStringFromFile(file, StringTools.DEFAULT_ENCODING));
        }
        progressMonitor.accept(0.7f);
        try (ByteArrayOutputStream out = new ByteArrayOutputStream()) {
            FileTools.compressZip(out, zipEntryMap, 9);
            return out.toByteArray();
        } finally {
            progressMonitor.accept(1f);
        }
    }

    protected String createSqlDump() throws IOException, InterruptedException {
        String createSqlDumpStatement = BASH_STATEMENT_CREATE_SQL_DUMP.replace("$VIEWERDBNAME", this.viewerDatabaseName);
        ShellCommand command = new ShellCommand(createSqlDumpStatement.split("\\s+"));
        int ret = command.exec();
        if (ret < 1) {
            String output = command.getOutput();
            return new StringBuilder(output).append(SQL_STATEMENT_CREATE_USERS).append(SQL_STATEMENT_ADD_SUPERUSER).toString();
        }
        throw new IOException("Error executing command '" + createSqlDumpStatement + "':\t" + command.getErrorOutput());
    }

    protected Document createDeveloperViewerConfig(Path viewerConfigPath) throws IOException, JDOMException {
        Document configDoc = XmlTools.readXmlFile(viewerConfigPath);
        replaceSolrUrl(configDoc);
        renameElement(configDoc, "//config/urls/rest", "iiif");
        XmlTools.evaluateToFirstElement("//config/urls/iiif", configDoc.getRootElement(), Collections.emptyList())
                .ifPresent(ele -> ele.setAttribute("useForCmsMedia", "true"));
        addElement(configDoc, "//config/urls", "rest", "http://localhost:8080/viewer/api/v1/");
        return configDoc;
    }

    private static void replaceSolrUrl(Document configDoc) {
        Optional<String> restUrl = XmlTools.evaluateToFirstString("//config/urls/rest", configDoc.getRootElement(), Collections.emptyList());
        Optional<Element> solrElement = XmlTools.evaluateToFirstElement("//config/urls/solr", configDoc.getRootElement(), Collections.emptyList());
        restUrl.ifPresent(rest -> {
            String solrPath = solrElement.map(Element::getText).map(URI::create).map(URI::getPath).orElse("/solr/collection1");
            URI modifiedSolr = UriBuilder.fromUri(rest).replacePath(solrPath).build();
            solrElement.ifPresent(solrEle -> solrEle.setText(modifiedSolr.toString()));
        });
    }

    private static void renameElement(Document configDoc, String path, String newName) {
        Optional<Element> restUrl = XmlTools.evaluateToFirstElement(path, configDoc.getRootElement(), Collections.emptyList());
        restUrl.ifPresent(rest -> rest.setName(newName));
    }

    private static void addElement(Document configDoc, String parentPath, String name, String value) {
        Optional<Element> urlElement = XmlTools.evaluateToFirstElement(parentPath, configDoc.getRootElement(), Collections.emptyList());
        urlElement.ifPresent(urls -> {
            Element ele = new Element(name);
            ele.setText(value);
            urls.addContent(ele);
        });
    }

    private void pauseJob(TaskType taskType) {
        try {
            scheduler.pauseJob(new JobKey(taskType.name(), taskType.name()));
            persistTriggerStatus(taskType.name(), TaskTriggerStatus.PAUSED);
        } catch (SchedulerException e) {
            logger.error(e);
        }
    }

    private static void persistTriggerStatus(String jobName, TaskTriggerStatus status) {
        try {
            IDAO dao = DataManager.getInstance().getDao();
            RecurringTaskTrigger trigger = dao.getRecurringTaskTriggerForTask(TaskType.valueOf(jobName));
            trigger.setStatus(status);
            dao.updateRecurringTaskTrigger(trigger);
        } catch (DAOException e) {
            logger.error(e);
        }
    }

    private void sendDownloadFinished() {
        updateDownlaodProgress("finished", Optional.empty(), 1.0f);
    }

    private void sendDownloadError(String message) {
        updateDownlaodProgress("error", Optional.of(message), 0);
    }

    private void sendDownloadProgressUpdate(float progress) {
        updateDownlaodProgress("processing", Optional.empty(), progress);
    }

    private void updateDownlaodProgress(String status, Optional<String> message, float progress) {
        JSONObject json = new JSONObject();
        json.put("progress", progress);
        json.put("status", status);
        message.ifPresent(m -> json.put("message", m));
        downloadContext.send(json.toString());
    }

    public void sendPullThemeFinished(String message) {
        updatePullThemeProgress("finished", Optional.ofNullable(message).filter(StringUtils::isNotBlank), 1.0f);
    }

    public void sendPullThemeError(String message) {
        updatePullThemeProgress("error", Optional.of(message).filter(StringUtils::isNotBlank), 0);
    }

    public void sendPullThemeUpdate(float progress) {
        updatePullThemeProgress("processing", Optional.empty(), progress);
    }

    private void updatePullThemeProgress(String status, Optional<String> message, float progress) {
        JSONObject json = new JSONObject();
        json.put("progress", progress);
        json.put("status", status);
        message.ifPresent(m -> json.put("message", m));
        pullThemeContext.send(json.toString());
    }

    public VersionInfo getThemeVersion() throws IOException {

        Path path = Path.of(context.getRealPath("META-INF/MANIFEST.MF"));
        if (Files.exists(path)) {
            VersionInfo info = VersionInfo.getFromManifest(Files.readString(path));
            if ("?".equals(info.buildDate)) {
                info = getVersionFromTomcatDirectory();
            }
            return info;
        }
        return getVersionFromTomcatDirectory();
    }

    public VersionInfo getVersionFromTomcatDirectory() throws IOException {
        String tomcatBase = System.getProperty("catalina.base");
        String relPath = String.format("wtpwebapps/goobi-viewer-theme-%s/META-INF/MANIFEST.MF", this.getThemeName());
        Path path = Path.of(tomcatBase, relPath);
        if (Files.exists(path)) {
            return VersionInfo.getFromManifest(Files.readString(path));
        }
        return new VersionInfo("goobi-viewer-theme-" + this.viewerThemeName, "unknown", "unknown", "unknown");
    }

    public static class VersionInfo {
        private final String applicationName;
        private final String buildDate;
        private final String gitRevision;
        private final String releaseVersion;

        public VersionInfo(String applicationName, String buildDate, String gitRevision, String releaseVersion) {
            this.applicationName = applicationName;
            this.buildDate = buildDate;
            this.gitRevision = gitRevision;
            this.releaseVersion = releaseVersion;
        }

        public static VersionInfo getFromManifest(String manifest) {
            return new VersionInfo(
                    getInfo("ApplicationName", manifest),
                    getInfo("Implementation-Build-Date", manifest),
                    getInfo("Implementation-Version", manifest),
                    getInfo("version", manifest));
        }

        private static String getInfo(String label, String infoText) {
            String regex = label + ": *(.*)";
            Matcher matcher = Pattern.compile(regex).matcher(infoText);
            if (matcher.find()) {
                return matcher.group(1);
            }

            return "?";
        }

        public String getApplicationName() {
            return applicationName;
        }

        public String getBuildDate() {
            return buildDate;
        }

        public String getGitRevision() {
            return gitRevision;
        }

        public String getReleaseVersion() {
            return releaseVersion;
        }

    }

}<|MERGE_RESOLUTION|>--- conflicted
+++ resolved
@@ -155,14 +155,11 @@
         }
         try {
             logger.debug("Sending file...");
-<<<<<<< HEAD
-            Thread.sleep(500);
-=======
->>>>>>> cd0292e6
+
             Faces.sendFile(zipPath, this.viewerThemeName + "_developer.zip", true);
             logger.debug("Done sending file");
             sendDownloadFinished();
-        } catch (IOException | InterruptedException e) {
+        } catch (IOException e) {
             logger.error("Error creating zip archive: {}", e.toString());
             sendDownloadError("Error creating zip archive: " + e.getMessage());
         } finally {
@@ -175,11 +172,7 @@
         }
     }
 
-<<<<<<< HEAD
     private byte[] createZipArchive(String createDeveloperPackageScriptPath) throws IOException, InterruptedException {
-=======
-    private static byte[] createZipArchive(String createDeveloperPackageScriptPath) throws IOException, InterruptedException {
->>>>>>> cd0292e6
         String commandString = new VariableReplacer(DataManager.getInstance().getConfiguration()).replace(createDeveloperPackageScriptPath);
         ShellCommand command = new ShellCommand(commandString.split("\\s+"));
         int ret = command.exec(CREATE_DEVELOPER_PACKAGE_TIMEOUT);
@@ -187,13 +180,9 @@
         String error = command.getErrorOutput();
         if (ret > 0) {
             throw new IOException(error);
-<<<<<<< HEAD
         } else {
             return out.getBytes("utf-8");
-=======
->>>>>>> cd0292e6
-        }
-        return out.getBytes("utf-8");
+        }
     }
 
     private static Path createZipFile(String createDeveloperPackageScriptPath) throws IOException, InterruptedException {
@@ -204,13 +193,9 @@
         String error = command.getErrorOutput().trim();
         if (ret > 0) {
             throw new IOException(error);
-<<<<<<< HEAD
         } else {
             return Path.of(out);
-=======
->>>>>>> cd0292e6
-        }
-        return Path.of(out);
+        }
     }
 
     public void activateAutopull() throws DAOException {
