/**
 * This file is part of the Goobi viewer - a content presentation and management application for digitized objects.
 *
 * Visit these websites for more information.
 *          - http://www.intranda.com
 *          - http://digiverso.com
 *
 * This program is free software; you can redistribute it and/or modify it under the terms of the GNU General Public License as published by the Free
 * Software Foundation; either version 2 of the License, or (at your option) any later version.
 *
 * This program is distributed in the hope that it will be useful, but WITHOUT ANY WARRANTY; without even the implied warranty of MERCHANTABILITY or
 * FITNESS FOR A PARTICULAR PURPOSE. See the GNU General Public License for more details.
 *
 * You should have received a copy of the GNU General Public License along with this program. If not, see <http://www.gnu.org/licenses/>.
 */
package io.goobi.viewer.exceptions;

import java.net.SocketException;
import java.time.LocalDateTime;
<<<<<<< HEAD
=======
import java.util.Date;
>>>>>>> f84e9aba
import java.util.Iterator;
import java.util.Map;
import java.util.Optional;

import javax.faces.FacesException;
import javax.faces.application.NavigationHandler;
import javax.faces.application.ViewExpiredException;
import javax.faces.context.ExceptionHandler;
import javax.faces.context.ExceptionHandlerWrapper;
import javax.faces.context.FacesContext;
import javax.faces.context.Flash;
import javax.faces.event.ExceptionQueuedEvent;
import javax.faces.event.ExceptionQueuedEventContext;
import javax.faces.event.PhaseId;
import javax.servlet.http.HttpSession;

import org.apache.commons.lang3.StringUtils;
import org.slf4j.Logger;
import org.slf4j.LoggerFactory;

import com.ocpsoft.pretty.PrettyException;

import io.goobi.viewer.controller.DateTools;
import io.goobi.viewer.managedbeans.NavigationHelper;
import io.goobi.viewer.managedbeans.utils.BeanUtils;
import io.goobi.viewer.messages.ViewerResourceBundle;

/*
 * taken from here:
 * http://www.facebook.com/note.php?note_id=125229397708&comments&ref=mf
 */
/**
 * <p>
 * MyExceptionHandler class.
 * </p>
 */
public class MyExceptionHandler extends ExceptionHandlerWrapper {

    private static final Logger logger = LoggerFactory.getLogger(MyExceptionHandler.class);

    /**
     * <p>
     * Constructor for MyExceptionHandler.
     * </p>
     *
     * @param wrapped a {@link javax.faces.context.ExceptionHandler} object.
     */
    public MyExceptionHandler(ExceptionHandler wrapped) {
        super(wrapped);
    }

    /** {@inheritDoc} */
    @Override
    public ExceptionHandler getWrapped() {
        return super.getWrapped();
    }

    /** {@inheritDoc} */
    @Override
    public void handle() throws FacesException {
        for (Iterator<ExceptionQueuedEvent> i = getUnhandledExceptionQueuedEvents().iterator(); i.hasNext();) {
            ExceptionQueuedEvent event = i.next();
            ExceptionQueuedEventContext context = (ExceptionQueuedEventContext) event.getSource();
            Throwable t = context.getException();
            // Handle ViewExpiredExceptions here ... or even others :)
            if (!t.getClass().equals(ViewExpiredException.class) && !t.getClass().equals(PrettyException.class)) {
                logger.error("CLASS: {}", t.getClass().getName());
            } else {
                logger.trace(t.getClass().getSimpleName());
            }
            FacesContext fc = FacesContext.getCurrentInstance();
            if (fc == null) {
                return;
            }

            try {
                if (t instanceof ViewExpiredException) {
                    handleError(getSessionDetails(fc), "viewExpired");
                } else if (t instanceof RecordNotFoundException || isCausedByExceptionType(t, RecordNotFoundException.class.getName())
                        || (t instanceof PrettyException && t.getMessage().contains(RecordNotFoundException.class.getSimpleName()))) {
                    String pi =
                            t.getMessage().substring(t.getMessage().indexOf("RecordNotFoundException: ")).replace("RecordNotFoundException: ", "");
                    String msg = ViewerResourceBundle.getTranslation("errRecordNotFoundMsg", null).replace("{0}", pi);
                    handleError(msg, "recordNotFound");
                } else if (t instanceof RecordDeletedException || isCausedByExceptionType(t, RecordDeletedException.class.getName())
                        || (t instanceof PrettyException && t.getMessage().contains(RecordDeletedException.class.getSimpleName()))) {
                    String pi = t.getMessage().substring(t.getMessage().indexOf("RecordDeletedException: ")).replace("RecordDeletedException: ", "");
                    String msg = ViewerResourceBundle.getTranslation("errRecordDeletedMsg", null).replace("{0}", pi);
                    handleError(msg, "recordDeleted");
                } else if (t instanceof RecordLimitExceededException || isCausedByExceptionType(t, RecordLimitExceededException.class.getName())
                        || (t instanceof PrettyException && t.getMessage().contains(RecordLimitExceededException.class.getSimpleName()))) {
                    String msg = createRecodLimitExceededMessage(t);
                    handleError(msg, "errRecordLimitExceeded");
                } else if (t instanceof IndexUnreachableException || isCausedByExceptionType(t, IndexUnreachableException.class.getName())
                        || (t instanceof PrettyException && t.getMessage().contains(IndexUnreachableException.class.getSimpleName()))) {
                    logger.trace("Caused by IndexUnreachableException");
                    logger.error(t.getMessage());
                    handleError(null, "indexUnreachable");
                } else if (t instanceof DAOException || isCausedByExceptionType(t, DAOException.class.getName())
                        || (t instanceof PrettyException && t.getMessage().contains(DAOException.class.getSimpleName()))) {
                    logger.trace("Caused by DAOException");
                    handleError(null, "dao");
                } else if (t instanceof BaseXException || isCausedByExceptionType(t, BaseXException.class.getName())
                        || (t instanceof PrettyException && t.getMessage().contains(BaseXException.class.getSimpleName()))) {
                    logger.trace("Caused by BaseXException");
                    handleError(null, "basex");
                } else if (t instanceof ViewerConfigurationException || isCausedByExceptionType(t, ViewerConfigurationException.class.getName())
                        || (t instanceof PrettyException && t.getMessage().contains(ViewerConfigurationException.class.getSimpleName()))) {
                    logger.trace("Caused by ViewerConfigurationException");
                    String msg = getRootCause(t).getMessage();
                    logger.error(getRootCause(t).getMessage());
                    handleError(msg, "configuration");
                } else if (t instanceof SocketException || isCausedByExceptionType(t, SocketException.class.getName())
                        || (t instanceof PrettyException && t.getMessage().contains(SocketException.class.getSimpleName()))) {
                    //do nothing
                } else if (t instanceof DownloadException || isCausedByExceptionType(t, DownloadException.class.getName())
                        || (t instanceof PrettyException && t.getMessage().contains(DownloadException.class.getSimpleName()))) {
                    logger.error(getRootCause(t).getMessage());
                    String msg = getRootCause(t).getMessage();
                    if (msg.contains(DownloadException.class.getSimpleName() + ":")) {
                        msg = msg.substring(StringUtils.lastIndexOf(msg, ":") + 1).trim();
                    }
                    handleError(msg, "download");
                } else {
                    // All other exceptions
                    logger.error(t.getMessage(), t);
                    // Put the exception in the flash scope to be displayed in the error page if necessary ...

                    String msg = LocalDateTime.now().format(DateTools.formatterISO8601DateTime) + ": " + t.getMessage();
                    handleError(msg, "general");
                }
            } finally {
                i.remove();
            }

        }

        // At this point, the queue will not contain any ViewExpiredEvents.
        // Therefore, let the parent handle them.
        getWrapped().handle();

    }

    /**
     * @param i
     * @param fc
     * @param requestMap
     * @param nav
     * @param flash
     * @param errorDetails
     * @param errorType
     */
    public void handleError(String errorDetails, String errorType) {
        FacesContext fc = FacesContext.getCurrentInstance();
        Map<String, Object> requestMap = fc.getExternalContext().getRequestMap();
        NavigationHandler nav = fc.getApplication().getNavigationHandler();
        Flash flash = fc.getExternalContext().getFlash();
        flash.setKeepMessages(true);

        putNavigationState(requestMap, flash);
        PhaseId phase = fc.getCurrentPhaseId();
        if (PhaseId.RENDER_RESPONSE == phase) {
            flash.putNow("ErrorPhase", phase.toString());
            flash.putNow("errorDetails", errorDetails);
            flash.putNow("errorTime", LocalDateTime.now().format(DateTools.formatterISO8601Full));
            flash.putNow("errorType", errorType);
        } else {
            flash.put("ErrorPhase", phase.toString());
            flash.put("errorDetails", errorDetails);
            flash.put("errorTime", LocalDateTime.now().format(DateTools.formatterISO8601Full));
            flash.put("errorType", errorType);
        }

        requestMap.put("errMsg", errorDetails);
        requestMap.put("errorType", errorType);
        nav.handleNavigation(fc, null, "pretty:error");
        fc.renderResponse();
    }

    /**
     * @param t
     * @return
     */
    public String createRecodLimitExceededMessage(Throwable t) {
        String data = t.getMessage()
                .substring(t.getMessage().indexOf("RecordLimitExceededException: "))
                .replace("RecordLimitExceededException: ", "");
        String pi;
        String limit;
        String dataSplit[] = data.split(":");
        if (dataSplit.length == 2) {
            pi = dataSplit[0];
            limit = dataSplit[1];
        } else {
            pi = data;
            limit = "???";
        }
        String msg = ViewerResourceBundle.getTranslation("errRecordLimitExceededMsg", null)
                .replace("{0}", pi)
                .replace("{1}", limit);
        return msg;
    }

    /**
     * @param requestMap
     * @param flash
     */
    public void putNavigationState(Map<String, Object> requestMap, Flash flash) {
        NavigationHelper navigationHelper = BeanUtils.getNavigationHelper();
        if (navigationHelper != null) {
            requestMap.put("sourceUrl", navigationHelper.getCurrentUrl());
            flash.put("sourceUrl", navigationHelper.getCurrentUrl());
        }
    }

    /**
     * @param fc
     * @return
     */
    public String getSessionDetails(FacesContext fc) {
        HttpSession session = (HttpSession) fc.getExternalContext().getSession(false);
<<<<<<< HEAD
        if (session != null) {
            StringBuilder details = new StringBuilder()
                    .append("Session ID: ")
                    .append(session.getId())
                    .append("</br>")
                    .append("Session created: ")
                    .append(DateTools.getLocalDateTimeFromMillis(session.getCreationTime(), false))
                    .append("</br>")
                    .append("Session last accessed: ")
                    .append(DateTools.getLocalDateTimeFromMillis(session.getLastAccessedTime(), false));
=======
        if (session == null) {
            return "No session details available";
        }

        StringBuilder details = new StringBuilder();
>>>>>>> f84e9aba

        details.append("Session ID: ").append(session.getId());
        details.append("</br>");
        details.append("Session created: ").append(new Date(session.getCreationTime()));
        details.append("</br>");
        details.append("Session last accessed: ").append(new Date(session.getLastAccessedTime()));

        Optional<Map<Object, Map>> logicalViews =
                Optional.ofNullable((Map) session.getAttribute("com.sun.faces.renderkit.ServerSideStateHelper.LogicalViewMap"));
        Integer numberOfLogicalViews = logicalViews.map(map -> map.keySet().size()).orElse(0);
        Integer numberOfTotalViews =
                logicalViews.map(map -> map.values().stream().mapToInt(value -> value.keySet().size()).sum()).orElse(0);
        details.append("</br>");
        details.append("Logical Views stored in session: ").append(numberOfLogicalViews.toString());
        details.append("</br>");
        details.append("Total views stored in session: ").append(numberOfTotalViews.toString());

        return details.toString();
    }

    /**
     * Checks whether the given Throwable was at some point caused by an IndexUnreachableException.
     *
     * @param t
     * @return true if the root cause of the exception is className
     */
    @SuppressWarnings("rawtypes")
    private static boolean isCausedByExceptionType(Throwable t, String className) {
        Throwable cause = t;
        Class clazz;
        try {
            clazz = Class.forName(className);
        } catch (ClassNotFoundException e) {
            logger.error(e.getMessage(), e);
            return false;
        }
        while (cause != null) {
            if (cause.getClass().equals(clazz)) {
                return true;
            }
            cause = cause.getCause();
        }

        return false;
    }

}<|MERGE_RESOLUTION|>--- conflicted
+++ resolved
@@ -17,10 +17,6 @@
 
 import java.net.SocketException;
 import java.time.LocalDateTime;
-<<<<<<< HEAD
-=======
-import java.util.Date;
->>>>>>> f84e9aba
 import java.util.Iterator;
 import java.util.Map;
 import java.util.Optional;
@@ -242,30 +238,19 @@
      */
     public String getSessionDetails(FacesContext fc) {
         HttpSession session = (HttpSession) fc.getExternalContext().getSession(false);
-<<<<<<< HEAD
-        if (session != null) {
-            StringBuilder details = new StringBuilder()
-                    .append("Session ID: ")
-                    .append(session.getId())
-                    .append("</br>")
-                    .append("Session created: ")
-                    .append(DateTools.getLocalDateTimeFromMillis(session.getCreationTime(), false))
-                    .append("</br>")
-                    .append("Session last accessed: ")
-                    .append(DateTools.getLocalDateTimeFromMillis(session.getLastAccessedTime(), false));
-=======
         if (session == null) {
             return "No session details available";
         }
 
-        StringBuilder details = new StringBuilder();
->>>>>>> f84e9aba
-
-        details.append("Session ID: ").append(session.getId());
-        details.append("</br>");
-        details.append("Session created: ").append(new Date(session.getCreationTime()));
-        details.append("</br>");
-        details.append("Session last accessed: ").append(new Date(session.getLastAccessedTime()));
+        StringBuilder details = new StringBuilder()
+                .append("Session ID: ")
+                .append(session.getId())
+                .append("</br>")
+                .append("Session created: ")
+                .append(DateTools.getLocalDateTimeFromMillis(session.getCreationTime(), false))
+                .append("</br>")
+                .append("Session last accessed: ")
+                .append(DateTools.getLocalDateTimeFromMillis(session.getLastAccessedTime(), false));
 
         Optional<Map<Object, Map>> logicalViews =
                 Optional.ofNullable((Map) session.getAttribute("com.sun.faces.renderkit.ServerSideStateHelper.LogicalViewMap"));
