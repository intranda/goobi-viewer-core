--- conflicted
+++ resolved
@@ -97,8 +97,6 @@
         return items;
     }
 
-<<<<<<< HEAD
-=======
     /**
      * 
      * @param <T>
@@ -109,7 +107,6 @@
      * @param disabledPredicate
      * @return SelectItem
      */
->>>>>>> 0cd42d88
     public static <T> SelectItem createSelectItem(Function<T, Object> valueSupplier, Function<T, String> labelSupplier,
             Function<T, String> descriptionSupplier, T value, Predicate<T> disabledPredicate) {
         SelectItem item = new SelectItem(valueSupplier.apply(value), labelSupplier.apply(value), descriptionSupplier.apply(value));
