--- conflicted
+++ resolved
@@ -31,11 +31,7 @@
 import org.glassfish.jersey.media.multipart.MultiPartFeature;
 import org.glassfish.jersey.server.ResourceConfig;
 
-<<<<<<< HEAD
-=======
 import de.unigoettingen.sub.commons.cache.ContentServerCacheManager;
-import io.goobi.viewer.api.rest.AbstractApiUrlManager;
->>>>>>> f821e077
 import io.goobi.viewer.api.rest.bindings.ViewerRestServiceBinding;
 import io.goobi.viewer.controller.Configuration;
 import io.goobi.viewer.controller.DataManager;
@@ -74,20 +70,17 @@
                 String apiUrl = DataManager.getInstance().getConfiguration().getRestApiUrl();
                 apiUrl = apiUrl.replace("/rest", "/api/v1");
                 bind(new ApiUrls(apiUrl)).to(ApiUrls.class);
-<<<<<<< HEAD
                 CMSTemplateManager templateManager = applicationBean.getTemplateManager();
                 MessageQueueManager messageBroker = applicationBean.getMessageBroker();
                 bind(templateManager).to(CMSTemplateManager.class);
                 bind(messageBroker).to(MessageQueueManager.class);
                 bind(DataManager.getInstance().getConfiguration()).to(Configuration.class);
+                bind(ContentServerCacheManager.getInstance()).to(ContentServerCacheManager.class);
                 try {
                     bind(DataManager.getInstance().getDao()).to(IDAO.class);
                 } catch (DAOException e) {
                     logger.fatal("Unable to instantiate DAO for use in rest api", e);
                 }
-=======
-                bind(ContentServerCacheManager.getInstance()).to(ContentServerCacheManager.class);
->>>>>>> f821e077
             }
         };
         this.init(binder);
@@ -100,18 +93,13 @@
      */
     public Application(AbstractBinder binder) {
         super();
-<<<<<<< HEAD
         this.init(binder);
-=======
-        this.init(binder, new HttpServlet() {
-        });
         register(new AbstractBinder() {
             @Override
             protected void configure() {
                 bind(ContentServerCacheManager.getInstance()).to(ContentServerCacheManager.class);
             }
         });
->>>>>>> f821e077
     }
 
     private void init(AbstractBinder injectionBinder) {
