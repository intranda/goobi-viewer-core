--- conflicted
+++ resolved
@@ -217,15 +217,8 @@
             throws IOException, PresentationException, IndexUnreachableException {
 
         Path mediaDirectory = DataFileTools.getMediaFolder(pi);
-<<<<<<< HEAD
-        java.nio.file.Path objectPath = mediaDirectory.resolve(subfolder).resolve(auxfilename);
-        if (!objectPath.toFile().getCanonicalPath().startsWith(mediaDirectory.toFile().getCanonicalPath())) {
-            throw new IOException("File " + objectPath + " is not within the media folder");
-        }
-=======
         java.nio.file.Path objectPath =
                 mediaDirectory.resolve(StringTools.cleanUserGeneratedData(subfolder)).resolve(StringTools.cleanUserGeneratedData(auxfilename));
->>>>>>> d63616cf
         if (!objectPath.toFile().isFile()) {
             throw new FileNotFoundException("File " + objectPath + " not found in file system");
         }
