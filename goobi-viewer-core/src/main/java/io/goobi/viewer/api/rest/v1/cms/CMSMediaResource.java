/*
 * This file is part of the Goobi viewer - a content presentation and management
 * application for digitized objects.
 *
 * Visit these websites for more information.
 *          - http://www.intranda.com
 *          - http://digiverso.com
 *
 * This program is free software; you can redistribute it and/or modify it under
 * the terms of the GNU General Public License as published by the Free Software
 * Foundation; either version 2 of the License, or (at your option) any later
 * version.
 *
 * This program is distributed in the hope that it will be useful, but WITHOUT
 * ANY WARRANTY; without even the implied warranty of MERCHANTABILITY or FITNESS
 * FOR A PARTICULAR PURPOSE.
 * See the GNU General Public License for more details.
 *
 * You should have received a copy of the GNU General Public License along with
 * this program. If not, see <http://www.gnu.org/licenses/>.
 */
package io.goobi.viewer.api.rest.v1.cms;

import static io.goobi.viewer.api.rest.v1.ApiUrls.CMS_MEDIA;
<<<<<<< HEAD
import static io.goobi.viewer.api.rest.v1.ApiUrls.CMS_MEDIA_BY_CATEGORY;
=======
>>>>>>> f821e077
import static io.goobi.viewer.api.rest.v1.ApiUrls.CMS_MEDIA_FILES;
import static io.goobi.viewer.api.rest.v1.ApiUrls.CMS_MEDIA_FILES_FILE;
import static io.goobi.viewer.api.rest.v1.ApiUrls.CMS_MEDIA_FILES_FILE_AUDIO;
import static io.goobi.viewer.api.rest.v1.ApiUrls.CMS_MEDIA_FILES_FILE_HTML;
import static io.goobi.viewer.api.rest.v1.ApiUrls.CMS_MEDIA_FILES_FILE_ICO;
import static io.goobi.viewer.api.rest.v1.ApiUrls.CMS_MEDIA_FILES_FILE_PDF;
import static io.goobi.viewer.api.rest.v1.ApiUrls.CMS_MEDIA_FILES_FILE_SVG;
import static io.goobi.viewer.api.rest.v1.ApiUrls.CMS_MEDIA_FILES_FILE_VIDEO;
import static io.goobi.viewer.api.rest.v1.ApiUrls.CMS_MEDIA_ITEM_BY_FILE;
import static io.goobi.viewer.api.rest.v1.ApiUrls.CMS_MEDIA_ITEM_BY_ID;

import java.io.FileNotFoundException;
import java.io.IOException;
import java.io.InputStream;
import java.io.OutputStream;
import java.nio.file.FileAlreadyExistsException;
import java.nio.file.Files;
import java.nio.file.Path;
import java.nio.file.Paths;
import java.nio.file.StandardCopyOption;
import java.util.ArrayList;
import java.util.Arrays;
import java.util.Collections;
import java.util.List;
import java.util.Locale;
import java.util.Optional;
import java.util.stream.Collectors;
import java.util.stream.Stream;

<<<<<<< HEAD
import jakarta.servlet.http.HttpServletRequest;
import jakarta.servlet.http.HttpServletResponse;
import jakarta.ws.rs.Consumes;
import jakarta.ws.rs.DELETE;
import jakarta.ws.rs.DefaultValue;
import jakarta.ws.rs.GET;
import jakarta.ws.rs.POST;
import jakarta.ws.rs.PathParam;
import jakarta.ws.rs.Produces;
import jakarta.ws.rs.QueryParam;
import jakarta.ws.rs.WebApplicationException;
import jakarta.ws.rs.core.Context;
import jakarta.ws.rs.core.MediaType;
import jakarta.ws.rs.core.Response;
import jakarta.ws.rs.core.Response.Status;
import jakarta.ws.rs.core.StreamingOutput;

import org.apache.commons.io.FileUtils;
=======
import javax.inject.Inject;
import javax.servlet.http.HttpServletRequest;
import javax.servlet.http.HttpServletResponse;
import javax.ws.rs.Consumes;
import javax.ws.rs.DELETE;
import javax.ws.rs.DefaultValue;
import javax.ws.rs.GET;
import javax.ws.rs.POST;
import javax.ws.rs.PathParam;
import javax.ws.rs.Produces;
import javax.ws.rs.QueryParam;
import javax.ws.rs.WebApplicationException;
import javax.ws.rs.core.Context;
import javax.ws.rs.core.MediaType;
import javax.ws.rs.core.Response;
import javax.ws.rs.core.Response.Status;
import javax.ws.rs.core.StreamingOutput;

>>>>>>> f821e077
import org.apache.commons.io.FilenameUtils;
import org.apache.commons.io.IOUtils;
import org.apache.commons.lang3.StringUtils;
import org.apache.logging.log4j.LogManager;
import org.apache.logging.log4j.Logger;
import org.glassfish.jersey.media.multipart.FormDataContentDisposition;
import org.glassfish.jersey.media.multipart.FormDataParam;

import de.unigoettingen.sub.commons.cache.CacheUtils;
import de.unigoettingen.sub.commons.cache.ContentServerCacheManager;
import de.unigoettingen.sub.commons.contentlib.exceptions.ContentNotFoundException;
import de.unigoettingen.sub.commons.contentlib.exceptions.IllegalRequestException;
import de.unigoettingen.sub.commons.contentlib.servlet.rest.CORSBinding;
<<<<<<< HEAD
import de.unigoettingen.sub.commons.util.CacheUtils;
import io.goobi.viewer.api.rest.bindings.AuthorizationBinding;
import io.goobi.viewer.api.rest.bindings.UserLoggedInBinding;
=======
>>>>>>> f821e077
import io.goobi.viewer.api.rest.bindings.ViewerRestServiceBinding;
import io.goobi.viewer.api.rest.model.MediaDeliveryService;
import io.goobi.viewer.controller.DataManager;
import io.goobi.viewer.controller.FileTools;
import io.goobi.viewer.controller.StringConstants;
import io.goobi.viewer.controller.StringTools;
import io.goobi.viewer.dao.IDAO;
import io.goobi.viewer.exceptions.AccessDeniedException;
import io.goobi.viewer.exceptions.DAOException;
import io.goobi.viewer.exceptions.PresentationException;
import io.goobi.viewer.managedbeans.CmsBean;
import io.goobi.viewer.managedbeans.UserBean;
import io.goobi.viewer.managedbeans.utils.BeanUtils;
import io.goobi.viewer.messages.Messages;
import io.goobi.viewer.model.cms.CMSCategory;
import io.goobi.viewer.model.cms.media.CMSMediaItem;
import io.goobi.viewer.model.cms.media.CMSMediaItemMetadata;
import io.goobi.viewer.model.cms.media.CMSMediaLister;
import io.goobi.viewer.model.cms.media.MediaItem;
import io.goobi.viewer.model.cms.media.MediaList;
import io.goobi.viewer.model.security.user.User;
import io.swagger.v3.oas.annotations.Operation;
import io.swagger.v3.oas.annotations.Parameter;

/**
 * <p>
 * CMSMediaResource class.
 * </p>
 *
 * @author Florian Alpers
 */
@jakarta.ws.rs.Path(CMS_MEDIA)
@ViewerRestServiceBinding
public class CMSMediaResource {

    private static final Logger logger = LogManager.getLogger(CMSMediaResource.class);
    @Context
    protected HttpServletRequest servletRequest;
    @Context
    protected HttpServletResponse servletResponse;
    @Context
<<<<<<< HEAD
    private IDAO dao;

    public CMSMediaResource() {

    }

    public CMSMediaResource(IDAO dao) {
        this.dao = dao;
    }
=======
    private ContentServerCacheManager cacheManager;
>>>>>>> f821e077

    /**
     * <p>
     * getMediaByTag.
     * </p>
     *
     * @param tags a {@link java.lang.String} object.
     * @param maxItems
     * @param prioritySlots
     * @param random
     * @return a {@link io.goobi.viewer.model.cms.media.MediaList} object.
     * @throws io.goobi.viewer.exceptions.DAOException if any.
     */
    @GET
    @Produces({ MediaType.APPLICATION_JSON })
    @Operation(
            tags = { "media" },
            summary = "Get a list of CMS-Media Items of one or more categories")
    @jakarta.ws.rs.Path(CMS_MEDIA_BY_CATEGORY)
    public MediaList getMediaOfCategories(
            @Parameter(description = "tag specifying the category the delivered media items must be associated with."
                    + " Multiple categories can be listed using '...' as separator") @PathParam("tags") String tags,
            @Parameter(description = "Maximum number of items to return") @QueryParam("max") Integer maxItems,
            @Parameter(description = "Number of media items marks as 'important' that must be included"
                    + " in the result") @QueryParam("prioritySlots") Integer prioritySlots,
            @Parameter(description = "Set to 'true' to return random items for each call."
                    + " Otherwise the items will be ordererd by their upload date") @QueryParam("random") Boolean random)
            throws DAOException {
        List<String> tagList = new ArrayList<>();
        if (StringUtils.isNotBlank(tags)) {
            tagList.addAll(Arrays.stream(StringUtils.split(tags, "...")).map(String::toLowerCase).collect(Collectors.toList()));
            List<CMSMediaItem> items = new CMSMediaLister(dao).getMediaItems(tagList, maxItems, prioritySlots, Boolean.TRUE.equals(random));
            return new MediaList(items, servletRequest);
        }
        return new MediaList(Collections.emptyList(), servletRequest);
    }

    /**
     * <p>
     * getMediaByTag.
     * </p>
     *
     * @param tags a {@link java.lang.String} object.
     * @param maxItems
     * @param prioritySlots
     * @param random
     * @return a {@link io.goobi.viewer.model.cms.media.MediaList} object.
     * @throws io.goobi.viewer.exceptions.DAOException if any.
     */
    @GET
    @Produces({ MediaType.APPLICATION_JSON })
    @Operation(
            tags = { "media" },
            summary = "Get a list of CMS-Media Items")
    @AuthorizationBinding
    public MediaList getAllMedia(
            @Parameter(description = "Comma separated list of tags. Only media items with any of these tags"
                    + " will be included") @QueryParam("tags") String tags,
            @Parameter(description = "Maximum number of items to return") @QueryParam("max") Integer maxItems,
            @Parameter(description = "Number of media items marks as 'important' that must be included"
                    + " in the result") @QueryParam("prioritySlots") Integer prioritySlots,
            @Parameter(description = "Set to 'true' to return random items for each call."
                    + " Otherwise the items will be ordererd by their upload date") @QueryParam("random") Boolean random)
            throws DAOException {
        List<String> tagList = new ArrayList<>();
        if (StringUtils.isNotBlank(tags)) {
            tagList.addAll(Arrays.stream(StringUtils.split(tags, ",")).map(String::toLowerCase).collect(Collectors.toList()));
        }
        List<CMSMediaItem> items = new CMSMediaLister(dao).getMediaItems(tagList, maxItems, prioritySlots, Boolean.TRUE.equals(random));
        return new MediaList(items, servletRequest);
    }

    @GET
    @jakarta.ws.rs.Path(CMS_MEDIA_ITEM_BY_ID)
    @Produces({ MediaType.APPLICATION_JSON })
    public MediaItem getMediaItem(@PathParam("id") Long id) throws DAOException {
        CMSMediaItem item = DataManager.getInstance().getDao().getCMSMediaItem(id);
        return new MediaItem(item, servletRequest);
    }

    /**
     * <p>
     * getPDFMediaItemContent.
     * </p>
     *
     * @param filename
     * @param response a {@link jakarta.servlet.http.HttpServletResponse} object.
     * @return File contents as HTML
     * @throws de.unigoettingen.sub.commons.contentlib.exceptions.ContentNotFoundException if any.
     * @throws io.goobi.viewer.exceptions.DAOException if any.
     */
    @GET
    @jakarta.ws.rs.Path(CMS_MEDIA_FILES_FILE_PDF)
    @Produces("application/pdf")
    @CORSBinding
    public static StreamingOutput getPDFMediaItemContent(@PathParam("filename") String filename, @Context HttpServletResponse response)
            throws ContentNotFoundException {
        String decFilename = StringTools.cleanUserGeneratedData(StringTools.decodeUrl(filename));
        Path path = Paths.get(
                DataManager.getInstance().getConfiguration().getViewerHome(),
                DataManager.getInstance().getConfiguration().getCmsMediaFolder(),
                decFilename);
        if (Files.exists(path)) {
            return new StreamingOutput() {

                @Override
                public void write(OutputStream out) throws IOException, WebApplicationException {
                    try (InputStream in = Files.newInputStream(path)) {
                        IOUtils.copy(in, out);
                    }
                }
            };
        }
        throw new ContentNotFoundException("File " + path + " not found in file system");
    }

    @GET
    @jakarta.ws.rs.Path(CMS_MEDIA_FILES_FILE_SVG)
    @Produces("image/svg+xml")
    @CORSBinding
    public static StreamingOutput getSvgContent(@PathParam("filename") String filename, @Context HttpServletResponse response)
            throws ContentNotFoundException {
        String decFilename = StringTools.cleanUserGeneratedData(StringTools.decodeUrl(filename));
        Path path = Paths.get(
                DataManager.getInstance().getConfiguration().getViewerHome(),
                DataManager.getInstance().getConfiguration().getCmsMediaFolder(),
                decFilename);
        if (Files.exists(path)) {
            return new StreamingOutput() {

                @Override
                public void write(OutputStream out) throws IOException, WebApplicationException {
                    try (InputStream in = Files.newInputStream(path)) {
                        IOUtils.copy(in, out);
                    }
                }
            };
        }
        throw new ContentNotFoundException("File " + path + " not found in file system");
    }

    @GET
    @jakarta.ws.rs.Path(CMS_MEDIA_FILES_FILE_ICO)
    @Produces("image/x-icon")
    @CORSBinding
    public static StreamingOutput getIcoContent(@PathParam("filename") String filename, @Context HttpServletResponse response)
            throws ContentNotFoundException {
        String decFilename = StringTools.cleanUserGeneratedData(StringTools.decodeUrl(filename));
        Path path = Paths.get(
                DataManager.getInstance().getConfiguration().getViewerHome(),
                DataManager.getInstance().getConfiguration().getCmsMediaFolder(),
                decFilename);
        if (Files.exists(path)) {
            return new StreamingOutput() {

                @Override
                public void write(OutputStream out) throws IOException, WebApplicationException {
                    try (InputStream in = Files.newInputStream(path)) {
                        IOUtils.copy(in, out);
                    }
                }
            };
        }
        throw new ContentNotFoundException("File " + path + " not found in file system");
    }

    @GET
    @jakarta.ws.rs.Path(CMS_MEDIA_FILES_FILE_VIDEO)
    public String serveVideoContent(@PathParam("filename") String filename)
            throws PresentationException, WebApplicationException {
        Path cmsMediaFolder = Paths.get(DataManager.getInstance().getConfiguration().getViewerHome(),
                DataManager.getInstance().getConfiguration().getCmsMediaFolder());
        Path file = cmsMediaFolder.resolve(StringTools.cleanUserGeneratedData(StringTools.decodeUrl(filename)));
        return serveMediaContent("video", file);
    }

    @GET
    @jakarta.ws.rs.Path(CMS_MEDIA_FILES_FILE_AUDIO)
    public String serveAudioContent(@PathParam("filename") String filename)
            throws PresentationException, WebApplicationException {
        Path cmsMediaFolder = Paths.get(DataManager.getInstance().getConfiguration().getViewerHome(),
                DataManager.getInstance().getConfiguration().getCmsMediaFolder());
        Path file = cmsMediaFolder.resolve(StringTools.cleanUserGeneratedData(StringTools.decodeUrl(filename)));
        return serveMediaContent("audio", file);
    }

    /**
     * <p>
     * getMediaItemContent.
     * </p>
     *
     * @param filename
     * @return File contents as HTML
     * @throws de.unigoettingen.sub.commons.contentlib.exceptions.ContentNotFoundException if any.
     * @throws io.goobi.viewer.exceptions.DAOException if any.
     */
    @GET
    @jakarta.ws.rs.Path(CMS_MEDIA_FILES_FILE_HTML)
    @Produces({ MediaType.TEXT_HTML })
    public static String getMediaItemContent(@PathParam("filename") String filename) throws ContentNotFoundException {

        String decFilename = StringTools.cleanUserGeneratedData(StringTools.decodeUrl(filename));
        decFilename = Paths.get(decFilename).getFileName().toString(); // Make sure filename doesn't inject a path traversal
        Path cmsMediaFolder = Paths.get(DataManager.getInstance().getConfiguration().getViewerHome(),
                DataManager.getInstance().getConfiguration().getCmsMediaFolder());
        Path path = Paths.get(cmsMediaFolder.toAbsolutePath().toString(), decFilename);

        try {
            if (Files.isRegularFile(path) && FileUtils.directoryContains(cmsMediaFolder.toFile(), path.toFile())) {
                String encoding = "windows-1252";
                String ret = FileTools.getStringFromFile(path.toFile(), encoding, StringTools.DEFAULT_ENCODING);
                return StringTools.renameIncompatibleCSSClasses(ret);

            }
        } catch (FileNotFoundException e) {
            logger.debug(e.getMessage());
        } catch (IOException e) {
            logger.error(e.getMessage(), e);
        }
        throw new ContentNotFoundException(StringConstants.EXCEPTION_RESOURCE_NOT_FOUND);
    }

    /**
     * <p>
     * Return the media item for the given filename. If no matching media item exists, return a not-found status code
     * </p>
     *
     * @param filename a {@link java.lang.String} object.
     * @return a {@link jakarta.ws.rs.core.Response} object.
     * @throws io.goobi.viewer.exceptions.DAOException if any.
     */
    @GET
    @jakarta.ws.rs.Path(CMS_MEDIA_ITEM_BY_FILE)
    @Produces(MediaType.APPLICATION_JSON)
    public Response validateUploadMediaFiles(@PathParam("filename") String filename) throws DAOException {

        CMSMediaItem item =
                DataManager.getInstance().getDao().getCMSMediaItemByFilename(StringTools.cleanUserGeneratedData(StringTools.decodeUrl(filename)));
        if (item != null) {
            MediaItem jsonItem = new MediaItem(item, servletRequest);
            return Response.status(Status.OK).entity(jsonItem).build();
        }
        return Response.status(Status.NOT_FOUND).entity("{}").build();
    }

    /**
     * List all uploaded media files.
     *
     * @return List<String> of media file names
     * @throws PresentationException
     *
     */
    @GET
    @jakarta.ws.rs.Path(CMS_MEDIA_FILES)
    @Produces(MediaType.APPLICATION_JSON)
    @UserLoggedInBinding
    public List<String> getAllFiles() throws PresentationException {
        Path cmsMediaFolder = Paths.get(DataManager.getInstance().getConfiguration().getViewerHome(),
                DataManager.getInstance().getConfiguration().getCmsMediaFolder());
        try (Stream<Path> files = Files.list(cmsMediaFolder)) {
            return files.filter(Files::isRegularFile).map(Path::getFileName).map(Path::toString).collect(Collectors.toList());
        } catch (IOException e) {
            throw new PresentationException("Failed to read uploaded files: " + e.toString());
        }
    }

    @DELETE
    @jakarta.ws.rs.Path(CMS_MEDIA_FILES)
    @Produces(MediaType.APPLICATION_JSON)
    @AuthorizationBinding
    public void deleteAllFiles() throws IllegalRequestException {
        throw new IllegalRequestException("Deleting cms media files is not supported via REST");
    }

    @DELETE
    @jakarta.ws.rs.Path(CMS_MEDIA_FILES_FILE)
    @Produces(MediaType.APPLICATION_JSON)
    @AuthorizationBinding
    public void deleteFile() throws IllegalRequestException {
        throw new IllegalRequestException("Deleting cms media files is not supported via REST");
    }

    /**
     * May receive a file from a multipart form and saves the file in the cms media folder.
     *
     * @return an ACCEPTED response if the upload was successful, a FORBIDDEN response if no user is registered in the html session or the user does
     *         not have rights to upload media, or a CONFLICT response if a file of the same name already exists in the cms media foler
     * @param enabled a boolean.
     * @param filename a {@link java.lang.String} object.
     * @param uploadedInputStream a {@link java.io.InputStream} object.
     * @param fileDetail a {@link org.glassfish.jersey.media.multipart.FormDataContentDisposition} object.
     * @throws io.goobi.viewer.exceptions.DAOException if any.
     */
    @POST
    @jakarta.ws.rs.Path(CMS_MEDIA_FILES)
    @Consumes(MediaType.MULTIPART_FORM_DATA)
    @Produces(MediaType.APPLICATION_JSON)
    @UserLoggedInBinding
    public Response
            uploadMediaFiles(@DefaultValue("true") @FormDataParam("enabled") boolean enabled, @FormDataParam("filename") String filename,
                    @FormDataParam("file") InputStream uploadedInputStream, @FormDataParam("file") FormDataContentDisposition fileDetail)
                    throws DAOException {

        if (uploadedInputStream == null) {
            return Response.status(Status.NOT_ACCEPTABLE).entity("Upload stream is null").build();
        }
        Path cmsMediaFolder = Paths.get(DataManager.getInstance().getConfiguration().getViewerHome(),
                DataManager.getInstance().getConfiguration().getCmsMediaFolder());
        Path mediaFile = cmsMediaFolder.resolve(StringTools.cleanUserGeneratedData(StringTools.decodeUrl(filename)));
        try {
            Optional<User> user = getUser();
            if (!user.isPresent()) {
                return Response.status(Status.NOT_ACCEPTABLE).entity("No user session found").build();
            } else if (!user.get().isCmsAdmin()) {
                return Response.status(Status.FORBIDDEN).entity("User has no permission to upload media files").build();
            } else {

                Optional<CMSCategory> requiredCategory = getRequiredCategoryForUser(user.get());

                if (!Files.exists(cmsMediaFolder)) {
                    Files.createDirectory(cmsMediaFolder);
                }

                CMSMediaItem item = null;
                if (Files.exists(mediaFile)) {
                    //re-uploading existing file. Replace file in existing MediaItem
                    item = DataManager.getInstance().getDao().getCMSMediaItemByFilename(mediaFile.getFileName().toString());
                    if (item != null) {
                        logger.error("Found existing media file without mediaItem entry in database. Deleting file");
                    }
                }
                Files.copy(uploadedInputStream, mediaFile, StandardCopyOption.REPLACE_EXISTING);

                if (Files.exists(mediaFile) && Files.size(mediaFile) > 0) {
                    logger.debug("Successfully downloaded file {}", mediaFile);
                    //upload successful. TODO: check file integrity?
                    if (item == null) {
                        item = createMediaItem(mediaFile);
                        requiredCategory.ifPresent(item::addCategory);
                        DataManager.getInstance().getDao().addCMSMediaItem(item);
                    } else {
                        item.setFileName(mediaFile.getFileName().toString());
                        DataManager.getInstance().getDao().updateCMSMediaItem(item);
                        removeFromImageCache(item, cacheManager);
                    }
                    MediaItem jsonItem = new MediaItem(item, servletRequest);
                    return Response.status(Status.OK).entity(jsonItem).build();
                }
                String message = Messages.translate("admin__media_upload_error", servletRequest.getLocale(), mediaFile.getFileName().toString());
                if (Files.exists(mediaFile)) {
                    Files.delete(mediaFile);
                }
                return Response.status(Status.INTERNAL_SERVER_ERROR).entity(message).build();
            }
        } catch (AccessDeniedException e) {
            return Response.status(Status.FORBIDDEN).entity(e.getMessage()).build();
        } catch (FileAlreadyExistsException e) {
            String message =
                    Messages.translate("admin__media_upload_error_exists", servletRequest.getLocale(), mediaFile.getFileName().toString());
            return Response.status(Status.CONFLICT).entity(message).build();
        } catch (IOException | DAOException e) {
            logger.error("Error uploading media file", e);
            String message = Messages.translate("admin__media_upload_error", servletRequest.getLocale(), mediaFile.getFileName().toString(),
                    e.getMessage());
            return Response.status(Status.INTERNAL_SERVER_ERROR).entity(message).build();
        }
    }

    /**
     * @param item
     */
<<<<<<< HEAD
    public static void removeFromImageCache(CMSMediaItem item) {
        String identifier =
                DataManager.getInstance().getConfiguration().getCmsMediaFolder() + "_" + item.getFileName().replace(".", "-").replaceAll("\\s", "");
        CacheUtils.deleteFromCache(identifier, true, true);
=======
    public static void removeFromImageCache(CMSMediaItem item, ContentServerCacheManager cacheManager) {
        String identifier = DataManager.getInstance().getConfiguration().getCmsMediaFolder() + "_" + item.getFileName().replace(".", "-").replaceAll("\\s", "");
        new CacheUtils(cacheManager).deleteFromCache(identifier, true, true);
>>>>>>> f821e077
    }

    /**
     * Return an Optional containing a {@link CMSCategory} for which the user has access rights if the user in a CmsAdmin but has limited category
     * rights If the user has unlimited category rights, return an empty optional
     *
     * @param user
     * @return Optional<CMSCategory>
     * @throws DAOException
     * @throws AccessDeniedException if the user is not allowed to use any categories whatsoever
     */
    private static Optional<CMSCategory> getRequiredCategoryForUser(User user) throws DAOException, AccessDeniedException {

        if (!user.hasPrivilegeForAllCategories()) {
            List<CMSCategory> allowedCategories = user.getAllowedCategories(DataManager.getInstance().getDao().getAllCategories());
            if (!allowedCategories.isEmpty()) {
                return Optional.of(allowedCategories.get(0));
            }
            throw new AccessDeniedException("The user " + user + " has no rights to any categories and may therefore not upload any media files");
        }
        return Optional.empty();
    }

    /**
     * <p>
     * createMediaItem.
     * </p>
     *
     * @param filePath a {@link java.nio.file.Path} object.
     * @return a {@link io.goobi.viewer.model.cms.media.CMSMediaItem} object.
     */
    public CMSMediaItem createMediaItem(Path filePath) {
        CMSMediaItem item = new CMSMediaItem();
        item.setFileName(filePath.getFileName().toString());
        for (Locale locale : CmsBean.getAllLocales()) {
            CMSMediaItemMetadata metadata = new CMSMediaItemMetadata();
            metadata.setLanguage(locale.getLanguage());
            item.addMetadata(metadata);
        }
        return item;
    }

    /**
     * Determines the current User using the UserBean instance stored in the session store. If no session is available, no UserBean could be found or
     * no user is logged in, NULL is returned
     *
     * @return Optional<User>
     */
    private static Optional<User> getUser() {
        UserBean userBean = BeanUtils.getUserBean();
        if (userBean == null) {
            logger.trace("Unable to get user: No UserBean found in session store.");
            return Optional.empty();
        }
        User user = userBean.getUser();
        if (user == null) {
            logger.trace("Unable to get user: No user found in session store UserBean instance");
            return Optional.empty();
        }
        return Optional.of(user);
    }

    private String serveMediaContent(String type, Path file) throws PresentationException, WebApplicationException {
        String mimeType = type + "/" + FilenameUtils.getExtension(file.getFileName().toString());

        if (Files.isRegularFile(file)) {
            logger.debug("Video file: {} ({} bytes)", file.toAbsolutePath(), file.toFile().length());
            try {
                new MediaDeliveryService().processRequest(servletRequest, servletResponse, file.toAbsolutePath().toString(), mimeType);
            } catch (IOException e) {
                throw new PresentationException("Error accessing media resource", e);
            }
        } else {
            logger.error("File '{}' not found.", file.toAbsolutePath());
            try {
                servletResponse.sendError(HttpServletResponse.SC_NOT_FOUND);
            } catch (IOException e) {
                throw new WebApplicationException(e);
            }
        }
        return "";
    }

}<|MERGE_RESOLUTION|>--- conflicted
+++ resolved
@@ -22,10 +22,7 @@
 package io.goobi.viewer.api.rest.v1.cms;
 
 import static io.goobi.viewer.api.rest.v1.ApiUrls.CMS_MEDIA;
-<<<<<<< HEAD
 import static io.goobi.viewer.api.rest.v1.ApiUrls.CMS_MEDIA_BY_CATEGORY;
-=======
->>>>>>> f821e077
 import static io.goobi.viewer.api.rest.v1.ApiUrls.CMS_MEDIA_FILES;
 import static io.goobi.viewer.api.rest.v1.ApiUrls.CMS_MEDIA_FILES_FILE;
 import static io.goobi.viewer.api.rest.v1.ApiUrls.CMS_MEDIA_FILES_FILE_AUDIO;
@@ -55,7 +52,7 @@
 import java.util.stream.Collectors;
 import java.util.stream.Stream;
 
-<<<<<<< HEAD
+import jakarta.inject.Inject;
 import jakarta.servlet.http.HttpServletRequest;
 import jakarta.servlet.http.HttpServletResponse;
 import jakarta.ws.rs.Consumes;
@@ -74,26 +71,6 @@
 import jakarta.ws.rs.core.StreamingOutput;
 
 import org.apache.commons.io.FileUtils;
-=======
-import javax.inject.Inject;
-import javax.servlet.http.HttpServletRequest;
-import javax.servlet.http.HttpServletResponse;
-import javax.ws.rs.Consumes;
-import javax.ws.rs.DELETE;
-import javax.ws.rs.DefaultValue;
-import javax.ws.rs.GET;
-import javax.ws.rs.POST;
-import javax.ws.rs.PathParam;
-import javax.ws.rs.Produces;
-import javax.ws.rs.QueryParam;
-import javax.ws.rs.WebApplicationException;
-import javax.ws.rs.core.Context;
-import javax.ws.rs.core.MediaType;
-import javax.ws.rs.core.Response;
-import javax.ws.rs.core.Response.Status;
-import javax.ws.rs.core.StreamingOutput;
-
->>>>>>> f821e077
 import org.apache.commons.io.FilenameUtils;
 import org.apache.commons.io.IOUtils;
 import org.apache.commons.lang3.StringUtils;
@@ -107,12 +84,8 @@
 import de.unigoettingen.sub.commons.contentlib.exceptions.ContentNotFoundException;
 import de.unigoettingen.sub.commons.contentlib.exceptions.IllegalRequestException;
 import de.unigoettingen.sub.commons.contentlib.servlet.rest.CORSBinding;
-<<<<<<< HEAD
-import de.unigoettingen.sub.commons.util.CacheUtils;
 import io.goobi.viewer.api.rest.bindings.AuthorizationBinding;
 import io.goobi.viewer.api.rest.bindings.UserLoggedInBinding;
-=======
->>>>>>> f821e077
 import io.goobi.viewer.api.rest.bindings.ViewerRestServiceBinding;
 import io.goobi.viewer.api.rest.model.MediaDeliveryService;
 import io.goobi.viewer.controller.DataManager;
@@ -154,8 +127,9 @@
     @Context
     protected HttpServletResponse servletResponse;
     @Context
-<<<<<<< HEAD
     private IDAO dao;
+    @Context
+    private ContentServerCacheManager cacheManager;
 
     public CMSMediaResource() {
 
@@ -164,9 +138,6 @@
     public CMSMediaResource(IDAO dao) {
         this.dao = dao;
     }
-=======
-    private ContentServerCacheManager cacheManager;
->>>>>>> f821e077
 
     /**
      * <p>
@@ -538,16 +509,10 @@
     /**
      * @param item
      */
-<<<<<<< HEAD
-    public static void removeFromImageCache(CMSMediaItem item) {
+    public static void removeFromImageCache(CMSMediaItem item, ContentServerCacheManager cacheManager) {
         String identifier =
                 DataManager.getInstance().getConfiguration().getCmsMediaFolder() + "_" + item.getFileName().replace(".", "-").replaceAll("\\s", "");
-        CacheUtils.deleteFromCache(identifier, true, true);
-=======
-    public static void removeFromImageCache(CMSMediaItem item, ContentServerCacheManager cacheManager) {
-        String identifier = DataManager.getInstance().getConfiguration().getCmsMediaFolder() + "_" + item.getFileName().replace(".", "-").replaceAll("\\s", "");
         new CacheUtils(cacheManager).deleteFromCache(identifier, true, true);
->>>>>>> f821e077
     }
 
     /**
