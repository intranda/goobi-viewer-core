--- conflicted
+++ resolved
@@ -23,7 +23,7 @@
 
 import java.io.IOException;
 
-<<<<<<< HEAD
+import jakarta.inject.Inject;
 import jakarta.servlet.http.HttpServletRequest;
 import jakarta.servlet.http.HttpServletResponse;
 import jakarta.ws.rs.DELETE;
@@ -36,25 +36,13 @@
 import jakarta.ws.rs.core.MediaType;
 
 import org.apache.commons.lang3.StringUtils;
-=======
-import javax.inject.Inject;
-import javax.servlet.http.HttpServletRequest;
-import javax.servlet.http.HttpServletResponse;
-import javax.ws.rs.DELETE;
-import javax.ws.rs.GET;
-import javax.ws.rs.Path;
-import javax.ws.rs.PathParam;
-import javax.ws.rs.Produces;
-import javax.ws.rs.QueryParam;
-import javax.ws.rs.core.Context;
-import javax.ws.rs.core.MediaType;
-
-import org.apache.solr.common.StringUtils;
 import org.json.JSONException;
->>>>>>> f821e077
 import org.json.JSONObject;
 import org.apache.logging.log4j.Logger;
 import org.apache.logging.log4j.LogManager;
+
+import com.fasterxml.jackson.core.JsonProcessingException;
+import com.fasterxml.jackson.databind.ObjectMapper;
 
 import com.fasterxml.jackson.core.JsonProcessingException;
 import com.fasterxml.jackson.databind.ObjectMapper;
@@ -85,38 +73,17 @@
     @Context
     private ContentServerCacheManager cacheManager;
     private ObjectMapper mapper = new ObjectMapper();
-    
+
     @GET
     @Produces({ MediaType.APPLICATION_JSON })
     @Operation(summary = "Return information about internal cache status", tags = { "cache" })
     public String getCacheInfo() throws ContentServerCacheException {
-<<<<<<< HEAD
-        ContentServerCache content = ContentServerCache.getContentCache();
-        ContentServerCache pdf = ContentServerCache.getPdfCache();
-        ContentServerCache thumbs = ContentServerCache.getThumbnailCache();
+        //        ContentServerCache content = ContentServerCache.getContentCache();
+        //        ContentServerCache pdf = ContentServerCache.getPdfCache();
+        //        ContentServerCache thumbs = ContentServerCache.getThumbnailCache();
 
         JSONObject jCaches = new JSONObject();
-        if (content != null) {
-            JSONObject jContent = new JSONObject();
-            jContent.append("objects", content.getElementsInCache());
-            jCaches.append("content", jContent);
-        }
-        if (pdf != null) {
-            JSONObject jPdf = new JSONObject();
-            jPdf.append("objects", pdf.getElementsInCache());
-            jCaches.append("pdf", jPdf);
-        }
-        if (thumbs != null) {
-            JSONObject jThumbs = new JSONObject();
-            jThumbs.append("objects", thumbs.getElementsInCache());
-            jCaches.append("thumbnails", jThumbs);
-=======
-//        ContentServerCache content = ContentServerCache.getContentCache();
-//        ContentServerCache pdf = ContentServerCache.getPdfCache();
-//        ContentServerCache thumbs = ContentServerCache.getThumbnailCache();
-        
-        JSONObject jCaches = new JSONObject();
-        if(ContentServerConfiguration.getInstance().getContentCacheUse()) {     
+        if (ContentServerConfiguration.getInstance().getContentCacheUse()) {
             try {
                 CacheInfo info = new CacheInfo(cacheManager.getContentCache());
                 jCaches.append("content", new JSONObject(mapper.writeValueAsString(info)));
@@ -124,7 +91,7 @@
                 logger.error("Error creating cache info", e);
             }
         }
-        if(ContentServerConfiguration.getInstance().getPdfCacheUse()) {
+        if (ContentServerConfiguration.getInstance().getPdfCacheUse()) {
             try {
                 CacheInfo info = new CacheInfo(cacheManager.getPdfCache());
                 jCaches.append("content", new JSONObject(mapper.writeValueAsString(info)));
@@ -132,14 +99,13 @@
                 logger.error("Error creating cache info", e);
             }
         }
-        if(ContentServerConfiguration.getInstance().getThumbnailCacheUse()) {
+        if (ContentServerConfiguration.getInstance().getThumbnailCacheUse()) {
             try {
                 CacheInfo info = new CacheInfo(cacheManager.getThumbnailCache());
                 jCaches.append("content", new JSONObject(mapper.writeValueAsString(info)));
             } catch (JsonProcessingException | JSONException e) {
                 logger.error("Error creating cache info", e);
             }
->>>>>>> f821e077
         }
         return jCaches.toString();
     }
@@ -161,12 +127,8 @@
             @Parameter(description = "If true, PDF cache will be cleared for all records") @QueryParam("pdf") boolean pdf) {
         logger.trace("clearCache: {}/{}/{}", content, thumbs, pdf);
 
-<<<<<<< HEAD
         // TODO delete all download jobs for all records here?
-        CacheUtils.emptyCache(content, thumbs, pdf);
-=======
         new CacheUtils(cacheManager).emptyCache(content, thumbs, pdf);
->>>>>>> f821e077
 
         return new SuccessMessage(true, "Cache emptied successfully");
     }
