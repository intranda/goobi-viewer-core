--- conflicted
+++ resolved
@@ -21,8 +21,8 @@
  */
 package io.goobi.viewer.api.rest.v2.records.media;
 
-import static io.goobi.viewer.api.rest.v2.ApiUrls.RECORDS_FILES_IMAGE;
-import static io.goobi.viewer.api.rest.v2.ApiUrls.RECORDS_FILES_IMAGE_PDF;
+import static io.goobi.viewer.api.rest.v1.ApiUrls.RECORDS_FILES_IMAGE;
+import static io.goobi.viewer.api.rest.v1.ApiUrls.RECORDS_FILES_IMAGE_PDF;
 
 import java.io.UnsupportedEncodingException;
 import java.net.URI;
@@ -31,9 +31,33 @@
 import java.util.Arrays;
 import java.util.List;
 import java.util.Optional;
-import java.util.stream.Collectors;
 
-<<<<<<< HEAD
+import org.apache.commons.io.FilenameUtils;
+import org.apache.commons.lang3.StringUtils;
+import org.apache.logging.log4j.LogManager;
+import org.apache.logging.log4j.Logger;
+
+import de.unigoettingen.sub.commons.cache.ContentServerCacheManager;
+import de.unigoettingen.sub.commons.contentlib.exceptions.ContentLibException;
+import de.unigoettingen.sub.commons.contentlib.exceptions.IllegalRequestException;
+import de.unigoettingen.sub.commons.contentlib.imagelib.ImageFileFormat;
+import de.unigoettingen.sub.commons.contentlib.imagelib.transform.Region;
+import de.unigoettingen.sub.commons.contentlib.servlet.rest.CORSBinding;
+import de.unigoettingen.sub.commons.contentlib.servlet.rest.ContentServerBinding;
+import de.unigoettingen.sub.commons.contentlib.servlet.rest.ContentServerImageInfoBinding;
+import de.unigoettingen.sub.commons.contentlib.servlet.rest.ContentServerPdfBinding;
+import de.unigoettingen.sub.commons.contentlib.servlet.rest.ImageResource;
+import de.unigoettingen.sub.commons.util.PathConverter;
+import io.goobi.viewer.api.rest.bindings.AccessConditionBinding;
+import io.goobi.viewer.api.rest.bindings.RecordFileDownloadBinding;
+import io.goobi.viewer.api.rest.filters.AccessConditionRequestFilter;
+import io.goobi.viewer.api.rest.filters.FilterTools;
+import io.goobi.viewer.api.rest.v1.ApiUrls;
+import io.goobi.viewer.controller.DataManager;
+import io.goobi.viewer.controller.NetTools;
+import io.goobi.viewer.model.security.IPrivilegeHolder;
+import io.swagger.v3.oas.annotations.Operation;
+import io.swagger.v3.oas.annotations.Parameter;
 import jakarta.servlet.http.HttpServletRequest;
 import jakarta.servlet.http.HttpServletResponse;
 import jakarta.ws.rs.GET;
@@ -45,47 +69,6 @@
 import jakarta.ws.rs.core.MediaType;
 import jakarta.ws.rs.core.Response;
 import jakarta.ws.rs.core.StreamingOutput;
-=======
-import javax.inject.Inject;
-import javax.servlet.http.HttpServletRequest;
-import javax.servlet.http.HttpServletResponse;
-import javax.ws.rs.GET;
-import javax.ws.rs.Path;
-import javax.ws.rs.PathParam;
-import javax.ws.rs.Produces;
-import javax.ws.rs.container.ContainerRequestContext;
-import javax.ws.rs.core.Context;
-import javax.ws.rs.core.MediaType;
-import javax.ws.rs.core.Response;
-import javax.ws.rs.core.StreamingOutput;
->>>>>>> f821e077
-
-import org.apache.commons.io.FilenameUtils;
-import org.apache.commons.lang3.StringUtils;
-import org.apache.logging.log4j.Logger;
-import org.apache.logging.log4j.LogManager;
-
-import de.intranda.api.iiif.image.ImageInformation;
-import de.intranda.api.iiif.image.v3.ImageInformation3;
-import de.unigoettingen.sub.commons.cache.ContentServerCacheManager;
-import de.unigoettingen.sub.commons.contentlib.exceptions.ContentLibException;
-import de.unigoettingen.sub.commons.contentlib.exceptions.IllegalRequestException;
-import de.unigoettingen.sub.commons.contentlib.imagelib.transform.Region;
-import de.unigoettingen.sub.commons.contentlib.servlet.rest.CORSBinding;
-import de.unigoettingen.sub.commons.contentlib.servlet.rest.ContentServerBinding;
-import de.unigoettingen.sub.commons.contentlib.servlet.rest.ContentServerImageInfoBinding;
-import de.unigoettingen.sub.commons.contentlib.servlet.rest.ContentServerPdfBinding;
-import de.unigoettingen.sub.commons.contentlib.servlet.rest.ImageResource;
-import de.unigoettingen.sub.commons.util.PathConverter;
-import io.goobi.viewer.api.rest.bindings.AccessConditionBinding;
-import io.goobi.viewer.api.rest.filters.AccessConditionRequestFilter;
-import io.goobi.viewer.api.rest.filters.FilterTools;
-import io.goobi.viewer.api.rest.v2.ApiUrls;
-import io.goobi.viewer.controller.DataManager;
-import io.goobi.viewer.controller.NetTools;
-import io.goobi.viewer.model.security.IPrivilegeHolder;
-import io.swagger.v3.oas.annotations.Operation;
-import io.swagger.v3.oas.annotations.Parameter;
 
 /**
  * @author florian
@@ -116,16 +99,20 @@
         super(context, request, response, pi, filename, cacheManager);
         request.setAttribute(FilterTools.ATTRIBUTE_PI, pi);
         request.setAttribute(FilterTools.ATTRIBUTE_FILENAME, filename);
-        request.setAttribute(AccessConditionRequestFilter.REQUIRED_PRIVILEGE, IPrivilegeHolder.PRIV_VIEW_IMAGES);
-        request.setAttribute(ImageResource.IIIF_VERSION, "3.0");
-        
+        //Privilege must be PRIV_BORN_DIGITAL for born digital PDFs, and PRIV_VIEW_IMAGES otherwise (i.e. for images)
+        if (ImageFileFormat.PDF.equals(ImageFileFormat.getImageFileFormatFromFileExtension(filename))) {
+            request.setAttribute(AccessConditionRequestFilter.REQUIRED_PRIVILEGE, IPrivilegeHolder.PRIV_DOWNLOAD_BORN_DIGITAL_FILES);
+        } else {
+            request.setAttribute(AccessConditionRequestFilter.REQUIRED_PRIVILEGE, IPrivilegeHolder.PRIV_VIEW_IMAGES);
+        }
+
         String requestUrl = request.getRequestURI();
         String baseImageUrl = RECORDS_FILES_IMAGE.replace("{pi}", pi).replace("{filename}", filename);
         int baseStartIndex = requestUrl.indexOf(baseImageUrl);
         int baseEndIndex = baseStartIndex + baseImageUrl.length();
         String imageRequestPath = requestUrl.substring(baseEndIndex);
 
-        List<String> parts = Arrays.stream(imageRequestPath.split("/")).filter(StringUtils::isNotBlank).collect(Collectors.toList());
+        List<String> parts = Arrays.stream(imageRequestPath.split("/")).filter(StringUtils::isNotBlank).toList();
         if (parts.size() == 4) {
             //image request
             String region = parts.get(0);
@@ -149,12 +136,13 @@
         }
     }
 
-    @Override
     @GET
     @Path(RECORDS_FILES_IMAGE_PDF)
     @Produces("application/pdf")
     @ContentServerPdfBinding
+    @RecordFileDownloadBinding
     @Operation(tags = { "records" }, summary = "Returns the image for the given filename as PDF")
+    @Override
     public StreamingOutput getPdf() throws ContentLibException {
         String pi = request.getAttribute("pi").toString();
         String filename = request.getAttribute("filename").toString();
@@ -181,7 +169,7 @@
     @GET
     @Produces({ MediaType.APPLICATION_JSON, MEDIA_TYPE_APPLICATION_JSONLD })
     @ContentServerImageInfoBinding
-    @Operation(tags = { "records", "iiif" }, summary = "IIIF image identifier for the given filename. Returns a IIIF 3.0 image information object")
+    @Operation(tags = { "records", "iiif" }, summary = "IIIF image identifier for the given filename. Returns a IIIF 2.1.1 image information object")
     public Response redirectToCanonicalImageInfo() throws ContentLibException {
         return super.redirectToCanonicalImageInfo();
     }
@@ -193,19 +181,7 @@
             String toReplace = URLEncoder.encode("{pi}", "UTF-8");
             this.resourceURI = URI.create(this.resourceURI.toString().replace(toReplace, directory));
         } catch (UnsupportedEncodingException e) {
-            //
         }
     }
 
-    @Override
-    @GET
-    @jakarta.ws.rs.Path("/info.json")
-    @Produces({ MEDIA_TYPE_APPLICATION_JSONLD, MediaType.APPLICATION_JSON })
-    @ContentServerImageInfoBinding
-    @CORSBinding
-    public ImageInformation getInfoAsJson() throws ContentLibException {
-        ImageInformation info = super.getInfoAsJson();
-        return new ImageInformation3(info);
-    }
-
 }