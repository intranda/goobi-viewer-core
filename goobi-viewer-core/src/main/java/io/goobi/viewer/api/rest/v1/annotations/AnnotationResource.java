--- conflicted
+++ resolved
@@ -21,7 +21,13 @@
  */
 package io.goobi.viewer.api.rest.v1.annotations;
 
-import static io.goobi.viewer.api.rest.v1.ApiUrls.*;
+import static io.goobi.viewer.api.rest.v1.ApiUrls.ANNOTATIONS;
+import static io.goobi.viewer.api.rest.v1.ApiUrls.ANNOTATIONS_ANNOTATION;
+import static io.goobi.viewer.api.rest.v1.ApiUrls.ANNOTATIONS_COMMENT;
+import static io.goobi.viewer.api.rest.v1.ApiUrls.RECORDS_MANIFEST;
+import static io.goobi.viewer.api.rest.v1.ApiUrls.RECORDS_PAGES;
+import static io.goobi.viewer.api.rest.v1.ApiUrls.RECORDS_PAGES_CANVAS;
+import static io.goobi.viewer.api.rest.v1.ApiUrls.RECORDS_RECORD;
 
 import java.io.IOException;
 
@@ -44,7 +50,6 @@
 import de.intranda.api.annotation.IResource;
 import de.intranda.api.annotation.IncomingAnnotation;
 import de.intranda.api.annotation.wa.SpecificResource;
-import de.intranda.api.annotation.wa.WebAnnotation;
 import de.intranda.api.annotation.wa.collection.AnnotationCollection;
 import de.intranda.api.annotation.wa.collection.AnnotationPage;
 import de.intranda.api.iiif.presentation.v2.Canvas2;
@@ -119,12 +124,7 @@
     @Produces({ MediaType.APPLICATION_JSON })
     @Operation(tags = { "annotations" }, summary = "Get a page within the annotation collection over all annotations")
     @ApiResponse(responseCode = "400", description = "If the page number is out of bounds")
-    public AnnotationPage getAnnotationCollectionPage(@PathParam("page") Integer page)
-<<<<<<< HEAD
-            throws ContentLibException, DAOException {
-=======
-            throws ContentLibException, PresentationException, IndexUnreachableException, DAOException {
->>>>>>> c589fcfe
+    public AnnotationPage getAnnotationCollectionPage(@PathParam("page") Integer page) throws ContentLibException, DAOException {
         AnnotationsResourceBuilder builder = new AnnotationsResourceBuilder(urls, servletRequest);
         return builder.getWebAnnotationPage(page);
     }
@@ -144,17 +144,9 @@
     @Operation(tags = { "annotations" }, summary = "Get an annotation by its identifier")
     @ApiResponse(responseCode = "404", description = "If the page number is out of bounds")
     public IAnnotation getAnnotation(@Parameter(description = "Identifier of the annotation") @PathParam("id") Long id)
-<<<<<<< HEAD
             throws DAOException, ContentLibException {
         AnnotationsResourceBuilder builder = new AnnotationsResourceBuilder(urls, servletRequest);
         return builder.getWebAnnotation(id).orElseThrow(() -> new ContentNotFoundException("Not annotation with id = " + id + "found"));
-=======
-            throws DAOException, ContentLibException, PresentationException, IndexUnreachableException {
-        AnnotationsResourceBuilder builder = new AnnotationsResourceBuilder(urls, servletRequest);
-        WebAnnotation annotation =
-                builder.getWebAnnotation(id).orElseThrow(() -> new ContentNotFoundException("Not annotation with id = " + id + "found"));
-        return annotation;
->>>>>>> c589fcfe
     }
 
     /**
@@ -172,11 +164,7 @@
     @Operation(tags = { "annotations" }, summary = "Get an annotation by its identifier")
     @ApiResponse(responseCode = "404", description = "If the page number is out of bounds")
     public IAnnotation getComment(@Parameter(description = "Identifier of the annotation") @PathParam("id") Long id)
-<<<<<<< HEAD
             throws DAOException, ContentLibException {
-=======
-            throws DAOException, ContentLibException, PresentationException, IndexUnreachableException {
->>>>>>> c589fcfe
         AnnotationsResourceBuilder builder = new AnnotationsResourceBuilder(urls, servletRequest);
         return builder.getCommentWebAnnotation(id).orElseThrow(() -> new ContentNotFoundException("Not annotation with id = " + id + "found"));
     }
@@ -275,7 +263,7 @@
         if (StringUtils.isNotBlank(pageNoString) && pageNoString.matches("\\d+")) {
             pageNo = Integer.parseInt(pageNoString);
         }
-        pAnno = new CrowdsourcingAnnotation((AbstractAnnotation)anno, null, pi, pageNo);
+        pAnno = new CrowdsourcingAnnotation((AbstractAnnotation) anno, null, pi, pageNo);
         User user = getUser();
         if (user != null) {
             pAnno.setCreator(user);
