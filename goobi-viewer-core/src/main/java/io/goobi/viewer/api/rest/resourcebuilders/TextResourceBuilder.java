--- conflicted
+++ resolved
@@ -138,12 +138,7 @@
             tempFiles.add(tempFile.toPath());
         }
         tempFiles.sort((f1, f2) -> f1.getFileName().toString().compareTo(f2.getFileName().toString()));
-<<<<<<< HEAD
-
-        return writeZipFile(tempFiles, filename);
-        //        }
-        //        return writeZipFile(files, filename);
-=======
+
         try {
             return writeZipFile(tempFiles, filename);
         } finally {
@@ -156,7 +151,6 @@
             });
             Files.deleteIfExists(tempFolder.toPath());
         }
->>>>>>> 11645e07
 
     }
 
