--- conflicted
+++ resolved
@@ -138,10 +138,7 @@
             tempFiles.add(tempFile.toPath());
         }
         tempFiles.sort((f1, f2) -> f1.getFileName().toString().compareTo(f2.getFileName().toString()));
-<<<<<<< HEAD
-=======
-
->>>>>>> 10b2d8cc
+
         try {
             return writeZipFile(tempFiles, filename);
         } finally {
