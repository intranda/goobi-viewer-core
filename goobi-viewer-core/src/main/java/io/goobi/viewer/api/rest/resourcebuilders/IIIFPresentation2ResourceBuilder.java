--- conflicted
+++ resolved
@@ -103,9 +103,6 @@
         this.request = request;
     }
 
-<<<<<<< HEAD
-    public IPresentationModelElement getManifest(String pi, List<Integer> pagesToInclude, BuildMode mode) throws PresentationException, IndexUnreachableException,
-=======
     /**
      * 
      * @param pi
@@ -118,8 +115,7 @@
      * @throws ViewerConfigurationException
      * @throws DAOException
      */
-    public IPresentationModelElement getManifest(String pi, BuildMode mode) throws PresentationException, IndexUnreachableException,
->>>>>>> cf4a6159
+public IPresentationModelElement getManifest(String pi, List<Integer> pagesToInclude, BuildMode mode) throws PresentationException, IndexUnreachableException,
             ContentNotFoundException, URISyntaxException, ViewerConfigurationException, DAOException {
         getManifestBuilder().setBuildMode(mode);
         getSequenceBuilder().setBuildMode(mode);
