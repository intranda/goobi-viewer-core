/*
 * This file is part of the Goobi viewer - a content presentation and management
 * application for digitized objects.
 *
 * Visit these websites for more information.
 *          - http://www.intranda.com
 *          - http://digiverso.com
 *
 * This program is free software; you can redistribute it and/or modify it under
 * the terms of the GNU General Public License as published by the Free Software
 * Foundation; either version 2 of the License, or (at your option) any later
 * version.
 *
 * This program is distributed in the hope that it will be useful, but WITHOUT
 * ANY WARRANTY; without even the implied warranty of MERCHANTABILITY or FITNESS
 * FOR A PARTICULAR PURPOSE.
 * See the GNU General Public License for more details.
 *
 * You should have received a copy of the GNU General Public License along with
 * this program. If not, see <http://www.gnu.org/licenses/>.
 */
package io.goobi.viewer.api.rest.v2;

import jakarta.servlet.ServletConfig;
import jakarta.ws.rs.ApplicationPath;
import jakarta.ws.rs.core.Context;

import org.apache.logging.log4j.LogManager;
import org.apache.logging.log4j.Logger;
import org.glassfish.jersey.internal.inject.AbstractBinder;
import org.glassfish.jersey.media.multipart.MultiPartFeature;
import org.glassfish.jersey.server.ResourceConfig;

<<<<<<< HEAD
=======
import de.unigoettingen.sub.commons.cache.ContentServerCacheManager;
import de.unigoettingen.sub.commons.contentlib.servlet.rest.EhCacheShutdownListener;
import io.goobi.viewer.api.rest.AbstractApiUrlManager;
>>>>>>> f821e077
import io.goobi.viewer.api.rest.bindings.ViewerRestServiceBinding;
import io.goobi.viewer.controller.Configuration;
import io.goobi.viewer.controller.DataManager;
import io.goobi.viewer.controller.mq.MessageQueueManager;
import io.goobi.viewer.dao.IDAO;
import io.goobi.viewer.exceptions.DAOException;
import io.goobi.viewer.managedbeans.PersistentStorageBean;
import io.goobi.viewer.managedbeans.utils.BeanUtils;
import io.goobi.viewer.model.cms.pages.CMSTemplateManager;

/**
 * <p>
 * ViewerApplication class.
 * </p>
 */
@ApplicationPath(ApiUrls.API)
@ViewerRestServiceBinding
public class Application extends ResourceConfig {

    private static final Logger logger = LogManager.getLogger(Application.class);

    /**
     * Constructor for ViewerApplication.
     * 
     * @param servletConfig
     */
    public Application(@Context ServletConfig servletConfig) {
        super();
        PersistentStorageBean applicationBean = (PersistentStorageBean) BeanUtils.getBeanByName("applicationBean", PersistentStorageBean.class);

        AbstractBinder binder = new AbstractBinder() {

            @Override
            protected void configure() {
                String apiUrl = DataManager.getInstance().getConfiguration().getRestApiUrl();
                apiUrl = apiUrl.replace("/rest", "/api/v2").replace("/api/v1", "/api/v2");
                bind(new ApiUrls(apiUrl)).to(ApiUrls.class);
<<<<<<< HEAD
                CMSTemplateManager templateManager = applicationBean.getTemplateManager();
                MessageQueueManager messageBroker = applicationBean.getMessageBroker();
                bind(templateManager).to(CMSTemplateManager.class);
                bind(messageBroker).to(MessageQueueManager.class);
                bind(DataManager.getInstance().getConfiguration()).to(Configuration.class);
                try {
                    bind(DataManager.getInstance().getDao()).to(IDAO.class);
                } catch (DAOException e) {
                    logger.fatal("Unable to instantiate DAO for use in rest api", e);
                }
            }
        };
        this.init(binder);
=======
                bind(ContentServerCacheManager.getInstance()).to(ContentServerCacheManager.class);
            }
        };
//        register(new EhCacheShutdownListener());
        this.init(binder, servletConfig);
>>>>>>> f821e077
    }

    /**
     * Constructor with custom injection binder for tests.
     *
     * @param binder
     */
    public Application(AbstractBinder binder) {
        super();
<<<<<<< HEAD
        this.init(binder);
=======
        this.init(binder, new HttpServlet() {
        });
        register(new AbstractBinder() {
            @Override
            protected void configure() {
                bind(ContentServerCacheManager.getInstance()).to(ContentServerCacheManager.class);
            }
        });
>>>>>>> f821e077
    }

    private void init(AbstractBinder injectionBinder) {
        //Allow receiving multi-part POST requests
        register(MultiPartFeature.class);
        //inject properties into Resources classes
        register(injectionBinder);
        //define Java packages to observe
        packages(true, "io.goobi.viewer.api.rest.v2");
        packages(true, "io.goobi.viewer.api.rest.filters");
        packages(true, "io.goobi.viewer.api.rest.exceptions");
        packages(true, "io.swagger");

    }

}<|MERGE_RESOLUTION|>--- conflicted
+++ resolved
@@ -31,12 +31,8 @@
 import org.glassfish.jersey.media.multipart.MultiPartFeature;
 import org.glassfish.jersey.server.ResourceConfig;
 
-<<<<<<< HEAD
-=======
 import de.unigoettingen.sub.commons.cache.ContentServerCacheManager;
 import de.unigoettingen.sub.commons.contentlib.servlet.rest.EhCacheShutdownListener;
-import io.goobi.viewer.api.rest.AbstractApiUrlManager;
->>>>>>> f821e077
 import io.goobi.viewer.api.rest.bindings.ViewerRestServiceBinding;
 import io.goobi.viewer.controller.Configuration;
 import io.goobi.viewer.controller.DataManager;
@@ -74,12 +70,12 @@
                 String apiUrl = DataManager.getInstance().getConfiguration().getRestApiUrl();
                 apiUrl = apiUrl.replace("/rest", "/api/v2").replace("/api/v1", "/api/v2");
                 bind(new ApiUrls(apiUrl)).to(ApiUrls.class);
-<<<<<<< HEAD
                 CMSTemplateManager templateManager = applicationBean.getTemplateManager();
                 MessageQueueManager messageBroker = applicationBean.getMessageBroker();
                 bind(templateManager).to(CMSTemplateManager.class);
                 bind(messageBroker).to(MessageQueueManager.class);
                 bind(DataManager.getInstance().getConfiguration()).to(Configuration.class);
+                bind(ContentServerCacheManager.getInstance()).to(ContentServerCacheManager.class);
                 try {
                     bind(DataManager.getInstance().getDao()).to(IDAO.class);
                 } catch (DAOException e) {
@@ -88,13 +84,6 @@
             }
         };
         this.init(binder);
-=======
-                bind(ContentServerCacheManager.getInstance()).to(ContentServerCacheManager.class);
-            }
-        };
-//        register(new EhCacheShutdownListener());
-        this.init(binder, servletConfig);
->>>>>>> f821e077
     }
 
     /**
@@ -104,18 +93,13 @@
      */
     public Application(AbstractBinder binder) {
         super();
-<<<<<<< HEAD
         this.init(binder);
-=======
-        this.init(binder, new HttpServlet() {
-        });
         register(new AbstractBinder() {
             @Override
             protected void configure() {
                 bind(ContentServerCacheManager.getInstance()).to(ContentServerCacheManager.class);
             }
         });
->>>>>>> f821e077
     }
 
     private void init(AbstractBinder injectionBinder) {
