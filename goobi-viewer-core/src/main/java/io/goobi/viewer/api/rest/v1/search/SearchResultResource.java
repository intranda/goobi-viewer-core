--- conflicted
+++ resolved
@@ -97,7 +97,7 @@
     @Produces({ MediaType.APPLICATION_JSON })
     public SearchHitChildList getTagsForPageJson(@PathParam("id") String hitId, @PathParam("numChildren") int numChildren)
             throws DAOException, PresentationException, IndexUnreachableException, IOException, ViewerConfigurationException {
-        // logger.trace("/search/hit/{}/{}/", hitId, numChildren);
+        // logger.trace("/search/hit/{}/{}/", hitId, numChildren); //NOSONAR Sometimes used for debugging
         SearchBean searchBean = BeanUtils.getSearchBean();
         if (searchBean == null) {
             servletResponse.sendError(HttpServletResponse.SC_FORBIDDEN,
@@ -120,7 +120,7 @@
         servletResponse.sendError(HttpServletResponse.SC_NOT_FOUND, "IDDOC " + hitId + " is not in the current search result set.");
         return null;
     }
-    
+
     /**
      * 
      * @param hitId IDDOC of the main search hit
@@ -139,7 +139,7 @@
     public SearchHitChildList getTagsForPageJson(@PathParam("id") String hitId, @PathParam("numChildren") int numChildren,
             @PathParam("resultGroup") String resultGroupName)
             throws DAOException, PresentationException, IndexUnreachableException, IOException, ViewerConfigurationException {
-        // logger.trace("/search/hit/{}/{}/", hitId, numChildren);
+        // logger.trace("/search/hit/{}/{}/", hitId, numChildren); //NOSONAR Sometimes used for debugging
         SearchBean searchBean = BeanUtils.getSearchBean();
         if (searchBean == null) {
             servletResponse.sendError(HttpServletResponse.SC_FORBIDDEN,
@@ -167,7 +167,6 @@
 
         List<SearchHit> searchHits = group.getHits();
         if (searchHits != null) {
-<<<<<<< HEAD
             return getSearchHitChildren(searchHits, hitId, numChildren, locale, servletRequest);
         }
 
@@ -197,20 +196,9 @@
         }
         for (SearchHit searchHit : searchHits) {
             if (hitId.equals(Long.toString(searchHit.getBrowseElement().getIddoc()))) {
-                // logger.trace("found: {}", hitId);
+                // logger.trace("found: {}", hitId); //NOSONAR Sometimes used for debugging
                 if (searchHit.getHitsPopulated() < numChildren) {
-                    searchHit.populateChildren(numChildren - searchHit.getHitsPopulated(), searchHit.getHitsPopulated(), locale,
-                            servletRequest, BeanUtils.getImageDeliveryBean().getThumbs());
-=======
-            for (SearchHit searchHit : searchHits) {
-                if (hitId.equals(Long.toString(searchHit.getBrowseElement().getIddoc()))) {
-                    // logger.trace("found: {}", hitId); //NOSONAR Sometimes used for debugging
-                    if (searchHit.getHitsPopulated() < numChildren) {
-                        searchHit.populateChildren(numChildren - searchHit.getHitsPopulated(), searchHit.getHitsPopulated(), locale, servletRequest);
-                    }
-                    Collections.sort(searchHit.getChildren());
-                    return new SearchHitChildList(searchHit.getChildren(), searchHit.getHitsPopulated(), searchHit.isHasMoreChildren());
->>>>>>> fde84803
+                    searchHit.populateChildren(numChildren - searchHit.getHitsPopulated(), searchHit.getHitsPopulated(), locale, servletRequest);
                 }
                 Collections.sort(searchHit.getChildren());
                 return new SearchHitChildList(searchHit.getChildren(), searchHit.getHitsPopulated(), searchHit.isHasMoreChildren());
