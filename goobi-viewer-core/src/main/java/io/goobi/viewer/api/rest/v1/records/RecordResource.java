--- conflicted
+++ resolved
@@ -113,7 +113,7 @@
     @GET
     @javax.ws.rs.Path(RECORDS_RIS_FILE)
     @Produces({ MediaType.TEXT_PLAIN })
-    @Operation(tags = { "records" }, summary = "Download ris as file")
+    @Operation(tags = { "records"}, summary = "Download ris as file")
     public String getRISAsFile()
             throws PresentationException, IndexUnreachableException, DAOException, ContentLibException {
 
@@ -139,7 +139,7 @@
     @GET
     @javax.ws.rs.Path(RECORDS_RIS_TEXT)
     @Produces({ MediaType.TEXT_PLAIN })
-    @Operation(tags = { "records" }, summary = "Get ris as text")
+    @Operation(tags = { "records"}, summary = "Get ris as text")
     public String getRISAsText()
             throws PresentationException, IndexUnreachableException, ContentNotFoundException, DAOException {
         if (servletResponse != null) {
@@ -164,7 +164,7 @@
     @GET
     @javax.ws.rs.Path(RECORDS_ANNOTATIONS)
     @Produces({ MediaType.APPLICATION_JSON })
-    @Operation(tags = { "records", "annotations" }, summary = "List annotations for a record")
+    @Operation(tags = { "records", "annotations"}, summary = "List annotations for a record")
     public IAnnotationCollection getAnnotationsForRecord(
             @Parameter(
                     description = "annotation format of the response. If it is 'oa' the comments will be delivered as OpenAnnotations, otherwise as W3C-Webannotations") @QueryParam("format") String format)
@@ -184,18 +184,18 @@
     @GET
     @javax.ws.rs.Path(RECORDS_ANNOTATIONS + "/{page}")
     @Produces({ MediaType.APPLICATION_JSON })
-    @ApiResponse(responseCode = "400", description = "If the page number is out of bounds")
+    @ApiResponse(responseCode="400", description="If the page number is out of bounds")
     public AnnotationPage getAnnotationPageForRecord(@PathParam("page") Integer page)
             throws URISyntaxException, DAOException, JsonParseException, JsonMappingException, IOException, IllegalRequestException {
 
         URI uri = URI.create(urls.path(RECORDS_RECORD, RECORDS_ANNOTATIONS).params(pi).build());
         return new AnnotationsResourceBuilder(urls).getWebAnnotationPageForRecord(pi, uri, page);
     }
-
+    
     @GET
     @javax.ws.rs.Path(RECORDS_COMMENTS)
     @Produces({ MediaType.APPLICATION_JSON })
-    @Operation(tags = { "records", "annotations" }, summary = "List comments for a record")
+    @Operation(tags = { "records", "annotations"}, summary = "List comments for a record")
     public IAnnotationCollection getCommentsForRecord(
             @Parameter(
                     description = "annotation format of the response. If it is 'oa' the comments will be delivered as OpenAnnotations, otherwise as W3C-Webannotations") @QueryParam("format") String format)
@@ -210,11 +210,11 @@
             return new AnnotationsResourceBuilder(urls).getWebAnnotationCollectionForRecordComments(pi, uri);
         }
     }
-
+    
     @GET
     @javax.ws.rs.Path(RECORDS_COMMENTS + "/{page}")
     @Produces({ MediaType.APPLICATION_JSON })
-    @ApiResponse(responseCode = "400", description = "If the page number is out of bounds")
+    @ApiResponse(responseCode="400", description="If the page number is out of bounds")
     public AnnotationPage getCommentPageForRecord(@PathParam("page") Integer page)
             throws URISyntaxException, DAOException, JsonParseException, JsonMappingException, IOException, IllegalRequestException {
 
@@ -222,10 +222,11 @@
         return new AnnotationsResourceBuilder(urls).getWebAnnotationPageForRecordComments(pi, uri, page);
     }
 
+
     @GET
     @javax.ws.rs.Path(RECORDS_METADATA_SOURCE)
     @Produces({ MediaType.TEXT_XML })
-    @Operation(tags = { "records" }, summary = "Get record metadata source file")
+    @Operation(tags = {"records"}, summary = "Get record metadata source file")
     public StreamingOutput getSource()
             throws URISyntaxException, DAOException, JsonParseException, JsonMappingException, IOException, ContentNotFoundException,
             PresentationException, IndexUnreachableException {
@@ -254,52 +255,45 @@
             throw new ContentNotFoundException("No source file found for " + pi);
         }
     }
-
+    
     @GET
     @javax.ws.rs.Path(RECORDS_MANIFEST)
     @Produces({ MediaType.APPLICATION_JSON })
-    @Operation(tags = { "records", "iiif" }, summary = "Get IIIF manifest for record")
+    @Operation(tags = {"records", "iiif"}, summary = "Get IIIF manifest for record")
     @IIIFPresentationBinding
     public IPresentationModelElement getManifest(
-            @Parameter(
-                    description = "Build mode for manifest to select type of resources to include. Default is 'iiif' which returns the full IIIF manifest with all resources. 'thumbs' Does not read width and height of canvas resources and 'iiif_simple' ignores all resources from files") @QueryParam("mode") String mode)
-            throws ContentNotFoundException, PresentationException, IndexUnreachableException, URISyntaxException, ViewerConfigurationException,
-            DAOException {
+            @Parameter(description = "Build mode for manifest to select type of resources to include. Default is 'iiif' which returns the full IIIF manifest with all resources. 'thumbs' Does not read width and height of canvas resources and 'iiif_simple' ignores all resources from files")@QueryParam("mode") String mode) throws ContentNotFoundException, PresentationException, IndexUnreachableException, URISyntaxException, ViewerConfigurationException, DAOException {
         IIIFPresentationResourceBuilder builder = new IIIFPresentationResourceBuilder(urls);
         BuildMode buildMode = getBuildeMode(mode);
         return builder.getManifest(pi, buildMode);
     }
-
+    
     @GET
     @javax.ws.rs.Path(RECORDS_LAYER)
     @Produces({ MediaType.APPLICATION_JSON })
-    @Operation(tags = { "records", "iiif" }, summary = "Get a layer within a IIIF manifest")
+    @Operation(tags = {"records", "iiif"}, summary = "Get a layer within a IIIF manifest")
     @IIIFPresentationBinding
     public IPresentationModelElement getLayer(
             @Parameter(description = "Name of the manifest layer") @PathParam("name") String layerName,
-            @Parameter(
-                    description = "Build mode for manifes to select type of resources to include. Default is 'iiif' which returns the full IIIF manifest with all resources. 'thumbs' Does not read width and height of canvas resources and 'iiif_simple' ignores all resources from files") @QueryParam("mode") String mode)
-            throws ContentNotFoundException, PresentationException, IndexUnreachableException, URISyntaxException, ViewerConfigurationException,
-            DAOException, IllegalRequestException, IOException {
+            @Parameter(description = "Build mode for manifes to select type of resources to include. Default is 'iiif' which returns the full IIIF manifest with all resources. 'thumbs' Does not read width and height of canvas resources and 'iiif_simple' ignores all resources from files")@QueryParam("mode") String mode) throws ContentNotFoundException, PresentationException, IndexUnreachableException, URISyntaxException, ViewerConfigurationException, DAOException, IllegalRequestException, IOException {
         IIIFPresentationResourceBuilder builder = new IIIFPresentationResourceBuilder(urls);
         BuildMode buildMode = getBuildeMode(mode);
         return builder.getLayer(pi, layerName);
     }
-
+    
     @GET
     @javax.ws.rs.Path(RECORDS_NER_TAGS)
     @Produces({ MediaType.APPLICATION_JSON })
-    @Operation(tags = { "records" }, summary = "Get NER tags for a record")
+    @Operation(tags = {"records"}, summary = "Get NER tags for a record")
     public DocumentReference getNERTags(
-            @Parameter(description = "First page to get tags for") @QueryParam("start") Integer start,
-            @Parameter(description = "Last page to get tags for") @QueryParam("end") Integer end,
-            @Parameter(description = "Number of pages to combine into each group") @QueryParam("step") Integer stepSize,
-            @Parameter(description = "Tag type to consider (person, coorporation, event or location)") @QueryParam("type") String type)
-            throws PresentationException, IndexUnreachableException, ViewerConfigurationException {
+            @Parameter(description = "First page to get tags for")@QueryParam("start") Integer start,
+            @Parameter(description = "Last page to get tags for")@QueryParam("end") Integer end,
+            @Parameter(description = "Number of pages to combine into each group")@QueryParam("step") Integer stepSize,
+            @Parameter(description = "Tag type to consider (person, coorporation, event or location)")@QueryParam("type") String type
+            ) throws PresentationException, IndexUnreachableException, ViewerConfigurationException {
         NERBuilder builder = new NERBuilder(urls);
         return builder.getNERTags(pi, type, start, end, stepSize == null ? 1 : stepSize, servletRequest);
     }
-<<<<<<< HEAD
     
     @GET
     @javax.ws.rs.Path(RECORDS_PLAINTEXT)
@@ -308,144 +302,95 @@
     @CORSBinding
     @IIIFPresentationBinding
     public String getPlaintext() throws PresentationException, IndexUnreachableException, ViewerConfigurationException, ServiceNotAllowedException, IOException, DAOException {
-=======
-
-    //disabled; may cause oom
-    //    @GET
-    //    @javax.ws.rs.Path(RECORDS_PLAINTEXT)
-    //    @Produces({ MediaType.TEXT_PLAIN })
-    //    @Operation(tags = {"records"}, summary = "Get entire plaintext of record")
-    //    @CORSBinding
-    //    @IIIFPresentationBinding
-    public String getPlaintext() throws PresentationException, IndexUnreachableException, ViewerConfigurationException, ServiceNotAllowedException,
-            IOException, DAOException {
->>>>>>> a737d516
-
+        if (servletResponse != null) {
+            servletResponse.setCharacterEncoding(StringTools.DEFAULT_ENCODING);
+        }
         TextResourceBuilder builder = new TextResourceBuilder();
         return builder.getFulltext(pi);
     }
-
+    
     @GET
     @javax.ws.rs.Path(RECORDS_PLAINTEXT_ZIP)
     @Produces({ "application/zip" })
-<<<<<<< HEAD
     @Operation(tags = {"records"}, summary = "Get entire plaintext of record")
     public StreamingOutput getPlaintextAsZip() throws PresentationException, IndexUnreachableException, ViewerConfigurationException, IOException, DAOException, ContentLibException {
         checkFulltextAccessConditions(pi);
+        if (servletResponse != null) {
+            servletResponse.setCharacterEncoding(StringTools.DEFAULT_ENCODING);
+        }
         String filename = pi + "_plaintext.zip";
         servletResponse.addHeader("Content-Disposition", "attachment; filename=\"" + filename + "\"");
         
-=======
-    @Operation(tags = { "records" }, summary = "Get entire plaintext of record")
-    public StreamingOutput getPlaintextAsZip()
-            throws PresentationException, IndexUnreachableException, ViewerConfigurationException, IOException, DAOException, ContentLibException {
-
-        String filename = pi + "_plaintext.zip";
-        servletResponse.addHeader("Content-Disposition", "attachment; filename=\"" + filename + "\"");
-
-        TextResourceBuilder builder = new TextResourceBuilder(servletRequest, servletResponse);
->>>>>>> a737d516
         return builder.getFulltextAsZip(pi);
     }
-
+    
     @GET
     @javax.ws.rs.Path(RECORDS_ALTO)
     @Produces({ MediaType.TEXT_XML })
-<<<<<<< HEAD
     @Operation(tags = {"records"}, summary = "Get entire alto document for record")
     public String getAlto() throws PresentationException, IndexUnreachableException, ViewerConfigurationException, IOException, DAOException, ContentLibException, JDOMException {
         checkFulltextAccessConditions(pi);
-=======
-    @Operation(tags = { "records" }, summary = "Get entire alto document for record")
-    public String getAlto() throws PresentationException, IndexUnreachableException, ViewerConfigurationException, IOException, DAOException,
-            ContentLibException, JDOMException {
-
-        TextResourceBuilder builder = new TextResourceBuilder(servletRequest, servletResponse);
->>>>>>> a737d516
+        if (servletResponse != null) {
+            servletResponse.setCharacterEncoding(StringTools.DEFAULT_ENCODING);
+        }
         return builder.getAltoDocument(pi);
     }
-
+    
     @GET
     @javax.ws.rs.Path(RECORDS_ALTO_ZIP)
     @Produces({ "application/zip" })
-<<<<<<< HEAD
     @Operation(tags = {"records"}, summary = "Get entire plaintext of record")
     public StreamingOutput getAltoAsZip() throws PresentationException, IndexUnreachableException, ViewerConfigurationException, IOException, DAOException, ContentLibException {
         checkFulltextAccessConditions(pi);
+        if (servletResponse != null) {
+            servletResponse.setCharacterEncoding(StringTools.DEFAULT_ENCODING);
+        }
         String filename = pi + "_alto.zip";
         servletResponse.addHeader("Content-Disposition", "attachment; filename=\"" + filename + "\"");
         
-=======
-    @Operation(tags = { "records" }, summary = "Get entire plaintext of record")
-    public StreamingOutput getAltoAsZip()
-            throws PresentationException, IndexUnreachableException, ViewerConfigurationException, IOException, DAOException, ContentLibException {
-
-        String filename = pi + "_alto.zip";
-        servletResponse.addHeader("Content-Disposition", "attachment; filename=\"" + filename + "\"");
-
-        TextResourceBuilder builder = new TextResourceBuilder(servletRequest, servletResponse);
->>>>>>> a737d516
         return builder.getAltoAsZip(pi);
     }
-
+    
     @GET
     @javax.ws.rs.Path(RECORDS_TEI)
-    @Produces({ MediaType.TEXT_XML })
-    @Operation(tags = { "records" }, summary = "Get text of record in TEI format.",
-            description = "If possible, directly read a TEI file associated with the record, otherwise convert all fulltexts to TEI documents")
+    @Produces({MediaType.TEXT_XML})
+    @Operation(tags = {"records"}, summary = "Get text of record in TEI format.", description ="If possible, directly read a TEI file associated with the record, otherwise convert all fulltexts to TEI documents")
     public String getTei(
-<<<<<<< HEAD
             @Parameter(description="perferred language for the TEI file, in ISO-639 format")@QueryParam("lang") String language) throws PresentationException, IndexUnreachableException, ViewerConfigurationException, IOException, DAOException, ContentLibException {
         checkFulltextAccessConditions(pi);
-=======
-            @Parameter(description = "perferred language for the TEI file, in ISO-639 format") @QueryParam("lang") String language)
-            throws PresentationException, IndexUnreachableException, ViewerConfigurationException, IOException, DAOException, ContentLibException {
-
->>>>>>> a737d516
+        if (servletResponse != null) {
+            servletResponse.setCharacterEncoding(StringTools.DEFAULT_ENCODING);
+        }
         String filename = pi + "_tei.zip";
         servletResponse.addHeader("Content-Disposition", "attachment; filename=\"" + filename + "\"");
-
-        if (language == null) {
+        
+        if(language == null) {
             language = servletRequest.getLocale().getLanguage();
         }
-<<<<<<< HEAD
         
-=======
-
-        TextResourceBuilder builder = new TextResourceBuilder(servletRequest, servletResponse);
->>>>>>> a737d516
         return builder.getTeiDocument(pi, language);
     }
-
+    
     @GET
     @javax.ws.rs.Path(RECORDS_TEI_ZIP)
     @Produces({ "application/zip" })
-    @Operation(tags = { "records" }, summary = "Get text of record in TEI format as a zip file.",
-            description = "If possible, directly read a TEI file associated with the record, otherwise convert all fulltexts to TEI documents")
+    @Operation(tags = {"records"}, summary = "Get text of record in TEI format as a zip file.", description ="If possible, directly read a TEI file associated with the record, otherwise convert all fulltexts to TEI documents")
     public StreamingOutput getTeiAsZip(
-<<<<<<< HEAD
             @Parameter(description="perferred language for the TEI file, in ISO-639 format")@QueryParam("lang") String language) throws PresentationException, IndexUnreachableException, ViewerConfigurationException, IOException, DAOException, ContentLibException {
         checkFulltextAccessConditions(pi);
-=======
-            @Parameter(description = "perferred language for the TEI file, in ISO-639 format") @QueryParam("lang") String language)
-            throws PresentationException, IndexUnreachableException, ViewerConfigurationException, IOException, DAOException, ContentLibException {
-
->>>>>>> a737d516
+        if (servletResponse != null) {
+            servletResponse.setCharacterEncoding(StringTools.DEFAULT_ENCODING);
+        }
         String filename = pi + "_tei.zip";
         servletResponse.addHeader("Content-Disposition", "attachment; filename=\"" + filename + "\"");
-
-        if (language == null) {
+        
+        if(language == null) {
             language = servletRequest.getLocale().getLanguage();
         }
-<<<<<<< HEAD
         
-=======
-
-        TextResourceBuilder builder = new TextResourceBuilder(servletRequest, servletResponse);
->>>>>>> a737d516
         return builder.getTeiAsZip(pi, language);
     }
-
+    
     /**
      * Endpoint for IIIF Search API service in a manifest. Depending on the given motivation parameters, fulltext (motivation=painting), user comments
      * (motivation=commenting) and general (crowdsourcing-) annotations (motivation=describing) may be searched.
@@ -504,13 +449,14 @@
                 .buildAutoSuggest();
     }
 
+
     /**
      * @param mode
      * @return
      */
     public BuildMode getBuildeMode(String mode) {
-        if (StringUtils.isNotBlank(mode)) {
-            switch (mode.toLowerCase()) {
+        if(StringUtils.isNotBlank(mode)) {
+            switch(mode.toLowerCase()) {
                 case "iiif-simple":
                 case "iiif_simple":
                 case "simple":
@@ -520,8 +466,8 @@
                 case "thumbs":
                 case "thumbnails":
                     return BuildMode.THUMBS;
-                default:
-                    return BuildMode.IIIF;
+                    default:
+                        return BuildMode.IIIF;
             }
         }
         return BuildMode.IIIF;
@@ -535,7 +481,7 @@
      */
     private StructElement getStructElement(String pi) throws PresentationException, IndexUnreachableException {
         SolrDocument doc = DataManager.getInstance().getSearchIndex().getFirstDoc("PI:" + pi, null);
-        StructElement struct = new StructElement(Long.valueOf((String) doc.getFieldValue(SolrConstants.IDDOC)), doc);
+        StructElement struct = new StructElement(Long.valueOf((String)doc.getFieldValue(SolrConstants.IDDOC)), doc);
         return struct;
     }
     
