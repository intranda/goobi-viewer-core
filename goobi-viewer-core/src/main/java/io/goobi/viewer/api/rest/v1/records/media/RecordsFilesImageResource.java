/*
 * This file is part of the Goobi viewer - a content presentation and management
 * application for digitized objects.
 *
 * Visit these websites for more information.
 *          - http://www.intranda.com
 *          - http://digiverso.com
 *
 * This program is free software; you can redistribute it and/or modify it under
 * the terms of the GNU General Public License as published by the Free Software
 * Foundation; either version 2 of the License, or (at your option) any later
 * version.
 *
 * This program is distributed in the hope that it will be useful, but WITHOUT
 * ANY WARRANTY; without even the implied warranty of MERCHANTABILITY or FITNESS
 * FOR A PARTICULAR PURPOSE.
 * See the GNU General Public License for more details.
 *
 * You should have received a copy of the GNU General Public License along with
 * this program. If not, see <http://www.gnu.org/licenses/>.
 */
package io.goobi.viewer.api.rest.v1.records.media;

import static io.goobi.viewer.api.rest.v1.ApiUrls.RECORDS_FILES_IMAGE;
import static io.goobi.viewer.api.rest.v1.ApiUrls.RECORDS_FILES_IMAGE_PDF;

import java.io.UnsupportedEncodingException;
import java.net.URI;
import java.net.URISyntaxException;
import java.net.URLEncoder;
import java.util.Arrays;
import java.util.List;
import java.util.Optional;
import java.util.stream.Collectors;

import javax.servlet.http.HttpServletRequest;
import javax.servlet.http.HttpServletResponse;
import javax.ws.rs.GET;
import javax.ws.rs.Path;
import javax.ws.rs.PathParam;
import javax.ws.rs.Produces;
import javax.ws.rs.container.ContainerRequestContext;
import javax.ws.rs.core.Context;
import javax.ws.rs.core.MediaType;
import javax.ws.rs.core.Response;
import javax.ws.rs.core.StreamingOutput;

import org.apache.commons.io.FilenameUtils;
import org.apache.commons.lang3.StringUtils;
import org.slf4j.Logger;
import org.slf4j.LoggerFactory;

import de.unigoettingen.sub.commons.contentlib.exceptions.ContentLibException;
import de.unigoettingen.sub.commons.contentlib.exceptions.IllegalRequestException;
import de.unigoettingen.sub.commons.contentlib.exceptions.ServiceNotImplementedException;
import de.unigoettingen.sub.commons.contentlib.imagelib.transform.Region;
import de.unigoettingen.sub.commons.contentlib.imagelib.transform.RegionRequest;
import de.unigoettingen.sub.commons.contentlib.imagelib.transform.Scale;
import de.unigoettingen.sub.commons.contentlib.servlet.rest.CORSBinding;
import de.unigoettingen.sub.commons.contentlib.servlet.rest.ContentServerBinding;
import de.unigoettingen.sub.commons.contentlib.servlet.rest.ContentServerImageInfoBinding;
import de.unigoettingen.sub.commons.contentlib.servlet.rest.ContentServerPdfBinding;
import de.unigoettingen.sub.commons.contentlib.servlet.rest.ImageResource;
import de.unigoettingen.sub.commons.util.PathConverter;
import io.goobi.viewer.api.rest.bindings.AccessConditionBinding;
import io.goobi.viewer.api.rest.bindings.RecordFileDownloadBinding;
import io.goobi.viewer.api.rest.filters.AccessConditionRequestFilter;
import io.goobi.viewer.api.rest.filters.FilterTools;
import io.goobi.viewer.api.rest.v1.ApiUrls;
import io.goobi.viewer.controller.DataManager;
import io.goobi.viewer.controller.StringTools;
import io.goobi.viewer.model.security.IPrivilegeHolder;
import io.swagger.v3.oas.annotations.Operation;
import io.swagger.v3.oas.annotations.Parameter;

/**
 * @author florian
 *
 */
@Path(RECORDS_FILES_IMAGE)
@ContentServerBinding
@AccessConditionBinding
@CORSBinding
public class RecordsFilesImageResource extends ImageResource {

    private static final Logger logger = LoggerFactory.getLogger(RecordsFilesImageResource.class);

    /**
     * @param request
     * @param directory
     * @param filename
     */
    public RecordsFilesImageResource(
            @Context ContainerRequestContext context, @Context HttpServletRequest request, @Context HttpServletResponse response,
            @Context ApiUrls urls,
            @Parameter(description = "Persistent identifier of the record") @PathParam("pi") String pi,
            @Parameter(description = "Filename of the image") @PathParam("filename") String filename) {
        super(context, request, response, pi, filename);
        request.setAttribute(FilterTools.ATTRIBUTE_PI, pi);
        request.setAttribute(FilterTools.ATTRIBUTE_FILENAME, filename);
        // TODO Privilege must be PRIV_BORN_DIGITAL for born digital PDFs, otherwise the check in AccessConditionRequestFilter will fail!
        request.setAttribute(AccessConditionRequestFilter.REQUIRED_PRIVILEGE, IPrivilegeHolder.PRIV_VIEW_IMAGES);
        String requestUrl = request.getRequestURI();
        String baseImageUrl = RECORDS_FILES_IMAGE.replace("{pi}", pi).replace("{filename}", filename);
        int baseStartIndex = requestUrl.indexOf(baseImageUrl);
        int baseEndIndex = baseStartIndex + baseImageUrl.length();
        String imageRequestPath = requestUrl.substring(baseEndIndex);

        List<String> parts = Arrays.stream(imageRequestPath.split("/")).filter(StringUtils::isNotBlank).collect(Collectors.toList());
        if (parts.size() == 4) {
            //image request
            String region = parts.get(0);
            String size = parts.get(1);
            Optional<Integer> scaleWidth = getRequestedWidth(size);
            request.setAttribute("iiif-info", false);
            request.setAttribute("iiif-region", region);
            request.setAttribute("iiif-size", size);
            request.setAttribute("iiif-rotation", parts.get(2));
            request.setAttribute("iiif-format", parts.get(3));
            int maxUnzoomedImageWidth = DataManager.getInstance().getConfiguration().getUnzoomedImageAccessMaxWidth();
            if (maxUnzoomedImageWidth > 0 &&
                    (!(Region.FULL_IMAGE.equals(region) || Region.SQUARE_IMAGE.equals(region)) ||
                            scaleWidth.orElse(Integer.MAX_VALUE) > maxUnzoomedImageWidth)) {
                request.setAttribute(AccessConditionRequestFilter.REQUIRED_PRIVILEGE,
                        new String[] { IPrivilegeHolder.PRIV_VIEW_IMAGES, IPrivilegeHolder.PRIV_ZOOM_IMAGES });
            }
        } else {
            //image info request
            request.setAttribute("iiif-info", true);
        }
    }

    @GET
    @Path(RECORDS_FILES_IMAGE_PDF)
    @Produces("application/pdf")
    @ContentServerPdfBinding
<<<<<<< HEAD
    @RecordFileDownloadBinding
    @Operation(tags = {"records"}, summary = "Returns the image for the given filename as PDF")
=======
    @Operation(tags = { "records" }, summary = "Returns the image for the given filename as PDF")
    @Override
>>>>>>> 24740205
    public StreamingOutput getPdf() throws ContentLibException {
        String pi = request.getAttribute("pi").toString();
        String filename = request.getAttribute("filename").toString();
        logger.trace("getPdf: {}/{}", pi, filename);
        filename = FilenameUtils.getBaseName(filename);
        filename = pi + "_" + filename + ".pdf";
        response.addHeader("Content-Disposition", "attachment; filename=\"" + filename + "\"");

        if (context.getProperty("param:metsSource") != null) {
            try {
                String metsSource = context.getProperty("param:metsSource").toString();
                String metsPath = PathConverter.getPath(PathConverter.toURI(metsSource)).resolve(pi + ".xml").toUri().toString();
                context.setProperty("param:metsFile", metsPath);
            } catch (URISyntaxException e) {
                logger.error("Failed to convert metsSource {} to METS URI", context.getProperty("metsSource"));
            }

        }

        return super.getPdf();
    }

    @Override
    @GET
    @Produces({ MediaType.APPLICATION_JSON, MEDIA_TYPE_APPLICATION_JSONLD })
    @ContentServerImageInfoBinding
    @Operation(tags = { "records", "iiif" }, summary = "IIIF image identifier for the given filename. Returns a IIIF 2.1.1 image information object")
    public Response redirectToCanonicalImageInfo() throws ContentLibException {
        return super.redirectToCanonicalImageInfo();
    }

    @Override
    public void createResourceURI(HttpServletRequest request, String directory, String filename) throws IllegalRequestException {
        super.createResourceURI(request, directory, filename);
        try {
            String toReplace = URLEncoder.encode("{pi}", "UTF-8");
            this.resourceURI = URI.create(this.resourceURI.toString().replace(toReplace, directory));
        } catch (UnsupportedEncodingException e) {
        }
    }

}<|MERGE_RESOLUTION|>--- conflicted
+++ resolved
@@ -134,13 +134,9 @@
     @Path(RECORDS_FILES_IMAGE_PDF)
     @Produces("application/pdf")
     @ContentServerPdfBinding
-<<<<<<< HEAD
     @RecordFileDownloadBinding
     @Operation(tags = {"records"}, summary = "Returns the image for the given filename as PDF")
-=======
-    @Operation(tags = { "records" }, summary = "Returns the image for the given filename as PDF")
     @Override
->>>>>>> 24740205
     public StreamingOutput getPdf() throws ContentLibException {
         String pi = request.getAttribute("pi").toString();
         String filename = request.getAttribute("filename").toString();
