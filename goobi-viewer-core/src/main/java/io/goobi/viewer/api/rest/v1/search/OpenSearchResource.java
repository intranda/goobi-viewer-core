/*
 * This file is part of the Goobi viewer - a content presentation and management
 * application for digitized objects.
 *
 * Visit these websites for more information.
 *          - http://www.intranda.com
 *          - http://digiverso.com
 *
 * This program is free software; you can redistribute it and/or modify it under
 * the terms of the GNU General Public License as published by the Free Software
 * Foundation; either version 2 of the License, or (at your option) any later
 * version.
 *
 * This program is distributed in the hope that it will be useful, but WITHOUT
 * ANY WARRANTY; without even the implied warranty of MERCHANTABILITY or FITNESS
 * FOR A PARTICULAR PURPOSE.
 * See the GNU General Public License for more details.
 *
 * You should have received a copy of the GNU General Public License along with
 * this program. If not, see <http://www.gnu.org/licenses/>.
 */
package io.goobi.viewer.api.rest.v1.search;

import java.io.IOException;
import java.nio.charset.StandardCharsets;
import java.nio.file.Paths;
import java.util.Optional;
import java.util.regex.Matcher;
import java.util.regex.Pattern;

import javax.servlet.http.HttpServletRequest;
import javax.ws.rs.GET;
import javax.ws.rs.Path;
import javax.ws.rs.Produces;
import javax.ws.rs.core.Context;
import javax.ws.rs.core.MediaType;

import org.apache.http.client.ClientProtocolException;
import org.apache.logging.log4j.LogManager;
import org.apache.logging.log4j.Logger;
import org.jdom2.Document;
import org.jdom2.JDOMException;

import io.goobi.viewer.api.rest.bindings.ViewerRestServiceBinding;
import io.goobi.viewer.api.rest.v1.ApiUrls;
import io.goobi.viewer.controller.DataManager;
import io.goobi.viewer.controller.NetTools;
import io.goobi.viewer.controller.XmlTools;
import io.goobi.viewer.exceptions.HTTPException;
import io.goobi.viewer.managedbeans.NavigationHelper;
import io.goobi.viewer.managedbeans.utils.BeanUtils;
import io.goobi.viewer.servlets.utils.ServletUtils;
import io.swagger.v3.oas.annotations.Operation;

/**
 * <p>
 * Endpoint for opensearch (https://opensearchfoundation.org/) within the viewer instance. The url is referenced in the header of the template.html in
 * the viewer-theme. This resource returns the xml-document in /resources/opensearch/opensearch.xml
 * </p>
 */
@Path(ApiUrls.OPENSEARCH)
@ViewerRestServiceBinding
public class OpenSearchResource {

    private static final String RESOURCE_URL_REGEX = "\\{resourceUrl:(.+?)\\}";

    private static final Logger logger = LogManager.getLogger(OpenSearchResource.class);

    @Context
    private HttpServletRequest servletRequest;

    /**
     * <p>
     * getXml.
     * </p>
     *
     * @return a {@link java.lang.String} object.
     */
    @GET
    @Produces({ MediaType.TEXT_XML })
    @Operation(tags = { "search" }, summary = "Endpoint for opensearch api")
    public String getXml() {
        String xml = null;
        try {
<<<<<<< HEAD
            String rootUrl = ServletUtils.getServletPathWithHostAsUrlFromRequest(servletRequest);
            //            String url = rootUrl + "/resources/opensearch/opensearch.xml";
            //            logger.trace(url);

            java.nio.file.Path xmlFile = Paths.get("opensearch.xml");
            Document doc = XmlTools.readXmlFile(xmlFile);
            if (doc != null) {
                xml = XmlTools.getStringFromElement(doc, StandardCharsets.UTF_8.name());
                // xml = NetTools.getWebContentGET(url);
=======
            String xmlFilePath = servletRequest.getServletContext().getRealPath("WEB-INF/classes/opensearch.xml");
            java.nio.file.Path xmlFile = Paths.get(xmlFilePath);
            Document doc = XmlTools.readXmlFile(xmlFile);
            if (doc != null) {
                String rootUrl = ServletUtils.getServletPathWithHostAsUrlFromRequest(servletRequest);
                xml = XmlTools.getStringFromElement(doc, StandardCharsets.UTF_8.name());
>>>>>>> b5ff3e1a
                xml = xml.replace("{name}", DataManager.getInstance().getConfiguration().getName())
                        .replace("{description}", DataManager.getInstance().getConfiguration().getDescription())
                        .replace("{applicationUrl}", rootUrl);
                Matcher resourceUrlMatcher = Pattern.compile(RESOURCE_URL_REGEX).matcher(xml);
                Optional<NavigationHelper> onh = BeanUtils.getBeanFromRequest(servletRequest, "navigationHelper", NavigationHelper.class);
                while (resourceUrlMatcher.find()) {
                    String path = resourceUrlMatcher.group(1);
                    String resourcePath = onh.map(nh -> nh.getResource(path))
                            .orElse(rootUrl + "/resources/themes/" + DataManager.getInstance().getConfiguration().getTheme() + path);
                    xml = xml.replaceFirst(RESOURCE_URL_REGEX, resourcePath);
                }
            }
        } catch (ClientProtocolException e) {
            logger.error(e.getMessage(), e);
        } catch (IOException | JDOMException e) {
            logger.error(e.getMessage());
        }

        return xml;
    }
}<|MERGE_RESOLUTION|>--- conflicted
+++ resolved
@@ -82,24 +82,12 @@
     public String getXml() {
         String xml = null;
         try {
-<<<<<<< HEAD
-            String rootUrl = ServletUtils.getServletPathWithHostAsUrlFromRequest(servletRequest);
-            //            String url = rootUrl + "/resources/opensearch/opensearch.xml";
-            //            logger.trace(url);
-
-            java.nio.file.Path xmlFile = Paths.get("opensearch.xml");
-            Document doc = XmlTools.readXmlFile(xmlFile);
-            if (doc != null) {
-                xml = XmlTools.getStringFromElement(doc, StandardCharsets.UTF_8.name());
-                // xml = NetTools.getWebContentGET(url);
-=======
             String xmlFilePath = servletRequest.getServletContext().getRealPath("WEB-INF/classes/opensearch.xml");
             java.nio.file.Path xmlFile = Paths.get(xmlFilePath);
             Document doc = XmlTools.readXmlFile(xmlFile);
             if (doc != null) {
                 String rootUrl = ServletUtils.getServletPathWithHostAsUrlFromRequest(servletRequest);
                 xml = XmlTools.getStringFromElement(doc, StandardCharsets.UTF_8.name());
->>>>>>> b5ff3e1a
                 xml = xml.replace("{name}", DataManager.getInstance().getConfiguration().getName())
                         .replace("{description}", DataManager.getInstance().getConfiguration().getDescription())
                         .replace("{applicationUrl}", rootUrl);
