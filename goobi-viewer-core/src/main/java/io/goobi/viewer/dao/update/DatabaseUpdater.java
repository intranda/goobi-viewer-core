/**
 * This file is part of the Goobi viewer - a content presentation and management application for digitized objects.
 *
 * Visit these websites for more information.
 *          - http://www.intranda.com
 *          - http://digiverso.com
 *
 * This program is free software; you can redistribute it and/or modify it under the terms of the GNU General Public License as published by the Free
 * Software Foundation; either version 2 of the License, or (at your option) any later version.
 *
 * This program is distributed in the hope that it will be useful, but WITHOUT ANY WARRANTY; without even the implied warranty of MERCHANTABILITY or
 * FITNESS FOR A PARTICULAR PURPOSE. See the GNU General Public License for more details.
 *
 * You should have received a copy of the GNU General Public License along with this program. If not, see <http://www.gnu.org/licenses/>.
 */
package io.goobi.viewer.dao.update;

import java.sql.SQLException;

import org.slf4j.Logger;
import org.slf4j.LoggerFactory;

import io.goobi.viewer.dao.IDAO;
import io.goobi.viewer.exceptions.DAOException;

/**
 * Management tool to updated deprecated viewer database setups to the one required by the viewer. to be run at viewer start, right after initializing
 * the dao Appplies a fixed list of {@link IModelUpdate IModelUpdates} to the {@link io.goobi.viewer.dao.IDAO} which are responsible to make the
 * required changes
 *
 * @author florian
 */
public class DatabaseUpdater {

    private static final Logger logger = LoggerFactory.getLogger(DatabaseUpdater.class);

<<<<<<< HEAD
    private static final IModelUpdate[] updates = { 
            new CMSRecordNoteUpdate(), 
            new CMSMediaUpdate(), 
            new SidebarWidgetTypeUpdate(), 
            new CMSCategoryUpdate(), 
            new LicenseTypeUpdate(), 
            new CMSContentItemUpdate(), 
            new AnnotationUpdate()};
=======
    private static final IModelUpdate[] updates = {new UserUpdate(), new CMSRecordNoteUpdate(), new CMSMediaUpdate(), new SidebarWidgetTypeUpdate(), new CMSCategoryUpdate(), new LicenseTypeUpdate(), new CMSContentItemUpdate() };
>>>>>>> 20c241c4

    private final IDAO dao;

    /**
     * <p>
     * Constructor for DatabaseUpdater.
     * </p>
     *
     * @param dao a {@link io.goobi.viewer.dao.IDAO} object.
     */
    public DatabaseUpdater(IDAO dao) {
        this.dao = dao;
    }

    /**
     * <p>
     * update.
     * </p>
     */
    public void update() {
        for (IModelUpdate update : updates) {
            try {
                if (update.update(dao)) {
                    logger.info("Successfully updated database using {}", update.getClass().getSimpleName());
                }
            } catch (SQLException | DAOException e) {
                logger.error("Failed to update database using {}", update.getClass().getSimpleName(), e);
            }
        }
    }

}<|MERGE_RESOLUTION|>--- conflicted
+++ resolved
@@ -34,18 +34,16 @@
 
     private static final Logger logger = LoggerFactory.getLogger(DatabaseUpdater.class);
 
-<<<<<<< HEAD
     private static final IModelUpdate[] updates = { 
+            new UserUpdate(),
             new CMSRecordNoteUpdate(), 
             new CMSMediaUpdate(), 
             new SidebarWidgetTypeUpdate(), 
             new CMSCategoryUpdate(), 
             new LicenseTypeUpdate(), 
             new CMSContentItemUpdate(), 
-            new AnnotationUpdate()};
-=======
-    private static final IModelUpdate[] updates = {new UserUpdate(), new CMSRecordNoteUpdate(), new CMSMediaUpdate(), new SidebarWidgetTypeUpdate(), new CMSCategoryUpdate(), new LicenseTypeUpdate(), new CMSContentItemUpdate() };
->>>>>>> 20c241c4
+            new AnnotationUpdate()
+         };
 
     private final IDAO dao;
 
