--- conflicted
+++ resolved
@@ -33,32 +33,18 @@
 public class DatabaseUpdater {
 
     private static final Logger logger = LoggerFactory.getLogger(DatabaseUpdater.class);
-    
-<<<<<<< HEAD
-//    private static final IModelUpdate[] updates = { 
-//            new UserUpdate(),
-//            new CMSRecordNoteUpdate(), 
-//            new CMSMediaUpdate(), 
-//            new CMSCategoryUpdate(), 
-//            new LicenseTypeUpdate(), 
-//            new CMSContentItemUpdate(), 
-//            new AnnotationUpdate(),
-//            new SidebarWidgetUpdate(),
-//            new CommentViewUpdate()
-//         };
-=======
-    private static final IModelUpdate[] updates = { 
+
+    private static final IModelUpdate[] updates = {
             new UserUpdate(),
-            new CMSRecordNoteUpdate(), 
-            new CMSMediaUpdate(), 
-            new CMSCategoryUpdate(), 
-            new LicenseTypeUpdate(), 
-            new CMSContentItemUpdate(), 
+            new CMSRecordNoteUpdate(),
+            new CMSMediaUpdate(),
+            new CMSCategoryUpdate(),
+            new LicenseTypeUpdate(),
+            new CMSContentItemUpdate(),
             new AnnotationUpdate(),
-            new SidebarWidgetUpdate()
-         };
->>>>>>> aec9eab6
-    
+            new SidebarWidgetUpdate(),
+            new CommentViewUpdate()
+    };
 
     private final IDAO dao;
 
