/*
 * This file is part of the Goobi viewer - a content presentation and management
 * application for digitized objects.
 *
 * Visit these websites for more information.
 *          - http://www.intranda.com
 *          - http://digiverso.com
 *
 * This program is free software; you can redistribute it and/or modify it under
 * the terms of the GNU General Public License as published by the Free Software
 * Foundation; either version 2 of the License, or (at your option) any later
 * version.
 *
 * This program is distributed in the hope that it will be useful, but WITHOUT
 * ANY WARRANTY; without even the implied warranty of MERCHANTABILITY or FITNESS
 * FOR A PARTICULAR PURPOSE.
 * See the GNU General Public License for more details.
 *
 * You should have received a copy of the GNU General Public License along with
 * this program. If not, see <http://www.gnu.org/licenses/>.
 */
package io.goobi.viewer.dao.impl;

import java.math.BigInteger;
import java.sql.Connection;
import java.sql.DatabaseMetaData;
import java.sql.ResultSet;
import java.sql.SQLException;
import java.time.LocalDate;
import java.time.LocalDateTime;
import java.util.ArrayList;
import java.util.Collections;
import java.util.HashMap;
import java.util.List;
import java.util.Map;
import java.util.Map.Entry;
import java.util.Optional;
import java.util.Set;
import java.util.stream.Collectors;
import java.util.stream.Stream;

<<<<<<< HEAD
import jakarta.persistence.EntityManager;
import jakarta.persistence.EntityManagerFactory;
import jakarta.persistence.EntityNotFoundException;
import jakarta.persistence.EntityTransaction;
import jakarta.persistence.FlushModeType;
import jakarta.persistence.NoResultException;
import jakarta.persistence.NonUniqueResultException;
import jakarta.persistence.Persistence;
import jakarta.persistence.PersistenceException;
import jakarta.persistence.Query;
import jakarta.persistence.RollbackException;
import jakarta.persistence.criteria.CriteriaBuilder;
import jakarta.persistence.criteria.CriteriaQuery;
import jakarta.persistence.criteria.Root;

=======
>>>>>>> 38ec966e
import org.apache.commons.lang3.StringUtils;
import org.apache.logging.log4j.LogManager;
import org.apache.logging.log4j.Logger;
import org.eclipse.persistence.exceptions.DatabaseException;

import io.goobi.viewer.controller.AlphabetIterator;
import io.goobi.viewer.dao.IDAO;
import io.goobi.viewer.exceptions.AccessDeniedException;
import io.goobi.viewer.exceptions.DAOException;
import io.goobi.viewer.model.administration.legal.CookieBanner;
import io.goobi.viewer.model.administration.legal.Disclaimer;
import io.goobi.viewer.model.administration.legal.TermsOfUse;
import io.goobi.viewer.model.annotation.CrowdsourcingAnnotation;
import io.goobi.viewer.model.annotation.comments.Comment;
import io.goobi.viewer.model.annotation.comments.CommentGroup;
import io.goobi.viewer.model.bookmark.BookmarkList;
import io.goobi.viewer.model.cms.CMSCategory;
import io.goobi.viewer.model.cms.CMSCollection;
import io.goobi.viewer.model.cms.CMSContentItem;
import io.goobi.viewer.model.cms.CMSMediaItem;
import io.goobi.viewer.model.cms.CMSMultiRecordNote;
import io.goobi.viewer.model.cms.CMSNavigationItem;
import io.goobi.viewer.model.cms.CMSPage;
import io.goobi.viewer.model.cms.CMSPageLanguageVersion;
import io.goobi.viewer.model.cms.CMSPageTemplate;
import io.goobi.viewer.model.cms.CMSPageTemplateEnabled;
import io.goobi.viewer.model.cms.CMSRecordNote;
import io.goobi.viewer.model.cms.CMSSingleRecordNote;
import io.goobi.viewer.model.cms.CMSSlider;
import io.goobi.viewer.model.cms.CMSStaticPage;
import io.goobi.viewer.model.cms.widgets.CustomSidebarWidget;
import io.goobi.viewer.model.cms.widgets.embed.CMSSidebarElement;
import io.goobi.viewer.model.cms.widgets.embed.CMSSidebarElementCustom;
import io.goobi.viewer.model.crowdsourcing.campaigns.Campaign;
import io.goobi.viewer.model.crowdsourcing.campaigns.CampaignRecordPageStatistic;
import io.goobi.viewer.model.crowdsourcing.campaigns.CampaignRecordStatistic;
import io.goobi.viewer.model.crowdsourcing.campaigns.CrowdsourcingStatus;
import io.goobi.viewer.model.crowdsourcing.questions.Question;
import io.goobi.viewer.model.job.JobStatus;
import io.goobi.viewer.model.job.download.DownloadJob;
import io.goobi.viewer.model.job.upload.UploadJob;
import io.goobi.viewer.model.maps.GeoMap;
import io.goobi.viewer.model.search.Search;
import io.goobi.viewer.model.security.DownloadTicket;
import io.goobi.viewer.model.security.License;
import io.goobi.viewer.model.security.LicenseType;
import io.goobi.viewer.model.security.Role;
import io.goobi.viewer.model.security.clients.ClientApplication;
import io.goobi.viewer.model.security.user.IpRange;
import io.goobi.viewer.model.security.user.User;
import io.goobi.viewer.model.security.user.UserGroup;
import io.goobi.viewer.model.security.user.UserRole;
import io.goobi.viewer.model.statistics.usage.DailySessionUsageStatistics;
import io.goobi.viewer.model.transkribus.TranskribusJob;
import io.goobi.viewer.model.viewer.PageType;
import io.goobi.viewer.model.viewer.themes.ThemeConfiguration;
import jakarta.persistence.EntityManager;
import jakarta.persistence.EntityManagerFactory;
import jakarta.persistence.EntityNotFoundException;
import jakarta.persistence.EntityTransaction;
import jakarta.persistence.FlushModeType;
import jakarta.persistence.NoResultException;
import jakarta.persistence.NonUniqueResultException;
import jakarta.persistence.Persistence;
import jakarta.persistence.PersistenceException;
import jakarta.persistence.Query;
import jakarta.persistence.RollbackException;
import jakarta.persistence.criteria.CriteriaBuilder;
import jakarta.persistence.criteria.CriteriaQuery;
import jakarta.persistence.criteria.Root;

/**
 * <p>
 * JPADAO class.
 * </p>
 */
public class JPADAO implements IDAO {

    /** Logger for this class. */
    private static final Logger logger = LogManager.getLogger(JPADAO.class);
    private static final String DEFAULT_PERSISTENCE_UNIT_NAME = "intranda_viewer_tomcat";

    private static final String PARAM_STOREMODE = "jakarta.persistence.cache.storeMode";
    private static final String PARAM_STOREMODE_VALUE_REFRESH = "REFRESH";

    private static final String QUERY_ELEMENT_AND = " AND ";
    private static final String QUERY_ELEMENT_DESC = " DESC";
    private static final String QUERY_ELEMENT_WHERE = " WHERE ";

    static final String MULTIKEY_SEPARATOR = "_";
    static final String KEY_FIELD_SEPARATOR = "-";

    /**
     * EntityManagerFactory for the persistence context. Only build once at application startup
     */
    private final EntityManagerFactory factory;
    private Object cmsRequestLock = new Object();
    private Object crowdsourcingRequestLock = new Object();

    /**
     * <p>
     * Constructor for JPADAO.
     * </p>
     *
     * @throws io.goobi.viewer.exceptions.DAOException if any.
     */
    public JPADAO() throws DAOException {
        this(null);
    }

    /**
     * <p>
     * Constructor for JPADAO.
     * </p>
     *
     * @param inPersistenceUnitName a {@link java.lang.String} object.
     * @throws io.goobi.viewer.exceptions.DAOException if any.
     */
     public JPADAO(String inPersistenceUnitName) throws DAOException {
        logger.trace("JPADAO({})", inPersistenceUnitName);
        //        logger.debug(System.getProperty(PersistenceUnitProperties.ECLIPSELINK_PERSISTENCE_XML));
        //        System.setProperty(PersistenceUnitProperties.ECLIPSELINK_PERSISTENCE_XML, DataManager.getInstance().getConfiguration().getConfigLocalPath() + "persistence.xml");
        //        logger.debug(System.getProperty(PersistenceUnitProperties.ECLIPSELINK_PERSISTENCE_XML));
        String persistenceUnitName = inPersistenceUnitName;
        if (StringUtils.isEmpty(persistenceUnitName)) {
            persistenceUnitName = DEFAULT_PERSISTENCE_UNIT_NAME;
        }
        logger.info("Using persistence unit: {}", persistenceUnitName);
        try {
            // Create EntityManagerFactory in a custom class loader
            final Thread currentThread = Thread.currentThread();
            final ClassLoader saveClassLoader = currentThread.getContextClassLoader();
            currentThread.setContextClassLoader(new JPAClassLoader(saveClassLoader));
            factory = Persistence.createEntityManagerFactory(persistenceUnitName);
            currentThread.setContextClassLoader(saveClassLoader);
            //Needs to be called for unit tests
            factory.createEntityManager();
            preQuery();
        } catch (DatabaseException | PersistenceException e) {
            logger.error(e.getMessage(), e);
            throw new DAOException(e.getMessage());
        }
    }

    /**
     * <p>
     * Getter for the field <code>factory</code>.
     * </p>
     *
     * @return a {@link jakarta.persistence.EntityManagerFactory} object.
     */
    @Override
    public EntityManagerFactory getFactory() {
        return this.factory;
    }

    /**
     * <p>
     * Get a new {@link EntityManager} from the {@link JPADAO#factory}
     *
     * </p>
     *
     * @return {@link jakarta.persistence.EntityManager} for the current thread
     */
    @Override
    public EntityManager getEntityManager() {
        //      em.setFlushMode(FlushModeType.COMMIT);
        return getFactory().createEntityManager();
    }

    /**
     * Operation to call after a query or other kind of transaction is complete
     *
     * @param em
     * @throws DAOException
     */
    @Override
    public void close(EntityManager em) throws DAOException {
        if (em != null && em.isOpen()) {
            em.close();
        } else if (em != null) {
            logger.warn("Attempting to close a closed entityManager");
        }
    }

    /**
     * Call {@link EntityManager#getTransaction() getTransaction()} on the given EntityManager and then {@link EntityTransaction#begin() begin()} on
     * the transaction
     *
     * @return the transaction gotten from the entity manager
     */
    @Override
    public EntityTransaction startTransaction(EntityManager em) {
        EntityTransaction et = em.getTransaction();
        if (!et.isActive()) {
            et.begin();
        } else {
            logger.warn("Attempring to start an already ongoing transaction");
        }
        return et;
    }

    /**
     * {@inheritDoc}
     *
     * Commits a persistence context transaction Only to be used following a {@link #startTransaction()} call
     */
    @Override
    public void commitTransaction(EntityTransaction et) throws PersistenceException {
        if (et.isActive()) {
            et.commit();
        } else {
            logger.warn("Attempring to commit an inactive transaction");
        }
    }

    @Override
    public void commitTransaction(EntityManager em) throws PersistenceException {
        commitTransaction(em.getTransaction());
    }

    @Override
    public void handleException(EntityTransaction et) throws PersistenceException {
        if (et.isActive()) {
            et.rollback();
        } else {
            logger.warn("Attempring to roll back an inactive transaction");
        }
    }

    @Override
    public void handleException(EntityManager em) {
        handleException(em.getTransaction());
    }

    /*
     * (non-Javadoc)
     *
     * @see io.goobi.viewer.dao.IDAO#getAllUsers(boolean)
     */
    /** {@inheritDoc} */
    @SuppressWarnings("unchecked")
    @Override
    public List<User> getAllUsers(boolean refresh) throws DAOException {
        preQuery();
        EntityManager em = getEntityManager();
        try {
            Query q = em.createQuery("SELECT u FROM User u");
            return q.getResultList();
        } finally {
            close(em);
        }

    }

    /** {@inheritDoc} */
    @Override
    public long getUserCount(Map<String, String> filters) throws DAOException {
        String filterQuery = "";
        Map<String, String> params = new HashMap<>();
        if (filters != null) {
            String filterValue = filters.values().stream().findFirst().orElse("");
            if (StringUtils.isNotBlank(filterValue)) {
                filterQuery = getUsersFilterQuery("value");
                params.put("value", sanitizeQueryParam(filterValue, true));
            }
        }
        return getFilteredRowCount("User", filterQuery, params);
    }

    /** {@inheritDoc} */
    @SuppressWarnings("unchecked")
    @Override
    public List<User> getUsers(int first, int pageSize, String sortField, boolean descending, Map<String, String> filters) throws DAOException {
        preQuery();
        EntityManager em = getEntityManager();
        try {
            StringBuilder sbQuery = new StringBuilder("SELECT a FROM User a");
            Map<String, String> params = new HashMap<>();

            if (filters != null) {
                String filterValue = filters.values().stream().findFirst().orElse("");
                if (StringUtils.isNotBlank(filterValue)) {
                    String filterQuery = getUsersFilterQuery("value");
                    params.put("value", sanitizeQueryParam(filterValue, true));
                    sbQuery.append(filterQuery);
                }
            }

            if (StringUtils.isNotEmpty(sortField)) {
                sbQuery.append(" ORDER BY a.").append(sortField);
                if (descending) {
                    sbQuery.append(QUERY_ELEMENT_DESC);
                }
            }
            logger.trace(sbQuery.toString());
            Query q = em.createQuery(sbQuery.toString());
            for (Entry<String, String> entry : params.entrySet()) {
                q.setParameter(entry.getKey(), entry.getValue());
            }

            q.setFirstResult(first);
            q.setMaxResults(pageSize);
<<<<<<< HEAD
            q.setHint("jakarta.persistence.cache.storeMode", "REFRESH");
=======
            q.setHint(PARAM_STOREMODE, PARAM_STOREMODE_VALUE_REFRESH);
>>>>>>> 38ec966e

            return q.getResultList();
        } finally {
            close(em);
        }
    }

    /**
     * @param param
     * @return
     */
    public String getUsersFilterQuery(String param) {
        String filterQuery;
        String filterQueryNames =
                "(UPPER(a.firstName) LIKE :%s OR UPPER(a.lastName) LIKE :%s OR UPPER(a.nickName) LIKE :%s OR UPPER(a.email) LIKE :%s)";
        String filterQueryGroup =
                "EXISTS (SELECT role FROM UserRole role LEFT JOIN role.userGroup group WHERE role.user = a AND UPPER(group.name) LIKE :%s)";
        filterQuery = QUERY_ELEMENT_WHERE + filterQueryNames.replace("%s", param) + " OR " + filterQueryGroup.replace("%s", param);
        return filterQuery;
    }

    /**
     *
     * Remove characters from the parameter that may be used to modify the sql query itself. Also puts the parameter to upper case
     *
     * @param param The parameter to sanitize
     * @param addWildCards if true, add '%' to the beginning and end of param
     * @return the sanitized parameter
     */
    private static String sanitizeQueryParam(String param, boolean addWildCards) {
        param = param.replaceAll("['\"\\(\\)]", "");
        param = param.toUpperCase();
        if (addWildCards) {
            param = "%" + param + "%";
        }
        return param;
    }

    /*
     * (non-Javadoc)
     *
     * @see io.goobi.viewer.dao.IDAO#getUser(long)
     */
    /** {@inheritDoc} */
    @Override
    public User getUser(long id) throws DAOException {
        preQuery();
        EntityManager em = getEntityManager();
        try {
            return em.getReference(User.class, id);
        } catch (EntityNotFoundException e) {
            return null;
        } finally {
            close(em);
        }
    }

    /*
     * (non-Javadoc)
     *
     * @see io.goobi.viewer.dao.IDAO#getUserByEmail(java.lang.String)
     */
    /** {@inheritDoc} */
    @Override
    public User getUserByEmail(String email) throws DAOException {
        preQuery();
        EntityManager em = getEntityManager();
        try {
            Query q = em.createQuery("SELECT u FROM User u WHERE UPPER(u.email) = :email");
            if (email != null) {
                q.setParameter("email", email.toUpperCase());
            }
            try {
                return (User) q.getSingleResult();
            } catch (NonUniqueResultException e) {
                logger.warn(e.getMessage());
                return (User) q.getResultList().get(0);
            }
        } catch (NoResultException e) {
            return null;
        } finally {
            close(em);
        }
    }

    /*
     * (non-Javadoc)
     *
     * @see io.goobi.viewer.dao.IDAO#getUserByOpenId(java.lang.String)
     */
    /** {@inheritDoc} */
    @Override
    public User getUserByOpenId(String identifier) throws DAOException {
        preQuery();
        EntityManager em = getEntityManager();
        try {
            Query q = em.createQuery("SELECT u FROM User u WHERE :claimed_identifier MEMBER OF u.openIdAccounts");
            q.setParameter("claimed_identifier", identifier);
<<<<<<< HEAD
            q.setHint("jakarta.persistence.cache.storeMode", "REFRESH");
            User o = (User) q.getSingleResult();
            return o;
=======
            q.setHint(PARAM_STOREMODE, PARAM_STOREMODE_VALUE_REFRESH);
            return (User) q.getSingleResult();
>>>>>>> 38ec966e
        } catch (NoResultException e) {
            return null;
        } finally {
            close(em);
        }
    }

    /**
     *
     * @see io.goobi.viewer.dao.IDAO#getUserByNickname(java.lang.String)
     * @should return null if nickname empty
     */
    @Override
    public User getUserByNickname(String nickname) throws DAOException {
        if (StringUtils.isBlank(nickname)) {
            return null;
        }

        preQuery();
        EntityManager em = getEntityManager();
        try {
            Query q = em.createQuery("SELECT u FROM User u WHERE UPPER(u.nickName) = :nickname");
            q.setParameter("nickname", nickname.trim().toUpperCase());
            return (User) q.getSingleResult();
        } catch (NoResultException e) {
            return null;
        } catch (Exception e) {
            logger.error(e.getMessage());
            return null;
        } finally {
            close(em);
        }
    }

    /*
     * (non-Javadoc)
     *
     * @see io.goobi.viewer.dao.IDAO#addUser(io.goobi.viewer.model.user.User)
     */
    @Override
    public boolean addUser(User user) throws DAOException {
        preQuery();
        EntityManager em = getEntityManager();
        try {
            startTransaction(em);
            em.persist(user);
            commitTransaction(em);
            return true;
        } catch (PersistenceException e) {
            handleException(em);
            return false;
        } finally {
            close(em);
        }
    }

    /*
     * (non-Javadoc)
     *
     * @see io.goobi.viewer.dao.IDAO#updateUser(io.goobi.viewer.model.user.User)
     */
    /** {@inheritDoc} */
    @Override
    public boolean updateUser(User user) throws DAOException {
        preQuery();
        EntityManager em = getEntityManager();
        try {
            startTransaction(em);
            em.merge(user);
            commitTransaction(em);
            return true;
        } catch (PersistenceException e) {
            handleException(em);
            return false;
        } finally {
            close(em);
        }
    }

    /*
     * (non-Javadoc)
     *
     * @see io.goobi.viewer.dao.IDAO#deleteUser(io.goobi.viewer.model.user.User)
     */
    /** {@inheritDoc} */
    @Override
    public boolean deleteUser(User user) throws DAOException {
        preQuery();
        EntityManager em = getEntityManager();
        try {
            startTransaction(em);
            User u = em.getReference(User.class, user.getId());
            em.remove(u);
            commitTransaction(em);
            return true;
        } catch (PersistenceException e) {
            handleException(em);
            return false;
        } finally {
            close(em);
        }
    }

    // UserGroup

    /*
     * (non-Javadoc)
     *
     * @see io.goobi.viewer.dao.IDAO#getAllUserGroups()
     */
    /** {@inheritDoc} */
    @SuppressWarnings("unchecked")
    @Override
    public List<UserGroup> getAllUserGroups() throws DAOException {
        preQuery();
        EntityManager em = getEntityManager();
        try {
            Query q = em.createQuery("SELECT ug FROM UserGroup ug");
<<<<<<< HEAD
            // q.setHint("jakarta.persistence.cache.storeMode", "REFRESH");
=======
            // q.setHint(PARAM_STOREMODE, PARAM_STOREMODE_VALUE_REFRESH);
>>>>>>> 38ec966e
            return q.getResultList();
        } finally {
            close(em);
        }
    }

    /** {@inheritDoc} */
    @SuppressWarnings("unchecked")
    @Override
    public List<UserGroup> getUserGroups(int first, int pageSize, String sortField, boolean descending, Map<String, String> filters)
            throws DAOException {
        preQuery();
        EntityManager em = getEntityManager();
        try {
            StringBuilder sbQuery = new StringBuilder("SELECT o FROM UserGroup o");
            List<String> filterKeys = new ArrayList<>();
            if (filters != null && !filters.isEmpty()) {
                sbQuery.append(QUERY_ELEMENT_WHERE);
                filterKeys.addAll(filters.keySet());
                Collections.sort(filterKeys);
                int count = 0;
                for (String key : filterKeys) {
                    if (count > 0) {
                        sbQuery.append(QUERY_ELEMENT_AND);
                    }
                    sbQuery.append("UPPER(o.").append(key).append(") LIKE :").append(key);
                    count++;
                }
            }
            if (StringUtils.isNotEmpty(sortField)) {
                sbQuery.append(" ORDER BY o.").append(sortField);
                if (descending) {
                    sbQuery.append(QUERY_ELEMENT_DESC);
                }
            }
            Query q = em.createQuery(sbQuery.toString());
            if (filters != null) {
                for (String key : filterKeys) {
                    q.setParameter(key, "%" + filters.get(key).toUpperCase() + "%");
                }
            }
            q.setFirstResult(first);
            q.setMaxResults(pageSize);

            return q.getResultList();
        } finally {
            close(em);
        }
    }

    /*
     * (non-Javadoc)
     *
     * @see io.goobi.viewer.dao.IDAO#getUserGroups(io.goobi.viewer.model.user.User)
     */
    /** {@inheritDoc} */
    @SuppressWarnings("unchecked")
    @Override
    public List<UserGroup> getUserGroups(User owner) throws DAOException {
        preQuery();
        EntityManager em = getEntityManager();
        try {
            Query q = em.createQuery("SELECT ug FROM UserGroup ug WHERE ug.owner = :owner");
            q.setParameter("owner", owner);
            return q.getResultList();
        } finally {
            close(em);
        }
    }

    /*
     * (non-Javadoc)
     *
     * @see io.goobi.viewer.dao.IDAO#getUserGroup(long)
     */
    /** {@inheritDoc} */
    @Override
    public UserGroup getUserGroup(long id) throws DAOException {
        preQuery();
        EntityManager em = getEntityManager();
        try {
            return em.getReference(UserGroup.class, id);
        } catch (EntityNotFoundException e) {
            return null;
        } finally {
            close(em);
        }
    }

    /*
     * (non-Javadoc)
     *
     * @see io.goobi.viewer.dao.IDAO#getUserGroup(java.lang.String)
     */
    /** {@inheritDoc} */
    @Override
    public UserGroup getUserGroup(String name) throws DAOException {
        preQuery();
        EntityManager em = getEntityManager();
        try {
            Query q = em.createQuery("SELECT ug FROM UserGroup ug WHERE ug.name = :name");
            q.setParameter("name", name);
            return (UserGroup) q.getSingleResult();
        } catch (NoResultException e) {
            return null;
        } catch (NonUniqueResultException e) {
            logger.error(e.getMessage());
            return null;
        } finally {
            close(em);
        }
    }

    /*
     * (non-Javadoc)
     *
     * @see io.goobi.viewer.dao.IDAO#addUserGroup(io.goobi.viewer.model.user.UserGroup)
     */
    /** {@inheritDoc} */
    @Override
    public boolean addUserGroup(UserGroup userGroup) throws DAOException {
        preQuery();
        EntityManager em = getEntityManager();
        try {
            startTransaction(em);
            em.persist(userGroup);
            commitTransaction(em);
        } catch (PersistenceException e) {
            handleException(em);
            return false;
        } finally {
            close(em);
        }
        return true;
    }

    /**
     * {@inheritDoc}
     *
     * (non-Javadoc)
     *
     * @see io.goobi.viewer.dao.IDAO#updateUserGroup(io.goobi.viewer.model.security.user.UserGroup)
     * @should set id on new license
     */
    @Override
    public boolean updateUserGroup(UserGroup userGroup) throws DAOException {
        preQuery();
        EntityManager em = getEntityManager();
        try {
            startTransaction(em);
            em.merge(userGroup);
            commitTransaction(em);
            return true;
        } catch (PersistenceException e) {
            handleException(em);
            return false;
        } finally {
            close(em);
        }
    }

    /*
     * (non-Javadoc)
     *
     * @see io.goobi.viewer.dao.IDAO#deleteUserGroup(io.goobi.viewer.model.user.UserGroup)
     */
    /** {@inheritDoc} */
    @Override
    public boolean deleteUserGroup(UserGroup userGroup) throws DAOException {
        preQuery();
        EntityManager em = getEntityManager();
        try {
            startTransaction(em);
            UserGroup o = em.getReference(UserGroup.class, userGroup.getId());
            em.remove(o);
            commitTransaction(em);
            return true;
        } catch (RollbackException e) {
            handleException(em);
            return false;
        } finally {
            close(em);
        }
    }

    /*
     * (non-Javadoc)
     *
     * @see io.goobi.viewer.dao.IDAO#getAllBookmarkLists()
     */
    /** {@inheritDoc} */
    @SuppressWarnings("unchecked")
    @Override
    public List<BookmarkList> getAllBookmarkLists() throws DAOException {
        preQuery();
        EntityManager em = getEntityManager();
        try {
<<<<<<< HEAD
            Query q = em.createQuery("SELECT o FROM BookmarkList o");
            // q.setHint("jakarta.persistence.cache.storeMode", "REFRESH");
            return q.getResultList();
=======
            return em.createQuery("SELECT o FROM BookmarkList o").getResultList();
>>>>>>> 38ec966e
        } finally {
            close(em);
        }
    }

    /* (non-Javadoc)
     * @see io.goobi.viewer.dao.IDAO#getPublicBookmarkLists()
     */
    /** {@inheritDoc} */
    @SuppressWarnings("unchecked")
    @Override
    public List<BookmarkList> getPublicBookmarkLists() throws DAOException {
        preQuery();
        EntityManager em = getEntityManager();
        try {
            Query q = em.createQuery("SELECT o FROM BookmarkList o WHERE o.isPublic=true");
<<<<<<< HEAD
            // q.setHint("jakarta.persistence.cache.storeMode", "REFRESH");
=======
            // q.setHint(PARAM_STOREMODE, PARAM_STOREMODE_VALUE_REFRESH);
>>>>>>> 38ec966e
            return q.getResultList();
        } finally {
            close(em);
        }
    }

    /*
     * (non-Javadoc)
     *
     * @see io.goobi.viewer.dao.IDAO#getBookmarkLists(io.goobi.viewer.model.user.User)
     */
    /** {@inheritDoc} */
    @SuppressWarnings("unchecked")
    @Override
    public List<BookmarkList> getBookmarkLists(User user) throws DAOException {
        preQuery();
        EntityManager em = getEntityManager();
        try {
            Query q = em.createQuery("SELECT o FROM BookmarkList o WHERE o.owner = :user ORDER BY o.dateUpdated DESC");
            q.setParameter("user", user);
<<<<<<< HEAD
            // q.setHint("jakarta.persistence.cache.storeMode", "REFRESH");
=======
            // q.setHint(PARAM_STOREMODE, PARAM_STOREMODE_VALUE_REFRESH);
>>>>>>> 38ec966e
            return q.getResultList();
        } finally {
            close(em);
        }
    }

    @Override
    public long getBookmarkListCount(User user) throws DAOException {
        preQuery();
        EntityManager em = getEntityManager();
        try {
            Query q = em.createQuery("SELECT COUNT(o) FROM BookmarkList o WHERE o.owner = :user");
            q.setParameter("user", user);
            return (long) q.getSingleResult();
        } finally {
            close(em);
        }
    }

    /*
     * (non-Javadoc)
     *
     * @see io.goobi.viewer.dao.IDAO#getBookmarkList(long)
     */
    /** {@inheritDoc} */
    @Override
    public BookmarkList getBookmarkList(long id) throws DAOException {
        preQuery();
        EntityManager em = getEntityManager();
        try {
            return em.getReference(BookmarkList.class, id);
        } catch (EntityNotFoundException e) {
            return null;
        } finally {
            close(em);
        }
    }

    /*
     * (non-Javadoc)
     *
     * @see io.goobi.viewer.dao.IDAO#getBookmarkList(java.lang.String)
     */
    /** {@inheritDoc} */
    @Override
    public BookmarkList getBookmarkList(String name, User user) throws DAOException {
        preQuery();
        EntityManager em = getEntityManager();
        try {
            Query q;
            if (user != null) {
                q = em.createQuery("SELECT o FROM BookmarkList o WHERE o.name = :name AND o.owner = :user");
                q.setParameter("name", name);
                q.setParameter("user", user);
            } else {
                q = em.createQuery("SELECT o FROM BookmarkList o WHERE o.name = :name");
                q.setParameter("name", name);
            }
            try {
                return (BookmarkList) q.getSingleResult();
            } catch (NonUniqueResultException e) {
                return (BookmarkList) q.getResultList().get(0);
            }
        } catch (NoResultException e) {
            return null;
        } finally {
            close(em);
        }
    }

    /** {@inheritDoc} */
    @Override
    public BookmarkList getBookmarkListByShareKey(String shareKey) throws DAOException {
        preQuery();
        EntityManager em = getEntityManager();
        try {
            Query q = em.createQuery("SELECT o FROM BookmarkList o WHERE o.shareKey = :shareKey");
            q.setParameter("shareKey", shareKey);
            return (BookmarkList) q.getSingleResult();
        } catch (NoResultException e) {
            return null;
        } catch (NonUniqueResultException e) {
            logger.error(e.getMessage());
            return null;
        } finally {
            close(em);
        }
    }

    /*
     * (non-Javadoc)
     *
     * @see io.goobi.viewer.dao.IDAO#addBookmarkList(io.goobi.viewer.model.bookmark.BookmarkList)
     */
    /** {@inheritDoc} */
    @Override
    public boolean addBookmarkList(BookmarkList bookmarkList) throws DAOException {
        preQuery();
        EntityManager em = getEntityManager();
        try {
            startTransaction(em);
            em.persist(bookmarkList);
            commitTransaction(em);
        } catch (PersistenceException e) {
            handleException(em);
            return false;
        } finally {
            close(em);
        }
        return true;
    }

    /*
     * (non-Javadoc)
     *
     * @see io.goobi.viewer.dao.IDAO#updateBookmarkList(io.goobi.viewer.model.bookmark.BookmarkList)
     */
    /** {@inheritDoc} */
    @Override
    public boolean updateBookmarkList(BookmarkList bookmarkList) throws DAOException {
        preQuery();
        EntityManager em = getEntityManager();
        try {
            startTransaction(em);
            em.merge(bookmarkList);
            commitTransaction(em);
            return true;
        } catch (PersistenceException e) {
            handleException(em);
            return false;
        } finally {
            close(em);
        }
    }

    /*
     * (non-Javadoc)
     *
     * @see io.goobi.viewer.dao.IDAO#deleteBookmarkList(io.goobi.viewer.model.bookmark.BookmarkList)
     */
    /** {@inheritDoc} */
    @Override
    public boolean deleteBookmarkList(BookmarkList bookmarkList) throws DAOException {
        preQuery();
        EntityManager em = getEntityManager();
        try {
            startTransaction(em);
            BookmarkList o = em.getReference(BookmarkList.class, bookmarkList.getId());
            em.remove(o);
            commitTransaction(em);
            return true;
        } catch (RollbackException e) {
            return false;
        } finally {
            close(em);
        }
    }

    /*
     * (non-Javadoc)
     *
     * @see io.goobi.viewer.dao.IDAO#getAllRoles()
     */
    /** {@inheritDoc} */
    @SuppressWarnings("unchecked")
    @Override
    public List<Role> getAllRoles() throws DAOException {
        preQuery();
        EntityManager em = getEntityManager();
        try {
            Query q = em.createQuery("SELECT r FROM Role r");
            return q.getResultList();
        } finally {
            close(em);
        }
    }

    /** {@inheritDoc} */
    @SuppressWarnings("unchecked")
    @Override
    public List<Role> getRoles(int first, int pageSize, String sortField, boolean descending, Map<String, String> filters) throws DAOException {
        preQuery();
        EntityManager em = getEntityManager();
        try {
            StringBuilder sbQuery = new StringBuilder("SELECT o FROM Role o");
            List<String> filterKeys = new ArrayList<>();
            if (filters != null && !filters.isEmpty()) {
                sbQuery.append(QUERY_ELEMENT_WHERE);
                filterKeys.addAll(filters.keySet());
                Collections.sort(filterKeys);
                int count = 0;
                for (String key : filterKeys) {
                    if (count > 0) {
                        sbQuery.append(QUERY_ELEMENT_AND);
                    }
                    sbQuery.append("UPPER(o.").append(key).append(") LIKE :").append(key);
                    count++;
                }
            }
            if (StringUtils.isNotEmpty(sortField)) {
                sbQuery.append(" ORDER BY o.").append(sortField);
                if (descending) {
                    sbQuery.append(QUERY_ELEMENT_DESC);
                }
            }
            Query q = em.createQuery(sbQuery.toString());
            if (filters != null) {
                for (String key : filterKeys) {
                    q.setParameter(key, "%" + filters.get(key).toUpperCase() + "%");
                }
            }
            q.setFirstResult(first);
            q.setMaxResults(pageSize);

            return q.getResultList();
        } finally {
            close(em);
        }
    }

    /*
     * (non-Javadoc)
     *
     * @see io.goobi.viewer.dao.IDAO#getRole(long)
     */
    /** {@inheritDoc} */
    @Override
    public Role getRole(long id) throws DAOException {
        preQuery();
        EntityManager em = getEntityManager();
        try {
            return em.getReference(Role.class, id);
        } catch (EntityNotFoundException e) {
            return null;
        } finally {
            close(em);
        }
    }

    /*
     * (non-Javadoc)
     *
     * @see io.goobi.viewer.dao.IDAO#getRole(java.lang.String)
     */
    /** {@inheritDoc} */
    @Override
    public Role getRole(String name) throws DAOException {
        preQuery();
        EntityManager em = getEntityManager();
        try {
            Query q = em.createQuery("SELECT r FROM Role r WHERE r.name = :name");
            q.setParameter("name", name);
            return (Role) q.getSingleResult();
        } catch (NoResultException e) {
            return null;
        } catch (NonUniqueResultException e) {
            logger.error(e.getMessage());
            return null;
        } finally {
            close(em);
        }
    }

    /*
     * (non-Javadoc)
     *
     * @see io.goobi.viewer.dao.IDAO#addRole(io.goobi.viewer.model.user.Role)
     */
    /** {@inheritDoc} */
    @Override
    public boolean addRole(Role role) throws DAOException {
        preQuery();
        EntityManager em = getEntityManager();
        try {
            startTransaction(em);
            em.persist(role);
            commitTransaction(em);
        } catch (PersistenceException e) {
            handleException(em);
            return false;
        } finally {
            close(em);
        }
        return true;
    }

    /*
     * (non-Javadoc)
     *
     * @see io.goobi.viewer.dao.IDAO#updateRole(io.goobi.viewer.model.user.Role)
     */
    /** {@inheritDoc} */
    @Override
    public boolean updateRole(Role role) throws DAOException {
        preQuery();
        EntityManager em = getEntityManager();
        try {
            startTransaction(em);
            em.merge(role);
            commitTransaction(em);
            return true;
        } catch (PersistenceException e) {
            handleException(em);
            return false;
        } finally {
            close(em);
        }
    }

    /*
     * (non-Javadoc)
     *
     * @see io.goobi.viewer.dao.IDAO#deleteRole(io.goobi.viewer.model.user.Role)
     */
    /** {@inheritDoc} */
    @Override
    public boolean deleteRole(Role role) throws DAOException {
        preQuery();
        EntityManager em = getEntityManager();
        try {
            startTransaction(em);
            Role o = em.getReference(Role.class, role.getId());
            em.remove(o);
            commitTransaction(em);
            return true;
        } catch (PersistenceException e) {
            handleException(em);
            return false;
        } finally {
            close(em);
        }
    }

    /*
     * (non-Javadoc)
     *
     * @see io.goobi.viewer.dao.IDAO#getAllUserRoles()
     */
    /** {@inheritDoc} */
    @SuppressWarnings("unchecked")
    @Override
    public List<UserRole> getAllUserRoles() throws DAOException {
        preQuery();
        EntityManager em = getEntityManager();
        try {
            Query q = em.createQuery("SELECT ur FROM UserRole ur");
            return q.getResultList();
        } finally {
            close(em);
        }
    }

    /**
     * @see io.goobi.viewer.dao.IDAO#getUserRoleCount(io.goobi.viewer.model.security.user.UserGroup, io.goobi.viewer.model.security.user.User,
     *      io.goobi.viewer.model.security.Role)
     * @should return correct count
     */
    @Override
    public long getUserRoleCount(UserGroup userGroup, User user, Role role) throws DAOException {
        preQuery();
        EntityManager em = getEntityManager();
        try {
            StringBuilder sbQuery = new StringBuilder("SELECT COUNT(ur) FROM UserRole ur");
            if (userGroup != null || user != null || role != null) {
                sbQuery.append(QUERY_ELEMENT_WHERE);
                int args = 0;
                if (userGroup != null) {
                    sbQuery.append("ur.userGroup = :userGroup");
                    args++;
                }
                if (user != null) {
                    if (args > 0) {
                        sbQuery.append(QUERY_ELEMENT_AND);
                    }
                    sbQuery.append("ur.user = :user");
                    args++;
                }
                if (role != null) {
                    if (args > 0) {
                        sbQuery.append(QUERY_ELEMENT_AND);
                    }
                    sbQuery.append("ur.role = :role");
                    args++;
                }
            }
            Query q = em.createQuery(sbQuery.toString());
            // logger.debug(sbQuery.toString());
            if (userGroup != null) {
                q.setParameter("userGroup", userGroup);
            }
            if (user != null) {
                q.setParameter("user", user);
            }
            if (role != null) {
                q.setParameter("role", role);
            }

            return (long) q.getSingleResult();
        } finally {
            close(em);
        }
    }

    /*
     * (non-Javadoc)
     *
     * @see io.goobi.viewer.dao.IDAO#getUserRoles(io.goobi.viewer.model.user.UserGroup,
     * io.goobi.viewer.model.user.User, io.goobi.viewer.model.user.Role)
     */
    /** {@inheritDoc} */
    @SuppressWarnings("unchecked")
    @Override
    public List<UserRole> getUserRoles(UserGroup userGroup, User user, Role role) throws DAOException {
        preQuery();
        EntityManager em = getEntityManager();
        try {
            StringBuilder sbQuery = new StringBuilder("SELECT ur FROM UserRole ur");
            if (userGroup != null || user != null || role != null) {
                sbQuery.append(QUERY_ELEMENT_WHERE);
                int args = 0;
                if (userGroup != null) {
                    sbQuery.append("ur.userGroup = :userGroup");
                    args++;
                }
                if (user != null) {
                    if (args > 0) {
                        sbQuery.append(QUERY_ELEMENT_AND);
                    }
                    sbQuery.append("ur.user = :user");
                    args++;
                }
                if (role != null) {
                    if (args > 0) {
                        sbQuery.append(QUERY_ELEMENT_AND);
                    }
                    sbQuery.append("ur.role = :role");
                    args++;
                }
            }
            Query q = em.createQuery(sbQuery.toString());
            // logger.debug(sbQuery.toString());
            if (userGroup != null) {
                q.setParameter("userGroup", userGroup);
            }
            if (user != null) {
                q.setParameter("user", user);
            }
            if (role != null) {
                q.setParameter("role", role);
            }

            return q.getResultList();
        } finally {
            close(em);
        }
    }

    /*
     * (non-Javadoc)
     *
     * @see io.goobi.viewer.dao.IDAO#addUserRole(io.goobi.viewer.model.user.UserRole)
     */
    /** {@inheritDoc} */
    @Override
    public boolean addUserRole(UserRole userRole) throws DAOException {
        logger.trace("addUserRole: {}", userRole);
        preQuery();
        EntityManager em = getEntityManager();
        try {
            startTransaction(em);
            em.persist(userRole);
            commitTransaction(em);
        } catch (PersistenceException e) {
            handleException(em);
            return false;
        } finally {
            close(em);
        }
        return true;
    }

    /*
     * (non-Javadoc)
     *
     * @see io.goobi.viewer.dao.IDAO#updateUserRole(io.goobi.viewer.model.user.UserRole)
     */
    /** {@inheritDoc} */
    @Override
    public boolean updateUserRole(UserRole userRole) throws DAOException {
        preQuery();
        EntityManager em = getEntityManager();
        try {
            startTransaction(em);
            em.merge(userRole);
            commitTransaction(em);
            return true;
        } catch (PersistenceException e) {
            handleException(em);
            return false;
        } finally {
            close(em);
        }
    }

    /*
     * (non-Javadoc)
     *
     * @see io.goobi.viewer.dao.IDAO#deleteUserRole(io.goobi.viewer.model.user.UserRole)
     */
    /** {@inheritDoc} */
    @Override
    public boolean deleteUserRole(UserRole userRole) throws DAOException {
        preQuery();
        EntityManager em = getEntityManager();
        try {
            startTransaction(em);
            UserRole o = em.getReference(UserRole.class, userRole.getId());
            em.remove(o);
            commitTransaction(em);
            return true;
        } catch (PersistenceException e) {
            handleException(em);
            return false;
        } finally {
            close(em);
        }
    }

    /*
     * (non-Javadoc)
     *
     * @see io.goobi.viewer.dao.IDAO#getAllLicenseTypes()
     */
    /** {@inheritDoc} */
    @SuppressWarnings("unchecked")
    @Override
    public List<LicenseType> getAllLicenseTypes() throws DAOException {
        preQuery();
        EntityManager em = getEntityManager();
        try {
            Query q = em.createQuery("SELECT lt FROM LicenseType lt");
            q.setFlushMode(FlushModeType.COMMIT);
<<<<<<< HEAD
            // q.setHint("jakarta.persistence.cache.storeMode", "REFRESH");
=======
            // q.setHint(PARAM_STOREMODE, PARAM_STOREMODE_VALUE_REFRESH);
>>>>>>> 38ec966e
            return q.getResultList();
        } finally {
            close(em);
        }
    }

    /**
     * @should only return non open access license types
     */
    @SuppressWarnings("unchecked")
    @Override
    public List<LicenseType> getRecordLicenseTypes() throws DAOException {
        preQuery();
        EntityManager em = getEntityManager();
        try {
            Query q = em.createQuery("SELECT lt FROM LicenseType lt WHERE lt.core = false");
            return q.getResultList();
        } finally {
            close(em);
        }
    }

    /** {@inheritDoc} */
    @SuppressWarnings("unchecked")
    @Override
    public List<LicenseType> getLicenseTypes(int first, int pageSize, String sortField, boolean descending, Map<String, String> filters)
            throws DAOException {
        preQuery();
        EntityManager em = getEntityManager();
        try {
            StringBuilder sbQuery = new StringBuilder("SELECT o FROM LicenseType o WHERE o.core=false");
            List<String> filterKeys = new ArrayList<>();
            if (filters != null && !filters.isEmpty()) {
                filterKeys.addAll(filters.keySet());
                Collections.sort(filterKeys);
                for (String key : filterKeys) {
                    sbQuery.append(QUERY_ELEMENT_AND);
                    sbQuery.append("UPPER(o.").append(key).append(") LIKE :").append(key);
                }
            }
            if (StringUtils.isNotEmpty(sortField)) {
                sbQuery.append(" ORDER BY o.").append(sortField);
                if (descending) {
                    sbQuery.append(QUERY_ELEMENT_DESC);
                }
            }
            Query q = em.createQuery(sbQuery.toString());
            if (filters != null) {
                for (String key : filterKeys) {
                    q.setParameter(key, "%" + filters.get(key).toUpperCase() + "%");
                }
            }
            q.setFirstResult(first);
            q.setMaxResults(pageSize);

            return q.getResultList();
        } finally {
            close(em);
        }
    }

    /** {@inheritDoc} */
    @SuppressWarnings("unchecked")
    @Override
    public List<LicenseType> getCoreLicenseTypes(int first, int pageSize, String sortField, boolean descending, Map<String, String> filters)
            throws DAOException {
        preQuery();
        EntityManager em = getEntityManager();
        try {
            StringBuilder sbQuery = new StringBuilder("SELECT o FROM LicenseType o WHERE o.core=true");
            List<String> filterKeys = new ArrayList<>();
            if (filters != null && !filters.isEmpty()) {
                filterKeys.addAll(filters.keySet());
                Collections.sort(filterKeys);
                for (String key : filterKeys) {
                    sbQuery.append(QUERY_ELEMENT_AND);
                    sbQuery.append("UPPER(o.").append(key).append(") LIKE :").append(key);
                }
            }
            if (StringUtils.isNotEmpty(sortField)) {
                sbQuery.append(" ORDER BY o.").append(sortField);
                if (descending) {
                    sbQuery.append(QUERY_ELEMENT_DESC);
                }
            }
            Query q = em.createQuery(sbQuery.toString());
            if (filters != null) {
                for (String key : filterKeys) {
                    q.setParameter(key, "%" + filters.get(key).toUpperCase() + "%");
                }
            }
            q.setFirstResult(first);
            q.setMaxResults(pageSize);
            q.setFlushMode(FlushModeType.COMMIT);
<<<<<<< HEAD
            // q.setHint("jakarta.persistence.cache.storeMode", "REFRESH");
=======
            // q.setHint(PARAM_STOREMODE, PARAM_STOREMODE_VALUE_REFRESH);
>>>>>>> 38ec966e

            return q.getResultList();
        } finally {
            close(em);
        }
    }

    /*
     * (non-Javadoc)
     *
     * @see io.goobi.viewer.dao.IDAO#getLicenseType(long)
     */
    /** {@inheritDoc} */
    @Override
    public LicenseType getLicenseType(long id) throws DAOException {
        preQuery();
        EntityManager em = getEntityManager();
        try {
            return em.getReference(LicenseType.class, id);
        } catch (EntityNotFoundException e) {
            return null;
        } finally {
            close(em);
        }
    }

    /*
     * (non-Javadoc)
     *
     * @see io.goobi.viewer.dao.IDAO#getLicenseType(java.lang.String)
     */
    /** {@inheritDoc} */
    @Override
    public LicenseType getLicenseType(String name) throws DAOException {
        preQuery();
        EntityManager em = getEntityManager();
        try {
            Query q = em.createQuery("SELECT lt FROM LicenseType lt WHERE lt.name = :name");
            q.setParameter("name", name);
            return (LicenseType) q.getSingleResult();
        } catch (NoResultException e) {
            return null;
        } catch (NonUniqueResultException e) {
            logger.error(e.getMessage());
            return null;
        } finally {
            close(em);
        }
    }

    /**
     * @see io.goobi.viewer.dao.IDAO#getLicenseTypes(java.util.List)
     * @should return all matching rows
     */
    @SuppressWarnings("unchecked")
    @Override
    public List<LicenseType> getLicenseTypes(List<String> names) throws DAOException {
        if (names == null || names.isEmpty()) {
            return Collections.emptyList();
        }

        preQuery();
        EntityManager em = getEntityManager();
        try {
            Query q = em.createQuery("SELECT a FROM LicenseType a WHERE a.name IN :names");
            q.setParameter("names", names);
            return q.getResultList();
        } catch (NoResultException e) {
            return Collections.emptyList();
        } catch (NonUniqueResultException e) {
            logger.error(e.getMessage());
            return Collections.emptyList();
        } finally {
            close(em);
        }
    }

    /*
     * (non-Javadoc)
     *
     * @see io.goobi.viewer.dao.IDAO#addLicenseType(io.goobi.viewer.model.user.LicenseType)
     */
    /** {@inheritDoc} */
    @Override
    public boolean addLicenseType(LicenseType licenseType) throws DAOException {
        preQuery();
        EntityManager em = getEntityManager();
        try {
            startTransaction(em);
            em.persist(licenseType);
            commitTransaction(em);
        } catch (PersistenceException e) {
            handleException(em);
            return false;
        } finally {
            close(em);
        }
        return true;
    }

    /*
     * (non-Javadoc)
     *
     * @see io.goobi.viewer.dao.IDAO#updateLicenseType(io.goobi.viewer.model.user.LicenseType)
     */
    /** {@inheritDoc} */
    @Override
    public boolean updateLicenseType(LicenseType licenseType) throws DAOException {
        preQuery();
        EntityManager em = getEntityManager();
        try {
            startTransaction(em);
            em.merge(licenseType);
            commitTransaction(em);
            return true;
        } catch (PersistenceException e) {
            handleException(em);
            return false;
        } finally {
            close(em);
        }
    }

    /** {@inheritDoc} */
    @Override
    public boolean deleteLicenseType(LicenseType licenseType) throws DAOException {
        preQuery();
        EntityManager em = getEntityManager();
        try {
            startTransaction(em);
            LicenseType o = em.getReference(LicenseType.class, licenseType.getId());
            em.remove(o);
            commitTransaction(em);
            return true;
        } catch (PersistenceException e) {
            handleException(em);
            return false;
        } finally {
            close(em);
        }
    }

    /** {@inheritDoc} */
    @SuppressWarnings("unchecked")
    @Override
    public List<License> getAllLicenses() throws DAOException {
        preQuery();
        EntityManager em = getEntityManager();
        try {
            Query q = em.createQuery("SELECT o FROM License o");
            q.setFlushMode(FlushModeType.COMMIT);
<<<<<<< HEAD
            // q.setHint("jakarta.persistence.cache.storeMode", "REFRESH");
=======
            // q.setHint(PARAM_STOREMODE, PARAM_STOREMODE_VALUE_REFRESH);
>>>>>>> 38ec966e
            return q.getResultList();
        } finally {
            close(em);
        }
    }

    /** {@inheritDoc} */
    @Override
    public License getLicense(Long id) throws DAOException {
        preQuery();
        EntityManager em = getEntityManager();
        try {
            return em.find(License.class, id);
        } catch (EntityNotFoundException e) {
            return null;
        } finally {
            close(em);
        }
    }

    /**
     * @see io.goobi.viewer.dao.IDAO#getLicenses(io.goobi.viewer.model.security.LicenseType)
     * @should return correct values
     */
    @SuppressWarnings("unchecked")
    @Override
    public List<License> getLicenses(LicenseType licenseType) throws DAOException {
        if (licenseType == null) {
            throw new IllegalArgumentException("licenseType may not be null");
        }

        preQuery();
        EntityManager em = getEntityManager();
        try {
            String query = "SELECT a FROM License a WHERE a.licenseType = :licenseType";
            Query q = em.createQuery(query);
            q.setParameter("licenseType", licenseType);
            return q.getResultList();
        } finally {
            close(em);
        }
    }

    /**
     * @see io.goobi.viewer.dao.IDAO#getLicenseCount(io.goobi.viewer.model.security.LicenseType)
     * @should return correct value
     */
    @Override
    public long getLicenseCount(LicenseType licenseType) throws DAOException {
        if (licenseType == null) {
            throw new IllegalArgumentException("licenseType may not be null");
        }

        preQuery();
        EntityManager em = getEntityManager();
        try {
            String query = "SELECT COUNT(a) FROM License a WHERE a.licenseType = :licenseType";
            Query q = em.createQuery(query);
            q.setParameter("licenseType", licenseType);

            Object o = q.getResultList().get(0);
            // MySQL
            if (o instanceof BigInteger) {
                return ((BigInteger) q.getResultList().get(0)).longValue();
            }
            // H2
            return (long) q.getResultList().get(0);
        } finally {
            close(em);
        }
    }

    /** {@inheritDoc} */
    @Override
    public DownloadTicket getDownloadTicket(Long id) throws DAOException {
        preQuery();
        EntityManager em = getEntityManager();
        try {
            return em.find(DownloadTicket.class, id);
        } catch (EntityNotFoundException e) {
            return null;
        } finally {
            close(em);
        }
    }

    /** {@inheritDoc} */
    @Override
    public DownloadTicket getDownloadTicketByPasswordHash(String passwordHash) throws DAOException {
        preQuery();
        EntityManager em = getEntityManager();
        try {
            CriteriaBuilder cb = em.getCriteriaBuilder();
            CriteriaQuery<DownloadTicket> cq = cb.createQuery(DownloadTicket.class);
            Root<DownloadTicket> root = cq.from(DownloadTicket.class);
            cq.select(root).where(cb.equal(root.get("passwordHash"), passwordHash));
            return em.createQuery(cq).getSingleResult();
        } catch (NoResultException e) {
            return null;
        } finally {
            close(em);
        }
    }

    /**
     * {@inheritDoc}
     * 
     * @should return correct count
     */
    @Override
    public long getActiveDownloadTicketCount(Map<String, String> filters) throws DAOException {
        preQuery();
        EntityManager em = getEntityManager();
        try {
            StringBuilder sbQuery = new StringBuilder("SELECT count(a) FROM DownloadTicket a");
            Map<String, String> params = new HashMap<>();
            String filterQuery = createFilterQuery(null, filters, params);
            if (StringUtils.isEmpty(filterQuery)) {
                sbQuery.append(QUERY_ELEMENT_WHERE);
            } else {
                sbQuery.append(filterQuery).append(QUERY_ELEMENT_AND);
            }
            // Only tickets that aren't requests
            sbQuery.append("a.passwordHash IS NOT NULL AND a.expirationDate IS NOT NULL");
            Query q = em.createQuery(sbQuery.toString());
            params.entrySet().forEach(entry -> q.setParameter(entry.getKey(), entry.getValue()));
            return (long) q.getSingleResult();
        } finally {
            close(em);
        }
    }

    /**
     * {@inheritDoc}
     * 
     * @should filter rows correctly
     */
    @SuppressWarnings("unchecked")
    @Override
    public List<DownloadTicket> getActiveDownloadTickets(int first, int pageSize, String sortField, boolean descending, Map<String, String> filters)
            throws DAOException {
        preQuery();
        EntityManager em = getEntityManager();
        try {
            StringBuilder sbQuery = new StringBuilder("SELECT a FROM DownloadTicket a");
            Map<String, String> params = new HashMap<>();
            String filterQuery = createFilterQuery(null, filters, params);
            if (StringUtils.isEmpty(filterQuery)) {
                sbQuery.append(QUERY_ELEMENT_WHERE);
            } else {
                sbQuery.append(filterQuery).append(QUERY_ELEMENT_AND);
            }
            // Only tickets that aren't requests
            sbQuery.append("a.passwordHash IS NOT NULL AND a.expirationDate IS NOT NULL");
            if (StringUtils.isNotBlank(sortField)) {
                String[] sortFields = sortField.split("_");
                sbQuery.append(" ORDER BY ");
                for (String sf : sortFields) {
                    sbQuery.append("a.").append(sf);
                    if (descending) {
                        sbQuery.append(QUERY_ELEMENT_DESC);
                    }
                    sbQuery.append(",");
                }
                sbQuery.deleteCharAt(sbQuery.length() - 1);
            }

            Query q = em.createQuery(sbQuery.toString());
            params.entrySet().forEach(entry -> q.setParameter(entry.getKey(), entry.getValue()));

            return q.setFirstResult(first).setMaxResults(pageSize).setFlushMode(FlushModeType.COMMIT).getResultList();
        } finally {
            close(em);
        }
    }

    /**
     * {@inheritDoc}
     * 
     * @should return tickets that have never been activated
     */
    @Override
    public List<DownloadTicket> getDownloadTicketRequests() throws DAOException {
        preQuery();
        EntityManager em = getEntityManager();
        try {
            CriteriaBuilder cb = em.getCriteriaBuilder();
            CriteriaQuery<DownloadTicket> cq = cb.createQuery(DownloadTicket.class);
            Root<DownloadTicket> root = cq.from(DownloadTicket.class);
            cq.select(root).where(cb.and(root.get("passwordHash").isNull(), root.get("expirationDate").isNull()));
            return em.createQuery(cq).getResultList();
        } finally {
            close(em);
        }
    }

    /** {@inheritDoc} */
    @Override
    public boolean addDownloadTicket(DownloadTicket downloadTicket) throws DAOException {
        preQuery();
        EntityManager em = getEntityManager();
        try {
            startTransaction(em);
            em.persist(downloadTicket);
            commitTransaction(em);
        } catch (PersistenceException e) {
            logger.error(e.getMessage());
            handleException(em);
            return false;
        } finally {
            close(em);
        }
        return true;
    }

    @Override
    public boolean updateDownloadTicket(DownloadTicket downloadTicket) throws DAOException {
        preQuery();
        EntityManager em = getEntityManager();
        try {
            startTransaction(em);
            em.merge(downloadTicket);
            commitTransaction(em);
            return true;
        } catch (PersistenceException e) {
            logger.error(e.getMessage());
            handleException(em);
            return false;
        } finally {
            close(em);
        }
    }

    @Override
    public boolean deleteDownloadTicket(DownloadTicket downloadTicket) throws DAOException {
        preQuery();
        EntityManager em = getEntityManager();
        try {
            startTransaction(em);
            DownloadTicket o = em.getReference(DownloadTicket.class, downloadTicket.getId());
            em.remove(o);
            commitTransaction(em);
            return true;
        } catch (PersistenceException e) {
            logger.error(e.getMessage());
            handleException(em);
            return false;
        } finally {
            close(em);
        }
    }

    /*
     * (non-Javadoc)
     *
     * @see io.goobi.viewer.dao.IDAO#getAllIpRanges()
     */
    /** {@inheritDoc} */
    @SuppressWarnings("unchecked")
    @Override
    public List<IpRange> getAllIpRanges() throws DAOException {
        preQuery();
        EntityManager em = getEntityManager();
        try {
            Query q = em.createQuery("SELECT ipr FROM IpRange ipr");
            return q.getResultList();
        } finally {
            close(em);
        }
    }

    /** {@inheritDoc} */
    @SuppressWarnings("unchecked")
    @Override
    public List<IpRange> getIpRanges(int first, int pageSize, String sortField, boolean descending, Map<String, String> filters) throws DAOException {
        preQuery();
        EntityManager em = getEntityManager();
        try {
            StringBuilder sbQuery = new StringBuilder("SELECT o FROM IpRange o");
            List<String> filterKeys = new ArrayList<>();
            if (filters != null && !filters.isEmpty()) {
                sbQuery.append(QUERY_ELEMENT_WHERE);
                filterKeys.addAll(filters.keySet());
                Collections.sort(filterKeys);
                int count = 0;
                for (String key : filterKeys) {
                    if (count > 0) {
                        sbQuery.append(QUERY_ELEMENT_AND);
                    }
                    sbQuery.append("UPPER(o.").append(key).append(") LIKE :").append(key);
                    count++;
                }
            }
            if (StringUtils.isNotEmpty(sortField)) {
                sbQuery.append(" ORDER BY o.").append(sortField);
                if (descending) {
                    sbQuery.append(QUERY_ELEMENT_DESC);
                }
            }
            Query q = em.createQuery(sbQuery.toString());
            if (filters != null) {
                for (String key : filterKeys) {
                    q.setParameter(key, "%" + filters.get(key).toUpperCase() + "%");
                }
            }
            q.setFirstResult(first);
            q.setMaxResults(pageSize);

            return q.getResultList();
        } finally {
            close(em);
        }
    }

    /*
     * (non-Javadoc)
     *
     * @see io.goobi.viewer.dao.IDAO#getIpRange(long)
     */
    /** {@inheritDoc} */
    @Override
    public IpRange getIpRange(long id) throws DAOException {
        preQuery();
        EntityManager em = getEntityManager();
        try {
            return em.find(IpRange.class, id);
        } catch (EntityNotFoundException e) {
            return null;
        } finally {
            close(em);
        }
    }

    /*
     * (non-Javadoc)
     *
     * @see io.goobi.viewer.dao.IDAO#getIpRange(java.lang.String)
     */
    /** {@inheritDoc} */
    @Override
    public IpRange getIpRange(String name) throws DAOException {
        preQuery();
        EntityManager em = getEntityManager();
        try {
            Query q = em.createQuery("SELECT ipr FROM IpRange ipr WHERE ipr.name = :name");
            q.setParameter("name", name);
            return (IpRange) q.getSingleResult();
        } catch (NoResultException e) {
            return null;
        } catch (NonUniqueResultException e) {
            logger.error(e.getMessage());
            return null;
        } finally {
            close(em);
        }
    }

    /*
     * (non-Javadoc)
     *
     * @see io.goobi.viewer.dao.IDAO#addIpRange(io.goobi.viewer.model.user.IpRange)
     */
    /** {@inheritDoc} */
    @Override
    public boolean addIpRange(IpRange ipRange) throws DAOException {
        preQuery();
        EntityManager em = getEntityManager();
        try {
            startTransaction(em);
            em.persist(ipRange);
            commitTransaction(em);
        } catch (PersistenceException e) {
            handleException(em);
            return false;
        } finally {
            close(em);
        }
        return true;
    }

    /*
     * (non-Javadoc)
     *
     * @see io.goobi.viewer.dao.IDAO#updateIpRange(io.goobi.viewer.model.user.IpRange)
     */
    /** {@inheritDoc} */
    @Override
    public boolean updateIpRange(IpRange ipRange) throws DAOException {
        preQuery();
        EntityManager em = getEntityManager();
        try {
            startTransaction(em);
            em.merge(ipRange);
            commitTransaction(em);
            return true;
        } catch (PersistenceException e) {
            handleException(em);
            return false;
        } finally {
            close(em);
        }
    }

    /*
     * (non-Javadoc)
     *
     * @see io.goobi.viewer.dao.IDAO#deleteIpRange(io.goobi.viewer.model.user.IpRange)
     */
    /** {@inheritDoc} */
    @Override
    public boolean deleteIpRange(IpRange ipRange) throws DAOException {
        preQuery();
        EntityManager em = getEntityManager();
        try {
            startTransaction(em);
            IpRange o = em.getReference(IpRange.class, ipRange.getId());
            em.remove(o);
            commitTransaction(em);
            return true;
        } catch (PersistenceException e) {
            handleException(em);
            return false;
        } finally {
            close(em);
        }
    }

    // CommentGroup

    /**
     * @see io.goobi.viewer.dao.IDAO#getAllCommentGroups()
     * @should return all rows
     */
    @SuppressWarnings("unchecked")
    @Override
    public List<CommentGroup> getAllCommentGroups() throws DAOException {
        preQuery();
        EntityManager em = getEntityManager();
        try {
            Query q = em.createQuery("SELECT o FROM CommentGroup o");
            q.setFlushMode(FlushModeType.COMMIT);
<<<<<<< HEAD
            // q.setHint("jakarta.persistence.cache.storeMode", "REFRESH");
=======
            // q.setHint(PARAM_STOREMODE, PARAM_STOREMODE_VALUE_REFRESH);
>>>>>>> 38ec966e
            return q.getResultList();
        } finally {
            close(em);
        }
    }

    /**
     * @throws DAOException
     * @see io.goobi.viewer.dao.IDAO#getCommentGroupUnfiltered()
     * @should return correct row
     */
    @Override
    public CommentGroup getCommentGroupUnfiltered() throws DAOException {
        preQuery();
        EntityManager em = getEntityManager();
        try {
            return (CommentGroup) em.createQuery("SELECT o FROM CommentGroup o WHERE o.coreType = true").setMaxResults(1).getSingleResult();
        } catch (EntityNotFoundException | NoResultException e) {
            return null;
        } finally {
            close(em);
        }
    }

    /**
     * @see io.goobi.viewer.dao.IDAO#getCommentGroup(long)
     */
    @Override
    public CommentGroup getCommentGroup(long id) throws DAOException {
        preQuery();
        EntityManager em = getEntityManager();
        try {
            return em.getReference(CommentGroup.class, id);
        } catch (EntityNotFoundException e) {
            return null;
        } finally {
            close(em);
        }
    }

    /**
     * @see io.goobi.viewer.dao.IDAO#addCommentGroup(io.goobi.viewer.model.annotation.comments.CommentGroup)
     */
    @Override
    public boolean addCommentGroup(CommentGroup commentGroup) throws DAOException {
        preQuery();
        EntityManager em = getEntityManager();
        try {
            startTransaction(em);
            em.persist(commentGroup);
            commitTransaction(em);
            return true;
        } catch (PersistenceException e) {
            logger.error(e.toString(), e);
            handleException(em);
            return false;
        } finally {
            close(em);
        }
    }

    /**
     * @see io.goobi.viewer.dao.IDAO#updateCommentGroup(io.goobi.viewer.model.annotation.comments.CommentGroup)
     */
    @Override
    public boolean updateCommentGroup(CommentGroup commentGroup) throws DAOException {
        preQuery();
        EntityManager em = getEntityManager();
        try {
            startTransaction(em);
            em.merge(commentGroup);
            commitTransaction(em);
            return true;
        } catch (PersistenceException e) {
            logger.error(e.toString(), e);
            handleException(em);
            return false;
        } finally {
            close(em);
        }
    }

    /**
     * @see io.goobi.viewer.dao.IDAO#deleteCommentGroup(io.goobi.viewer.model.annotation.comments.CommentGroup)
     */
    @Override
    public boolean deleteCommentGroup(CommentGroup commentGroup) throws DAOException {
        preQuery();
        EntityManager em = getEntityManager();
        try {
            startTransaction(em);
            CommentGroup o = em.getReference(CommentGroup.class, commentGroup.getId());
            em.remove(o);
            commitTransaction(em);
            return true;
        } catch (PersistenceException e) {
            handleException(em);
            return false;
        } finally {
            close(em);
        }
    }

    // Comment

    /* (non-Javadoc)
     * @see io.goobi.viewer.dao.IDAO#getAllComments()
     */
    /** {@inheritDoc} */
    @SuppressWarnings("unchecked")
    @Override
    public List<Comment> getAllComments() throws DAOException {
        preQuery();
        EntityManager em = getEntityManager();
        try {
            Query q = em.createQuery("SELECT o FROM Comment o");
            return q.getResultList();
        } finally {
            close(em);
        }
    }

    /**
     * {@inheritDoc}
     *
     * @should sort results correctly
     * @should filter results correctly
     * @should apply target pi filter correctly
     */
    @SuppressWarnings("unchecked")
    @Override
    public List<Comment> getComments(int first, int pageSize, String sortField, boolean descending, Map<String, String> filters,
            Set<String> targetPIs) throws DAOException {
        preQuery();
        EntityManager em = getEntityManager();
        try {
            StringBuilder sbQuery = new StringBuilder("SELECT a FROM Comment a");
            Map<String, String> params = new HashMap<>();
            String filterQuery = createFilterQuery(null, filters, params);
            sbQuery.append(filterQuery);
            if (targetPIs != null && !targetPIs.isEmpty()) {
                if (StringUtils.isEmpty(filterQuery)) {
                    sbQuery.append(QUERY_ELEMENT_WHERE);
                } else {
                    sbQuery.append(QUERY_ELEMENT_AND);
                }
                sbQuery.append("a.targetPI in :targetPIs");
            }
            if (StringUtils.isNotBlank(sortField)) {
                String[] sortFields = sortField.split("_");
                sbQuery.append(" ORDER BY ");
                for (String sf : sortFields) {
                    sbQuery.append("a.").append(sf);
                    if (descending) {
                        sbQuery.append(QUERY_ELEMENT_DESC);
                    }
                    sbQuery.append(",");
                }
                sbQuery.deleteCharAt(sbQuery.length() - 1);
            }

            Query q = em.createQuery(sbQuery.toString());
            params.entrySet().forEach(entry -> q.setParameter(entry.getKey(), entry.getValue()));
            if (targetPIs != null && !targetPIs.isEmpty()) {
                q.setParameter("targetPIs", targetPIs);
            }
<<<<<<< HEAD
            // q.setHint("jakarta.persistence.cache.storeMode", "REFRESH");
=======
            // q.setHint(PARAM_STOREMODE, PARAM_STOREMODE_VALUE_REFRESH);
>>>>>>> 38ec966e
            return q.setFirstResult(first).setMaxResults(pageSize).setFlushMode(FlushModeType.COMMIT).getResultList();
        } finally {
            close(em);
        }
    }

    /**
     * {@inheritDoc}
     *
     * @should sort correctly
     */
    @SuppressWarnings("unchecked")
    @Override
    public List<Comment> getCommentsOfUser(User user, int maxResults, String sortField, boolean descending) throws DAOException {
        preQuery();
        EntityManager em = getEntityManager();
        try {
            StringBuilder sbQuery = new StringBuilder(80);
            sbQuery.append("SELECT o FROM Comment o WHERE o.creatorId = :owner");
            if (StringUtils.isNotEmpty(sortField)) {
                sbQuery.append(" ORDER BY o.").append(sortField);
                if (descending) {
                    sbQuery.append(QUERY_ELEMENT_DESC);
                }
            }
            Query q = em.createQuery(sbQuery.toString());
            q.setParameter("owner", user.getId());
            return q.setMaxResults(maxResults).getResultList();
        } finally {
            close(em);
        }
    }

    /* (non-Javadoc)
     * @see io.goobi.viewer.dao.IDAO#getCommentsForPage(java.lang.String, int)
     */
    /** {@inheritDoc} */
    @SuppressWarnings("unchecked")
    @Override
    public List<Comment> getCommentsForPage(String pi, int page) throws DAOException {
        preQuery();
        EntityManager em = getEntityManager();
        try {
            StringBuilder sbQuery = new StringBuilder(80);
            sbQuery.append("SELECT o FROM Comment o WHERE o.targetPI = :pi AND o.targetPageOrder = :page");
            Query q = em.createQuery(sbQuery.toString());
            q.setParameter("pi", pi);
            q.setParameter("page", page);
            return q.getResultList();
        } finally {
            close(em);
        }
    }

    /** {@inheritDoc} */
    @SuppressWarnings("unchecked")
    @Override
    public List<Comment> getCommentsForWork(String pi) throws DAOException {
        preQuery();
        EntityManager em = getEntityManager();
        try {
            StringBuilder sbQuery = new StringBuilder(80);
            sbQuery.append("SELECT o FROM Comment o WHERE o.targetPI = :pi");
            Query q = em.createQuery(sbQuery.toString());
            q.setParameter("pi", pi);
            return q.getResultList();
        } finally {
            close(em);
        }
    }

    /* (non-Javadoc)
     * @see io.goobi.viewer.dao.IDAO#getComment(long)
     */
    /** {@inheritDoc} */
    @Override
    public Comment getComment(long id) throws DAOException {
        preQuery();
        EntityManager em = getEntityManager();
        try {
            return em.getReference(Comment.class, id);
        } catch (EntityNotFoundException e) {
            return null;
        }
    }

    /* (non-Javadoc)
     * @see io.goobi.viewer.dao.IDAO#addComment(io.goobi.viewer.model.annotation.Comment)
     */
    /** {@inheritDoc} */
    @Override
    public boolean addComment(Comment comment) throws DAOException {
        preQuery();
        EntityManager em = getEntityManager();
        try {
            startTransaction(em);
            em.persist(comment);
            commitTransaction(em);
            return true;
        } catch (PersistenceException e) {
            logger.error(e.toString(), e);
            handleException(em);
            return false;
        } finally {
            close(em);
        }
    }

    /* (non-Javadoc)
     * @see io.goobi.viewer.dao.IDAO#updateComment(io.goobi.viewer.model.annotation.Comment)
     */
    /** {@inheritDoc} */
    @Override
    public boolean updateComment(Comment comment) throws DAOException {
        preQuery();
        EntityManager em = getEntityManager();
        try {
            startTransaction(em);
            em.merge(comment);
            commitTransaction(em);
            return true;
        } catch (PersistenceException e) {
            handleException(em);
            return false;
        } finally {
            close(em);
        }
    }

    /* (non-Javadoc)
     * @see io.goobi.viewer.dao.IDAO#deleteComment(io.goobi.viewer.model.annotation.Comment)
     */
    /** {@inheritDoc} */
    @Override
    public boolean deleteComment(Comment comment) throws DAOException {
        preQuery();
        EntityManager em = getEntityManager();
        try {
            startTransaction(em);
            Comment o = em.getReference(Comment.class, comment.getId());
            em.remove(o);
            commitTransaction(em);
            return true;
        } catch (PersistenceException e) {
            handleException(em);
            return false;
        } finally {
            close(em);
        }
    }

    /**
     * @see io.goobi.viewer.dao.IDAO#changeCommentsOwner(io.goobi.viewer.model.security.user.User, io.goobi.viewer.model.security.user.User)
     * @should update rows correctly
     */
    @Override
    public int changeCommentsOwner(User fromUser, User toUser) throws DAOException {
        if (fromUser == null || fromUser.getId() == null) {
            throw new IllegalArgumentException("fromUser may not be null or not yet persisted");
        }
        if (toUser == null || toUser.getId() == null) {
            throw new IllegalArgumentException("fromUser may not be null or not yet persisted");
        }

        preQuery();
        EntityManager em = getEntityManager();
        try {
            startTransaction(em);
            int rows = em.createQuery("UPDATE Comment o set o.creatorId = :newOwner WHERE o.creatorId = :oldOwner")
                    .setParameter("oldOwner", fromUser.getId())
                    .setParameter("newOwner", toUser.getId())
                    .executeUpdate();
            commitTransaction(em);

            return rows;
        } catch (PersistenceException e) {
            handleException(em);
            return 0;
        } finally {
            close(em);
        }
    }

    /**
     * @see io.goobi.viewer.dao.IDAO#deleteComments(java.lang.String, io.goobi.viewer.model.security.user.User)
     * @should delete comments for pi correctly
     * @should delete comments for user correctly
     * @should delete comments for pi and user correctly
     * @should not delete anything if both pi and creator are null
     */
    @Override
    public int deleteComments(String pi, User owner) throws DAOException {
        if (StringUtils.isEmpty(pi) && owner == null) {
            return 0;
        }

        preQuery();
        EntityManager em = getEntityManager();
        try {

            // Fetch relevant IDs
            StringBuilder sbQuery = new StringBuilder();
            sbQuery.append("DELETE FROM Comment o WHERE ");
            if (StringUtils.isNotEmpty(pi)) {
                sbQuery.append("o.targetPI = :pi");
            }
            if (owner != null) {
                if (StringUtils.isNotEmpty(pi)) {
                    sbQuery.append(QUERY_ELEMENT_AND);
                }
                sbQuery.append("o.creatorId = :creatorId");
            }

            Query q = em.createQuery(sbQuery.toString());
            if (StringUtils.isNotEmpty(pi)) {
                q.setParameter("pi", pi);
            }
            if (owner != null) {
                q.setParameter("creatorId", owner.getId());
            }
            startTransaction(em);
            int rows = q.executeUpdate();
            commitTransaction(em);
            return rows;
        } finally {
            close(em);
        }
    }

    /**
     * {@inheritDoc}
     *
     * Gets all page numbers (order) within a work with the given pi which contain comments
     */
    @SuppressWarnings("unchecked")
    @Override
    public List<Integer> getPagesWithComments(String pi) throws DAOException {
        preQuery();
        EntityManager em = getEntityManager();
        try {
            StringBuilder sbQuery = new StringBuilder(80);
            sbQuery.append("SELECT o.targetPageOrder FROM Comment o WHERE o.targetPI = :pi");
            Query q = em.createQuery(sbQuery.toString());
            q.setParameter("pi", pi);
            q.setFlushMode(FlushModeType.COMMIT);
<<<<<<< HEAD
            q.setHint("jakarta.persistence.cache.storeMode", "REFRESH");
=======
            q.setHint(PARAM_STOREMODE, PARAM_STOREMODE_VALUE_REFRESH);
>>>>>>> 38ec966e
            List<Integer> results = q.getResultList();
            return results.stream().distinct().sorted().collect(Collectors.toList());
        } finally {
            close(em);
        }
    }

    /* (non-Javadoc)
     * @see io.goobi.viewer.dao.IDAO#getAllSearches()
     */
    /** {@inheritDoc} */
    @SuppressWarnings("unchecked")
    @Override
    public List<Search> getAllSearches() throws DAOException {
        preQuery();
        EntityManager em = getEntityManager();
        try {
            Query q = em.createQuery("SELECT o FROM Search o");
            q.setFlushMode(FlushModeType.COMMIT);
<<<<<<< HEAD
            // q.setHint("jakarta.persistence.cache.storeMode", "REFRESH");
=======
            // q.setHint(PARAM_STOREMODE, PARAM_STOREMODE_VALUE_REFRESH);
>>>>>>> 38ec966e
            return q.getResultList();
        } finally {
            close(em);
        }
    }

    /** {@inheritDoc} */
    @Override
    public long getSearchCount(User owner, Map<String, String> filters) throws DAOException {
        preQuery();
        EntityManager em = getEntityManager();
        try {
            StringBuilder sbQuery = new StringBuilder(50);
            sbQuery.append("SELECT COUNT(o) FROM Search o");
            if (owner != null) {
                sbQuery.append(" WHERE o.owner = :owner");
            }
            List<String> filterKeys = new ArrayList<>();
            if (filters != null && !filters.isEmpty()) {
                if (owner == null) {
                    sbQuery.append(QUERY_ELEMENT_WHERE);
                } else {
                    sbQuery.append(QUERY_ELEMENT_AND);
                }
                filterKeys.addAll(filters.keySet());
                Collections.sort(filterKeys);
                int count = 0;
                for (String key : filterKeys) {
                    if (count > 0) {
                        sbQuery.append(QUERY_ELEMENT_AND);
                    }
                    sbQuery.append("UPPER(o.").append(key).append(") LIKE :").append(key);
                    count++;
                }
            }
            Query q = em.createQuery(sbQuery.toString());
            if (owner != null) {
                q.setParameter("owner", owner);
            }
            if (filters != null) {
                for (String key : filterKeys) {
                    q.setParameter(key, "%" + filters.get(key).toUpperCase() + "%");
                }
            }
<<<<<<< HEAD
            // q.setHint("jakarta.persistence.cache.storeMode", "REFRESH");
=======
            // q.setHint(PARAM_STOREMODE, PARAM_STOREMODE_VALUE_REFRESH);
>>>>>>> 38ec966e

            Object o = q.getResultList().get(0);
            // MySQL
            if (o instanceof BigInteger) {
                return ((BigInteger) q.getResultList().get(0)).longValue();
            }
            // H2
            return (long) q.getResultList().get(0);
        } finally {
            close(em);
        }
    }

    /** {@inheritDoc} */
    @SuppressWarnings("unchecked")
    @Override
    public List<Search> getSearches(User owner, int first, int pageSize, String sortField, boolean descending, Map<String, String> filters)
            throws DAOException {
        preQuery();
        EntityManager em = getEntityManager();
        try {
            StringBuilder sbQuery = new StringBuilder(50);
            sbQuery.append("SELECT o FROM Search o");
            if (owner != null) {
                sbQuery.append(" WHERE o.owner = :owner");
            }
            List<String> filterKeys = new ArrayList<>();
            if (filters != null && !filters.isEmpty()) {
                if (owner == null) {
                    sbQuery.append(QUERY_ELEMENT_WHERE);
                } else {
                    sbQuery.append(QUERY_ELEMENT_AND);
                }
                filterKeys.addAll(filters.keySet());
                Collections.sort(filterKeys);
                int count = 0;
                for (String key : filterKeys) {
                    if (count > 0) {
                        sbQuery.append(QUERY_ELEMENT_AND);
                    }
                    sbQuery.append("UPPER(o.").append(key).append(") LIKE :").append(key);
                    count++;
                }
            }
            if (StringUtils.isNotEmpty(sortField)) {
                sbQuery.append(" ORDER BY o.").append(sortField);
                if (descending) {
                    sbQuery.append(QUERY_ELEMENT_DESC);
                }
            }
            Query q = em.createQuery(sbQuery.toString());
            if (owner != null) {
                q.setParameter("owner", owner);
            }
            if (filters != null) {
                for (String key : filterKeys) {
                    q.setParameter(key, "%" + filters.get(key).toUpperCase() + "%");
                }
            }
            q.setFirstResult(first);
            q.setMaxResults(pageSize);
<<<<<<< HEAD
            // q.setHint("jakarta.persistence.cache.storeMode", "REFRESH");
=======
            // q.setHint(PARAM_STOREMODE, PARAM_STOREMODE_VALUE_REFRESH);
>>>>>>> 38ec966e

            return q.getResultList();
        } finally {
            close(em);
        }
    }

    /* (non-Javadoc)
     * @see io.goobi.viewer.dao.IDAO#getSearches(io.goobi.viewer.model.user.User)
     */
    /** {@inheritDoc} */
    @SuppressWarnings("unchecked")
    @Override
    public List<Search> getSearches(User owner) throws DAOException {
        preQuery();
        EntityManager em = getEntityManager();
        try {
            String query = "SELECT o FROM Search o WHERE o.owner = :owner";
            Query q = em.createQuery(query);
            q.setParameter("owner", owner);
<<<<<<< HEAD
            // q.setHint("jakarta.persistence.cache.storeMode", "REFRESH");
=======
            // q.setHint(PARAM_STOREMODE, PARAM_STOREMODE_VALUE_REFRESH);
>>>>>>> 38ec966e
            return q.getResultList();
        } finally {
            close(em);
        }
    }

    /* (non-Javadoc)
     * @see io.goobi.viewer.dao.IDAO#getSearch(long)
     */
    /** {@inheritDoc} */
    @Override
    public Search getSearch(long id) throws DAOException {
        preQuery();
        EntityManager em = getEntityManager();
        try {
            return em.find(Search.class, id);
        } catch (EntityNotFoundException e) {
            return null;
        } finally {
            close(em);
        }
    }

    /* (non-Javadoc)
     * @see io.goobi.viewer.dao.IDAO#addSearch(io.goobi.viewer.model.search.Search)
     */
    /** {@inheritDoc} */
    @Override
    public boolean addSearch(Search search) throws DAOException {
        logger.debug("addSearch: {}", search.getQuery());
        preQuery();
        EntityManager em = getEntityManager();
        try {
            startTransaction(em);
            em.persist(search);
            commitTransaction(em);
        } catch (PersistenceException e) {
            handleException(em);
            return false;
        } finally {
            close(em);
        }
        return true;
    }

    /* (non-Javadoc)
     * @see io.goobi.viewer.dao.IDAO#updateSearch(io.goobi.viewer.model.search.Search)
     */
    /** {@inheritDoc} */
    @Override
    public boolean updateSearch(Search search) throws DAOException {
        preQuery();
        EntityManager em = getEntityManager();
        try {
            startTransaction(em);
            em.merge(search);
            commitTransaction(em);
            return true;
        } catch (PersistenceException e) {
            handleException(em);
            return false;
        } finally {
            close(em);
        }
    }

    /* (non-Javadoc)
     * @see io.goobi.viewer.dao.IDAO#deleteSearch(io.goobi.viewer.model.search.Search)
     */
    /** {@inheritDoc} */
    @Override
    public boolean deleteSearch(Search search) throws DAOException {
        preQuery();
        EntityManager em = getEntityManager();
        try {
            startTransaction(em);
            Search o = em.getReference(Search.class, search.getId());
            em.remove(o);
            commitTransaction(em);
            return true;
        } catch (PersistenceException e) {
            handleException(em);
            return false;
        } finally {
            close(em);
        }
    }

    // Downloads

    /**
     * {@inheritDoc}
     *
     * @should return all objects
     */
    @SuppressWarnings("unchecked")
    @Override
    public List<DownloadJob> getAllDownloadJobs() throws DAOException {
        preQuery();
        EntityManager em = getEntityManager();
        try {
            Query q = em.createQuery("SELECT o FROM DownloadJob o");
<<<<<<< HEAD
            // q.setHint("jakarta.persistence.cache.storeMode", "REFRESH");
=======
            // q.setHint(PARAM_STOREMODE, PARAM_STOREMODE_VALUE_REFRESH);
>>>>>>> 38ec966e
            return q.getResultList();
        } finally {
            close(em);
        }
    }

    /**
     *
     */
    @SuppressWarnings("unchecked")
    @Override
    public List<DownloadJob> getDownloadJobsForPi(String pi) throws DAOException {
        if (pi == null) {
            throw new IllegalArgumentException("pi may not be null");
        }
        preQuery();
        EntityManager em = getEntityManager();
        try {
            return em.createQuery("SELECT o FROM DownloadJob o WHERE o.pi = :pi").setParameter("pi", pi).getResultList();
        } finally {
            close(em);
        }
    }

    /**
     * {@inheritDoc}
     *
     * @should return correct object
     */
    @Override
    public DownloadJob getDownloadJob(long id) throws DAOException {
        preQuery();
        EntityManager em = getEntityManager();
        try {
            return em.getReference(DownloadJob.class, id);
        } catch (EntityNotFoundException e) {
            return null;
        } finally {
            close(em);
        }
    }

    /**
     * {@inheritDoc}
     *
     * @should return correct object
     */
    @Override
    public DownloadJob getDownloadJobByIdentifier(String identifier) throws DAOException {
        if (identifier == null) {
            throw new IllegalArgumentException("identifier may not be null");
        }

        preQuery();
        EntityManager em = getEntityManager();
        try {
            StringBuilder sbQuery = new StringBuilder();
            sbQuery.append("SELECT o FROM DownloadJob o WHERE o.identifier = :identifier");
            Query q = em.createQuery(sbQuery.toString());
            q.setParameter("identifier", identifier);
            q.setMaxResults(1);
            return (DownloadJob) q.getSingleResult();
        } catch (NoResultException e) {
            return null;
        } finally {
            close(em);
        }
    }

    /**
     * {@inheritDoc}
     *
     * @should return correct object
     */
    @Override
    public DownloadJob getDownloadJobByMetadata(String type, String pi, String logId) throws DAOException {
        if (type == null) {
            throw new IllegalArgumentException("type may not be null");
        }
        if (pi == null) {
            throw new IllegalArgumentException("pi may not be null");
        }

        preQuery();
        EntityManager em = getEntityManager();
        try {
            StringBuilder sbQuery = new StringBuilder();
            sbQuery.append("SELECT o FROM DownloadJob o WHERE o.type = :type AND o.pi = :pi");
            if (logId != null) {
                sbQuery.append(" AND o.logId = :logId");
            }
            Query q = em.createQuery(sbQuery.toString());
            q.setParameter("type", type);
            q.setParameter("pi", pi);
            if (logId != null) {
                q.setParameter("logId", logId);
            }
            q.setMaxResults(1);
            return (DownloadJob) q.getSingleResult();
        } catch (NoResultException e) {
            return null;
        } finally {
            close(em);
        }
    }

    /** {@inheritDoc} */
    @Override
    public boolean addDownloadJob(DownloadJob downloadJob) throws DAOException {
        preQuery();
        EntityManager em = getEntityManager();
        try {
            startTransaction(em);
            em.persist(downloadJob);
            commitTransaction(em);
        } catch (PersistenceException e) {
            handleException(em);
            return false;
        } finally {
            close(em);
        }
        return true;
    }

    /** {@inheritDoc} */
    @Override
    public boolean updateDownloadJob(DownloadJob downloadJob) throws DAOException {
        logger.trace("updateDownloadJob: {}", downloadJob.getId());
        preQuery();
        EntityManager em = getEntityManager();
        try {
            startTransaction(em);
            em.merge(downloadJob);
            commitTransaction(em);
            return true;
        } catch (PersistenceException e) {
            handleException(em);
            return false;
        } finally {
            close(em);
        }
    }

    /** {@inheritDoc} */
    @Override
    public boolean deleteDownloadJob(DownloadJob downloadJob) throws DAOException {
        preQuery();
        EntityManager em = getEntityManager();
        try {
            startTransaction(em);
            DownloadJob o = em.getReference(DownloadJob.class, downloadJob.getId());
            em.remove(o);
            commitTransaction(em);
            return true;
        } catch (PersistenceException e) {
            handleException(em);
            return false;
        } finally {
            close(em);
        }
    }

    // UploadJob

    /**
     * {@inheritDoc}
     * 
     * @should return rows with given status
     */
    @Override
    public List<UploadJob> getUploadJobsWithStatus(JobStatus status) throws DAOException {
        if (status == null) {
            throw new IllegalArgumentException("status may not be null");
        }

        preQuery();
        EntityManager em = getEntityManager();
        try {
            CriteriaBuilder cb = em.getCriteriaBuilder();
            CriteriaQuery<UploadJob> cq = cb.createQuery(UploadJob.class);
            Root<UploadJob> root = cq.from(UploadJob.class);
            cq.select(root).where(cb.equal(root.get("status"), status));
            return em.createQuery(cq).getResultList();
        } finally {
            close(em);
        }
    }

    /**
     * {@inheritDoc}
     * 
     * @should return rows in correct order
     * @should return empty list if creatorId null
     */
    @Override
    public List<UploadJob> getUploadJobsForCreatorId(Long creatorId) throws DAOException {
        if (creatorId == null) {
            return Collections.emptyList();
        }

        preQuery();
        EntityManager em = getEntityManager();
        try {
            CriteriaBuilder cb = em.getCriteriaBuilder();
            CriteriaQuery<UploadJob> cq = cb.createQuery(UploadJob.class);
            Root<UploadJob> root = cq.from(UploadJob.class);
            cq.select(root).where(cb.equal(root.get("creatorId"), creatorId)).orderBy(cb.desc(root.get("dateCreated")));

            return em.createQuery(cq).getResultList();
        } finally {
            close(em);
        }
    }

    /** {@inheritDoc} */
    @Override
    public boolean addUploadJob(UploadJob uploadJob) throws DAOException {
        preQuery();
        EntityManager em = getEntityManager();
        try {
            startTransaction(em);
            em.persist(uploadJob);
            commitTransaction(em);
        } catch (PersistenceException e) {
            logger.trace(e.getMessage(), e);
            handleException(em);
            return false;
        } finally {
            close(em);
        }
        return true;
    }

    /** {@inheritDoc} */
    @Override
    public boolean updateUploadJob(UploadJob uploadJob) throws DAOException {
        preQuery();
        EntityManager em = getEntityManager();
        try {
            startTransaction(em);
            em.merge(uploadJob);
            commitTransaction(em);
            return true;
        } catch (PersistenceException e) {
            handleException(em);
            return false;
        } finally {
            close(em);
        }
    }

    /** {@inheritDoc} */
    @Override
    public boolean deleteUploadJob(UploadJob uploadJob) throws DAOException {
        preQuery();
        EntityManager em = getEntityManager();
        try {
            startTransaction(em);
            UploadJob o = em.getReference(UploadJob.class, uploadJob.getId());
            em.remove(o);
            commitTransaction(em);
            return true;
        } catch (PersistenceException e) {
            handleException(em);
            return false;
        } finally {
            close(em);
        }
    }

    /**
     * @see io.goobi.viewer.dao.IDAO#getCMSTemplateEnabled(java.lang.String)
     * @should return correct value
     */
    @Override
    public CMSPageTemplateEnabled getCMSPageTemplateEnabled(String templateId) throws DAOException {
        preQuery();
        EntityManager em = getEntityManager();
        try {
            Query q = em.createQuery("SELECT o FROM CMSPageTemplateEnabled o where o.templateId = :templateId");
            q.setParameter("templateId", templateId);
            return (CMSPageTemplateEnabled) q.getSingleResult();
        } catch (NoResultException e) {
            return null;
        } catch (NonUniqueResultException e) {
            logger.error(e.getMessage());
            return null;
        } finally {
            close(em);
        }
    }

    /* (non-Javadoc)
     * @see io.goobi.viewer.dao.IDAO#addCMSTemplateEnabled(io.goobi.viewer.model.cms.CMSPageTemplateEnabled)
     */
    @Override
    public boolean addCMSPageTemplateEnabled(CMSPageTemplateEnabled o) throws DAOException {
        preQuery();
        EntityManager em = getEntityManager();
        try {
            startTransaction(em);
            em.persist(o);
            commitTransaction(em);
        } catch (PersistenceException e) {
            handleException(em);
            return false;
        } finally {
            close(em);
        }

        return true;
    }

    /* (non-Javadoc)
     * @see io.goobi.viewer.dao.IDAO#updateCMSTemplateEnabled(io.goobi.viewer.model.cms.CMSPageTemplateEnabled)
     */
    @Override
    public boolean updateCMSPageTemplateEnabled(CMSPageTemplateEnabled o) throws DAOException {
        preQuery();
        EntityManager em = getEntityManager();
        try {
            startTransaction(em);
            em.merge(o);
            commitTransaction(em);
            return true;
        } catch (PersistenceException e) {
            handleException(em);
            return false;
        } finally {
            close(em);
        }
    }

    /**
     * @throws DAOException
     * @see io.goobi.viewer.dao.IDAO#saveCMSTemplateEnabledStatuses(java.util.List)
     * @should update rows correctly
     */
    @Override
    public int saveCMSPageTemplateEnabledStatuses(List<CMSPageTemplate> templates) throws DAOException {
        if (templates == null) {
            return 0;
        }

        int count = 0;
        for (CMSPageTemplate template : templates) {
            if (template.getEnabled().getId() != null) {
                updateCMSPageTemplateEnabled(template.getEnabled());
            } else {
                addCMSPageTemplateEnabled(template.getEnabled());
            }
            count++;
        }

        return count;
    }

    /** {@inheritDoc} */
    @SuppressWarnings("unchecked")
    @Override
    public List<CMSPage> getAllCMSPages() throws DAOException {
        synchronized (cmsRequestLock) {
            preQuery();
            EntityManager em = getEntityManager();
            try {
                Query q = em.createQuery("SELECT o FROM CMSPage o");
                return q.getResultList();
            } catch (PersistenceException e) {
                logger.error("Exception \"{}\" when trying to get CMS pages. Returning empty list.", e.toString());
                return new ArrayList<>();
            } finally {
                close(em);
            }
        }
    }

    /* (non-Javadoc)
     * @see io.goobi.viewer.dao.IDAO#getCmsPageForStaticPage(java.lang.String)
     */
    /** {@inheritDoc} */
    @Override
    public CMSPage getCmsPageForStaticPage(String pageName) throws DAOException {
        synchronized (cmsRequestLock) {
            preQuery();
            EntityManager em = getEntityManager();
            try {
                Query q = em.createQuery("SELECT o FROM CMSPage o WHERE o.staticPageName = :pageName");
                q.setParameter("pageName", pageName);
<<<<<<< HEAD
                q.setHint("jakarta.persistence.cache.storeMode", "REFRESH");
=======
                q.setHint(PARAM_STOREMODE, PARAM_STOREMODE_VALUE_REFRESH);
>>>>>>> 38ec966e
                if (!q.getResultList().isEmpty()) {
                    return (CMSPage) q.getSingleResult();
                }
            } finally {
                close(em);
            }
            return null;
        }
    }

    /* (non-Javadoc)
     * @see io.goobi.viewer.dao.IDAO#getCMSPages(int, int, java.lang.String, boolean, java.util.Map)
     */
    /** {@inheritDoc} */
    @SuppressWarnings("unchecked")
    @Override
    public List<CMSPage> getCMSPages(int first, int pageSize, String sortField, boolean descending, Map<String, String> filters,
            List<String> allowedTemplates, List<String> allowedSubthemes, List<String> allowedCategories) throws DAOException {
        synchronized (cmsRequestLock) {
            preQuery();
            EntityManager em = getEntityManager();
            try {
                StringBuilder sbQuery = new StringBuilder("SELECT DISTINCT a FROM CMSPage a");
                StringBuilder order = new StringBuilder();

                Map<String, String> params = new HashMap<>();

                String filterString = createFilterQuery2(null, filters, params);
                String rightsFilterString = "";
                try {
                    rightsFilterString = createCMSPageFilter(params, "a", allowedTemplates, allowedSubthemes, allowedCategories);
                    if (!rightsFilterString.isEmpty()) {
                        rightsFilterString = (StringUtils.isBlank(filterString) ? QUERY_ELEMENT_WHERE : QUERY_ELEMENT_AND) + rightsFilterString;
                    }
                } catch (AccessDeniedException e) {
                    //may not request any cms pages at all
                    return Collections.emptyList();
                }

                if (StringUtils.isNotEmpty(sortField)) {
                    order.append(" ORDER BY a.").append(sortField);
                    if (descending) {
                        order.append(QUERY_ELEMENT_DESC);
                    }
                }
                sbQuery.append(filterString).append(rightsFilterString).append(order);

                logger.trace("CMS page query: {}", sbQuery.toString());
                Query q = em.createQuery(sbQuery.toString());
                params.entrySet().forEach(entry -> q.setParameter(entry.getKey(), entry.getValue()));
                q.setFirstResult(first);
                q.setMaxResults(pageSize);
                q.setFlushMode(FlushModeType.COMMIT);

                return q.getResultList();
            } catch (PersistenceException e) {
                logger.error("Exception \"{}\" when trying to get CMS pages. Returning empty list.", e.toString());
                return new ArrayList<>();
            } finally {
                close(em);
            }
        }
    }

    /** {@inheritDoc} */
    @SuppressWarnings("unchecked")
    @Override
    public List<CMSPage> getCMSPagesWithRelatedPi(int first, int pageSize, LocalDateTime fromDate, LocalDateTime toDate, List<String> templateIds)
            throws DAOException {
        preQuery();
        EntityManager em = getEntityManager();
        try {
            StringBuilder sbQuery = new StringBuilder("SELECT o FROM CMSPage o WHERE o.relatedPI IS NOT NULL AND o.relatedPI <> ''");
            if (fromDate != null) {
                sbQuery.append(QUERY_ELEMENT_AND).append("o.dateUpdated >= :fromDate");
            }
            if (toDate != null) {
                sbQuery.append(QUERY_ELEMENT_AND).append("o.dateUpdated <= :toDate");
            }
            if (templateIds != null && !templateIds.isEmpty()) {
                sbQuery.append(QUERY_ELEMENT_AND).append('(');
                int count = 0;
                for (String templateId : templateIds) {
                    if (count != 0) {
                        sbQuery.append(" OR ");
                    }
                    sbQuery.append("o.templateId = '").append(templateId).append("'");
                    count++;
                }
                sbQuery.append(')');
            }
            sbQuery.append(" GROUP BY o.relatedPI ORDER BY o.dateUpdated DESC");
            Query q = em.createQuery(sbQuery.toString());
            if (fromDate != null) {
                q.setParameter("fromDate", fromDate);
            }
            if (toDate != null) {
                q.setParameter("toDate", toDate);
            }
            q.setFirstResult(first);
            q.setMaxResults(pageSize);
<<<<<<< HEAD
            // q.setHint("jakarta.persistence.cache.storeMode", "REFRESH");
=======
            // q.setHint(PARAM_STOREMODE, PARAM_STOREMODE_VALUE_REFRESH);
>>>>>>> 38ec966e

            return q.getResultList();
        } finally {
            close(em);
        }
    }

    /** {@inheritDoc} */
    @Override
    public boolean isCMSPagesForRecordHaveUpdates(String pi, CMSCategory category, LocalDateTime fromDate, LocalDateTime toDate) throws DAOException {
        if (pi == null) {
            throw new IllegalArgumentException("pi may not be null");
        }

        preQuery();
        EntityManager em = getEntityManager();
        try {
            StringBuilder sbQuery = new StringBuilder("SELECT COUNT(o) FROM CMSPage o WHERE o.relatedPI = :pi");
            if (fromDate != null) {
                sbQuery.append(" AND o.dateUpdated >= :fromDate");
            }
            if (toDate != null) {
                sbQuery.append(" AND o.dateUpdated <= :toDate");
            }
            Query q = em.createQuery(sbQuery.toString());
            q.setParameter("pi", pi);
            if (fromDate != null) {
                q.setParameter("fromDate", fromDate);
            }
            if (toDate != null) {
                q.setParameter("toDate", toDate);
            }
            q.setMaxResults(1);
<<<<<<< HEAD
            // q.setHint("jakarta.persistence.cache.storeMode", "REFRESH");
=======
            // q.setHint(PARAM_STOREMODE, PARAM_STOREMODE_VALUE_REFRESH);
>>>>>>> 38ec966e

            return (long) q.getSingleResult() != 0;
        } finally {
            close(em);
        }
    }

    /** {@inheritDoc} */
    @Override
    public long getCMSPageWithRelatedPiCount(LocalDateTime fromDate, LocalDateTime toDate, List<String> templateIds) throws DAOException {
        preQuery();
        EntityManager em = getEntityManager();
        try {
            StringBuilder sbQuery =
                    new StringBuilder("SELECT COUNT(DISTINCT o.relatedPI) FROM CMSPage o WHERE o.relatedPI IS NOT NULL AND o.relatedPI <> ''");
            if (fromDate != null) {
                sbQuery.append(QUERY_ELEMENT_AND).append("o.dateUpdated >= :fromDate");
            }
            if (toDate != null) {
                sbQuery.append(QUERY_ELEMENT_AND).append("o.dateUpdated <= :toDate");
            }
            if (templateIds != null && !templateIds.isEmpty()) {
                sbQuery.append(QUERY_ELEMENT_AND).append("(");
                int count = 0;
                for (String templateId : templateIds) {
                    if (count != 0) {
                        sbQuery.append(" OR ");
                    }
                    sbQuery.append("o.templateId = '").append(templateId).append("'");
                    count++;
                }
                sbQuery.append(')');
            }
            Query q = em.createQuery(sbQuery.toString());
            if (fromDate != null) {
                q.setParameter("fromDate", fromDate);
            }
            if (toDate != null) {
                q.setParameter("toDate", toDate);
            }

            Object o = q.getResultList().get(0);
            // MySQL
            if (o instanceof BigInteger) {
                return ((BigInteger) o).longValue();
            }
            // H2
            return (long) o;
        } finally {
            close(em);
        }
    }

    /**
     * {@inheritDoc}
     *
     * @should return correct result
     */
    @Override
    public CMSPage getCMSPageDefaultViewForRecord(String pi) throws DAOException {
        if (pi == null) {
            throw new IllegalArgumentException("pi may not be null");
        }

        preQuery();
        EntityManager em = getEntityManager();
        try {
            Query q = em
                    .createQuery("SELECT o FROM CMSPage o WHERE o.relatedPI = :pi AND o.useAsDefaultRecordView = true and o.published = true")
                    .setParameter("pi", pi)
                    .setMaxResults(1);

            return (CMSPage) getSingleResult(q).orElse(null);
        } finally {
            close(em);
        }
    }

    /** {@inheritDoc} */
    @Override
    public CMSPage getCMSPage(long id) throws DAOException {
        synchronized (cmsRequestLock) {
            logger.trace("getCMSPage: {}", id);
            preQuery();
            EntityManager em = getEntityManager();
            try {
                return em.getReference(CMSPage.class, id);
            } catch (EntityNotFoundException e) {
                return null;
            } finally {
                close(em);
            }
        }
    }

    /** {@inheritDoc} */
    @Override
    public CMSPage getCMSPageForEditing(long id) throws DAOException {
        CMSPage original = getCMSPage(id);
        return new CMSPage(original);
    }

    /** {@inheritDoc} */
    @SuppressWarnings("unchecked")
    @Override
    public List<CMSNavigationItem> getRelatedNavItem(CMSPage page) throws DAOException {
        synchronized (cmsRequestLock) {
            preQuery();
            EntityManager em = getEntityManager();
            try {
                Query q = em.createQuery("SELECT o FROM CMSNavigationItem o WHERE o.cmsPage = :page");
                q.setParameter("page", page);
                return q.getResultList();
            } finally {
                close(em);
            }
        }
    }

    /** {@inheritDoc} */
    @Override
    public boolean addCMSPage(CMSPage page) throws DAOException {
        synchronized (cmsRequestLock) {

            preQuery();
            EntityManager em = getEntityManager();
            try {
                startTransaction(em);
                em.persist(page);
                commitTransaction(em);
                return true;
            } catch (PersistenceException e) {
                handleException(em);
                return false;
            } finally {
                close(em);
            }
        }
    }

    /** {@inheritDoc} */
    @Override
    public boolean updateCMSPage(CMSPage page) throws DAOException {
        synchronized (cmsRequestLock) {
            preQuery();
            EntityManager em = getEntityManager();
            try {
                startTransaction(em);
                em.merge(page);
                commitTransaction(em);
                return true;
            } catch (PersistenceException e) {
                handleException(em);
                return false;
            } finally {
                close(em);
            }
        }
    }

    /** {@inheritDoc} */
    @Override
    public boolean deleteCMSPage(CMSPage page) throws DAOException {
        synchronized (cmsRequestLock) {

            preQuery();
            EntityManager em = getEntityManager();
            try {
                startTransaction(em);
                CMSPage o = em.getReference(CMSPage.class, page.getId());
                em.remove(o);
                commitTransaction(em);
                return true;
            } catch (PersistenceException e) {
                handleException(em);
                return false;
            } finally {
                close(em);
            }
        }
    }

    /** {@inheritDoc} */
    @SuppressWarnings("unchecked")
    @Override
    public List<CMSMediaItem> getAllCMSMediaItems() throws DAOException {
        synchronized (cmsRequestLock) {
            preQuery();
            EntityManager em = getEntityManager();
            try {
                Query q = em.createQuery("SELECT o FROM CMSMediaItem o");
                q.setFlushMode(FlushModeType.COMMIT);
<<<<<<< HEAD
                q.setHint("jakarta.persistence.cache.storeMode", "REFRESH");
=======
                q.setHint(PARAM_STOREMODE, PARAM_STOREMODE_VALUE_REFRESH);
>>>>>>> 38ec966e
                return q.getResultList();
            } catch (PersistenceException e) {
                logger.error("Exception \"{}\" when trying to get CMS pages. Returning empty list.", e.toString());
                return new ArrayList<>();
            } finally {
                close(em);
            }
        }
    }

    /** {@inheritDoc} */
    @SuppressWarnings("unchecked")
    @Override
    public List<CMSMediaItem> getAllCMSCollectionItems() throws DAOException {
        synchronized (cmsRequestLock) {
            preQuery();
            EntityManager em = getEntityManager();
            try {
                Query q = em.createQuery("SELECT o FROM CMSMediaItem o WHERE o.collection = true");
                return q.getResultList();
            } catch (PersistenceException e) {
                logger.error("Exception \"{}\" when trying to get CMS pages. Returning empty list.", e.toString());
                return new ArrayList<>();
            } finally {
                close(em);
            }
        }
    }

    /** {@inheritDoc} */
    @Override
    public CMSMediaItem getCMSMediaItemByFilename(String filename) throws DAOException {
        synchronized (cmsRequestLock) {
            preQuery();
            EntityManager em = getEntityManager();
            try {
                Query q = em.createQuery("SELECT o FROM CMSMediaItem o WHERE o.fileName = :fileName");
                q.setParameter("fileName", filename);
<<<<<<< HEAD
                // q.setHint("jakarta.persistence.cache.storeMode", "REFRESH");
=======
                // q.setHint(PARAM_STOREMODE, PARAM_STOREMODE_VALUE_REFRESH);
>>>>>>> 38ec966e
                return (CMSMediaItem) q.getSingleResult();
            } catch (NoResultException e) {
                //nothing found; no biggie
                return null;
            } catch (PersistenceException e) {
                logger.error("Exception \"{}\" when trying to get CMS media item with filename '{}'", e.toString(), filename);
                return null;
            } finally {
                close(em);
            }
        }
    }

    /** {@inheritDoc} */
    @Override
    public CMSMediaItem getCMSMediaItem(long id) throws DAOException {
        synchronized (cmsRequestLock) {

            preQuery();
            EntityManager em = getEntityManager();
            try {
                return em.getReference(CMSMediaItem.class, id);
            } catch (EntityNotFoundException e) {
                return null;
            } finally {
                close(em);
            }
        }
    }

    /** {@inheritDoc} */
    @Override
    public boolean addCMSMediaItem(CMSMediaItem item) throws DAOException {
        synchronized (cmsRequestLock) {

            preQuery();
            EntityManager em = getEntityManager();
            try {
                startTransaction(em);
                em.persist(item);
                commitTransaction(em);
                return true;
            } catch (PersistenceException e) {
                handleException(em);
                return false;
            } finally {
                close(em);
            }
        }
    }

    /** {@inheritDoc} */
    @Override
    public boolean updateCMSMediaItem(CMSMediaItem item) throws DAOException {
        synchronized (cmsRequestLock) {

            preQuery();
            EntityManager em = getEntityManager();
            try {
                startTransaction(em);
                em.merge(item);
                commitTransaction(em);
                return true;
            } catch (PersistenceException e) {
                handleException(em);
                return false;
            } finally {
                close(em);
            }
        }
    }

    /** {@inheritDoc} */
    @Override
    public boolean deleteCMSMediaItem(CMSMediaItem item) throws DAOException {
        synchronized (cmsRequestLock) {

            preQuery();
            EntityManager em = getEntityManager();
            try {
                startTransaction(em);
                CMSMediaItem o = em.getReference(CMSMediaItem.class, item.getId());
                em.remove(o);
                commitTransaction(em);
                return true;
            } catch (PersistenceException e) {
                handleException(em);
                return false;
            } finally {
                close(em);
            }
        }
    }

    /** {@inheritDoc} */
    @Override
    public List<CMSPage> getMediaOwners(CMSMediaItem item) throws DAOException {
        synchronized (cmsRequestLock) {

            List<CMSPage> ownerList = new ArrayList<>();
            preQuery();
            EntityManager em = getEntityManager();
            try {
                Query q = em.createQuery("SELECT o FROM CMSContentItem o WHERE o.mediaItem = :media");
                q.setParameter("media", item);
                q.setFlushMode(FlushModeType.COMMIT);
<<<<<<< HEAD
                // q.setHint("jakarta.persistence.cache.storeMode", "REFRESH");
=======
                // q.setHint(PARAM_STOREMODE, PARAM_STOREMODE_VALUE_REFRESH);
>>>>>>> 38ec966e
                for (Object o : q.getResultList()) {
                    if (o instanceof CMSContentItem) {
                        try {
                            CMSPage page = ((CMSContentItem) o).getOwnerPageLanguageVersion().getOwnerPage();
                            if (!ownerList.contains(page)) {
                                ownerList.add(page);
                            }
                        } catch (NullPointerException e) {
                            //
                        }
                    }
                }
                return ownerList;
            } catch (PersistenceException e) {
                logger.error("Exception \"{}\" when trying to get CMS pages. Returning empty list.", e.toString());
                return new ArrayList<>();
            } finally {
                close(em);
            }
        }
    }

    /* (non-Javadoc)
     * @see io.goobi.viewer.dao.IDAO#getCMSPagesByCategory(io.goobi.viewer.model.cms.Category)
     */
    /** {@inheritDoc} */
    @Override
    @SuppressWarnings("unchecked")
    public List<CMSMediaItem> getCMSMediaItemsByCategory(CMSCategory category) throws DAOException {
        preQuery();
        EntityManager em = getEntityManager();
        try {
            Query q = em
                    .createQuery("SELECT DISTINCT media FROM CMSMediaItem media JOIN media.categories category WHERE category.id = :id");
            q.setParameter("id", category.getId());
            return q.getResultList();
        } finally {
            close(em);
        }
    }

    /** {@inheritDoc} */
    @SuppressWarnings("unchecked")
    @Override
    public List<CMSNavigationItem> getAllTopCMSNavigationItems() throws DAOException {
        synchronized (cmsRequestLock) {
            preQuery();
            EntityManager em = getEntityManager();
            try {
                Query q = em.createQuery("SELECT o FROM CMSNavigationItem o WHERE o.parentItem IS NULL");
<<<<<<< HEAD
                q.setHint("jakarta.persistence.cache.storeMode", "REFRESH");
=======
                q.setHint(PARAM_STOREMODE, PARAM_STOREMODE_VALUE_REFRESH);
>>>>>>> 38ec966e
                q.setFlushMode(FlushModeType.COMMIT);
                List<CMSNavigationItem> list = q.getResultList();
                Collections.sort(list);
                return list;
            } catch (PersistenceException e) {
                logger.error("Exception \"{}\" when trying to get CMS pages. Returning empty list.", e.toString());
                return new ArrayList<>();
            } finally {
                close(em);
            }
        }
    }

    /** {@inheritDoc} */
    @Override
    public CMSNavigationItem getCMSNavigationItem(long id) throws DAOException {
        synchronized (cmsRequestLock) {
            preQuery();
            EntityManager em = getEntityManager();
            try {
                return em.find(CMSNavigationItem.class, id);
            } catch (EntityNotFoundException e) {
                return null;
            } finally {
                close(em);
            }
        }
    }

    /** {@inheritDoc} */
    @Override
    public boolean addCMSNavigationItem(CMSNavigationItem item) throws DAOException {
        synchronized (cmsRequestLock) {

            preQuery();
            EntityManager em = getEntityManager();
            try {
                startTransaction(em);
                em.persist(item);
                commitTransaction(em);
                return true;
            } catch (PersistenceException e) {
                handleException(em);
                return false;
            } finally {
                close(em);
            }
        }
    }

    /** {@inheritDoc} */
    @Override
    public boolean updateCMSNavigationItem(CMSNavigationItem item) throws DAOException {
        synchronized (cmsRequestLock) {

            preQuery();
            EntityManager em = getEntityManager();
            try {
                startTransaction(em);
                em.merge(item);
                commitTransaction(em);
                return true;
            } catch (PersistenceException e) {
                handleException(em);
                return false;
            } finally {
                close(em);
            }
        }
    }

    /** {@inheritDoc} */
    @Override
    public boolean deleteCMSNavigationItem(CMSNavigationItem item) throws DAOException {
        synchronized (cmsRequestLock) {

            preQuery();
            EntityManager em = getEntityManager();
            try {
                startTransaction(em);
                CMSNavigationItem o = em.getReference(CMSNavigationItem.class, item.getId());
                em.remove(o);
                commitTransaction(em);
                return true;
            } catch (PersistenceException e) {
                handleException(em);
                return false;
            } finally {
                close(em);
            }
        }
    }

    // Transkribus

    /** {@inheritDoc} */
    @SuppressWarnings("unchecked")
    @Override
    public List<TranskribusJob> getAllTranskribusJobs() throws DAOException {
        preQuery();
        EntityManager em = getEntityManager();
        try {
            Query q = em.createQuery("SELECT o FROM TranskribusJob o");
<<<<<<< HEAD
            // q.setHint("jakarta.persistence.cache.storeMode", "REFRESH");
=======
            // q.setHint(PARAM_STOREMODE, PARAM_STOREMODE_VALUE_REFRESH);
>>>>>>> 38ec966e
            return q.getResultList();
        } finally {
            close(em);
        }
    }

    /* (non-Javadoc)
     * @see io.goobi.viewer.dao.IDAO#getTranskribusJobs(java.lang.String, java.lang.String, io.goobi.viewer.model.transkribus.TranskribusJob.JobStatus)
     */
    /** {@inheritDoc} */
    @SuppressWarnings("unchecked")
    @Override
    public List<TranskribusJob> getTranskribusJobs(String pi, String transkribusUserId, JobStatus status) throws DAOException {
        preQuery();
        EntityManager em = getEntityManager();
        try {
            StringBuilder sbQuery = new StringBuilder(80);
            sbQuery.append("SELECT o FROM TranskribusJob o");
            int filterCount = 0;
            if (pi != null) {
                sbQuery.append(" WHERE o.pi = :pi");
                filterCount++;
            }
            if (transkribusUserId != null) {
                if (filterCount == 0) {
                    sbQuery.append(QUERY_ELEMENT_WHERE);
                } else {
                    sbQuery.append(QUERY_ELEMENT_AND);
                }
                sbQuery.append("o.ownerId = :ownerId");
                filterCount++;
            }
            if (status != null) {
                if (filterCount == 0) {
                    sbQuery.append(QUERY_ELEMENT_WHERE);
                } else {
                    sbQuery.append(QUERY_ELEMENT_AND);
                }
                sbQuery.append("o.status = :status");
                filterCount++;
            }
            Query q = em.createQuery(sbQuery.toString());
            if (pi != null) {
                q.setParameter("pi", pi);
            }
            if (transkribusUserId != null) {
                q.setParameter("ownerId", transkribusUserId);
            }
            if (status != null) {
                q.setParameter("status", status);
            }
            return q.getResultList();
        } finally {
            close(em);
        }

    }

    /** {@inheritDoc} */
    @Override
    public boolean addTranskribusJob(TranskribusJob job) throws DAOException {
        preQuery();
        EntityManager em = getEntityManager();
        try {
            startTransaction(em);
            em.persist(job);
            commitTransaction(em);
            return true;
        } catch (PersistenceException e) {
            handleException(em);
            return false;
        } finally {
            close(em);
        }
    }

    /** {@inheritDoc} */
    @Override
    public boolean updateTranskribusJob(TranskribusJob job) throws DAOException {
        preQuery();
        EntityManager em = getEntityManager();
        try {
            startTransaction(em);
            em.merge(job);
            commitTransaction(em);
            return true;
        } catch (PersistenceException e) {
            handleException(em);
            return false;
        } finally {
            close(em);
        }
    }

    /** {@inheritDoc} */
    @Override
    public boolean deleteTranskribusJob(TranskribusJob job) throws DAOException {
        preQuery();
        EntityManager em = getEntityManager();
        try {
            startTransaction(em);
            TranskribusJob o = em.getReference(TranskribusJob.class, job.getId());
            em.remove(o);
            commitTransaction(em);
            return true;
        } catch (PersistenceException e) {
            handleException(em);
            return false;
        } finally {
            close(em);
        }
    }

    /** {@inheritDoc} */
    @SuppressWarnings("unchecked")
    @Override
    public List<Campaign> getAllCampaigns() throws DAOException {
        synchronized (crowdsourcingRequestLock) {
            preQuery();
            EntityManager em = getEntityManager();
            try {
                Query q = em.createQuery("SELECT o FROM Campaign o");
                return q.getResultList();
            } catch (PersistenceException e) {
                logger.error(e.toString());
                return Collections.emptyList();
            } finally {
                close(em);
            }
        }
    }

    /** {@inheritDoc} */
    @Override
    public long getCampaignCount(Map<String, String> filters) throws DAOException {
        preQuery();
        EntityManager em = getEntityManager();
        try {
            StringBuilder sbQuery = new StringBuilder("SELECT count(a) FROM Campaign a");
            Map<String, Object> params = new HashMap<>();
            Query q = em.createQuery(sbQuery.append(createCampaignsFilterQuery(null, filters, params)).toString());
            params.entrySet().forEach(entry -> q.setParameter(entry.getKey(), entry.getValue()));

            return (long) q.getSingleResult();
        } finally {
            close(em);
        }
    }

    /** {@inheritDoc} */
    @SuppressWarnings("unchecked")
    @Override
    public List<Campaign> getCampaigns(int first, int pageSize, String sortField, boolean descending, Map<String, String> filters)
            throws DAOException {
        synchronized (crowdsourcingRequestLock) {
            preQuery();
            EntityManager em = getEntityManager();
            try {
                StringBuilder sbQuery = new StringBuilder("SELECT DISTINCT a FROM Campaign a");
                StringBuilder order = new StringBuilder();
                Map<String, Object> params = new HashMap<>();

                String filterString = createCampaignsFilterQuery(null, filters, params);
                if (StringUtils.isNotEmpty(sortField)) {
                    order.append(" ORDER BY a.").append(sortField);
                    if (descending) {
                        order.append(QUERY_ELEMENT_DESC);
                    }
                }
                sbQuery.append(filterString).append(order);

                logger.trace(sbQuery.toString());
                Query q = em.createQuery(sbQuery.toString());
                params.entrySet().forEach(entry -> q.setParameter(entry.getKey(), entry.getValue()));
                //            q.setParameter("lang", BeanUtils.getLocale().getLanguage());
                q.setFirstResult(first);
                q.setMaxResults(pageSize);
                q.setFlushMode(FlushModeType.COMMIT);
<<<<<<< HEAD
                // q.setHint("jakarta.persistence.cache.storeMode", "REFRESH");
=======
                // q.setHint(PARAM_STOREMODE, PARAM_STOREMODE_VALUE_REFRESH);
>>>>>>> 38ec966e

                return q.getResultList();
            } catch (PersistenceException e) {
                logger.error("Exception \"{}\" when trying to get CS comaigns. Returning empty list.", e.toString());
                return Collections.emptyList();
            } finally {
                close(em);
            }
        }
    }

    /** {@inheritDoc} */
    @Override
    public Campaign getCampaign(Long id) throws DAOException {
        synchronized (crowdsourcingRequestLock) {
            preQuery();
            EntityManager em = getEntityManager();
            try {
                return em.getReference(Campaign.class, id);
            } catch (EntityNotFoundException e) {
                return null;
            } finally {
                close(em);
            }
        }

    }

    /** {@inheritDoc} */
    @Override
    public Question getQuestion(Long id) throws DAOException {
        synchronized (crowdsourcingRequestLock) {
            preQuery();
            EntityManager em = getEntityManager();
            try {
                return em.getReference(Question.class, id);
            } catch (EntityNotFoundException e) {
                return null;
            } finally {
                close(em);
            }
        }
    }

    /** {@inheritDoc} */
    @SuppressWarnings("unchecked")
    @Override
    public List<CampaignRecordStatistic> getCampaignStatisticsForRecord(String pi, CrowdsourcingStatus status) throws DAOException {
        synchronized (crowdsourcingRequestLock) {
            preQuery();
            EntityManager em = getEntityManager();
            try {
                String query = "SELECT a FROM CampaignRecordStatistic a WHERE a.pi = :pi";
                if (status != null) {
                    query += " AND a.status = :status";
                }
                Query q = em.createQuery(query);
                q.setParameter("pi", pi);
                if (status != null) {
                    q.setParameter("status", status);
                }
<<<<<<< HEAD
                // q.setHint("jakarta.persistence.cache.storeMode", "REFRESH");
=======
                // q.setHint(PARAM_STOREMODE, PARAM_STOREMODE_VALUE_REFRESH);
>>>>>>> 38ec966e

                List<CampaignRecordStatistic> list = q.getResultList();
                return list;
            } catch (PersistenceException e) {
                logger.error("Exception \"{}\" when trying to get CS campaigns. Returning empty list.", e.toString());
                return Collections.emptyList();
            } finally {
                close(em);
            }
        }
    }

    /** {@inheritDoc} */
    @SuppressWarnings("unchecked")
    @Override
    public List<CampaignRecordPageStatistic> getCampaignPageStatisticsForRecord(String pi, CrowdsourcingStatus status) throws DAOException {
        synchronized (crowdsourcingRequestLock) {
            preQuery();
            EntityManager em = getEntityManager();
            try {
                String query = "SELECT a FROM CampaignRecordPageStatistic a WHERE a.pi = :pi";
                if (status != null) {
                    query += " AND a.status = :status";
                }
                Query q = em.createQuery(query);
                q.setParameter("pi", pi);
                if (status != null) {
                    q.setParameter("status", status);
                }
<<<<<<< HEAD
                // q.setHint("jakarta.persistence.cache.storeMode", "REFRESH");
=======
                // q.setHint(PARAM_STOREMODE, PARAM_STOREMODE_VALUE_REFRESH);
>>>>>>> 38ec966e

                return q.getResultList();
            } catch (PersistenceException e) {
                logger.error("Exception \"{}\" when trying to get CS campaigns. Returning empty list.", e.toString());
                return Collections.emptyList();
            } finally {
                close(em);
            }
        }
    }

    /* (non-Javadoc)
     * @see io.goobi.viewer.dao.IDAO#addCampaign(io.goobi.viewer.model.crowdsourcing.campaigns.Campaign)
     */
    /** {@inheritDoc} */
    @Override
    public boolean addCampaign(Campaign campaign) throws DAOException {
        synchronized (crowdsourcingRequestLock) {
            preQuery();
            EntityManager em = getEntityManager();
            try {
                startTransaction(em);
                em.persist(campaign);
                commitTransaction(em);
                return true;
            } catch (RollbackException e) {
                handleException(em);
                return false;
            } finally {
                close(em);
            }
        }
    }

    /* (non-Javadoc)
     * @see io.goobi.viewer.dao.IDAO#updateCampaign(io.goobi.viewer.model.crowdsourcing.campaigns.Campaign)
     */
    /** {@inheritDoc} */
    @Override
    public boolean updateCampaign(Campaign campaign) throws DAOException {
        synchronized (cmsRequestLock) {
            preQuery();
            EntityManager em = getEntityManager();
            try {
                startTransaction(em);
                Campaign c = em.merge(campaign);
                commitTransaction(em);
                //solrQueryResults remains unchanged in managed campaign even after merge. Manually reset results to account for changed solrquery
                c.resetSolrQueryResults();
                return true;
            } catch (RollbackException e) {
                handleException(em);
                throw new PersistenceException("Failed to persist campaign " + campaign, e);
            } finally {
                close(em);
            }
        }
    }

    /* (non-Javadoc)
     * @see io.goobi.viewer.dao.IDAO#deleteCampaign(io.goobi.viewer.model.crowdsourcing.campaigns.Campaign)
     */
    /** {@inheritDoc} */
    @Override
    public boolean deleteCampaign(Campaign campaign) throws DAOException {
        synchronized (cmsRequestLock) {

            preQuery();
            EntityManager em = getEntityManager();
            try {
                startTransaction(em);
                Campaign o = em.getReference(Campaign.class, campaign.getId());
                em.remove(o);
                commitTransaction(em);
                return true;
            } catch (PersistenceException e) {
                handleException(em);
                return false;
            } finally {
                close(em);
            }
        }
    }

    /**
     * @throws DAOException
     * @see io.goobi.viewer.dao.IDAO#deleteCampaignStatisticsForUser(io.goobi.viewer.model.security.user.User)
     * @should remove user from creators and reviewers lists correctly
     */
    @Override
    public int deleteCampaignStatisticsForUser(User user) throws DAOException {
        if (user == null) {
            return 0;
        }
        preQuery();
        EntityManager em = getEntityManager();
        try {
            startTransaction(em);
            int rows = em
                    .createNativeQuery(
                            "DELETE FROM cs_campaign_record_statistic_annotators WHERE user_id=?")
                    .setParameter(1, user.getId())
                    .executeUpdate();
            rows += em
                    .createNativeQuery(
                            "DELETE FROM cs_campaign_record_page_statistic_annotators WHERE user_id=?")
                    .setParameter(1, user.getId())
                    .executeUpdate();
            rows += em
                    .createNativeQuery(
                            "DELETE FROM cs_campaign_record_statistic_reviewers WHERE user_id=?")
                    .setParameter(1, user.getId())
                    .executeUpdate();
            rows += em
                    .createNativeQuery(
                            "DELETE FROM cs_campaign_record_page_statistic_reviewers WHERE user_id=?")
                    .setParameter(1, user.getId())
                    .executeUpdate();
            commitTransaction(em);
            return rows;
        } catch (PersistenceException e) {
            handleException(em);
            return 0;
        } finally {
            em.close();
        }
    }

    /**
     * @see io.goobi.viewer.dao.IDAO#changeCampaignStatisticContributors(io.goobi.viewer.model.security.user.User,
     *      io.goobi.viewer.model.security.user.User)
     * @should replace user in creators and reviewers lists correctly
     */
    @Override
    public int changeCampaignStatisticContributors(User fromUser, User toUser) throws DAOException {
        if (fromUser == null || toUser == null) {
            return 0;
        }

        preQuery();
        EntityManager em = getEntityManager();
        try {
            startTransaction(em);
            int rows = em
                    .createNativeQuery(
                            "UPDATE cs_campaign_record_statistic_annotators SET user_id=? WHERE user_id=?")
                    .setParameter(1, toUser.getId())
                    .setParameter(2, fromUser.getId())
                    .executeUpdate();
            rows += em
                    .createNativeQuery(
                            "UPDATE cs_campaign_record_page_statistic_annotators SET user_id=? WHERE user_id=?")
                    .setParameter(1, toUser.getId())
                    .setParameter(2, fromUser.getId())
                    .executeUpdate();
            rows += em
                    .createNativeQuery(
                            "UPDATE cs_campaign_record_statistic_reviewers SET user_id=? WHERE user_id=?")
                    .setParameter(1, toUser.getId())
                    .setParameter(2, fromUser.getId())
                    .executeUpdate();
            rows += em
                    .createNativeQuery(
                            "UPDATE cs_campaign_record_page_statistic_reviewers SET user_id=? WHERE user_id=?")
                    .setParameter(1, toUser.getId())
                    .setParameter(2, fromUser.getId())
                    .executeUpdate();
            commitTransaction(em);
            return rows;
        } catch (PersistenceException e) {
            handleException(em);
            return 0;
        } finally {
            close(em);
        }

    }

    /* (non-Javadoc)
     * @see io.goobi.viewer.dao.IDAO#checkAvailability()
     */
    @Override
    public boolean checkAvailability() {
        try {
            getRole(1);
            return true;
        } catch (Exception e) {
            logger.error(e.getMessage());
        }

        return false;
    }

    /**
     * currently noop since no persistence entity manager is kept
     */
    public void clear() {
        //noop
    }

    /*
     * (non-Javadoc)
     *
     * @see io.goobi.viewer.dao.IDAO#shutdown()
     */
    /** {@inheritDoc} */
    @Override
    public void shutdown() {

        if (factory != null && factory.isOpen()) {
            factory.close();
        }
    }

    /**
     * <p>
     * Operation to call before getting an entity manager. currently noop
     * </p>
     *
     * @throws io.goobi.viewer.exceptions.DAOException if any.
     */
    public void preQuery() throws DAOException {
        //NOOP
    }

    /** {@inheritDoc} */
    @Override
    public long getUserGroupCount(Map<String, String> filters) throws DAOException {
        return getRowCount("UserGroup", null, filters);
    }

    /** {@inheritDoc} */
    @Override
    public long getRoleCount(Map<String, String> filters) throws DAOException {
        return getRowCount("Role", null, filters);
    }

    /** {@inheritDoc} */
    @Override
    public long getLicenseTypeCount(Map<String, String> filters) throws DAOException {
        return getRowCount("LicenseType", " WHERE a.core=false", filters);
    }

    /** {@inheritDoc} */
    @Override
    public long getCoreLicenseTypeCount(Map<String, String> filters) throws DAOException {
        return getRowCount("LicenseType", " WHERE a.core=true", filters);
    }

    /** {@inheritDoc} */
    @Override
    public long getIpRangeCount(Map<String, String> filters) throws DAOException {
        return getRowCount("IpRange", null, filters);
    }

    /**
     * {@inheritDoc}
     *
     * @should return correct count
     * @should filter correctly
     * @should filter for users correctly
     * @should apply target pi filter correctly
     */
    @Override
    public long getCommentCount(Map<String, String> filters, User owner, Set<String> targetPIs) throws DAOException {
        preQuery();
        EntityManager em = getEntityManager();
        try {
            StringBuilder sbQuery = new StringBuilder("SELECT count(a) FROM Comment a");
            Map<String, String> params = new HashMap<>();
            String filterQuery = createFilterQuery(null, filters, params);
            boolean where = StringUtils.isNotEmpty(filterQuery);
            sbQuery.append(filterQuery);
            if (owner != null) {
                if (where) {
                    sbQuery.append(QUERY_ELEMENT_AND);
                } else {
                    sbQuery.append(QUERY_ELEMENT_WHERE);
                    where = true;
                }
                sbQuery.append("a.creatorId = :owner");
            }
            if (targetPIs != null && !targetPIs.isEmpty()) {
                if (where) {
                    sbQuery.append(QUERY_ELEMENT_AND);
                } else {
                    sbQuery.append(QUERY_ELEMENT_WHERE);
                    where = true;
                }
                sbQuery.append("a.targetPI in :targetPIs");
            }
            Query q = em.createQuery(sbQuery.toString());
            params.entrySet().forEach(entry -> q.setParameter(entry.getKey(), entry.getValue()));
            if (owner != null) {
                q.setParameter("owner", owner.getId());
            }
            if (targetPIs != null && !targetPIs.isEmpty()) {
                q.setParameter("targetPIs", targetPIs);
            }

            return (long) q.getSingleResult();
        } finally {
            close(em);
        }
    }

    /** {@inheritDoc} */
    @Override
    public long getCMSPageCount(Map<String, String> filters, List<String> allowedTemplates, List<String> allowedSubthemes,
            List<String> allowedCategories) throws DAOException {
        preQuery();
        EntityManager em = getEntityManager();
        try {
            StringBuilder sbQuery = new StringBuilder("SELECT count(DISTINCT a) FROM CMSPage").append(" a");
            Map<String, String> params = new HashMap<>();
            sbQuery.append(createFilterQuery2(null, filters, params));
            try {
                String rightsFilter = createCMSPageFilter(params, "a", allowedTemplates, allowedSubthemes, allowedCategories);
                if (!rightsFilter.isEmpty()) {
                    if (filters.values().stream().anyMatch(v -> StringUtils.isNotBlank(v))) {
                        sbQuery.append(QUERY_ELEMENT_AND);
                    } else {
                        sbQuery.append(QUERY_ELEMENT_WHERE);
                    }
                    sbQuery.append("(").append(createCMSPageFilter(params, "a", allowedTemplates, allowedSubthemes, allowedCategories)).append(")");
                }
            } catch (AccessDeniedException e) {
                return 0;
            }
            Query q = em.createQuery(sbQuery.toString());
            params.entrySet().forEach(entry -> q.setParameter(entry.getKey(), entry.getValue()));

            return (long) q.getSingleResult();
        } finally {
            close(em);
        }
    }

    /**
     * Universal method for returning the row count for the given class and filter string.
     *
     * @param className
     * @param filter Filter query string
     * @return
     * @throws DAOException
     */
    private long getFilteredRowCount(String className, String filter, Map<String, String> params) throws DAOException {
        preQuery();
        EntityManager em = getEntityManager();
        try {
            StringBuilder sbQuery = new StringBuilder("SELECT count(DISTINCT a) FROM ").append(className).append(" a").append(" ").append(filter);
            Query q = em.createQuery(sbQuery.toString());
            params.entrySet().forEach(entry -> q.setParameter(entry.getKey(), entry.getValue()));

            return (long) q.getSingleResult();
        } finally {
            close(em);
        }
    }

    /**
     * Universal method for returning the row count for the given class and filters.
     *
     * @param className
     * @param staticFilterQuery Optional filter query in case the fuzzy filters aren't sufficient
     * @param filters
     * @return
     * @throws DAOException
     */
    private long getRowCount(String className, String staticFilterQuery, Map<String, String> filters) throws DAOException {
        preQuery();
        EntityManager em = getEntityManager();
        try {
            StringBuilder sbQuery = new StringBuilder("SELECT count(a) FROM ").append(className).append(" a");
            Map<String, String> params = new HashMap<>();
            Query q = em.createQuery(sbQuery.append(createFilterQuery(staticFilterQuery, filters, params)).toString());
            params.entrySet().forEach(entry -> q.setParameter(entry.getKey(), entry.getValue()));

            return (long) q.getSingleResult();
        } finally {
            close(em);
        }
    }

    /* (non-Javadoc)
     * @see io.goobi.viewer.dao.IDAO#getAllStaticPages()
     */
    /** {@inheritDoc} */
    @Override
    @SuppressWarnings("unchecked")
    public List<CMSStaticPage> getAllStaticPages() throws DAOException {
        preQuery();
        EntityManager em = getEntityManager();
        try {
            Query q = em.createQuery("SELECT o FROM CMSStaticPage o");
<<<<<<< HEAD
            // q.setHint("jakarta.persistence.cache.storeMode", "REFRESH");
=======
            // q.setHint(PARAM_STOREMODE, PARAM_STOREMODE_VALUE_REFRESH);
>>>>>>> 38ec966e
            return q.getResultList();
        } finally {
            close(em);
        }
    }

    /* (non-Javadoc)
     * @see io.goobi.viewer.dao.IDAO#addStaticPage(io.goobi.viewer.model.cms.StaticPage)
     */
    /**
     * {@inheritDoc}
     *
     * @return
     */
    @Override
    public boolean addStaticPage(CMSStaticPage page) throws DAOException {
        preQuery();
        EntityManager em = getEntityManager();
        try {
            startTransaction(em);
            em.persist(page);
            commitTransaction(em);
            return true;
        } catch (PersistenceException e) {
            handleException(em);
            return false;
        } finally {
            close(em);
        }
    }

    /* (non-Javadoc)
     * @see io.goobi.viewer.dao.IDAO#updateStaticPage(io.goobi.viewer.model.cms.StaticPage)
     */
    /** {@inheritDoc} */
    @Override
    public boolean updateStaticPage(CMSStaticPage page) throws DAOException {
        preQuery();
        EntityManager em = getEntityManager();
        try {
            startTransaction(em);
            em.merge(page);
            commitTransaction(em);
            return true;
        } catch (PersistenceException e) {
            handleException(em);
            return false;
        } finally {
            close(em);
        }
    }

    /* (non-Javadoc)
     * @see io.goobi.viewer.dao.IDAO#deleteStaticPage(io.goobi.viewer.model.cms.StaticPage)
     */
    /** {@inheritDoc} */
    @Override
    public boolean deleteStaticPage(CMSStaticPage page) throws DAOException {
        preQuery();
        EntityManager em = getEntityManager();
        try {
            startTransaction(em);
            CMSStaticPage o = em.getReference(CMSStaticPage.class, page.getId());
            em.remove(o);
            commitTransaction(em);
            return true;
        } catch (RollbackException | EntityNotFoundException e) {
            return false;
        } finally {
            close(em);
        }
    }

    /** {@inheritDoc} */
    @SuppressWarnings("unchecked")
    @Override
    public List<CMSStaticPage> getStaticPageForCMSPage(CMSPage page) throws DAOException, NonUniqueResultException {
        if (page == null || page.getId() == null) {
            return Collections.emptyList();
        }

        preQuery();
        EntityManager em = getEntityManager();
        try {
            Query q = em.createQuery("SELECT sp FROM CMSStaticPage sp WHERE sp.cmsPageId = :id");
            q.setParameter("id", page.getId());
            return q.getResultList();
        } finally {
            close(em);
        }
    }

    /* (non-Javadoc)
     * @see io.goobi.viewer.dao.IDAO#getStaticPageForTypeType(io.goobi.viewer.dao.PageType)
     */
    /** {@inheritDoc} */
    @Override
    public Optional<CMSStaticPage> getStaticPageForTypeType(PageType pageType) throws DAOException {
        preQuery();
        EntityManager em = getEntityManager();
        try {
            Query q = em.createQuery("SELECT sp FROM CMSStaticPage sp WHERE sp.pageName = :name");
            q.setParameter("name", pageType.getName());
<<<<<<< HEAD
            // q.setHint("jakarta.persistence.cache.storeMode", "REFRESH");
=======
            // q.setHint(PARAM_STOREMODE, PARAM_STOREMODE_VALUE_REFRESH);
>>>>>>> 38ec966e
            return getSingleResult(q);
        } finally {
            close(em);
        }
    }

    /**
     * Helper method to get the only result of a query. In contrast to {@link jakarta.persistence.Query#getSingleResult()} this does not throw an
     * exception if no results are found. Instead, it returns an empty Optional
     *
     * @throws ClassCastException if the first result cannot be cast to the expected type
     * @throws NonUniqueResultException if the query matches more than one result
     * @param q the query to perform
     * @return an Optional containing the query result, or an empty Optional if no results are present
     */
    @SuppressWarnings("unchecked")
    private static <T> Optional<T> getSingleResult(Query q) throws ClassCastException, NonUniqueResultException {
        List<Object> results = q.getResultList();
        if (results == null || results.isEmpty()) {
            return Optional.empty();
        } else if (results.size() > 1) {
            throw new NonUniqueResultException("Query found " + results.size() + " results instead of only one");
        } else {
            return Optional.ofNullable((T) results.get(0));
        }
    }

    /* (non-Javadoc)
     * @see io.goobi.viewer.dao.IDAO#getCMSCollections(java.lang.String)
     */
    /** {@inheritDoc} */
    @Override
    @SuppressWarnings("unchecked")
    public List<CMSCollection> getCMSCollections(String solrField) throws DAOException {
        synchronized (cmsRequestLock) {
            preQuery();
            EntityManager em = getEntityManager();
            try {
                Query q = em.createQuery("SELECT c FROM CMSCollection c WHERE c.solrField = :field");
                q.setParameter("field", solrField);
                return q.getResultList();
            } finally {
                close(em);
            }
        }
    }

    /* (non-Javadoc)
     * @see io.goobi.viewer.dao.IDAO#addCMSCollection(io.goobi.viewer.model.cms.CMSCollection)
     */
    /** {@inheritDoc} */
    @Override
    public boolean addCMSCollection(CMSCollection collection) throws DAOException {
        preQuery();
        EntityManager em = getEntityManager();
        try {
            startTransaction(em);
            em.persist(collection);
            commitTransaction(em);
            return true;
        } catch (PersistenceException e) {
            handleException(em);
            return false;
        } finally {
            close(em);
        }
    }

    /* (non-Javadoc)
     * @see io.goobi.viewer.dao.IDAO#updateCMSCollection(io.goobi.viewer.model.cms.CMSCollection)
     */
    /** {@inheritDoc} */
    @Override
    public boolean updateCMSCollection(CMSCollection collection) throws DAOException {
        preQuery();
        EntityManager em = getEntityManager();
        try {
            startTransaction(em);
            em.merge(collection);
            commitTransaction(em);
            return true;
        } catch (PersistenceException e) {
            handleException(em);
            return false;
        } finally {
            close(em);
        }
    }

    /* (non-Javadoc)
     * @see io.goobi.viewer.dao.IDAO#getCMSCollection(java.lang.String, java.lang.String)
     */
    /** {@inheritDoc} */
    @Override
    public CMSCollection getCMSCollection(String solrField, String solrFieldValue) throws DAOException {
        preQuery();
        EntityManager em = getEntityManager();
        try {
            Query q = em.createQuery("SELECT c FROM CMSCollection c WHERE c.solrField = :field AND c.solrFieldValue = :value");
            q.setParameter("field", solrField);
            q.setParameter("value", solrFieldValue);
            return (CMSCollection) getSingleResult(q).orElse(null);
        } finally {
            close(em);
        }
    }

    /* (non-Javadoc)
     * @see io.goobi.viewer.dao.IDAO#deleteCMSCollection(io.goobi.viewer.model.cms.CMSCollection)
     */
    /** {@inheritDoc} */
    @Override
    public boolean deleteCMSCollection(CMSCollection collection) throws DAOException {
        preQuery();
        EntityManager em = getEntityManager();
        try {
            startTransaction(em);
            CMSCollection u = em.getReference(CMSCollection.class, collection.getId());
            em.remove(u);
            commitTransaction(em);
            return true;
        } catch (PersistenceException e) {
            handleException(em);
            return false;
        } finally {
            close(em);
        }
    }

    /* (non-Javadoc)
     * @see io.goobi.viewer.dao.IDAO#getCMSPagesByCategory(io.goobi.viewer.model.cms.Category)
     */
    /** {@inheritDoc} */
    @Override
    @SuppressWarnings("unchecked")
    public List<CMSPage> getCMSPagesByCategory(CMSCategory category) throws DAOException {
        preQuery();
        EntityManager em = getEntityManager();
        try {
            Query q = em.createQuery("SELECT DISTINCT page FROM CMSPage page JOIN page.categories category WHERE category.id = :id");
            q.setParameter("id", category.getId());
            return q.getResultList();
        } finally {
            close(em);
        }
    }

    @Override
    @SuppressWarnings("unchecked")
    public List<CMSPage> getCMSPagesForSubtheme(String subtheme) throws DAOException {
        preQuery();
        EntityManager em = getEntityManager();
        try {
            Query q = em.createQuery("SELECT DISTINCT page FROM CMSPage page WHERE page.subThemeDiscriminatorValue = :subtheme");
            q.setParameter("subtheme", subtheme);
            return q.getResultList();
        } finally {
            close(em);
        }
    }

    /* (non-Javadoc)
     * @see io.goobi.viewer.dao.IDAO#getCMSPagesForRecord(java.lang.String, io.goobi.viewer.model.cms.Category)
     */
    /** {@inheritDoc} */
    @SuppressWarnings("unchecked")
    @Override
    public List<CMSPage> getCMSPagesForRecord(String pi, CMSCategory category) throws DAOException {
        preQuery();
        EntityManager em = getEntityManager();
        try {
            Query q;
            if (category != null) {
                q = em.createQuery(
                        "SELECT DISTINCT page FROM CMSPage page JOIN page.categories category WHERE category.id = :id AND page.relatedPI = :pi");
                q.setParameter("id", category.getId());
            } else {
                StringBuilder sbQuery = new StringBuilder(70);
                sbQuery.append("SELECT o from CMSPage o WHERE o.relatedPI='").append(pi).append("'");

                q = em.createQuery("SELECT page FROM CMSPage page WHERE page.relatedPI = :pi");
            }
            q.setParameter("pi", pi);
            return q.getResultList();
        } finally {
            close(em);
        }
    }

    /**
     * <p>
     * createCMSPageFilter.
     * </p>
     *
     * @param params a {@link java.util.Map} object.
     * @param pageParameter a {@link java.lang.String} object.
     * @param allowedTemplateIds a {@link java.util.List} object.
     * @param allowedSubthemes a {@link java.util.List} object.
     * @param allowedCategoryIds a {@link java.util.List} object.
     * @return a {@link java.lang.String} object.
     * @throws io.goobi.viewer.exceptions.AccessDeniedException if any.
     */
    public static String createCMSPageFilter(Map<String, String> params, String pageParameter, List<String> allowedTemplateIds,
            List<String> allowedSubthemes, List<String> allowedCategoryIds) throws AccessDeniedException {

        String query = "";

        int index = 0;
        if (allowedTemplateIds != null && !allowedTemplateIds.isEmpty()) {
            query += "(";
            StringBuilder sbQueryInner = new StringBuilder();
            for (String template : allowedTemplateIds) {
                String templateParameter = "tpl" + ++index;
                sbQueryInner.append(":").append(templateParameter).append(" = ").append(pageParameter).append(".templateId").append(" OR ");
                params.put(templateParameter, template);
            }
            query += sbQueryInner.toString();
            if (query.endsWith(" OR ")) {
                query = query.substring(0, query.length() - 4);
            }
            query += ") AND";
        } else if (allowedTemplateIds != null) {
            throw new AccessDeniedException("User may not view pages with any templates");
        }

        index = 0;
        if (allowedSubthemes != null && !allowedSubthemes.isEmpty()) {
            query += " (";
            StringBuilder sbQueryInner = new StringBuilder();
            for (String subtheme : allowedSubthemes) {
                String templateParameter = "thm" + ++index;
                sbQueryInner.append(":")
                        .append(templateParameter)
                        .append(" = ")
                        .append(pageParameter)
                        .append(".subThemeDiscriminatorValue")
                        .append(" OR ");
                params.put(templateParameter, subtheme);
            }
            query += sbQueryInner.toString();
            if (query.endsWith(" OR ")) {
                query = query.substring(0, query.length() - 4);
            }
            query += ") AND";
        } else if (allowedSubthemes != null) {
            query += " (" + pageParameter + ".subThemeDiscriminatorValue = \"\") AND";
        }

        index = 0;
        if (allowedCategoryIds != null && !allowedCategoryIds.isEmpty()) {
            query += " (";
            StringBuilder sbQueryInner = new StringBuilder();
            for (String category : allowedCategoryIds) {
                String templateParameter = "cat" + ++index;
                sbQueryInner.append(":")
                        .append(templateParameter)
                        .append(" IN (SELECT c.id FROM ")
                        .append(pageParameter)
                        .append(".categories c)")
                        .append(" OR ");
                params.put(templateParameter, category);
            }
            query += sbQueryInner.toString();
            if (query.endsWith(" OR ")) {
                query = query.substring(0, query.length() - 4);
            }
            query += ")";
        } else if (allowedCategoryIds != null) {
            query += " (SELECT COUNT(c) FROM " + pageParameter + ".categories c = 0)";
        }
        if (query.endsWith(" AND")) {
            query = query.substring(0, query.length() - 4);
        }

        return query.trim();
    }

    /** {@inheritDoc} */
    @SuppressWarnings("unchecked")
    @Override
    public List<CMSCategory> getAllCategories() throws DAOException {
        preQuery();
        EntityManager em = getEntityManager();
        try {
            Query q = em.createQuery("SELECT c FROM CMSCategory c ORDER BY c.name");
            q.setFlushMode(FlushModeType.COMMIT);
            return q.getResultList();
        } finally {
            close(em);
        }
    }

    /**
     * @see io.goobi.viewer.dao.IDAO#getCountPagesUsingCategory(io.goobi.viewer.model.cms.CMSCategory)
     * @should return correct value
     */
    @Override
    public long getCountPagesUsingCategory(CMSCategory category) throws DAOException {
        preQuery();
        EntityManager em = getEntityManager();
        try {
            Query q = em.createQuery("SELECT COUNT(o) FROM CMSPage o WHERE :category MEMBER OF o.categories");
            q.setParameter("category", category);

            Object o = q.getResultList().get(0);
            // MySQL
            if (o instanceof BigInteger) {
                return ((BigInteger) q.getResultList().get(0)).longValue();
            }
            // H2
            return (long) q.getResultList().get(0);
        } finally {
            close(em);
        }
    }

    /**
     * @see io.goobi.viewer.dao.IDAO#getCountMediaItemsUsingCategory(io.goobi.viewer.model.cms.CMSCategory)
     * @should return correct value
     */
    @Override
    public long getCountMediaItemsUsingCategory(CMSCategory category) throws DAOException {
        preQuery();
        EntityManager em = getEntityManager();
        try {
            Query q = em.createQuery("SELECT COUNT(o) FROM CMSMediaItem o WHERE :category MEMBER OF o.categories");
            q.setParameter("category", category);

            Object o = q.getResultList().get(0);
            // MySQL
            if (o instanceof BigInteger) {
                return ((BigInteger) q.getResultList().get(0)).longValue();
            }
            // H2
            return (long) q.getResultList().get(0);
        } finally {
            close(em);
        }
    }

    /**
     * {@inheritDoc}
     *
     * Persist a new {@link CMSCategory} object
     */
    @Override
    public boolean addCategory(CMSCategory category) throws DAOException {
        preQuery();
        EntityManager em = getEntityManager();
        try {
            startTransaction(em);
            em.persist(category);
            commitTransaction(em);
            return true;
        } catch (PersistenceException e) {
            handleException(em);
            return false;
        } finally {
            close(em);
        }
    }

    /**
     * {@inheritDoc}
     *
     * Update an existing {@link CMSCategory} object in the persistence context
     */
    @Override
    public boolean updateCategory(CMSCategory category) throws DAOException {
        preQuery();
        EntityManager em = getEntityManager();
        try {
            startTransaction(em);
            em.merge(category);
            commitTransaction(em);
            return true;
        } catch (PersistenceException e) {
            handleException(em);
            return false;
        } finally {
            close(em);
        }
    }

    /**
     * {@inheritDoc}
     *
     * Delete a {@link CMSCategory} object from the persistence context
     */
    @Override
    public boolean deleteCategory(CMSCategory category) throws DAOException {
        preQuery();
        EntityManager em = getEntityManager();
        try {
            startTransaction(em);
            CMSCategory o = em.getReference(CMSCategory.class, category.getId());
            em.remove(o);
            commitTransaction(em);
            return true;
        } catch (PersistenceException e) {
            handleException(em);
            return false;
        } finally {
            close(em);
        }
    }

    /**
     * {@inheritDoc}
     *
     * Search the persistence context for a {@link CMSCategory} with the given name.
     */
    @Override
    public CMSCategory getCategoryByName(String name) throws DAOException {
        preQuery();
        EntityManager em = getEntityManager();
        try {
            Query q = em.createQuery("SELECT c FROM CMSCategory c WHERE c.name = :name");
            q.setParameter("name", name);
<<<<<<< HEAD
            // q.setHint("jakarta.persistence.cache.storeMode", "REFRESH");
            CMSCategory category = (CMSCategory) getSingleResult(q).orElse(null);
            return category;
=======
            // q.setHint(PARAM_STOREMODE, PARAM_STOREMODE_VALUE_REFRESH);
            return (CMSCategory) getSingleResult(q).orElse(null);
>>>>>>> 38ec966e
        } finally {
            close(em);
        }
    }

    /**
     * {@inheritDoc}
     *
     * Search the persistence context for a {@link CMSCategory} with the given unique id.
     */
    @Override
    public CMSCategory getCategory(Long id) throws DAOException {
        preQuery();
        EntityManager em = getEntityManager();
        try {
            Query q = em.createQuery("SELECT c FROM CMSCategory c WHERE c.id = :id");
            q.setParameter("id", id);
            return (CMSCategory) getSingleResult(q).orElse(null);
        } finally {
            close(em);
        }
    }

    /**
     * {@inheritDoc}
     *
     * Check if the database contains a table of the given name. Used by backward-compatibility routines
     *
     * @throws SQLException
     */
    @Override
    public boolean tableExists(String tableName) throws DAOException, SQLException {
        preQuery();
        EntityManager em = getEntityManager();
        try {
            startTransaction(em);
            Connection connection = em.unwrap(Connection.class);
            DatabaseMetaData metaData = connection.getMetaData();
            try (ResultSet tables = metaData.getTables(connection.getCatalog(), connection.getSchema(), tableName, null)) {
                return tables.next();
            } finally {
                commitTransaction(em);
            }
        } catch (PersistenceException e) {
            handleException(em);
            return false;
        } finally {
            close(em);
        }
    }

    /**
     * {@inheritDoc}
     *
     * Check if the database contains a column in a table with the given names. Used by backward-compatibility routines
     */
    @Override
    public boolean columnsExists(String tableName, String columnName) throws SQLException, DAOException {
        preQuery();
        EntityManager em = getEntityManager();
        try {
            startTransaction(em);
            Connection connection = em.unwrap(Connection.class);
            DatabaseMetaData metaData = connection.getMetaData();
            try (ResultSet columns = metaData.getColumns(connection.getCatalog(), connection.getSchema(), tableName, columnName)) {
                return columns.next();
            } finally {
                commitTransaction(em);
            }
        } catch (PersistenceException e) {
            handleException(em);
            return false;
        } finally {
            close(em);
        }
    }

    /** {@inheritDoc} */
    @Override
    public CrowdsourcingAnnotation getAnnotation(Long id) throws DAOException {
        preQuery();
        EntityManager em = getEntityManager();
        try {
            Query q = em.createQuery("SELECT a FROM CrowdsourcingAnnotation a WHERE a.id = :id");
            q.setParameter("id", id);
            return (CrowdsourcingAnnotation) getSingleResult(q).orElse(null);
        } finally {
            close(em);
        }
    }

    /**
     * {@inheritDoc}
     *
     * @should return correct rows
     */
    @SuppressWarnings({ "unchecked", "unused" })
    @Override
    public List<CrowdsourcingAnnotation> getAnnotationsForCampaign(Campaign campaign) throws DAOException {
        preQuery();
        EntityManager em = getEntityManager();
        try {
            StringBuilder sbQuery = new StringBuilder("SELECT a FROM CrowdsourcingAnnotation a");
            if (!campaign.getQuestions().isEmpty()) {
                sbQuery.append(" WHERE (");
                int count = 1;
                for (Question question : campaign.getQuestions()) {
                    if (count > 1) {
                        sbQuery.append(" OR ");
                    }
                    sbQuery.append("a.generatorId = :questionId_").append(count);
                    count++;
                }
                sbQuery.append(")");
            }
            Query q = em.createQuery(sbQuery.toString());
            int count = 1;
            for (Question question : campaign.getQuestions()) {
                q.setParameter("questionId_" + count, question.getId());
                count++;
            }
<<<<<<< HEAD
            // q.setHint("jakarta.persistence.cache.storeMode", "REFRESH");
=======
            // q.setHint(PARAM_STOREMODE, PARAM_STOREMODE_VALUE_REFRESH);
>>>>>>> 38ec966e
            return q.getResultList();
        } finally {
            close(em);
        }
    }

    /**
     * {@inheritDoc}
     *
     * Get all annotations associated with the work of the given pi
     *
     * @should return correct rows
     */
    @SuppressWarnings("unchecked")
    @Override
    public List<CrowdsourcingAnnotation> getAnnotationsForWork(String pi) throws DAOException {
        preQuery();
        EntityManager em = getEntityManager();
        try {
            String query = "SELECT a FROM CrowdsourcingAnnotation a WHERE a.targetPI = :pi";
            Query q = em.createQuery(query);
            q.setParameter("pi", pi);

<<<<<<< HEAD
            // q.setHint("jakarta.persistence.cache.storeMode", "REFRESH");
=======
            // q.setHint(PARAM_STOREMODE, PARAM_STOREMODE_VALUE_REFRESH);
>>>>>>> 38ec966e
            return q.getResultList();
        } finally {
            close(em);
        }
    }

    /**
     * {@inheritDoc}
     * 
     * @should sort correctly
     * @should throw IllegalArgumentException if sortField unknown
     */
    @Override
    public List<CrowdsourcingAnnotation> getAllAnnotations(String sortField, boolean descending) throws DAOException {
        preQuery();
        EntityManager em = getEntityManager();
        try {
            CriteriaBuilder cb = em.getCriteriaBuilder();
            CriteriaQuery<CrowdsourcingAnnotation> cq = cb.createQuery(CrowdsourcingAnnotation.class);
            Root<CrowdsourcingAnnotation> root = cq.from(CrowdsourcingAnnotation.class);
            cq.select(root);
            if (StringUtils.isNotEmpty(sortField)) {
                if (!CrowdsourcingAnnotation.VALID_COLUMNS_FOR_ORDER_BY.contains(sortField)) {
                    throw new IllegalArgumentException("Sorting field not allowed: " + sortField);
                }
                if (descending) {
                    cq.orderBy(cb.desc(root.get(sortField)));
                } else {
                    cq.orderBy(cb.asc(root.get(sortField)));
                }
            }

            return em.createQuery(cq).getResultList();
        } finally {
            close(em);
        }
    }

    @Override
    public long getTotalAnnotationCount() throws DAOException {
        preQuery();
        EntityManager em = getEntityManager();
        try {
            String query = "SELECT COUNT(a) FROM CrowdsourcingAnnotation a";
            Query q = em.createQuery(query);

            Object o = q.getResultList().get(0);
            // MySQL
            if (o instanceof BigInteger) {
                return ((BigInteger) q.getResultList().get(0)).longValue();
            }
            // H2
            return (long) q.getResultList().get(0);
        } finally {
            close(em);
        }
    }

    /* (non-Javadoc)
     * @see io.goobi.viewer.dao.IDAO#getAllAnnotationsByMotivation(java.lang.String)
     */
    @SuppressWarnings("unchecked")
    @Override
    public List<CrowdsourcingAnnotation> getAllAnnotationsByMotivation(String motivation) throws DAOException {
        preQuery();
        EntityManager em = getEntityManager();
        try {
            String query = "SELECT a FROM CrowdsourcingAnnotation a WHERE a.motivation = :motivation";
            Query q = em.createQuery(query);
            q.setParameter("motivation", motivation);

            return q.getResultList();
        } finally {
            close(em);
        }
    }

    /** {@inheritDoc} */
    @Override
    public long getAnnotationCountForWork(String pi) throws DAOException {
        preQuery();
        EntityManager em = getEntityManager();
        try {
            String query = "SELECT COUNT(a) FROM CrowdsourcingAnnotation a WHERE a.targetPI = :pi";
            Query q = em.createQuery(query);
            q.setParameter("pi", pi);

            Object o = q.getResultList().get(0);
            // MySQL
            if (o instanceof BigInteger) {
                return ((BigInteger) q.getResultList().get(0)).longValue();
            }
            // H2
            return (long) q.getResultList().get(0);
        } finally {
            close(em);
        }
    }

    /** {@inheritDoc} */
    @Override
    public List<CrowdsourcingAnnotation> getAnnotationsForTarget(String pi, Integer page) throws DAOException {
        return getAnnotationsForTarget(pi, page, null);
    }

    @SuppressWarnings("unchecked")
    @Override
    public List<CrowdsourcingAnnotation> getAnnotationsForTarget(String pi, Integer page, String motivation) throws DAOException {

        preQuery();
        EntityManager em = getEntityManager();
        try {
            String query = "SELECT a FROM CrowdsourcingAnnotation a WHERE a.targetPI = :pi";
            if (page != null) {
                query += " AND a.targetPageOrder = :page";
            } else {
                query += " AND a.targetPageOrder IS NULL";
            }
            if (StringUtils.isNotBlank(motivation)) {
                query += " AND a.motivation =  + :motivation";
            }
            Query q = em.createQuery(query);
            q.setParameter("pi", pi);
            if (page != null) {
                q.setParameter("page", page);
            }
            if (StringUtils.isNotBlank(motivation)) {
                q.setParameter("motivation", motivation);
            }

<<<<<<< HEAD
            // q.setHint("jakarta.persistence.cache.storeMode", "REFRESH");
=======
            // q.setHint(PARAM_STOREMODE, PARAM_STOREMODE_VALUE_REFRESH);
>>>>>>> 38ec966e
            return q.getResultList();
        } finally {
            close(em);
        }
    }

    /** {@inheritDoc} */
    @Override
    public long getAnnotationCountForTarget(String pi, Integer page) throws DAOException {
        preQuery();
        EntityManager em = getEntityManager();
        try {
            String query = "SELECT COUNT(a) FROM CrowdsourcingAnnotation a WHERE a.targetPI = :pi";
            if (page != null) {
                query += " AND a.targetPageOrder = :page";
            } else {
                query += " AND a.targetPageOrder IS NULL";
            }
            Query q = em.createQuery(query);
            q.setParameter("pi", pi);
            if (page != null) {
                q.setParameter("page", page);
            }

            Object o = q.getResultList().get(0);
            // MySQL
            if (o instanceof BigInteger) {
                return ((BigInteger) q.getResultList().get(0)).longValue();
            }
            // H2
            return (long) q.getResultList().get(0);
        } finally {
            close(em);
        }
    }

    /**
     * {@inheritDoc}
     *
     * @should return correct rows
     */
    @SuppressWarnings({ "unchecked", "unused" })
    @Override
    public List<CrowdsourcingAnnotation> getAnnotationsForCampaignAndWork(Campaign campaign, String pi) throws DAOException {
        preQuery();
        EntityManager em = getEntityManager();
        try {
            StringBuilder sbQuery = new StringBuilder("SELECT a FROM CrowdsourcingAnnotation a WHERE a.targetPI = :pi");
            if (!campaign.getQuestions().isEmpty()) {
                sbQuery.append(QUERY_ELEMENT_AND).append("(");
                int count = 1;
                for (Question question : campaign.getQuestions()) {
                    if (count > 1) {
                        sbQuery.append(" OR ");
                    }
                    sbQuery.append("a.generatorId = :questionId_").append(count);
                    count++;
                }
                sbQuery.append(")");
            }
            Query q = em.createQuery(sbQuery.toString());
            if (!campaign.getQuestions().isEmpty()) {
                int count = 1;
                for (Question question : campaign.getQuestions()) {
                    q.setParameter("questionId_" + count, question.getId());
                    count++;
                }

            }
            q.setParameter("pi", pi);
            return q.getResultList();
        } finally {
            close(em);
        }
    }

    /**
     * {@inheritDoc}
     *
     * @should return correct rows
     */
    @SuppressWarnings({ "unchecked", "unused" })
    @Override
    public List<CrowdsourcingAnnotation> getAnnotationsForCampaignAndTarget(Campaign campaign, String pi, Integer page) throws DAOException {
        preQuery();
        EntityManager em = getEntityManager();
        try {
            StringBuilder sbQuery = new StringBuilder("SELECT a FROM CrowdsourcingAnnotation a WHERE a.targetPI = :pi");
            if (page != null) {
                sbQuery.append(" AND a.targetPageOrder = :page");
            } else {
                sbQuery.append(" AND a.targetPageOrder IS NULL");
            }
            if (!campaign.getQuestions().isEmpty()) {
                sbQuery.append(" AND (");
                int count = 1;
                for (Question question : campaign.getQuestions()) {
                    if (count > 1) {
                        sbQuery.append(" OR ");
                    }
                    sbQuery.append(" a.generatorId = :questionId_").append(count);
                    count++;
                }
                sbQuery.append(" )");
            }
            Query q = em.createQuery(sbQuery.toString());
            int count = 1;
            for (Question question : campaign.getQuestions()) {
                q.setParameter("questionId_" + count, question.getId());
                count++;
            }
            q.setParameter("pi", pi);
            if (page != null) {
                q.setParameter("page", page);
            }

<<<<<<< HEAD
            // q.setHint("jakarta.persistence.cache.storeMode", "REFRESH");
=======
            // q.setHint(PARAM_STOREMODE, PARAM_STOREMODE_VALUE_REFRESH);
>>>>>>> 38ec966e
            return q.getResultList();
        } finally {
            close(em);
        }
    }

    /**
     * @see io.goobi.viewer.dao.IDAO#getAnnotationsForUser(java.lang.Long)
     * @should return correct rows
     * @should throw IllegalArgumentException if sortField unknown
     */
    @SuppressWarnings("unchecked")
    @Override
    public List<CrowdsourcingAnnotation> getAnnotationsForUserId(Long userId, Integer maxResults, String sortField, boolean descending)
            throws DAOException {
        if (userId == null) {
            return Collections.emptyList();
        }

        preQuery();
        EntityManager em = getEntityManager();
        try {
            CriteriaBuilder cb = em.getCriteriaBuilder();
            CriteriaQuery<CrowdsourcingAnnotation> cq = cb.createQuery(CrowdsourcingAnnotation.class);
            Root<CrowdsourcingAnnotation> root = cq.from(CrowdsourcingAnnotation.class);
            cq.select(root).where(cb.or(cb.equal(root.get("creatorId"), userId), cb.equal(root.get("reviewerId"), userId)));
            if (StringUtils.isNotEmpty(sortField)) {
                if (!CrowdsourcingAnnotation.VALID_COLUMNS_FOR_ORDER_BY.contains(sortField)) {
                    throw new IllegalArgumentException("Sorting field not allowed: " + sortField);
                }
                if (descending) {
                    cq.orderBy(cb.desc(root.get(sortField)));
                } else {
                    cq.orderBy(cb.asc(root.get(sortField)));
                }
            }

            Query query = em.createQuery(cq);
            if (maxResults != null) {
                query.setMaxResults(maxResults);
            }
            return query.getResultList();
        } finally {
            close(em);
        }
    }

    /**
     * {@inheritDoc}
     *
     * @should return correct rows
     * @should filter by campaign name correctly
     */
    @Override
    public List<CrowdsourcingAnnotation> getAnnotations(int first, int pageSize, String sortField, boolean descending,
            Map<String, String> filters) throws DAOException {
        Map<String, Object> params = new HashMap<>();
        String filterString = createAnnotationsFilterQuery(null, filters, params);
        return getAnnotations(first, pageSize, sortField, descending, filterString, params);
    }

    @SuppressWarnings("unchecked")
    @Override
    public List<CrowdsourcingAnnotation> getAnnotations(int first, int pageSize, String sortField, boolean descending,
            String filterString, Map<String, Object> params) throws DAOException {
        params = params == null ? new HashMap<>() : params;
        synchronized (crowdsourcingRequestLock) {
            preQuery();
            EntityManager em = getEntityManager();
            try {
                StringBuilder sbQuery = new StringBuilder("SELECT DISTINCT a FROM CrowdsourcingAnnotation a");
                StringBuilder order = new StringBuilder();
                if (StringUtils.isNotEmpty(sortField)) {
                    if (!CrowdsourcingAnnotation.VALID_COLUMNS_FOR_ORDER_BY.contains(sortField)) {
                        throw new IllegalArgumentException("Sorting field not allowed: " + sortField);
                    }
                    order.append(" ORDER BY a.").append(sortField);
                    if (descending) {
                        order.append(QUERY_ELEMENT_DESC);
                    }
                }
                sbQuery.append(filterString).append(order);

                logger.trace(sbQuery.toString());
                Query q = em.createQuery(sbQuery.toString());
                params.entrySet().forEach(entry -> q.setParameter(entry.getKey(), entry.getValue()));
                //            q.setParameter("lang", BeanUtils.getLocale().getLanguage());
                q.setFirstResult(first);
                q.setMaxResults(pageSize);
                q.setFlushMode(FlushModeType.COMMIT);
<<<<<<< HEAD
                // q.setHint("jakarta.persistence.cache.storeMode", "REFRESH");
=======
                // q.setHint(PARAM_STOREMODE, PARAM_STOREMODE_VALUE_REFRESH);
>>>>>>> 38ec966e
                return q.getResultList();
            } catch (PersistenceException e) {
                logger.error("Exception \"{}\" when trying to get CS annotations. Returning empty list.", e.toString());
                return Collections.emptyList();
            } finally {
                close(em);
            }
        }
    }

    /** {@inheritDoc} */
    @Override
    public long getAnnotationCount(Map<String, String> filters) throws DAOException {
        preQuery();
        EntityManager em = getEntityManager();
        try {
            StringBuilder sbQuery = new StringBuilder("SELECT count(a) FROM CrowdsourcingAnnotation a");
            Map<String, Object> params = new HashMap<>();
            Query q = em.createQuery(sbQuery.append(createAnnotationsFilterQuery(null, filters, params)).toString());
            params.entrySet().forEach(entry -> q.setParameter(entry.getKey(), entry.getValue()));

            return (long) q.getSingleResult();
        } finally {
            close(em);
        }
    }

    /** {@inheritDoc} */
    @Override
    public boolean addAnnotation(CrowdsourcingAnnotation annotation) throws DAOException {
        if (getAnnotation(annotation.getId()) != null) {
            return false;
        }
        preQuery();
        EntityManager em = getEntityManager();
        try {
            startTransaction(em);
            em.persist(annotation);
            commitTransaction(em);
        } catch (PersistenceException e) {
            handleException(em);
            return false;
        } finally {
            close(em);
        }
        return true;
    }

    /* (non-Javadoc)
     * @see io.goobi.viewer.dao.IDAO#updateAnnotation(io.goobi.viewer.model.annotation.CrowdsourcingAnnotation)
     */
    /** {@inheritDoc} */
    @Override
    public boolean updateAnnotation(CrowdsourcingAnnotation annotation) throws DAOException {
        preQuery();
        EntityManager em = getEntityManager();
        try {
            startTransaction(em);
            em.merge(annotation);
            commitTransaction(em);
            return true;
        } catch (IllegalArgumentException e) {
            return false;
        } catch (PersistenceException e) {
            handleException(em);
            return false;
        } finally {
            close(em);
        }
    }

    /* (non-Javadoc)
     * @see io.goobi.viewer.dao.IDAO#deleteAnnotation(io.goobi.viewer.model.annotation.CrowdsourcingAnnotation)
     */
    /** {@inheritDoc} */
    @Override
    public boolean deleteAnnotation(CrowdsourcingAnnotation annotation) throws DAOException {
        preQuery();
        EntityManager em = getEntityManager();
        try {
            startTransaction(em);
            CrowdsourcingAnnotation o = em.getReference(CrowdsourcingAnnotation.class, annotation.getId());
            em.remove(o);
            commitTransaction(em);
            return true;
        } catch (IllegalArgumentException e) {
            return false;
        } catch (PersistenceException e) {
            handleException(em);
            return false;
        } finally {
            close(em);
        }
    }

    /* (non-Javadoc)
     * @see io.goobi.viewer.dao.IDAO#getGeoMap(java.lang.Long)
     */
    @Override
    public GeoMap getGeoMap(Long mapId) throws DAOException {
        if (mapId == null) {
            return null;
        }
        preQuery();
        EntityManager em = getEntityManager();
        try {
            return em.getReference(GeoMap.class, mapId);
        } catch (EntityNotFoundException e) {
            return null;
        } finally {
            close(em);
        }
    }

    /* (non-Javadoc)
     * @see io.goobi.viewer.dao.IDAO#getAllGeoMaps()
     */
    @SuppressWarnings("unchecked")
    @Override
    public List<GeoMap> getAllGeoMaps() throws DAOException {
        preQuery();
        EntityManager em = getEntityManager();
        try {
            Query q = em.createQuery("SELECT u FROM GeoMap u");
            return q.getResultList();
        } finally {
            close(em);
        }
    }

    /* (non-Javadoc)
     * @see io.goobi.viewer.dao.IDAO#addGeoMap(io.goobi.viewer.model.maps.GeoMap)
     */
    @Override
    public boolean addGeoMap(GeoMap map) throws DAOException {
        if (getGeoMap(map.getId()) != null) {
            return false;
        }
        preQuery();
        EntityManager em = getEntityManager();
        try {
            startTransaction(em);
            em.persist(map);
            commitTransaction(em);
        } catch (PersistenceException e) {
            handleException(em);
            return false;
        } finally {
            close(em);
        }
        return true;
    }

    /* (non-Javadoc)
     * @see io.goobi.viewer.dao.IDAO#updateGeoMap(io.goobi.viewer.model.maps.GeoMap)
     */
    @Override
    public boolean updateGeoMap(GeoMap map) throws DAOException {
        if (map.getId() == null) {
            return false;
        }
        preQuery();
        EntityManager em = getEntityManager();
        try {
            startTransaction(em);
            em.merge(map);
            commitTransaction(em);
            return true;
        } catch (IllegalArgumentException e) {
            return false;
        } catch (PersistenceException e) {
            handleException(em);
            return false;
        } finally {
            close(em);
        }
    }

    /* (non-Javadoc)
     * @see io.goobi.viewer.dao.IDAO#deleteGeoMap(io.goobi.viewer.model.maps.GeoMap)
     */
    @Override
    public boolean deleteGeoMap(GeoMap map) throws DAOException {
        if (map.getId() == null) {
            return false;
        }
        preQuery();
        EntityManager em = getEntityManager();
        try {
            startTransaction(em);
            GeoMap o = em.getReference(GeoMap.class, map.getId());
            em.remove(o);
            commitTransaction(em);
            return true;
        } catch (IllegalArgumentException e) {
            return false;
        } catch (PersistenceException e) {
            handleException(em);
            return false;
        } finally {
            close(em);
        }
    }

    /* (non-Javadoc)
     * @see io.goobi.viewer.dao.IDAO#getPagesUsingMap(io.goobi.viewer.model.maps.GeoMap)
     */
    @SuppressWarnings("unchecked")
    @Override
    public List<CMSPage> getPagesUsingMap(GeoMap map) throws DAOException {
        preQuery();
        EntityManager em = getEntityManager();
        try {

            Query qItems = em.createQuery(
                    "SELECT item FROM CMSContentItem item WHERE item.geoMap = :map");
            qItems.setParameter("map", map);
            List<CMSContentItem> itemList = qItems.getResultList();

            Query qWidgets = em.createQuery(
                    "SELECT ele FROM CMSSidebarElementAutomatic ele WHERE ele.map = :map");
            qWidgets.setParameter("map", map);
            List<CMSSidebarElement> widgetList = qWidgets.getResultList();

            Stream<CMSPage> itemPages = itemList.stream()
                    .map(CMSContentItem::getOwnerPageLanguageVersion)
                    .map(CMSPageLanguageVersion::getOwnerPage);

            Stream<CMSPage> widgetPages = widgetList.stream()
                    .map(CMSSidebarElement::getOwnerPage);

            return Stream.concat(itemPages, widgetPages)
                    .distinct()
                    .collect(Collectors.toList());
        } finally {
            close(em);
        }
    }

    @SuppressWarnings("unchecked")
    @Override
    public List<CMSPage> getPagesUsingMapInSidebar(GeoMap map) throws DAOException {
        preQuery();
        EntityManager em = getEntityManager();
        try {

            Query qWidgets = em.createQuery(
                    "SELECT ele FROM CMSSidebarElementAutomatic ele WHERE ele.map = :map");
            qWidgets.setParameter("map", map);
            List<CMSSidebarElement> widgetList = qWidgets.getResultList();

            return widgetList.stream()
                    .map(CMSSidebarElement::getOwnerPage)
                    .distinct()
                    .collect(Collectors.toList());
        } finally {
            close(em);
        }
    }

    /* (non-Javadoc)
     * @see io.goobi.viewer.dao.IDAO#saveTermsOfUse(io.goobi.viewer.model.security.TermsOfUse)
     */
    @Override
    public boolean saveTermsOfUse(TermsOfUse tou) throws DAOException {
        preQuery();
        EntityManager em = getEntityManager();
        try {
            startTransaction(em);
            if (tou.getId() == null) {
                //create initial tou
                em.persist(tou);
            } else {
                em.merge(tou);
            }
            commitTransaction(em);
        } finally {
            close(em);
        }
        return true;
    }

    /* (non-Javadoc)
     * @see io.goobi.viewer.dao.IDAO#getTermsOfUse()
     */
    @Override
    public TermsOfUse getTermsOfUse() throws DAOException {
        preQuery();
        EntityManager em = getEntityManager();
        try {
            Query q = em.createQuery("SELECT u FROM TermsOfUse u");
<<<<<<< HEAD
            //         q.setHint("jakarta.persistence.cache.storeMode", "REFRESH");
=======
            //         q.setHint(PARAM_STOREMODE, PARAM_STOREMODE_VALUE_REFRESH);
>>>>>>> 38ec966e

            @SuppressWarnings("unchecked")
            List<TermsOfUse> results = q.getResultList();
            if (results.isEmpty()) {
                //No results. Just return a new object which may be saved later
                return new TermsOfUse();
            }
            return results.get(0);
        } finally {
            close(em);
        }
    }

    /* (non-Javadoc)
     * @see io.goobi.viewer.dao.IDAO#resetUserAgreementsToTermsOfUse()
     */
    @Override
    public boolean resetUserAgreementsToTermsOfUse() throws DAOException {
        List<User> users = getAllUsers(true);
        users.forEach(u -> u.setAgreedToTermsOfUse(false));
        users.forEach(u -> {
            try {
                updateUser(u);
            } catch (DAOException e) {
                logger.error("Error resetting user agreement for user {}", u, e);
            }
        });
        return true;
    }

    /**
     * Implements filtering with java methods because filtering single-table inheritance objects does not work as expected
     */
    @SuppressWarnings("unchecked")
    @Override
    public List<CMSRecordNote> getRecordNotes(int first, int pageSize, String sortField, boolean descending, Map<String, String> filters)
            throws DAOException {
        preQuery();
        EntityManager em = getEntityManager();
        try {

            StringBuilder sbQuery = new StringBuilder("SELECT DISTINCT a FROM CMSRecordNote a");
            Query q = em.createQuery(sbQuery.toString());
            q.setFlushMode(FlushModeType.COMMIT);
            List<CMSRecordNote> notes = q.getResultList();
            notes = notes.stream()
                    .filter(n -> filters == null || n.matchesFilter(filters.values().stream().findAny().orElse(null)))
                    .skip(first)
                    .limit(pageSize)
                    .collect(Collectors.toList());

            return notes;
        } catch (PersistenceException e) {
            logger.error("Exception \"{}\" when trying to get CMSRecordNotes. Returning empty list.", e.toString());
            return Collections.emptyList();
        } finally {
            close(em);
        }
    }

    /* (non-Javadoc)
     * @see io.goobi.viewer.dao.IDAO#getAllRecordNotes()
     */
    @SuppressWarnings("unchecked")
    @Override
    public List<CMSRecordNote> getAllRecordNotes() throws DAOException {
        preQuery();
        EntityManager em = getEntityManager();
        try {
            StringBuilder sbQuery = new StringBuilder("SELECT DISTINCT a FROM CMSRecordNote a");
            logger.trace(sbQuery.toString());
            Query q = em.createQuery(sbQuery.toString());
            q.setFlushMode(FlushModeType.COMMIT);
<<<<<<< HEAD
            // q.setHint("jakarta.persistence.cache.storeMode", "REFRESH");
=======
            // q.setHint(PARAM_STOREMODE, PARAM_STOREMODE_VALUE_REFRESH);
>>>>>>> 38ec966e
            return q.getResultList();
        } catch (PersistenceException e) {
            logger.error("Exception \"{}\" when trying to get CMSRecordNotes. Returning empty list.", e.toString());
            return Collections.emptyList();
        } finally {
            close(em);
        }
    }

    /* (non-Javadoc)
     * @see io.goobi.viewer.dao.IDAO#getRecordNotesForPi(java.lang.String)
     */
    @SuppressWarnings("unchecked")
    @Override
    public List<CMSSingleRecordNote> getRecordNotesForPi(String pi, boolean displayedNotesOnly) throws DAOException {
        preQuery();
        EntityManager em = getEntityManager();
        try {
            String query = "SELECT a FROM CMSSingleRecordNote a WHERE a.recordPi = :pi";
            if (displayedNotesOnly) {
                query += " AND a.displayNote = :display";
            }
            // logger.trace(query);
            Query q = em.createQuery(query);
            q.setParameter("pi", pi);
            if (displayedNotesOnly) {
                q.setParameter("display", true);
            }
            return q.getResultList();
        } finally {
            close(em);
        }
    }

    @SuppressWarnings("unchecked")
    @Override
    public List<CMSMultiRecordNote> getAllMultiRecordNotes(boolean displayedNotesOnly) throws DAOException {
        preQuery();
        EntityManager em = getEntityManager();
        try {
            String query = "SELECT a FROM CMSMultiRecordNote a";
            if (displayedNotesOnly) {
                query += " WHERE a.displayNote = :display";
            }
            // logger.trace(query);
            Query q = em.createQuery(query);
            if (displayedNotesOnly) {
                q.setParameter("display", true);
            }
            return q.getResultList();
        } finally {
            close(em);
        }
    }

    /* (non-Javadoc)
     * @see io.goobi.viewer.dao.IDAO#getRecordNote(java.lang.Long)
     */
    @Override
    public CMSRecordNote getRecordNote(Long id) throws DAOException {
        preQuery();
        EntityManager em = getEntityManager();
        try {
            CMSRecordNote o = em.getReference(CMSRecordNote.class, id);
            if (o != null) {
                if (o instanceof CMSMultiRecordNote) {
                    return new CMSMultiRecordNote(o);
                }
                return new CMSSingleRecordNote(o);
            }
            return null;
        } catch (EntityNotFoundException e) {
            return null;
        } finally {
            close(em);
        }
    }

    /* (non-Javadoc)
     * @see io.goobi.viewer.dao.IDAO#addRecordNote(io.goobi.viewer.model.cms.CMSRecordNote)
     */
    @Override
    public boolean addRecordNote(CMSRecordNote note) throws DAOException {
        preQuery();
        EntityManager em = getEntityManager();
        try {
            startTransaction(em);
            em.persist(note);
            commitTransaction(em);
            return true;
        } catch (IllegalArgumentException e) {
            return false;
        } catch (PersistenceException e) {
            handleException(em);
            return false;
        } finally {
            close(em);
        }
    }

    /* (non-Javadoc)
     * @see io.goobi.viewer.dao.IDAO#updateRecordNote(io.goobi.viewer.model.cms.CMSRecordNote)
     */
    @Override
    public boolean updateRecordNote(CMSRecordNote note) throws DAOException {
        preQuery();
        EntityManager em = getEntityManager();
        try {
            startTransaction(em);
            em.merge(note);
            commitTransaction(em);
            return true;
        } catch (IllegalArgumentException e) {
            return false;
        } catch (PersistenceException e) {
            handleException(em);
            return false;
        } finally {
            close(em);
        }
    }

    /* (non-Javadoc)
     * @see io.goobi.viewer.dao.IDAO#deleteRecordNote(io.goobi.viewer.model.cms.CMSRecordNote)
     */
    @Override
    public boolean deleteRecordNote(CMSRecordNote note) throws DAOException {
        preQuery();
        EntityManager em = getEntityManager();
        try {
            startTransaction(em);
            CMSRecordNote o = em.getReference(CMSRecordNote.class, note.getId());
            em.remove(o);
            commitTransaction(em);
            return true;
        } catch (IllegalArgumentException e) {
            return false;
        } catch (PersistenceException e) {
            handleException(em);
            return false;
        } finally {
            close(em);
        }
    }

    /* (non-Javadoc)
     * @see io.goobi.viewer.dao.IDAO#getAllSliders()
     */
    @SuppressWarnings("unchecked")
    @Override
    public List<CMSSlider> getAllSliders() throws DAOException {
        preQuery();
        EntityManager em = getEntityManager();
        try {
            StringBuilder sbQuery = new StringBuilder("SELECT DISTINCT a FROM CMSSlider a");
            logger.trace(sbQuery.toString());
            Query q = em.createQuery(sbQuery.toString());
            q.setFlushMode(FlushModeType.COMMIT);
            return q.getResultList();
        } catch (PersistenceException e) {
            logger.error("Exception \"{}\" when trying to get CMSSliders. Returning empty list.", e.toString());
            return Collections.emptyList();
        } finally {
            close(em);
        }
    }

    /* (non-Javadoc)
     * @see io.goobi.viewer.dao.IDAO#getSlider(java.lang.Long)
     */
    @Override
    public CMSSlider getSlider(Long id) throws DAOException {
        if (id == null) {
            return null;
        }
        preQuery();
        EntityManager em = getEntityManager();
        try {
            CMSSlider o = em.getReference(CMSSlider.class, id);
            return new CMSSlider(o);
        } catch (EntityNotFoundException e) {
            return null;
        } finally {
            close(em);
        }
    }

    /* (non-Javadoc)
     * @see io.goobi.viewer.dao.IDAO#addSlider(io.goobi.viewer.model.cms.CMSSlider)
     */
    @Override
    public boolean addSlider(CMSSlider slider) throws DAOException {
        preQuery();
        EntityManager em = getEntityManager();
        try {
            startTransaction(em);
            em.persist(slider);
            commitTransaction(em);
            return true;
        } catch (IllegalArgumentException e) {
            return false;
        } catch (PersistenceException e) {
            handleException(em);
            return false;
        } finally {
            close(em);
        }
    }

    /* (non-Javadoc)
     * @see io.goobi.viewer.dao.IDAO#updateSlider(io.goobi.viewer.model.cms.CMSSlider)
     */
    @Override
    public boolean updateSlider(CMSSlider slider) throws DAOException {
        preQuery();
        EntityManager em = getEntityManager();
        try {
            startTransaction(em);
            em.merge(slider);
            commitTransaction(em);
            return true;
        } catch (IllegalArgumentException e) {
            return false;
        } catch (PersistenceException e) {
            handleException(em);
            return false;
        } finally {
            close(em);
        }
    }

    /* (non-Javadoc)
     * @see io.goobi.viewer.dao.IDAO#deleteSlider(io.goobi.viewer.model.cms.CMSSlider)
     */
    @Override
    public boolean deleteSlider(CMSSlider slider) throws DAOException {
        preQuery();
        EntityManager em = getEntityManager();
        try {
            startTransaction(em);
            CMSSlider o = em.getReference(CMSSlider.class, slider.getId());
            em.remove(o);
            commitTransaction(em);
            return true;
        } catch (IllegalArgumentException e) {
            return false;
        } catch (PersistenceException e) {
            handleException(em);
            return false;
        } finally {
            close(em);
        }
    }

    /* (non-Javadoc)
     * @see io.goobi.viewer.dao.IDAO#getPagesUsingSlider(io.goobi.viewer.model.cms.CMSSlider)
     */
    @SuppressWarnings("unchecked")
    @Override
    public List<CMSPage> getPagesUsingSlider(CMSSlider slider) throws DAOException {
        preQuery();
        EntityManager em = getEntityManager();
        try {

            Query qItems = em.createQuery(
                    "SELECT item FROM CMSContentItem item WHERE item.slider = :slider");
            qItems.setParameter("slider", slider);
            List<CMSContentItem> itemList = qItems.getResultList();

            return itemList.stream()
                    .map(CMSContentItem::getOwnerPageLanguageVersion)
                    .map(CMSPageLanguageVersion::getOwnerPage)
                    .distinct()
                    .collect(Collectors.toList());
        } finally {
            close(em);
        }
    }

    /* (non-Javadoc)
     * @see io.goobi.viewer.dao.IDAO#getConfiguredThemes()
     */
    @SuppressWarnings("unchecked")
    @Override
    public List<ThemeConfiguration> getConfiguredThemes() throws DAOException {
        preQuery();
        EntityManager em = getEntityManager();
        try {
            Query q = em.createQuery("SELECT t FROM ThemeConfiguration t");
            return q.getResultList();
        } finally {
            close(em);
        }
    }

    /* (non-Javadoc)
     * @see io.goobi.viewer.dao.IDAO#getTheme(java.lang.String)
     */
    @Override
    public ThemeConfiguration getTheme(String name) throws DAOException {
        preQuery();
        EntityManager em = getEntityManager();
        try {
            Query q = em.createQuery("SELECT t FROM ThemeConfiguration t WHERE UPPER(t.name) = :name");
            if (name != null) {
                q.setParameter("name", name.toUpperCase());
            }
            try {
                return (ThemeConfiguration) q.getSingleResult();
            } catch (NoResultException e) {
                return null;
            } catch (NonUniqueResultException e) {
                logger.warn(e.getMessage());
                return (ThemeConfiguration) q.getResultList().get(0);
            }
        } finally {
            close(em);
        }
    }

    /* (non-Javadoc)
     * @see io.goobi.viewer.dao.IDAO#addTheme(io.goobi.viewer.model.viewer.themes.Theme)
     */
    @Override
    public boolean addTheme(ThemeConfiguration theme) throws DAOException {
        preQuery();
        EntityManager em = getEntityManager();
        try {
            startTransaction(em);
            em.persist(theme);
            commitTransaction(em);
            return true;
        } catch (IllegalArgumentException e) {
            return false;
        } catch (PersistenceException e) {
            handleException(em);
            return false;
        } finally {
            close(em);
        }
    }

    /* (non-Javadoc)
     * @see io.goobi.viewer.dao.IDAO#updateTheme(io.goobi.viewer.model.viewer.themes.Theme)
     */
    @Override
    public boolean updateTheme(ThemeConfiguration theme) throws DAOException {
        preQuery();
        EntityManager em = getEntityManager();
        try {
            startTransaction(em);
            em.merge(theme);
            commitTransaction(em);
            return true;
        } catch (IllegalArgumentException e) {
            return false;
        } catch (PersistenceException e) {
            handleException(em);
            return false;
        } finally {
            close(em);
        }
    }

    /* (non-Javadoc)
     * @see io.goobi.viewer.dao.IDAO#deleteTheme(io.goobi.viewer.model.viewer.themes.Theme)
     */
    @Override
    public boolean deleteTheme(ThemeConfiguration theme) throws DAOException {
        preQuery();
        EntityManager em = getEntityManager();
        try {
            startTransaction(em);
            ThemeConfiguration o = em.getReference(ThemeConfiguration.class, theme.getId());
            em.remove(o);
            commitTransaction(em);
            return true;
        } catch (IllegalArgumentException e) {
            return false;
        } catch (PersistenceException e) {
            handleException(em);
            return false;
        } finally {
            close(em);
        }
    }

    @SuppressWarnings("unchecked")
    @Override
    public List<CustomSidebarWidget> getAllCustomWidgets() throws DAOException {
        preQuery();
        EntityManager em = getEntityManager();
        try {
            Query q = em.createQuery("SELECT t FROM CustomSidebarWidget t");
            return q.getResultList();
        } finally {
            close(em);
        }
    }

    @Override
    public CustomSidebarWidget getCustomWidget(Long id) throws DAOException {
        if (id == null) {
            return null;
        }
        preQuery();
        EntityManager em = getEntityManager();
        try {
            CustomSidebarWidget o = em.getReference(CustomSidebarWidget.class, id);
            return CustomSidebarWidget.clone(o);
        } catch (EntityNotFoundException e) {
            return null;
        } finally {
            close(em);
        }
    }

    @Override
    public boolean addCustomWidget(CustomSidebarWidget widget) throws DAOException {
        synchronized (cmsRequestLock) {
            preQuery();
            EntityManager em = getEntityManager();
            try {
                startTransaction(em);
                em.persist(widget);
                commitTransaction(em);
                return true;
            } catch (IllegalArgumentException | PersistenceException e) {
                logger.error(e.toString(), e);
                handleException(em);
                return false;
            } finally {
                close(em);
            }
        }
    }

    @Override
    public boolean updateCustomWidget(CustomSidebarWidget widget) throws DAOException {
        synchronized (cmsRequestLock) {
            preQuery();
            EntityManager em = getEntityManager();
            try {
                startTransaction(em);
                em.merge(widget);
                commitTransaction(em);
                return true;
            } catch (IllegalArgumentException e) {
                return false;
            } catch (PersistenceException e) {
                handleException(em);
                return false;
            } finally {
                close(em);
            }
        }
    }

    @Override
    public boolean deleteCustomWidget(Long id) throws DAOException {
        synchronized (cmsRequestLock) {
            preQuery();
            EntityManager em = getEntityManager();
            try {
                startTransaction(em);
                CustomSidebarWidget o = em.getReference(CustomSidebarWidget.class, id);
                em.remove(o);
                commitTransaction(em);
                return true;
            } catch (IllegalArgumentException | PersistenceException e) {
                handleException(em);
                return false;
            } finally {
                close(em);
            }
        }
    }

    @SuppressWarnings("unchecked")
    @Override
    public List<CMSPage> getPagesUsingWidget(CustomSidebarWidget widget) throws DAOException {
        preQuery();
        EntityManager em = getEntityManager();
        try {

            Query qItems = em.createQuery(
                    "SELECT element FROM CMSSidebarElementCustom element WHERE element.widget = :widget");
            qItems.setParameter("widget", widget);
            List<CMSSidebarElementCustom> itemList = qItems.getResultList();

            return itemList.stream()
                    .map(CMSSidebarElementCustom::getOwnerPage)
                    .distinct()
                    .collect(Collectors.toList());
        } finally {
            close(em);
        }
    }

    @Override
    public CookieBanner getCookieBanner() throws DAOException {
        preQuery();
        EntityManager em = getEntityManager();
        try {
            Query q = em.createQuery("SELECT u FROM CookieBanner u");
<<<<<<< HEAD
            //         q.setHint("jakarta.persistence.cache.storeMode", "REFRESH");
=======
            //         q.setHint(PARAM_STOREMODE, PARAM_STOREMODE_VALUE_REFRESH);
>>>>>>> 38ec966e

            @SuppressWarnings("unchecked")
            List<CookieBanner> results = q.getResultList();
            if (results.isEmpty()) {
                //No results. Just return a new object which may be saved later
                return new CookieBanner();
            }
            return results.get(0);
        } finally {
            close(em);
        }
    }

    @Override
    public boolean saveCookieBanner(CookieBanner banner) throws DAOException {
        preQuery();
        EntityManager em = getEntityManager();
        try {
            startTransaction(em);
            if (banner.getId() == null) {
                //create initial tou
                em.persist(banner);
            } else {
                em.merge(banner);
            }
            commitTransaction(em);
            return true;
        } catch (PersistenceException e) {
            handleException(em);
            return false;
        } finally {
            close(em);
        }
    }

    @Override
    public boolean saveDisclaimer(Disclaimer disclaimer) throws DAOException {
        preQuery();
        EntityManager em = getEntityManager();
        try {
            startTransaction(em);
            if (disclaimer.getId() == null) {
                //create initial tou
                em.persist(disclaimer);
            } else {
                em.merge(disclaimer);
            }
            commitTransaction(em);
            return true;
        } catch (PersistenceException e) {
            logger.error("Error saving disclaimer", e);
            handleException(em);
            return false;
        } finally {
            close(em);
        }
    }

    @Override
    public Disclaimer getDisclaimer() throws DAOException {
        preQuery();
        EntityManager em = getEntityManager();
        try {
            Query q = em.createQuery("SELECT u FROM Disclaimer u");
<<<<<<< HEAD
            //         q.setHint("jakarta.persistence.cache.storeMode", "REFRESH");
=======
            //         q.setHint(PARAM_STOREMODE, PARAM_STOREMODE_VALUE_REFRESH);
>>>>>>> 38ec966e

            @SuppressWarnings("unchecked")
            List<Disclaimer> results = q.getResultList();
            if (results.isEmpty()) {
                //No results. Just return a new object which may be saved later
                return null;
            }
            return results.get(0);
        } finally {
            close(em);
        }
    }

    @Override
    public Long getNumRecordsWithComments(User user) throws DAOException {
        preQuery();
        EntityManager em = getEntityManager();
        try {
            Query query =
                    em.createNativeQuery(
                            "SELECT COUNT(DISTINCT target_pi) FROM annotations_comments WHERE annotations_comments.creator_id = ?1")
                            .setParameter(1, user.getId());
            return (Long) query.getSingleResult();
        } finally {
            close(em);
        }
    }

    @Override
    public List getNativeQueryResults(String query) throws DAOException {
        preQuery();
        EntityManager em = getEntityManager();
        try {
            return em.createNativeQuery(query).getResultList();
        } finally {
            close(em);
        }
    }

    @Override
    public int executeUpdate(String query) throws DAOException {
        preQuery();
        EntityManager em = getEntityManager();
        try {
            startTransaction(em);
            int numUpdates = em.createNativeQuery(query).executeUpdate();
            commitTransaction(em);
            return numUpdates;
        } catch (PersistenceException e) {
            handleException(em);
            return 0;
        } finally {
            close(em);
        }
    }

    /**
     * 
     * @param staticFilterQuery
     * @param filters
     * @param params
     * @return
     */
    static String createFilterQuery2(String staticFilterQuery, Map<String, String> filters, Map<String, String> params) {
        StringBuilder q = new StringBuilder(" ");
        if (StringUtils.isNotEmpty(staticFilterQuery)) {
            q.append(staticFilterQuery);
        }
        if (filters == null || filters.isEmpty()) {
            return q.toString();
        }

        AlphabetIterator abc = new AlphabetIterator();
        String mainTableKey = abc.next(); // = a
        //placeholder keys (a,b,c,...) for all tables to query
        Map<String, String> tableKeys = new HashMap<>();

        for (Entry<String, String> entry : filters.entrySet()) {
            String key = entry.getKey();
            String filterValue = entry.getValue();
            if (StringUtils.isBlank(filterValue)) {
                continue;
            }
            String keyValueParam = key.replaceAll("[" + MULTIKEY_SEPARATOR + KEY_FIELD_SEPARATOR + "]", "");
            params.put(keyValueParam, "%" + filterValue.toUpperCase() + "%");

            List<String> joinStatements = new ArrayList<>();
            List<String> whereStatements = new ArrayList<>();

            //subkeys = all keys this filter applies to, each of the form [field] or [table]-[field]
            String[] subKeys = key.split(MULTIKEY_SEPARATOR);
            for (String subKey : subKeys) {
                if (StringUtils.isBlank(subKey)) {
                    continue;
                } else if (subKey.contains(KEY_FIELD_SEPARATOR)) {
                    String table = subKey.substring(0, subKey.indexOf(KEY_FIELD_SEPARATOR));
                    String field = subKey.substring(subKey.indexOf(KEY_FIELD_SEPARATOR) + 1);
                    String tableKey;
                    if (!tableKeys.containsKey(table)) {
                        tableKey = abc.next();
                        tableKeys.put(table, tableKey);
                        String join = "LEFT JOIN " + mainTableKey + "." + table + " " + tableKey;
                        joinStatements.add(join); // JOIN mainTable.joinTable b
                    } else {
                        tableKey = tableKeys.get(table);
                    }
                    subKey = tableKey + "." + field;
                } else {
                    subKey = mainTableKey + "." + subKey;
                }
                String where;
                if ("campaign".equals(subKey)) {
                    where = "generatorId IN (SELECT q.id WHERE Question q WHERE q.ownerId IN " +
                            "(SELECT t.ownerId from CampaignTranslation t WHERE UPPER(" + subKey + ") LIKE :" + keyValueParam;
                } else {
                    where = "UPPER(" + subKey + ") LIKE :" + keyValueParam;
                }
                whereStatements.add(where); // joinTable.field LIKE :param | field LIKE :param
            }
            String filterQuery = joinStatements.stream().collect(Collectors.joining(" "));
            if (!whereStatements.isEmpty()) {
                filterQuery += " WHERE (" + whereStatements.stream().collect(Collectors.joining(" OR ")) + ")";
            }
            q.append(filterQuery);
        }

        return q.toString();
    }

    /**
     *
     * @param staticFilterQuery
     * @param filters
     * @param params
     * @return
     * @should create query correctly
     */
    static String createCampaignsFilterQuery(String staticFilterQuery, Map<String, String> filters, Map<String, Object> params) {
        StringBuilder q = new StringBuilder();
        if (StringUtils.isNotEmpty(staticFilterQuery)) {
            q.append(" ").append(staticFilterQuery);
        }
        if (filters == null || filters.isEmpty()) {
            return q.toString();
        }

        AlphabetIterator abc = new AlphabetIterator();
        String mainTableKey = abc.next(); // = a
        //placeholder keys (a,b,c,...) for all tables to query
        List<String> whereStatements = new ArrayList<>();
        for (Entry<String, String> entry : filters.entrySet()) {
            String key = entry.getKey();
            String filterValue = entry.getValue();
            if (StringUtils.isBlank(filterValue)) {
                continue;
            }
            String keyValueParam = key.replaceAll("[" + MULTIKEY_SEPARATOR + KEY_FIELD_SEPARATOR + "]", "");
            if ("groupOwner".equals(key)) {
                params.put(keyValueParam, Long.valueOf(filterValue));
            } else {
                params.put(keyValueParam, "%" + filterValue.toUpperCase() + "%");
            }

            //subkeys = all keys this filter applies to, each of the form [field] or [table]-[field]
            String[] subKeys = key.split(MULTIKEY_SEPARATOR);
            for (String subKey : subKeys) {
                if (StringUtils.isBlank(subKey)) {
                    continue;
                }
                subKey = mainTableKey + "." + subKey;
                String where = null;
                switch (subKey) {
                    case "a.groupOwner":
                        where = mainTableKey + ".userGroup.owner IN (SELECT g.owner FROM UserGroup g WHERE g.owner.id=:" + keyValueParam + ")";
                        break;
                    case "a.name":
                        where = mainTableKey + ".id IN (SELECT t.owner.id FROM CampaignTranslation t WHERE t.tag='title' AND UPPER(t.value) LIKE :"
                                + keyValueParam + ")";
                        break;
                    default:
                        where = "UPPER(" + subKey + ") LIKE :" + keyValueParam;
                        break;
                }

                whereStatements.add(where);
            }
        }
        if (!whereStatements.isEmpty()) {
            StringBuilder sbOwner = new StringBuilder();
            StringBuilder sbOtherStatements = new StringBuilder();
            for (String whereStatement : whereStatements) {
                if (whereStatement.startsWith("a.userGroup.owner")) {
                    sbOwner.append(whereStatement);
                } else {
                    if (sbOtherStatements.length() != 0) {
                        sbOtherStatements.append(" OR ");
                    }
                    sbOtherStatements.append(whereStatement);
                }
            }
            String filterQuery = QUERY_ELEMENT_WHERE + (sbOwner.length() > 0 ? sbOwner.toString() : "");
            if (sbOwner.length() > 0 && sbOtherStatements.length() > 0) {
                filterQuery += QUERY_ELEMENT_AND;
            }
            if (sbOtherStatements.length() > 0) {
                filterQuery += ("(" + sbOtherStatements.toString() + ")");
            }
            q.append(filterQuery);
        }

        return q.toString();

    }

    /**
     *
     * @param staticFilterQuery
     * @param filters
     * @param params
     * @return
     * @should create query correctly
     */
    static String createAnnotationsFilterQuery(String staticFilterQuery, Map<String, String> filters, Map<String, Object> params) {
        StringBuilder q = new StringBuilder();
        if (StringUtils.isNotEmpty(staticFilterQuery)) {
            q.append(" ").append(staticFilterQuery);
        }
        if (filters == null || filters.isEmpty()) {
            return q.toString();
        }

        AlphabetIterator abc = new AlphabetIterator();
        String mainTableKey = abc.next(); // = a
        //placeholder keys (a,b,c,...) for all tables to query
        List<String> whereStatements = new ArrayList<>();
        for (Entry<String, String> entry : filters.entrySet()) {
            String key = entry.getKey();
            String filterValue = entry.getValue();
            if (StringUtils.isBlank(filterValue)) {
                continue;
            }
            String keyValueParam = key.replaceAll("[" + MULTIKEY_SEPARATOR + KEY_FIELD_SEPARATOR + "]", "");
            if ("NULL".equals(filterValue)) {
                //don't add params
            } else if ("creatorId_reviewerId".equals(key) || "campaignId".equals(key) || "generatorId".equals(key) || "creatorId".equals(key)
                    || "reviewerId".equals(key)) {
                params.put(keyValueParam, Long.valueOf(filterValue));
            } else {
                params.put(keyValueParam, "%" + filterValue.toUpperCase() + "%");
            }

            //subkeys = all keys this filter applies to, each of the form [field] or [table]-[field]
            String[] subKeys = key.split(MULTIKEY_SEPARATOR);
            for (String subKey : subKeys) {
                if (StringUtils.isBlank(subKey)) {
                    continue;
                }
                subKey = mainTableKey + "." + subKey;
                String where = null;
                switch (subKey) {
                    case "a.creatorId":
                    case "a.reviewerId":
                    case "a.motivation":
                        if ("NULL".equalsIgnoreCase(filterValue)) {
                            where = subKey + " IS NULL";
                        } else {
                            where = subKey + "=:" + keyValueParam;
                        }
                        break;
                    case "a.generatorId":
                        where = mainTableKey + ".generatorId IN (SELECT q.id FROM Question q WHERE q.owner IN " +
                                "(SELECT c FROM Campaign c WHERE c.id=:" + keyValueParam + "))";
                        break;
                    case "a.campaign":
                        where = mainTableKey + ".generatorId IN (SELECT q.id FROM Question q WHERE q.owner IN " +
                                "(SELECT t.owner FROM CampaignTranslation t WHERE t.tag='title' AND UPPER(t.value) LIKE :" + keyValueParam + "))";
                        break;
                    default:
                        where = "UPPER(" + subKey + ") LIKE :" + keyValueParam;
                        break;
                }

                whereStatements.add(where);
            }
        }
        if (!whereStatements.isEmpty()) {
            StringBuilder sbCreatorReviewer = new StringBuilder();
            StringBuilder sbGenerator = new StringBuilder();
            StringBuilder sbOtherStatements = new StringBuilder();
            for (String whereStatement : whereStatements) {
                if (whereStatement.startsWith("a.creatorId")) {
                    sbCreatorReviewer.append(whereStatement);
                } else if (whereStatement.startsWith("a.reviewerId")) {
                    sbCreatorReviewer.append(" OR ").append(whereStatement);
                } else if (whereStatement.startsWith("a.generatorId")) {
                    sbGenerator.append(whereStatement);
                } else {
                    if (sbOtherStatements.length() != 0) {
                        sbOtherStatements.append(" OR ");
                    }
                    sbOtherStatements.append(whereStatement);
                }
            }
            String filterQuery = QUERY_ELEMENT_WHERE + (sbCreatorReviewer.length() > 0 ? "(" + sbCreatorReviewer.toString() + ")" : "");

            if (sbCreatorReviewer.length() > 0 && (sbGenerator.length() > 0 || sbOtherStatements.length() > 0)) {
                filterQuery += QUERY_ELEMENT_AND;
            }
            if (sbGenerator.length() > 0) {
                filterQuery += "(" + sbGenerator.toString() + ")";
                if (sbOtherStatements.length() > 0) {
                    filterQuery += QUERY_ELEMENT_AND;
                }
            }
            if (sbOtherStatements.length() > 0) {
                filterQuery += "(" + sbOtherStatements.toString() + ")";
            }
            q.append(filterQuery);
        }

        return q.toString();

    }

    /**
     * Builds a query string to filter a query across several tables
     *
     * @param filters The filters to use
     * @param params Empty map which will be filled with the used query parameters. These to be added to the query
     * @return A string consisting of a WHERE and possibly JOIN clause of a query
     * @should build multikey filter query correctly
     */
    static String createFilterQuery(String staticFilterQuery, Map<String, String> filters, Map<String, String> params) {
        StringBuilder join = new StringBuilder();

        List<String> filterKeys = new ArrayList<>();
        StringBuilder where = new StringBuilder();
        if (StringUtils.isNotEmpty(staticFilterQuery)) {
            where.append(staticFilterQuery);
        }
        if (filters != null && !filters.isEmpty()) {
            AlphabetIterator abc = new AlphabetIterator();
            String pageKey = abc.next();
            filterKeys.addAll(filters.keySet());
            Collections.sort(filterKeys);
            int count = 0;
            for (String key : filterKeys) {
                String tableKey = pageKey;
                String value = filters.get(key);
                if (StringUtils.isNotBlank(value)) {
                    //separate join table statement from key
                    String joinTable = "";
                    if (key.contains("::")) {
                        joinTable = key.substring(0, key.indexOf("::"));
                        key = key.substring(key.indexOf("::") + 2);
                        tableKey = abc.next();
                    }
                    if (count > 0 || StringUtils.isNotEmpty(staticFilterQuery)) {
                        where.append(" AND (");
                    } else {
                        where.append(QUERY_ELEMENT_WHERE);
                    }
                    String[] keyParts = key.split(MULTIKEY_SEPARATOR);
                    int keyPartCount = 0;
                    where.append(" ( ");
                    for (String keyPart : keyParts) {
                        if (keyPartCount > 0) {
                            where.append(" OR ");
                        }

                        where.append("UPPER(" + tableKey + ".")
                                .append(keyPart.replace("-", "."))
                                .append(") LIKE :")
                                .append(key.replace(MULTIKEY_SEPARATOR, "").replace("-", ""));
                        keyPartCount++;
                    }
                    where.append(" ) ");
                    count++;

                    //apply join table if necessary
                    if ("CMSPageLanguageVersion".equalsIgnoreCase(joinTable) || "CMSSidebarElement".equalsIgnoreCase(joinTable)) {
                        join.append(" JOIN ")
                                .append(joinTable)
                                .append(" ")
                                .append(tableKey)
                                .append(" ON")
                                .append(" (")
                                .append(pageKey)
                                .append(".id = ")
                                .append(tableKey)
                                .append(".ownerPage.id)");
                        //                            if(joinTable.equalsIgnoreCase("CMSPageLanguageVersion")) {
                        //                                join.append(QUERY_ELEMENT_AND)
                        //                                .append(" (").append(tableKey).append(".language = :lang) ");
                        //                            }
                    } else if ("classifications".equals(joinTable)) {
                        join.append(" JOIN ").append(pageKey).append(".").append(joinTable).append(" ").append(tableKey);
                        //                            .append(" ON ").append(" (").append(pageKey).append(".id = ").append(tableKey).append(".ownerPage.id)");
                    } else if ("groupOwner".equals(joinTable)) {
                        join.append(" JOIN ")
                                .append(joinTable)
                                .append(" ")
                                .append(tableKey)
                                .append(" ON")
                                .append(" (")
                                .append(pageKey)
                                .append(".id = ")
                                .append(tableKey)
                                .append(".owner.id)");
                    }
                    params.put(key.replace(MULTIKEY_SEPARATOR, "").replace("-", ""), "%" + value.toUpperCase() + "%");
                }
                if (count > 1) {
                    where.append(" )");
                }
            }
        }
        return join.append(where).toString();
    }

    @Override
    @SuppressWarnings("unchecked")
    public List<ClientApplication> getAllClientApplications() throws DAOException {
        preQuery();
        EntityManager em = getEntityManager();
        try {
            Query q = em.createQuery("SELECT c FROM ClientApplication c");
            return q.getResultList();
        } finally {
            close(em);
        }
    }

    @Override
    public ClientApplication getClientApplication(long id) throws DAOException {
        preQuery();
        EntityManager em = getEntityManager();
        try {
            return em.getReference(ClientApplication.class, id);
        } catch (EntityNotFoundException e) {
            return null;
        } finally {
            close(em);
        }
    }

    @Override
    public ClientApplication getClientApplicationByClientId(String clientId) throws DAOException {
        preQuery();
        EntityManager em = getEntityManager();
        try {
            Query q = em.createQuery("SELECT c FROM ClientApplication c WHERE c.clientIdentifier = :clientId");
            q.setParameter("clientId", clientId);
            return (ClientApplication) q.getSingleResult();
        } catch (NoResultException e) {
            return null;
        } finally {
            close(em);
        }
    }

    @Override
    public boolean saveClientApplication(ClientApplication client) throws DAOException {
        preQuery();
        EntityManager em = getEntityManager();
        try {
            startTransaction(em);
            if (client.getId() == null) {
                em.persist(client);
            } else {
                em.merge(client);
            }
            commitTransaction(em);
            return true;
        } catch (PersistenceException e) {
            logger.error("Error saving disclaimer", e);
            handleException(em);
            return false;
        } finally {
            close(em);
        }
    }

    @Override
    public boolean deleteClientApplication(long id) throws DAOException {
        preQuery();
        EntityManager em = getEntityManager();
        try {
            startTransaction(em);
            ClientApplication o = em.getReference(ClientApplication.class, id);
            em.remove(o);
            commitTransaction(em);
            return true;
        } catch (PersistenceException e) {
            handleException(em);
            return false;
        } finally {
            close(em);
        }
    }

    @Override
    @SuppressWarnings("unchecked")
    public List<DailySessionUsageStatistics> getAllUsageStatistics() throws DAOException {
        preQuery();
        EntityManager em = getEntityManager();
        try {
            Query q = em.createQuery("SELECT s FROM DailySessionUsageStatistics s");
            return q.getResultList();
        } catch (NoResultException e) {
            return null;
        } finally {
            close(em);
        }
    }

    @Override
    public DailySessionUsageStatistics getUsageStatistics(LocalDate date) throws DAOException {
        preQuery();
        EntityManager em = getEntityManager();
        try {
            Query q = em.createQuery("SELECT s FROM DailySessionUsageStatistics s WHERE s.date = :date");
            q.setParameter("date", date);
            return (DailySessionUsageStatistics) q.getSingleResult();
        } catch (NoResultException e) {
            return null;
        } finally {
            close(em);
        }
    }

    @Override
    public List<DailySessionUsageStatistics> getUsageStatistics(LocalDate start, LocalDate end) throws DAOException {
        preQuery();
        EntityManager em = getEntityManager();
        try {
            Query q = em.createQuery("SELECT s FROM DailySessionUsageStatistics s WHERE s.date BETWEEN :start AND :end");
            q.setParameter("start", start);
            q.setParameter("end", end);
            return q.getResultList();
        } catch (NoResultException e) {
            return Collections.emptyList();
        } finally {
            close(em);
        }
    }

    @Override
    public boolean addUsageStatistics(DailySessionUsageStatistics statistics) throws DAOException {
        preQuery();
        EntityManager em = getEntityManager();
        try {
            startTransaction(em);
            em.persist(statistics);
            commitTransaction(em);
            return true;
        } catch (PersistenceException e) {
            logger.error("Error saving disclaimer", e);
            handleException(em);
            return false;
        } finally {
            close(em);
        }
    }

    @Override
    public boolean updateUsageStatistics(DailySessionUsageStatistics statistics) throws DAOException {
        preQuery();
        EntityManager em = getEntityManager();
        try {
            startTransaction(em);
            em.merge(statistics);
            commitTransaction(em);
            return true;
        } catch (PersistenceException e) {
            logger.error("Error saving disclaimer", e);
            handleException(em);
            return false;
        } finally {
            close(em);
        }
    }

    @Override
    public boolean deleteUsageStatistics(long id) throws DAOException {
        preQuery();
        EntityManager em = getEntityManager();
        try {
            startTransaction(em);
            DailySessionUsageStatistics o = em.getReference(DailySessionUsageStatistics.class, id);
            em.remove(o);
            commitTransaction(em);
            return true;
        } catch (PersistenceException e) {
            handleException(em);
            return false;
        } finally {
            close(em);
        }
    }
}<|MERGE_RESOLUTION|>--- conflicted
+++ resolved
@@ -39,24 +39,6 @@
 import java.util.stream.Collectors;
 import java.util.stream.Stream;
 
-<<<<<<< HEAD
-import jakarta.persistence.EntityManager;
-import jakarta.persistence.EntityManagerFactory;
-import jakarta.persistence.EntityNotFoundException;
-import jakarta.persistence.EntityTransaction;
-import jakarta.persistence.FlushModeType;
-import jakarta.persistence.NoResultException;
-import jakarta.persistence.NonUniqueResultException;
-import jakarta.persistence.Persistence;
-import jakarta.persistence.PersistenceException;
-import jakarta.persistence.Query;
-import jakarta.persistence.RollbackException;
-import jakarta.persistence.criteria.CriteriaBuilder;
-import jakarta.persistence.criteria.CriteriaQuery;
-import jakarta.persistence.criteria.Root;
-
-=======
->>>>>>> 38ec966e
 import org.apache.commons.lang3.StringUtils;
 import org.apache.logging.log4j.LogManager;
 import org.apache.logging.log4j.Logger;
@@ -360,11 +342,7 @@
 
             q.setFirstResult(first);
             q.setMaxResults(pageSize);
-<<<<<<< HEAD
-            q.setHint("jakarta.persistence.cache.storeMode", "REFRESH");
-=======
             q.setHint(PARAM_STOREMODE, PARAM_STOREMODE_VALUE_REFRESH);
->>>>>>> 38ec966e
 
             return q.getResultList();
         } finally {
@@ -463,14 +441,8 @@
         try {
             Query q = em.createQuery("SELECT u FROM User u WHERE :claimed_identifier MEMBER OF u.openIdAccounts");
             q.setParameter("claimed_identifier", identifier);
-<<<<<<< HEAD
-            q.setHint("jakarta.persistence.cache.storeMode", "REFRESH");
-            User o = (User) q.getSingleResult();
-            return o;
-=======
             q.setHint(PARAM_STOREMODE, PARAM_STOREMODE_VALUE_REFRESH);
             return (User) q.getSingleResult();
->>>>>>> 38ec966e
         } catch (NoResultException e) {
             return null;
         } finally {
@@ -589,11 +561,7 @@
         EntityManager em = getEntityManager();
         try {
             Query q = em.createQuery("SELECT ug FROM UserGroup ug");
-<<<<<<< HEAD
-            // q.setHint("jakarta.persistence.cache.storeMode", "REFRESH");
-=======
             // q.setHint(PARAM_STOREMODE, PARAM_STOREMODE_VALUE_REFRESH);
->>>>>>> 38ec966e
             return q.getResultList();
         } finally {
             close(em);
@@ -791,13 +759,7 @@
         preQuery();
         EntityManager em = getEntityManager();
         try {
-<<<<<<< HEAD
-            Query q = em.createQuery("SELECT o FROM BookmarkList o");
-            // q.setHint("jakarta.persistence.cache.storeMode", "REFRESH");
-            return q.getResultList();
-=======
             return em.createQuery("SELECT o FROM BookmarkList o").getResultList();
->>>>>>> 38ec966e
         } finally {
             close(em);
         }
@@ -814,11 +776,7 @@
         EntityManager em = getEntityManager();
         try {
             Query q = em.createQuery("SELECT o FROM BookmarkList o WHERE o.isPublic=true");
-<<<<<<< HEAD
-            // q.setHint("jakarta.persistence.cache.storeMode", "REFRESH");
-=======
             // q.setHint(PARAM_STOREMODE, PARAM_STOREMODE_VALUE_REFRESH);
->>>>>>> 38ec966e
             return q.getResultList();
         } finally {
             close(em);
@@ -839,11 +797,7 @@
         try {
             Query q = em.createQuery("SELECT o FROM BookmarkList o WHERE o.owner = :user ORDER BY o.dateUpdated DESC");
             q.setParameter("user", user);
-<<<<<<< HEAD
-            // q.setHint("jakarta.persistence.cache.storeMode", "REFRESH");
-=======
             // q.setHint(PARAM_STOREMODE, PARAM_STOREMODE_VALUE_REFRESH);
->>>>>>> 38ec966e
             return q.getResultList();
         } finally {
             close(em);
@@ -1386,11 +1340,7 @@
         try {
             Query q = em.createQuery("SELECT lt FROM LicenseType lt");
             q.setFlushMode(FlushModeType.COMMIT);
-<<<<<<< HEAD
-            // q.setHint("jakarta.persistence.cache.storeMode", "REFRESH");
-=======
             // q.setHint(PARAM_STOREMODE, PARAM_STOREMODE_VALUE_REFRESH);
->>>>>>> 38ec966e
             return q.getResultList();
         } finally {
             close(em);
@@ -1485,11 +1435,7 @@
             q.setFirstResult(first);
             q.setMaxResults(pageSize);
             q.setFlushMode(FlushModeType.COMMIT);
-<<<<<<< HEAD
-            // q.setHint("jakarta.persistence.cache.storeMode", "REFRESH");
-=======
             // q.setHint(PARAM_STOREMODE, PARAM_STOREMODE_VALUE_REFRESH);
->>>>>>> 38ec966e
 
             return q.getResultList();
         } finally {
@@ -1641,11 +1587,7 @@
         try {
             Query q = em.createQuery("SELECT o FROM License o");
             q.setFlushMode(FlushModeType.COMMIT);
-<<<<<<< HEAD
-            // q.setHint("jakarta.persistence.cache.storeMode", "REFRESH");
-=======
             // q.setHint(PARAM_STOREMODE, PARAM_STOREMODE_VALUE_REFRESH);
->>>>>>> 38ec966e
             return q.getResultList();
         } finally {
             close(em);
@@ -2087,11 +2029,7 @@
         try {
             Query q = em.createQuery("SELECT o FROM CommentGroup o");
             q.setFlushMode(FlushModeType.COMMIT);
-<<<<<<< HEAD
-            // q.setHint("jakarta.persistence.cache.storeMode", "REFRESH");
-=======
             // q.setHint(PARAM_STOREMODE, PARAM_STOREMODE_VALUE_REFRESH);
->>>>>>> 38ec966e
             return q.getResultList();
         } finally {
             close(em);
@@ -2258,11 +2196,7 @@
             if (targetPIs != null && !targetPIs.isEmpty()) {
                 q.setParameter("targetPIs", targetPIs);
             }
-<<<<<<< HEAD
-            // q.setHint("jakarta.persistence.cache.storeMode", "REFRESH");
-=======
             // q.setHint(PARAM_STOREMODE, PARAM_STOREMODE_VALUE_REFRESH);
->>>>>>> 38ec966e
             return q.setFirstResult(first).setMaxResults(pageSize).setFlushMode(FlushModeType.COMMIT).getResultList();
         } finally {
             close(em);
@@ -2508,11 +2442,7 @@
             Query q = em.createQuery(sbQuery.toString());
             q.setParameter("pi", pi);
             q.setFlushMode(FlushModeType.COMMIT);
-<<<<<<< HEAD
-            q.setHint("jakarta.persistence.cache.storeMode", "REFRESH");
-=======
             q.setHint(PARAM_STOREMODE, PARAM_STOREMODE_VALUE_REFRESH);
->>>>>>> 38ec966e
             List<Integer> results = q.getResultList();
             return results.stream().distinct().sorted().collect(Collectors.toList());
         } finally {
@@ -2532,11 +2462,7 @@
         try {
             Query q = em.createQuery("SELECT o FROM Search o");
             q.setFlushMode(FlushModeType.COMMIT);
-<<<<<<< HEAD
-            // q.setHint("jakarta.persistence.cache.storeMode", "REFRESH");
-=======
             // q.setHint(PARAM_STOREMODE, PARAM_STOREMODE_VALUE_REFRESH);
->>>>>>> 38ec966e
             return q.getResultList();
         } finally {
             close(em);
@@ -2581,11 +2507,7 @@
                     q.setParameter(key, "%" + filters.get(key).toUpperCase() + "%");
                 }
             }
-<<<<<<< HEAD
-            // q.setHint("jakarta.persistence.cache.storeMode", "REFRESH");
-=======
             // q.setHint(PARAM_STOREMODE, PARAM_STOREMODE_VALUE_REFRESH);
->>>>>>> 38ec966e
 
             Object o = q.getResultList().get(0);
             // MySQL
@@ -2647,11 +2569,7 @@
             }
             q.setFirstResult(first);
             q.setMaxResults(pageSize);
-<<<<<<< HEAD
-            // q.setHint("jakarta.persistence.cache.storeMode", "REFRESH");
-=======
             // q.setHint(PARAM_STOREMODE, PARAM_STOREMODE_VALUE_REFRESH);
->>>>>>> 38ec966e
 
             return q.getResultList();
         } finally {
@@ -2672,11 +2590,7 @@
             String query = "SELECT o FROM Search o WHERE o.owner = :owner";
             Query q = em.createQuery(query);
             q.setParameter("owner", owner);
-<<<<<<< HEAD
-            // q.setHint("jakarta.persistence.cache.storeMode", "REFRESH");
-=======
             // q.setHint(PARAM_STOREMODE, PARAM_STOREMODE_VALUE_REFRESH);
->>>>>>> 38ec966e
             return q.getResultList();
         } finally {
             close(em);
@@ -2779,11 +2693,7 @@
         EntityManager em = getEntityManager();
         try {
             Query q = em.createQuery("SELECT o FROM DownloadJob o");
-<<<<<<< HEAD
-            // q.setHint("jakarta.persistence.cache.storeMode", "REFRESH");
-=======
             // q.setHint(PARAM_STOREMODE, PARAM_STOREMODE_VALUE_REFRESH);
->>>>>>> 38ec966e
             return q.getResultList();
         } finally {
             close(em);
@@ -3172,11 +3082,7 @@
             try {
                 Query q = em.createQuery("SELECT o FROM CMSPage o WHERE o.staticPageName = :pageName");
                 q.setParameter("pageName", pageName);
-<<<<<<< HEAD
-                q.setHint("jakarta.persistence.cache.storeMode", "REFRESH");
-=======
                 q.setHint(PARAM_STOREMODE, PARAM_STOREMODE_VALUE_REFRESH);
->>>>>>> 38ec966e
                 if (!q.getResultList().isEmpty()) {
                     return (CMSPage) q.getSingleResult();
                 }
@@ -3278,11 +3184,7 @@
             }
             q.setFirstResult(first);
             q.setMaxResults(pageSize);
-<<<<<<< HEAD
-            // q.setHint("jakarta.persistence.cache.storeMode", "REFRESH");
-=======
             // q.setHint(PARAM_STOREMODE, PARAM_STOREMODE_VALUE_REFRESH);
->>>>>>> 38ec966e
 
             return q.getResultList();
         } finally {
@@ -3316,11 +3218,7 @@
                 q.setParameter("toDate", toDate);
             }
             q.setMaxResults(1);
-<<<<<<< HEAD
-            // q.setHint("jakarta.persistence.cache.storeMode", "REFRESH");
-=======
             // q.setHint(PARAM_STOREMODE, PARAM_STOREMODE_VALUE_REFRESH);
->>>>>>> 38ec966e
 
             return (long) q.getSingleResult() != 0;
         } finally {
@@ -3513,11 +3411,7 @@
             try {
                 Query q = em.createQuery("SELECT o FROM CMSMediaItem o");
                 q.setFlushMode(FlushModeType.COMMIT);
-<<<<<<< HEAD
-                q.setHint("jakarta.persistence.cache.storeMode", "REFRESH");
-=======
                 q.setHint(PARAM_STOREMODE, PARAM_STOREMODE_VALUE_REFRESH);
->>>>>>> 38ec966e
                 return q.getResultList();
             } catch (PersistenceException e) {
                 logger.error("Exception \"{}\" when trying to get CMS pages. Returning empty list.", e.toString());
@@ -3556,11 +3450,7 @@
             try {
                 Query q = em.createQuery("SELECT o FROM CMSMediaItem o WHERE o.fileName = :fileName");
                 q.setParameter("fileName", filename);
-<<<<<<< HEAD
-                // q.setHint("jakarta.persistence.cache.storeMode", "REFRESH");
-=======
                 // q.setHint(PARAM_STOREMODE, PARAM_STOREMODE_VALUE_REFRESH);
->>>>>>> 38ec966e
                 return (CMSMediaItem) q.getSingleResult();
             } catch (NoResultException e) {
                 //nothing found; no biggie
@@ -3667,11 +3557,7 @@
                 Query q = em.createQuery("SELECT o FROM CMSContentItem o WHERE o.mediaItem = :media");
                 q.setParameter("media", item);
                 q.setFlushMode(FlushModeType.COMMIT);
-<<<<<<< HEAD
-                // q.setHint("jakarta.persistence.cache.storeMode", "REFRESH");
-=======
                 // q.setHint(PARAM_STOREMODE, PARAM_STOREMODE_VALUE_REFRESH);
->>>>>>> 38ec966e
                 for (Object o : q.getResultList()) {
                     if (o instanceof CMSContentItem) {
                         try {
@@ -3722,11 +3608,7 @@
             EntityManager em = getEntityManager();
             try {
                 Query q = em.createQuery("SELECT o FROM CMSNavigationItem o WHERE o.parentItem IS NULL");
-<<<<<<< HEAD
-                q.setHint("jakarta.persistence.cache.storeMode", "REFRESH");
-=======
                 q.setHint(PARAM_STOREMODE, PARAM_STOREMODE_VALUE_REFRESH);
->>>>>>> 38ec966e
                 q.setFlushMode(FlushModeType.COMMIT);
                 List<CMSNavigationItem> list = q.getResultList();
                 Collections.sort(list);
@@ -3830,11 +3712,7 @@
         EntityManager em = getEntityManager();
         try {
             Query q = em.createQuery("SELECT o FROM TranskribusJob o");
-<<<<<<< HEAD
-            // q.setHint("jakarta.persistence.cache.storeMode", "REFRESH");
-=======
             // q.setHint(PARAM_STOREMODE, PARAM_STOREMODE_VALUE_REFRESH);
->>>>>>> 38ec966e
             return q.getResultList();
         } finally {
             close(em);
@@ -4013,11 +3891,7 @@
                 q.setFirstResult(first);
                 q.setMaxResults(pageSize);
                 q.setFlushMode(FlushModeType.COMMIT);
-<<<<<<< HEAD
-                // q.setHint("jakarta.persistence.cache.storeMode", "REFRESH");
-=======
                 // q.setHint(PARAM_STOREMODE, PARAM_STOREMODE_VALUE_REFRESH);
->>>>>>> 38ec966e
 
                 return q.getResultList();
             } catch (PersistenceException e) {
@@ -4079,11 +3953,7 @@
                 if (status != null) {
                     q.setParameter("status", status);
                 }
-<<<<<<< HEAD
-                // q.setHint("jakarta.persistence.cache.storeMode", "REFRESH");
-=======
                 // q.setHint(PARAM_STOREMODE, PARAM_STOREMODE_VALUE_REFRESH);
->>>>>>> 38ec966e
 
                 List<CampaignRecordStatistic> list = q.getResultList();
                 return list;
@@ -4113,11 +3983,7 @@
                 if (status != null) {
                     q.setParameter("status", status);
                 }
-<<<<<<< HEAD
-                // q.setHint("jakarta.persistence.cache.storeMode", "REFRESH");
-=======
                 // q.setHint(PARAM_STOREMODE, PARAM_STOREMODE_VALUE_REFRESH);
->>>>>>> 38ec966e
 
                 return q.getResultList();
             } catch (PersistenceException e) {
@@ -4513,11 +4379,7 @@
         EntityManager em = getEntityManager();
         try {
             Query q = em.createQuery("SELECT o FROM CMSStaticPage o");
-<<<<<<< HEAD
-            // q.setHint("jakarta.persistence.cache.storeMode", "REFRESH");
-=======
             // q.setHint(PARAM_STOREMODE, PARAM_STOREMODE_VALUE_REFRESH);
->>>>>>> 38ec966e
             return q.getResultList();
         } finally {
             close(em);
@@ -4621,11 +4483,7 @@
         try {
             Query q = em.createQuery("SELECT sp FROM CMSStaticPage sp WHERE sp.pageName = :name");
             q.setParameter("name", pageType.getName());
-<<<<<<< HEAD
-            // q.setHint("jakarta.persistence.cache.storeMode", "REFRESH");
-=======
             // q.setHint(PARAM_STOREMODE, PARAM_STOREMODE_VALUE_REFRESH);
->>>>>>> 38ec966e
             return getSingleResult(q);
         } finally {
             close(em);
@@ -5045,14 +4903,8 @@
         try {
             Query q = em.createQuery("SELECT c FROM CMSCategory c WHERE c.name = :name");
             q.setParameter("name", name);
-<<<<<<< HEAD
-            // q.setHint("jakarta.persistence.cache.storeMode", "REFRESH");
-            CMSCategory category = (CMSCategory) getSingleResult(q).orElse(null);
-            return category;
-=======
             // q.setHint(PARAM_STOREMODE, PARAM_STOREMODE_VALUE_REFRESH);
             return (CMSCategory) getSingleResult(q).orElse(null);
->>>>>>> 38ec966e
         } finally {
             close(em);
         }
@@ -5174,11 +5026,7 @@
                 q.setParameter("questionId_" + count, question.getId());
                 count++;
             }
-<<<<<<< HEAD
-            // q.setHint("jakarta.persistence.cache.storeMode", "REFRESH");
-=======
             // q.setHint(PARAM_STOREMODE, PARAM_STOREMODE_VALUE_REFRESH);
->>>>>>> 38ec966e
             return q.getResultList();
         } finally {
             close(em);
@@ -5202,11 +5050,7 @@
             Query q = em.createQuery(query);
             q.setParameter("pi", pi);
 
-<<<<<<< HEAD
-            // q.setHint("jakarta.persistence.cache.storeMode", "REFRESH");
-=======
             // q.setHint(PARAM_STOREMODE, PARAM_STOREMODE_VALUE_REFRESH);
->>>>>>> 38ec966e
             return q.getResultList();
         } finally {
             close(em);
@@ -5337,11 +5181,7 @@
                 q.setParameter("motivation", motivation);
             }
 
-<<<<<<< HEAD
-            // q.setHint("jakarta.persistence.cache.storeMode", "REFRESH");
-=======
             // q.setHint(PARAM_STOREMODE, PARAM_STOREMODE_VALUE_REFRESH);
->>>>>>> 38ec966e
             return q.getResultList();
         } finally {
             close(em);
@@ -5458,11 +5298,7 @@
                 q.setParameter("page", page);
             }
 
-<<<<<<< HEAD
-            // q.setHint("jakarta.persistence.cache.storeMode", "REFRESH");
-=======
             // q.setHint(PARAM_STOREMODE, PARAM_STOREMODE_VALUE_REFRESH);
->>>>>>> 38ec966e
             return q.getResultList();
         } finally {
             close(em);
@@ -5553,11 +5389,7 @@
                 q.setFirstResult(first);
                 q.setMaxResults(pageSize);
                 q.setFlushMode(FlushModeType.COMMIT);
-<<<<<<< HEAD
-                // q.setHint("jakarta.persistence.cache.storeMode", "REFRESH");
-=======
                 // q.setHint(PARAM_STOREMODE, PARAM_STOREMODE_VALUE_REFRESH);
->>>>>>> 38ec966e
                 return q.getResultList();
             } catch (PersistenceException e) {
                 logger.error("Exception \"{}\" when trying to get CS annotations. Returning empty list.", e.toString());
@@ -5849,11 +5681,7 @@
         EntityManager em = getEntityManager();
         try {
             Query q = em.createQuery("SELECT u FROM TermsOfUse u");
-<<<<<<< HEAD
-            //         q.setHint("jakarta.persistence.cache.storeMode", "REFRESH");
-=======
             //         q.setHint(PARAM_STOREMODE, PARAM_STOREMODE_VALUE_REFRESH);
->>>>>>> 38ec966e
 
             @SuppressWarnings("unchecked")
             List<TermsOfUse> results = q.getResultList();
@@ -5927,11 +5755,7 @@
             logger.trace(sbQuery.toString());
             Query q = em.createQuery(sbQuery.toString());
             q.setFlushMode(FlushModeType.COMMIT);
-<<<<<<< HEAD
-            // q.setHint("jakarta.persistence.cache.storeMode", "REFRESH");
-=======
             // q.setHint(PARAM_STOREMODE, PARAM_STOREMODE_VALUE_REFRESH);
->>>>>>> 38ec966e
             return q.getResultList();
         } catch (PersistenceException e) {
             logger.error("Exception \"{}\" when trying to get CMSRecordNotes. Returning empty list.", e.toString());
@@ -6437,11 +6261,7 @@
         EntityManager em = getEntityManager();
         try {
             Query q = em.createQuery("SELECT u FROM CookieBanner u");
-<<<<<<< HEAD
-            //         q.setHint("jakarta.persistence.cache.storeMode", "REFRESH");
-=======
             //         q.setHint(PARAM_STOREMODE, PARAM_STOREMODE_VALUE_REFRESH);
->>>>>>> 38ec966e
 
             @SuppressWarnings("unchecked")
             List<CookieBanner> results = q.getResultList();
@@ -6506,11 +6326,7 @@
         EntityManager em = getEntityManager();
         try {
             Query q = em.createQuery("SELECT u FROM Disclaimer u");
-<<<<<<< HEAD
-            //         q.setHint("jakarta.persistence.cache.storeMode", "REFRESH");
-=======
             //         q.setHint(PARAM_STOREMODE, PARAM_STOREMODE_VALUE_REFRESH);
->>>>>>> 38ec966e
 
             @SuppressWarnings("unchecked")
             List<Disclaimer> results = q.getResultList();
