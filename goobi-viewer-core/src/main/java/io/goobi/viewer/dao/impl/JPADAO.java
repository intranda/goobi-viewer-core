--- conflicted
+++ resolved
@@ -4154,10 +4154,7 @@
         }
     }
 
-<<<<<<< HEAD
-=======
-    /** {@inheritDoc} */
->>>>>>> cec48faf
+    /** {@inheritDoc} */
     @Override
     public long getCMSPageCountByPropertyValue(String propertyName, String propertyValue) throws DAOException {
         preQuery();
