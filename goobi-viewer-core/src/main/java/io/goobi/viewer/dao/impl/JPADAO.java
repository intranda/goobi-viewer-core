--- conflicted
+++ resolved
@@ -536,9 +536,9 @@
         }
         Query q = getEntityManager().createQuery(sbQuery.toString());
         if (filters != null) {
-            for (String key : filterKeys) {
-                q.setParameter(key, "%" + filters.get(key).toUpperCase() + "%");
-            }
+        for (String key : filterKeys) {
+            q.setParameter(key, "%" + filters.get(key).toUpperCase() + "%");
+        }
         }
         q.setFirstResult(first);
         q.setMaxResults(pageSize);
@@ -909,9 +909,9 @@
         }
         Query q = getEntityManager().createQuery(sbQuery.toString());
         if (filters != null) {
-            for (String key : filterKeys) {
-                q.setParameter(key, "%" + filters.get(key).toUpperCase() + "%");
-            }
+        for (String key : filterKeys) {
+            q.setParameter(key, "%" + filters.get(key).toUpperCase() + "%");
+        }
         }
         q.setFirstResult(first);
         q.setMaxResults(pageSize);
@@ -1262,9 +1262,9 @@
         }
         Query q = getEntityManager().createQuery(sbQuery.toString());
         if (filters != null) {
-            for (String key : filterKeys) {
-                q.setParameter(key, "%" + filters.get(key).toUpperCase() + "%");
-            }
+        for (String key : filterKeys) {
+            q.setParameter(key, "%" + filters.get(key).toUpperCase() + "%");
+        }
         }
         q.setFirstResult(first);
         q.setMaxResults(pageSize);
@@ -1300,9 +1300,9 @@
         }
         Query q = getEntityManager().createQuery(sbQuery.toString());
         if (filters != null) {
-            for (String key : filterKeys) {
-                q.setParameter(key, "%" + filters.get(key).toUpperCase() + "%");
-            }
+        for (String key : filterKeys) {
+            q.setParameter(key, "%" + filters.get(key).toUpperCase() + "%");
+        }
         }
         q.setFirstResult(first);
         q.setMaxResults(pageSize);
@@ -1564,9 +1564,9 @@
         }
         Query q = getEntityManager().createQuery(sbQuery.toString());
         if (filters != null) {
-            for (String key : filterKeys) {
-                q.setParameter(key, "%" + filters.get(key).toUpperCase() + "%");
-            }
+        for (String key : filterKeys) {
+            q.setParameter(key, "%" + filters.get(key).toUpperCase() + "%");
+        }
         }
         q.setFirstResult(first);
         q.setMaxResults(pageSize);
@@ -1973,9 +1973,9 @@
             q.setParameter("owner", owner);
         }
         if (filters != null) {
-            for (String key : filterKeys) {
-                q.setParameter(key, "%" + filters.get(key).toUpperCase() + "%");
-            }
+        for (String key : filterKeys) {
+            q.setParameter(key, "%" + filters.get(key).toUpperCase() + "%");
+        }
         }
         // q.setHint("javax.persistence.cache.storeMode", "REFRESH");
 
@@ -2028,9 +2028,9 @@
             q.setParameter("owner", owner);
         }
         if (filters != null) {
-            for (String key : filterKeys) {
-                q.setParameter(key, "%" + filters.get(key).toUpperCase() + "%");
-            }
+        for (String key : filterKeys) {
+            q.setParameter(key, "%" + filters.get(key).toUpperCase() + "%");
+        }
         }
         q.setFirstResult(first);
         q.setMaxResults(pageSize);
@@ -3546,11 +3546,7 @@
             try {
                 Campaign o = getEntityManager().getReference(Campaign.class, id);
                 if (o != null) {
-<<<<<<< HEAD
-                    //                    em.refresh(o);
-=======
                     //                    getEntityManager().refresh(o);
->>>>>>> 88bf3338
                 }
                 return o;
             } catch (EntityNotFoundException e) {
@@ -3686,16 +3682,12 @@
                     .executeUpdate();
             rows += emLocal
                     .createNativeQuery(
-<<<<<<< HEAD
                             "DELETE FROM cs_campaign_record_page_statistic_annotators WHERE user_id=" + user.getId())
                     .executeUpdate();
             rows += emLocal
                     .createNativeQuery(
-                            "DELETE FROM cs_campaign_record_statistic_reviewers WHERE user_id=" + user.getId())
-=======
                             "DELETE FROM cs_campaign_record_statistic_reviewers WHERE user_id=?")
                     .setParameter(1, user.getId())
->>>>>>> 88bf3338
                     .executeUpdate();
             rows += emLocal
                     .createNativeQuery(
@@ -3734,18 +3726,14 @@
                     .executeUpdate();
             rows += emLocal
                     .createNativeQuery(
-<<<<<<< HEAD
                             "UPDATE cs_campaign_record_page_statistic_annotators SET user_id=" + toUser.getId() + " WHERE user_id="
                                     + fromUser.getId())
                     .executeUpdate();
             rows += emLocal
                     .createNativeQuery(
-                            "UPDATE cs_campaign_record_statistic_reviewers SET user_id=" + toUser.getId() + " WHERE user_id=" + fromUser.getId())
-=======
                             "UPDATE cs_campaign_record_statistic_reviewers SET user_id=? WHERE user_id=?")
                     .setParameter(1, toUser.getId())
                     .setParameter(2, fromUser.getId())
->>>>>>> 88bf3338
                     .executeUpdate();
             rows += emLocal
                     .createNativeQuery(
@@ -4041,11 +4029,11 @@
     @SuppressWarnings("unchecked")
     public List<CMSCollection> getCMSCollections(String solrField) throws DAOException {
         synchronized (cmsRequestLock) {
-            preQuery();
+        preQuery();
             Query q = getEntityManager().createQuery("SELECT c FROM CMSCollection c WHERE c.solrField = :field");
-            q.setParameter("field", solrField);
-            return q.getResultList();
-        }
+        q.setParameter("field", solrField);
+        return q.getResultList();
+    }
     }
 
     /* (non-Javadoc)
@@ -4574,7 +4562,7 @@
         Query q = getEntityManager().createQuery(sbQuery.toString());
         if (!campaign.getQuestions().isEmpty()) {
             int count = 1;
-            for (Question question : campaign.getQuestions()) {
+        for (Question question : campaign.getQuestions()) {
                 q.setParameter("questionId_" + count, question.getId());
                 count++;
             }
@@ -5002,11 +4990,7 @@
             sbQuery.append(order);
 
             logger.trace(sbQuery.toString());
-<<<<<<< HEAD
-            Query q = em.createQuery(sbQuery.toString());
-=======
             Query q = getEntityManager().createQuery(sbQuery.toString());
->>>>>>> 88bf3338
             params.entrySet().forEach(entry -> q.setParameter(entry.getKey(), entry.getValue()));
             //            q.setParameter("lang", BeanUtils.getLocale().getLanguage());
             q.setFirstResult(first);
@@ -5068,15 +5052,9 @@
     public CMSRecordNote getRecordNote(Long id) throws DAOException {
         preQuery();
         try {
-<<<<<<< HEAD
-            CMSRecordNote o = em.getReference(CMSRecordNote.class, id);
-            if (o != null) {
-                em.refresh(o);
-=======
             CMSRecordNote o = getEntityManager().getReference(CMSRecordNote.class, id);
             if (o != null) {
                 getEntityManager().refresh(o);
->>>>>>> 88bf3338
             }
             return new CMSRecordNote(o);
         } catch (EntityNotFoundException e) {
@@ -5160,13 +5138,13 @@
      */
     @Override
     public CMSSlider getSlider(Long id) throws DAOException {
-        if (id == null) {
+        if(id == null) {
             return null;
         }
         preQuery();
         try {
             CMSSlider o = getEntityManager().getReference(CMSSlider.class, id);
-            if (o != null) {
+            if(o != null) {
                 getEntityManager().refresh(o);
             }
             return new CMSSlider(o);
@@ -5229,7 +5207,6 @@
     /* (non-Javadoc)
      * @see io.goobi.viewer.dao.IDAO#getPagesUsingSlider(io.goobi.viewer.model.cms.CMSSlider)
      */
-    @SuppressWarnings("unchecked")
     @Override
     public List<CMSPage> getPagesUsingSlider(CMSSlider slider) throws DAOException {
         preQuery();
@@ -5238,6 +5215,7 @@
                 "SELECT item FROM CMSContentItem item WHERE item.slider = :slider");
         qItems.setParameter("slider", slider);
         List<CMSContentItem> itemList = qItems.getResultList();
+
 
         List<CMSPage> pageList = itemList.stream()
                 .map(CMSContentItem::getOwnerPageLanguageVersion)
