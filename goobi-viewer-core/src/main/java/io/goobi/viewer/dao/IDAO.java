--- conflicted
+++ resolved
@@ -1278,12 +1278,8 @@
      * @return a {@link java.util.List} object.
      * @throws io.goobi.viewer.exceptions.DAOException if any.
      */
-<<<<<<< HEAD
-    public List<CMSPage> getCMSPagesWithRelatedPi(int first, int pageSize, LocalDateTime fromDate, LocalDateTime toDate, List<String> templateIds) throws DAOException;
-=======
     public List<CMSPage> getCMSPagesWithRelatedPi(int first, int pageSize, LocalDateTime fromDate, LocalDateTime toDate, List<String> templateIds)
             throws DAOException;
->>>>>>> eacd0c2c
 
     /**
      * <p>
