/**
 * This file is part of the Goobi viewer - a content presentation and management application for digitized objects.
 *
 * Visit these websites for more information.
 *          - http://www.intranda.com
 *          - http://digiverso.com
 *
 * This program is free software; you can redistribute it and/or modify it under the terms of the GNU General Public License as published by the Free
 * Software Foundation; either version 2 of the License, or (at your option) any later version.
 *
 * This program is distributed in the hope that it will be useful, but WITHOUT ANY WARRANTY; without even the implied warranty of MERCHANTABILITY or
 * FITNESS FOR A PARTICULAR PURPOSE. See the GNU General Public License for more details.
 *
 * You should have received a copy of the GNU General Public License along with this program. If not, see <http://www.gnu.org/licenses/>.
 */
package io.goobi.viewer.dao;

import java.sql.SQLException;
import java.time.LocalDateTime;
import java.util.List;
import java.util.Map;
import java.util.Optional;

import javax.persistence.Query;

import io.goobi.viewer.exceptions.DAOException;
import io.goobi.viewer.model.annotation.CrowdsourcingAnnotation;
import io.goobi.viewer.model.annotation.comments.Comment;
import io.goobi.viewer.model.bookmark.BookmarkList;
import io.goobi.viewer.model.cms.CMSCategory;
import io.goobi.viewer.model.cms.CMSCollection;
import io.goobi.viewer.model.cms.CMSMediaItem;
import io.goobi.viewer.model.cms.CMSMultiRecordNote;
import io.goobi.viewer.model.cms.CMSNavigationItem;
import io.goobi.viewer.model.cms.CMSPage;
import io.goobi.viewer.model.cms.CMSPageTemplate;
import io.goobi.viewer.model.cms.CMSPageTemplateEnabled;
import io.goobi.viewer.model.cms.CMSRecordNote;
import io.goobi.viewer.model.cms.CMSSidebarElement;
import io.goobi.viewer.model.cms.CMSSingleRecordNote;
import io.goobi.viewer.model.cms.CMSSlider;
import io.goobi.viewer.model.cms.CMSStaticPage;
import io.goobi.viewer.model.crowdsourcing.campaigns.Campaign;
import io.goobi.viewer.model.crowdsourcing.campaigns.CampaignRecordPageStatistic;
import io.goobi.viewer.model.crowdsourcing.campaigns.CampaignRecordStatistic;
import io.goobi.viewer.model.crowdsourcing.campaigns.CrowdsourcingStatus;
import io.goobi.viewer.model.crowdsourcing.questions.Question;
import io.goobi.viewer.model.download.DownloadJob;
import io.goobi.viewer.model.maps.GeoMap;
import io.goobi.viewer.model.search.Search;
import io.goobi.viewer.model.security.License;
import io.goobi.viewer.model.security.LicenseType;
import io.goobi.viewer.model.security.Role;
import io.goobi.viewer.model.security.TermsOfUse;
import io.goobi.viewer.model.security.user.IpRange;
import io.goobi.viewer.model.security.user.User;
import io.goobi.viewer.model.security.user.UserGroup;
import io.goobi.viewer.model.security.user.UserRole;
import io.goobi.viewer.model.transkribus.TranskribusJob;
import io.goobi.viewer.model.transkribus.TranskribusJob.JobStatus;
import io.goobi.viewer.model.viewer.PageType;
import io.goobi.viewer.model.viewer.themes.ThemeConfiguration;

/**
 * <p>
 * IDAO interface.
 * </p>
 */
public interface IDAO {

    /**
     * <p>
     * tableExists.
     * </p>
     *
     * @param tableName a {@link java.lang.String} object.
     * @return a boolean.
     * @throws java.sql.SQLException if any.
     */
    boolean tableExists(String tableName) throws SQLException;

    /**
     * <p>
     * columnsExists.
     * </p>
     *
     * @param tableName a {@link java.lang.String} object.
     * @param columnName a {@link java.lang.String} object.
     * @return a boolean.
     * @throws java.sql.SQLException if any.
     */
    boolean columnsExists(String tableName, String columnName) throws SQLException;

    /**
     * <p>
     * startTransaction.
     * </p>
     */
    void startTransaction();

    /**
     * <p>
     * commitTransaction.
     * </p>
     */
    void commitTransaction();

    /**
     * <p>
     * createNativeQuery.
     * </p>
     *
     * @param string a {@link java.lang.String} object.
     * @return a {@link javax.persistence.Query} object.
     */
    Query createNativeQuery(String string);

    /**
     * <p>
     * createQuery.
     * </p>
     *
     * @param string a {@link java.lang.String} object.
     * @return a {@link javax.persistence.Query} object.
     */
    Query createQuery(String string);

    // User

    /**
     * <p>
     * getAllUsers.
     * </p>
     *
     * @param refresh a boolean.
     * @return a {@link java.util.List} object.
     * @throws io.goobi.viewer.exceptions.DAOException if any.
     */
    public List<User> getAllUsers(boolean refresh) throws DAOException;

    /**
     * <p>
     * getUserCount.
     * </p>
     *
     * @param filters a {@link java.util.Map} object.
     * @return a long.
     * @throws io.goobi.viewer.exceptions.DAOException if any.
     */
    public long getUserCount(Map<String, String> filters) throws DAOException;

    /**
     * <p>
     * getUsers.
     * </p>
     *
     * @param first a int.
     * @param pageSize a int.
     * @param sortField a {@link java.lang.String} object.
     * @param descending a boolean.
     * @param filters a {@link java.util.Map} object.
     * @return a {@link java.util.List} object.
     * @throws io.goobi.viewer.exceptions.DAOException if any.
     */
    public List<User> getUsers(int first, int pageSize, String sortField, boolean descending, Map<String, String> filters) throws DAOException;

    /**
     * <p>
     * getUser.
     * </p>
     *
     * @param id a long.
     * @return a {@link io.goobi.viewer.model.security.user.User} object.
     * @throws io.goobi.viewer.exceptions.DAOException if any.
     */
    public User getUser(long id) throws DAOException;

    /**
     * <p>
     * getUserByEmail.
     * </p>
     *
     * @param email a {@link java.lang.String} object.
     * @return a {@link io.goobi.viewer.model.security.user.User} object.
     * @throws io.goobi.viewer.exceptions.DAOException if any.
     */
    public User getUserByEmail(String email) throws DAOException;

    /**
     * <p>
     * getUserByOpenId.
     * </p>
     *
     * @param identifier a {@link java.lang.String} object.
     * @return a {@link io.goobi.viewer.model.security.user.User} object.
     * @throws io.goobi.viewer.exceptions.DAOException if any.
     */
    public User getUserByOpenId(String identifier) throws DAOException;

    /**
     * <p>
     * getUserByNickname.
     * </p>
     *
     * @param nickname a {@link java.lang.String} object.
     * @return a {@link io.goobi.viewer.model.security.user.User} object.
     * @throws io.goobi.viewer.exceptions.DAOException if any.
     */
    public User getUserByNickname(String nickname) throws DAOException;

    /**
     * <p>
     * addUser.
     * </p>
     *
     * @param user a {@link io.goobi.viewer.model.security.user.User} object.
     * @return a boolean.
     * @throws io.goobi.viewer.exceptions.DAOException if any.
     */
    public boolean addUser(User user) throws DAOException;

    /**
     * <p>
     * updateUser.
     * </p>
     *
     * @param user a {@link io.goobi.viewer.model.security.user.User} object.
     * @return a boolean.
     * @throws io.goobi.viewer.exceptions.DAOException if any.
     */
    public boolean updateUser(User user) throws DAOException;

    /**
     * <p>
     * deleteUser.
     * </p>
     *
     * @param user a {@link io.goobi.viewer.model.security.user.User} object.
     * @return a boolean.
     * @throws io.goobi.viewer.exceptions.DAOException if any.
     */
    public boolean deleteUser(User user) throws DAOException;

    // UserGroup

    /**
     * <p>
     * getAllUserGroups.
     * </p>
     *
     * @return a {@link java.util.List} object.
     * @throws io.goobi.viewer.exceptions.DAOException if any.
     */
    public List<UserGroup> getAllUserGroups() throws DAOException;

    /**
     * <p>
     * getUserGroupCount.
     * </p>
     *
     * @param filters a {@link java.util.Map} object.
     * @return a long.
     * @throws io.goobi.viewer.exceptions.DAOException if any.
     */
    public long getUserGroupCount(Map<String, String> filters) throws DAOException;

    /**
     * <p>
     * getUserGroups.
     * </p>
     *
     * @param first a int.
     * @param pageSize a int.
     * @param sortField a {@link java.lang.String} object.
     * @param descending a boolean.
     * @param filters a {@link java.util.Map} object.
     * @return a {@link java.util.List} object.
     * @throws io.goobi.viewer.exceptions.DAOException if any.
     */
    public List<UserGroup> getUserGroups(int first, int pageSize, String sortField, boolean descending, Map<String, String> filters)
            throws DAOException;

    /**
     * <p>
     * getUserGroups.
     * </p>
     *
     * @param owner a {@link io.goobi.viewer.model.security.user.User} object.
     * @return a {@link java.util.List} object.
     * @throws io.goobi.viewer.exceptions.DAOException if any.
     */
    public List<UserGroup> getUserGroups(User owner) throws DAOException;

    /**
     * <p>
     * getUserGroup.
     * </p>
     *
     * @param id a long.
     * @return a {@link io.goobi.viewer.model.security.user.UserGroup} object.
     * @throws io.goobi.viewer.exceptions.DAOException if any.
     */
    public UserGroup getUserGroup(long id) throws DAOException;

    /**
     * <p>
     * getUserGroup.
     * </p>
     *
     * @param name a {@link java.lang.String} object.
     * @return a {@link io.goobi.viewer.model.security.user.UserGroup} object.
     * @throws io.goobi.viewer.exceptions.DAOException if any.
     */
    public UserGroup getUserGroup(String name) throws DAOException;

    /**
     * <p>
     * addUserGroup.
     * </p>
     *
     * @param userGroup a {@link io.goobi.viewer.model.security.user.UserGroup} object.
     * @return a boolean.
     * @throws io.goobi.viewer.exceptions.DAOException if any.
     */
    public boolean addUserGroup(UserGroup userGroup) throws DAOException;

    /**
     * <p>
     * updateUserGroup.
     * </p>
     *
     * @param userGroup a {@link io.goobi.viewer.model.security.user.UserGroup} object.
     * @return a boolean.
     * @throws io.goobi.viewer.exceptions.DAOException if any.
     */
    public boolean updateUserGroup(UserGroup userGroup) throws DAOException;

    /**
     * <p>
     * deleteUserGroup.
     * </p>
     *
     * @param userGroup a {@link io.goobi.viewer.model.security.user.UserGroup} object.
     * @return a boolean.
     * @throws io.goobi.viewer.exceptions.DAOException if any.
     */
    public boolean deleteUserGroup(UserGroup userGroup) throws DAOException;

    // Bookmarks

    /**
     * <p>
     * getAllBookmarkLists.
     * </p>
     *
     * @return a {@link java.util.List} object.
     * @throws io.goobi.viewer.exceptions.DAOException if any.
     */
    public List<BookmarkList> getAllBookmarkLists() throws DAOException;

    /**
     * <p>
     * getPublicBookmarkLists.
     * </p>
     *
     * @return a {@link java.util.List} object.
     * @throws io.goobi.viewer.exceptions.DAOException if any.
     */
    public List<BookmarkList> getPublicBookmarkLists() throws DAOException;

    /**
     * <p>
     * getBookmarkLists.
     * </p>
     *
     * @param user a {@link io.goobi.viewer.model.security.user.User} object.
     * @return a {@link java.util.List} object.
     * @throws io.goobi.viewer.exceptions.DAOException if any.
     */
    public List<BookmarkList> getBookmarkLists(User user) throws DAOException;

    /** Get number of bookmark lists owned by the given user
    * 
    * @param user
    * @return number of owned bookmark lists
    * @throws DAOException
    */
   long getBookmarkListCount(User user) throws DAOException;
    
    /**
     * <p>
     * getBookmarkList.
     * </p>
     *
     * @param id a long.
     * @return a {@link io.goobi.viewer.model.bookmark.BookmarkList} object.
     * @throws io.goobi.viewer.exceptions.DAOException if any.
     */
    public BookmarkList getBookmarkList(long id) throws DAOException;

    /**
     * <p>
     * getBookmarkList.
     * </p>
     *
     * @param name a {@link java.lang.String} object.
     * @param user a {@link io.goobi.viewer.model.security.user.User} object.
     * @return a {@link io.goobi.viewer.model.bookmark.BookmarkList} object.
     * @throws io.goobi.viewer.exceptions.DAOException if any.
     */
    public BookmarkList getBookmarkList(String name, User user) throws DAOException;

    /**
     * <p>
     * getBookmarkListByShareKey.
     * </p>
     *
     * @param shareKey a {@link java.lang.String} object.
     * @return a {@link io.goobi.viewer.model.bookmark.BookmarkList} object.
     * @throws io.goobi.viewer.exceptions.DAOException if any.
     */
    public BookmarkList getBookmarkListByShareKey(String shareKey) throws DAOException;

    /**
     * <p>
     * addBookmarkList.
     * </p>
     *
     * @param bookmarkList a {@link io.goobi.viewer.model.bookmark.BookmarkList} object.
     * @return a boolean.
     * @throws io.goobi.viewer.exceptions.DAOException if any.
     */
    public boolean addBookmarkList(BookmarkList bookmarkList) throws DAOException;

    /**
     * <p>
     * updateBookmarkList.
     * </p>
     *
     * @param bookmarkList a {@link io.goobi.viewer.model.bookmark.BookmarkList} object.
     * @return a boolean.
     * @throws io.goobi.viewer.exceptions.DAOException if any.
     */
    public boolean updateBookmarkList(BookmarkList bookmarkList) throws DAOException;

    /**
     * <p>
     * deleteBookmarkList.
     * </p>
     *
     * @param bookmarkList a {@link io.goobi.viewer.model.bookmark.BookmarkList} object.
     * @return a boolean.
     * @throws io.goobi.viewer.exceptions.DAOException if any.
     */
    public boolean deleteBookmarkList(BookmarkList bookmarkList) throws DAOException;

    // Role

    /**
     * <p>
     * getAllRoles.
     * </p>
     *
     * @return a {@link java.util.List} object.
     * @throws io.goobi.viewer.exceptions.DAOException if any.
     */
    public List<Role> getAllRoles() throws DAOException;

    /**
     * <p>
     * getRoleCount.
     * </p>
     *
     * @param filters a {@link java.util.Map} object.
     * @return a long.
     * @throws io.goobi.viewer.exceptions.DAOException if any.
     */
    public long getRoleCount(Map<String, String> filters) throws DAOException;

    /**
     * <p>
     * getRoles.
     * </p>
     *
     * @param first a int.
     * @param pageSize a int.
     * @param sortField a {@link java.lang.String} object.
     * @param descending a boolean.
     * @param filters a {@link java.util.Map} object.
     * @return a {@link java.util.List} object.
     * @throws io.goobi.viewer.exceptions.DAOException if any.
     */
    public List<Role> getRoles(int first, int pageSize, String sortField, boolean descending, Map<String, String> filters) throws DAOException;

    /**
     * <p>
     * getRole.
     * </p>
     *
     * @param id a long.
     * @return a {@link io.goobi.viewer.model.security.Role} object.
     * @throws io.goobi.viewer.exceptions.DAOException if any.
     */
    public Role getRole(long id) throws DAOException;

    /**
     * <p>
     * getRole.
     * </p>
     *
     * @param name a {@link java.lang.String} object.
     * @return a {@link io.goobi.viewer.model.security.Role} object.
     * @throws io.goobi.viewer.exceptions.DAOException if any.
     */
    public Role getRole(String name) throws DAOException;

    /**
     * <p>
     * addRole.
     * </p>
     *
     * @param role a {@link io.goobi.viewer.model.security.Role} object.
     * @return a boolean.
     * @throws io.goobi.viewer.exceptions.DAOException if any.
     */
    public boolean addRole(Role role) throws DAOException;

    /**
     * <p>
     * updateRole.
     * </p>
     *
     * @param role a {@link io.goobi.viewer.model.security.Role} object.
     * @return a boolean.
     * @throws io.goobi.viewer.exceptions.DAOException if any.
     */
    public boolean updateRole(Role role) throws DAOException;

    /**
     * <p>
     * deleteRole.
     * </p>
     *
     * @param role a {@link io.goobi.viewer.model.security.Role} object.
     * @return a boolean.
     * @throws io.goobi.viewer.exceptions.DAOException if any.
     */
    public boolean deleteRole(Role role) throws DAOException;

    // UserRole

    /**
     * <p>
     * getAllUserRoles.
     * </p>
     *
     * @return a {@link java.util.List} object.
     * @throws io.goobi.viewer.exceptions.DAOException if any.
     */
    public List<UserRole> getAllUserRoles() throws DAOException;

    /**
     * <p>
     * getUserRoleCount.
     * </p>
     *
     * @param userGroup a {@link io.goobi.viewer.model.security.user.UserGroup} object.
     * @param user a {@link io.goobi.viewer.model.security.user.User} object.
     * @param role a {@link io.goobi.viewer.model.security.Role} object.
     * @return Row count
     * @throws io.goobi.viewer.exceptions.DAOException if any.
     */
    public long getUserRoleCount(UserGroup userGroup, User user, Role role) throws DAOException;

    /**
     * <p>
     * getUserRoles.
     * </p>
     *
     * @param userGroup a {@link io.goobi.viewer.model.security.user.UserGroup} object.
     * @param user a {@link io.goobi.viewer.model.security.user.User} object.
     * @param role a {@link io.goobi.viewer.model.security.Role} object.
     * @return a {@link java.util.List} object.
     * @throws io.goobi.viewer.exceptions.DAOException if any.
     */
    public List<UserRole> getUserRoles(UserGroup userGroup, User user, Role role) throws DAOException;

    /**
     * <p>
     * addUserRole.
     * </p>
     *
     * @param userRole a {@link io.goobi.viewer.model.security.user.UserRole} object.
     * @return a boolean.
     * @throws io.goobi.viewer.exceptions.DAOException if any.
     */
    public boolean addUserRole(UserRole userRole) throws DAOException;

    /**
     * <p>
     * updateUserRole.
     * </p>
     *
     * @param userRole a {@link io.goobi.viewer.model.security.user.UserRole} object.
     * @return a boolean.
     * @throws io.goobi.viewer.exceptions.DAOException if any.
     */
    public boolean updateUserRole(UserRole userRole) throws DAOException;

    /**
     * <p>
     * deleteUserRole.
     * </p>
     *
     * @param userRole a {@link io.goobi.viewer.model.security.user.UserRole} object.
     * @return a boolean.
     * @throws io.goobi.viewer.exceptions.DAOException if any.
     */
    public boolean deleteUserRole(UserRole userRole) throws DAOException;

    // LicenseType

    /**
     * <p>
     * getAllLicenseTypes.
     * </p>
     *
     * @return a {@link java.util.List} object.
     * @throws io.goobi.viewer.exceptions.DAOException if any.
     */
    public List<LicenseType> getAllLicenseTypes() throws DAOException;

    /**
     * <p>
     * getLicenseTypeCount.
     * </p>
     *
     * @param filters a {@link java.util.Map} object.
     * @return a long.
     * @throws io.goobi.viewer.exceptions.DAOException if any.
     */
    public long getLicenseTypeCount(Map<String, String> filters) throws DAOException;

    /**
     * <p>
     * getCoreLicenseTypeCount.
     * </p>
     *
     * @param filters a {@link java.util.Map} object.
     * @return a long.
     * @throws io.goobi.viewer.exceptions.DAOException if any.
     */
    public long getCoreLicenseTypeCount(Map<String, String> filters) throws DAOException;

    /**
     * <p>
     * getRecordLicenseTypes.
     * </p>
     *
     * @return a {@link java.util.List} object.
     * @throws io.goobi.viewer.exceptions.DAOException if any.
     */
    public List<LicenseType> getRecordLicenseTypes() throws DAOException;

    /**
     * <p>
     * getLicenseTypes.
     * </p>
     *
     * @param first a int.
     * @param pageSize a int.
     * @param sortField a {@link java.lang.String} object.
     * @param descending a boolean.
     * @param filters a {@link java.util.Map} object.
     * @return a {@link java.util.List} object.
     * @throws io.goobi.viewer.exceptions.DAOException if any.
     */
    public List<LicenseType> getLicenseTypes(int first, int pageSize, String sortField, boolean descending, Map<String, String> filters)
            throws DAOException;

    /**
     * <p>
     * getCoreLicenseTypes.
     * </p>
     *
     * @param first a int.
     * @param pageSize a int.
     * @param sortField a {@link java.lang.String} object.
     * @param descending a boolean.
     * @param filters a {@link java.util.Map} object.
     * @return a {@link java.util.List} object.
     * @throws io.goobi.viewer.exceptions.DAOException if any.
     */
    public List<LicenseType> getCoreLicenseTypes(int first, int pageSize, String sortField, boolean descending, Map<String, String> filters)
            throws DAOException;

    /**
     * <p>
     * getLicenseType.
     * </p>
     *
     * @param id a long.
     * @return a {@link io.goobi.viewer.model.security.LicenseType} object.
     * @throws io.goobi.viewer.exceptions.DAOException if any.
     */
    public LicenseType getLicenseType(long id) throws DAOException;

    /**
     * <p>
     * getLicenseType.
     * </p>
     *
     * @param name a {@link java.lang.String} object.
     * @return a {@link io.goobi.viewer.model.security.LicenseType} object.
     * @throws io.goobi.viewer.exceptions.DAOException if any.
     */
    public LicenseType getLicenseType(String name) throws DAOException;

    /**
     * Returns all license types that match the given name list.
     * 
     * @param names
     * @return a {@link io.goobi.viewer.model.security.LicenseType} object.
     * @throws DAOException in case of errors
     */
    public List<LicenseType> getLicenseTypes(List<String> names) throws DAOException;

    /**
     * <p>
     * addLicenseType.
     * </p>
     *
     * @param licenseType a {@link io.goobi.viewer.model.security.LicenseType} object.
     * @return a boolean.
     * @throws io.goobi.viewer.exceptions.DAOException if any.
     */
    public boolean addLicenseType(LicenseType licenseType) throws DAOException;

    /**
     * <p>
     * updateLicenseType.
     * </p>
     *
     * @param licenseType a {@link io.goobi.viewer.model.security.LicenseType} object.
     * @return a boolean.
     * @throws io.goobi.viewer.exceptions.DAOException if any.
     */
    public boolean updateLicenseType(LicenseType licenseType) throws DAOException;

    /**
     * <p>
     * deleteLicenseType.
     * </p>
     *
     * @param licenseType a {@link io.goobi.viewer.model.security.LicenseType} object.
     * @return a boolean.
     * @throws io.goobi.viewer.exceptions.DAOException if any.
     */
    public boolean deleteLicenseType(LicenseType licenseType) throws DAOException;

    // License

    /**
     * <p>
     * getAllLicenses.
     * </p>
     *
     * @return a {@link java.util.List} object.
     * @throws io.goobi.viewer.exceptions.DAOException if any.
     */
    public List<License> getAllLicenses() throws DAOException;

    /**
     * <p>
     * getLicense.
     * </p>
     *
     * @param id a long.
     * @return a {@link io.goobi.viewer.model.security.getLicense} object.
     * @throws io.goobi.viewer.exceptions.DAOException if any.
     */
    public License getLicense(Long id) throws DAOException;

    /**
     * 
     * @param licenseType
     * @return
     * @throws DAOException
     */
    public List<License> getLicenses(LicenseType licenseType) throws DAOException;

    /**
     * Returns the number of licenses that use the given license type.
     * 
     * @param licenseType
     * @return
     * @throws DAOException
     */
    public long getLicenseCount(LicenseType licenseType) throws DAOException;

    // IpRange

    /**
     * <p>
     * getAllIpRanges.
     * </p>
     *
     * @return a {@link java.util.List} object.
     * @throws io.goobi.viewer.exceptions.DAOException if any.
     */
    public List<IpRange> getAllIpRanges() throws DAOException;

    /**
     * <p>
     * getIpRangeCount.
     * </p>
     *
     * @param filters a {@link java.util.Map} object.
     * @return a long.
     * @throws io.goobi.viewer.exceptions.DAOException if any.
     */
    public long getIpRangeCount(Map<String, String> filters) throws DAOException;

    /**
     * <p>
     * getIpRanges.
     * </p>
     *
     * @param first a int.
     * @param pageSize a int.
     * @param sortField a {@link java.lang.String} object.
     * @param descending a boolean.
     * @param filters a {@link java.util.Map} object.
     * @return a {@link java.util.List} object.
     * @throws io.goobi.viewer.exceptions.DAOException if any.
     */
    public List<IpRange> getIpRanges(int first, int pageSize, String sortField, boolean descending, Map<String, String> filters) throws DAOException;

    /**
     * <p>
     * getIpRange.
     * </p>
     *
     * @param id a long.
     * @return a {@link io.goobi.viewer.model.security.user.IpRange} object.
     * @throws io.goobi.viewer.exceptions.DAOException if any.
     */
    public IpRange getIpRange(long id) throws DAOException;

    /**
     * <p>
     * getIpRange.
     * </p>
     *
     * @param name a {@link java.lang.String} object.
     * @return a {@link io.goobi.viewer.model.security.user.IpRange} object.
     * @throws io.goobi.viewer.exceptions.DAOException if any.
     */
    public IpRange getIpRange(String name) throws DAOException;

    /**
     * <p>
     * addIpRange.
     * </p>
     *
     * @param ipRange a {@link io.goobi.viewer.model.security.user.IpRange} object.
     * @return a boolean.
     * @throws io.goobi.viewer.exceptions.DAOException if any.
     */
    public boolean addIpRange(IpRange ipRange) throws DAOException;

    /**
     * <p>
     * updateIpRange.
     * </p>
     *
     * @param ipRange a {@link io.goobi.viewer.model.security.user.IpRange} object.
     * @return a boolean.
     * @throws io.goobi.viewer.exceptions.DAOException if any.
     */
    public boolean updateIpRange(IpRange ipRange) throws DAOException;

    /**
     * <p>
     * deleteIpRange.
     * </p>
     *
     * @param ipRange a {@link io.goobi.viewer.model.security.user.IpRange} object.
     * @return a boolean.
     * @throws io.goobi.viewer.exceptions.DAOException if any.
     */
    public boolean deleteIpRange(IpRange ipRange) throws DAOException;

    // Comment

    /**
     * <p>
     * getAllComments.
     * </p>
     *
     * @return a {@link java.util.List} object.
     * @throws io.goobi.viewer.exceptions.DAOException if any.
     */
    public List<Comment> getAllComments() throws DAOException;

    /**
     * <p>
     * getCommentCount.
     * </p>
     *
     * @param filters a {@link java.util.Map} object.
     * @return a long.
     * @throws io.goobi.viewer.exceptions.DAOException if any.
     */
    public long getCommentCount(Map<String, String> filters, User owner) throws DAOException;

    /**
     * <p>
     * getComments.
     * </p>
     *
     * @param first a int.
     * @param pageSize a int.
     * @param sortField a {@link java.lang.String} object.
     * @param descending a boolean.
     * @param filters a {@link java.util.Map} object.
     * @return a {@link java.util.List} object.
     * @throws io.goobi.viewer.exceptions.DAOException if any.
     */
    public List<Comment> getComments(int first, int pageSize, String sortField, boolean descending, Map<String, String> filters) throws DAOException;

    /**
     * Get Comments created by a specific user
     * 
     * @param user          the creator/owner of the comment
     * @param maxResults    maximum number of results to return
     * @param sortField     class field to sort results by
     * @param descending    set to "true" to sort descending
     * @return              A list of at most maxResults comments.
     * @throws DAOException
     */
    List<Comment> getCommentsOfUser(User user, int maxResults, String sortField, boolean descending) throws DAOException;

    
    /**
     * <p>
     * getCommentsForPage.
     * </p>
     *
     * @param pi a {@link java.lang.String} object.
     * @param page a int.
     * @return a {@link java.util.List} object.
     * @throws io.goobi.viewer.exceptions.DAOException if any.
     */
    public List<Comment> getCommentsForPage(String pi, int page) throws DAOException;

    /**
     * <p>
     * getCommentsForWork.
     * </p>
     *
     * @param pi a {@link java.lang.String} object.
     * @return a {@link java.util.List} object.
     * @throws io.goobi.viewer.exceptions.DAOException if any.
     */
    public List<Comment> getCommentsForWork(String pi) throws DAOException;

    /**
     * <p>
     * getComment.
     * </p>
     *
     * @param id a long.
     * @return a {@link io.goobi.viewer.model.annotation.comments.Comment} object.
     * @throws io.goobi.viewer.exceptions.DAOException if any.
     */
    public Comment getComment(long id) throws DAOException;

    /**
     * <p>
     * addComment.
     * </p>
     *
     * @param comment a {@link io.goobi.viewer.model.annotation.comments.Comment} object.
     * @return a boolean.
     * @throws io.goobi.viewer.exceptions.DAOException if any.
     */
    public boolean addComment(Comment comment) throws DAOException;

    /**
     * <p>
     * updateComment.
     * </p>
     *
     * @param comment a {@link io.goobi.viewer.model.annotation.comments.Comment} object.
     * @return a boolean.
     * @throws io.goobi.viewer.exceptions.DAOException if any.
     */
    public boolean updateComment(Comment comment) throws DAOException;

    /**
     * <p>
     * deleteComment.
     * </p>
     *
     * @param comment a {@link io.goobi.viewer.model.annotation.comments.Comment} object.
     * @return a boolean.
     * @throws io.goobi.viewer.exceptions.DAOException if any.
     */
    public boolean deleteComment(Comment comment) throws DAOException;

    /**
     * 
     * @param pi Record identifier
     * @param owner Comment creator
     * @return Number of affected rows
     * @throws io.goobi.viewer.exceptions.DAOException if any.
     */
    public int deleteComments(String pi, User owner) throws DAOException;

    /**
     * Changes ownership of all comments from <code>fromUser</code> to <code>toUser</code>.
     * 
     * @param fromUser
     * @param toUser
     * @return
     * @throws io.goobi.viewer.exceptions.DAOException if any.
     */
    public int changeCommentsOwner(User fromUser, User toUser) throws DAOException;

    // Search

    /**
     * <p>
     * getAllSearches.
     * </p>
     *
     * @return a {@link java.util.List} object.
     * @throws io.goobi.viewer.exceptions.DAOException if any.
     */
    public List<Search> getAllSearches() throws DAOException;

    /**
     * <p>
     * getSearchCount.
     * </p>
     *
     * @param owner a {@link io.goobi.viewer.model.security.user.User} object.
     * @param filters a {@link java.util.Map} object.
     * @return a long.
     * @throws io.goobi.viewer.exceptions.DAOException if any.
     */
    public long getSearchCount(User owner, Map<String, String> filters) throws DAOException;

    /**
     * <p>
     * getSearches.
     * </p>
     *
     * @param owner a {@link io.goobi.viewer.model.security.user.User} object.
     * @param first a int.
     * @param pageSize a int.
     * @param sortField a {@link java.lang.String} object.
     * @param descending a boolean.
     * @param filters a {@link java.util.Map} object.
     * @return a {@link java.util.List} object.
     * @throws io.goobi.viewer.exceptions.DAOException if any.
     */
    public List<Search> getSearches(User owner, int first, int pageSize, String sortField, boolean descending, Map<String, String> filters)
            throws DAOException;

    /**
     * <p>
     * getSearches.
     * </p>
     *
     * @param owner a {@link io.goobi.viewer.model.security.user.User} object.
     * @return a {@link java.util.List} object.
     * @throws io.goobi.viewer.exceptions.DAOException if any.
     */
    public List<Search> getSearches(User owner) throws DAOException;

    /**
     * <p>
     * getSearch.
     * </p>
     *
     * @param id a long.
     * @return a {@link io.goobi.viewer.model.search.Search} object.
     * @throws io.goobi.viewer.exceptions.DAOException if any.
     */
    public Search getSearch(long id) throws DAOException;

    /**
     * <p>
     * addSearch.
     * </p>
     *
     * @param search a {@link io.goobi.viewer.model.search.Search} object.
     * @return a boolean.
     * @throws io.goobi.viewer.exceptions.DAOException if any.
     */
    public boolean addSearch(Search search) throws DAOException;

    /**
     * <p>
     * updateSearch.
     * </p>
     *
     * @param search a {@link io.goobi.viewer.model.search.Search} object.
     * @return a boolean.
     * @throws io.goobi.viewer.exceptions.DAOException if any.
     */
    public boolean updateSearch(Search search) throws DAOException;

    /**
     * <p>
     * deleteSearch.
     * </p>
     *
     * @param search a {@link io.goobi.viewer.model.search.Search} object.
     * @return a boolean.
     * @throws io.goobi.viewer.exceptions.DAOException if any.
     */
    public boolean deleteSearch(Search search) throws DAOException;

    // Download jobs

    /**
     * <p>
     * getAllDownloadJobs.
     * </p>
     *
     * @return a {@link java.util.List} object.
     * @throws io.goobi.viewer.exceptions.DAOException if any.
     */
    public List<DownloadJob> getAllDownloadJobs() throws DAOException;

    /**
     * <p>
     * getDownloadJob.
     * </p>
     *
     * @param id a long.
     * @return a {@link io.goobi.viewer.model.download.DownloadJob} object.
     * @throws io.goobi.viewer.exceptions.DAOException if any.
     */
    public DownloadJob getDownloadJob(long id) throws DAOException;

    /**
     * <p>
     * getDownloadJobByIdentifier.
     * </p>
     *
     * @param identifier a {@link java.lang.String} object.
     * @return a {@link io.goobi.viewer.model.download.DownloadJob} object.
     * @throws io.goobi.viewer.exceptions.DAOException if any.
     */
    public DownloadJob getDownloadJobByIdentifier(String identifier) throws DAOException;

    /**
     * <p>
     * getDownloadJobByMetadata.
     * </p>
     *
     * @param type a {@link java.lang.String} object.
     * @param pi a {@link java.lang.String} object.
     * @param logId a {@link java.lang.String} object.
     * @return a {@link io.goobi.viewer.model.download.DownloadJob} object.
     * @throws io.goobi.viewer.exceptions.DAOException if any.
     */
    public DownloadJob getDownloadJobByMetadata(String type, String pi, String logId) throws DAOException;

    /**
     * <p>
     * addDownloadJob.
     * </p>
     *
     * @param downloadJob a {@link io.goobi.viewer.model.download.DownloadJob} object.
     * @return a boolean.
     * @throws io.goobi.viewer.exceptions.DAOException if any.
     */
    public boolean addDownloadJob(DownloadJob downloadJob) throws DAOException;

    /**
     * <p>
     * updateDownloadJob.
     * </p>
     *
     * @param downloadJob a {@link io.goobi.viewer.model.download.DownloadJob} object.
     * @return a boolean.
     * @throws io.goobi.viewer.exceptions.DAOException if any.
     */
    public boolean updateDownloadJob(DownloadJob downloadJob) throws DAOException;

    /**
     * <p>
     * deleteDownloadJob.
     * </p>
     *
     * @param downloadJob a {@link io.goobi.viewer.model.download.DownloadJob} object.
     * @return a boolean.
     * @throws io.goobi.viewer.exceptions.DAOException if any.
     */
    public boolean deleteDownloadJob(DownloadJob downloadJob) throws DAOException;

    // CMS

    public CMSPageTemplateEnabled getCMSPageTemplateEnabled(String templateId) throws DAOException;

    public boolean addCMSPageTemplateEnabled(CMSPageTemplateEnabled o) throws DAOException;

    public boolean updateCMSPageTemplateEnabled(CMSPageTemplateEnabled o) throws DAOException;

    public int saveCMSPageTemplateEnabledStatuses(List<CMSPageTemplate> templates) throws DAOException;

    /**
     * <p>
     * getAllCMSPages.
     * </p>
     *
     * @return a {@link java.util.List} object.
     * @throws io.goobi.viewer.exceptions.DAOException if any.
     */
    public List<CMSPage> getAllCMSPages() throws DAOException;

    /**
     * <p>
     * getCmsPageForStaticPage.
     * </p>
     *
     * @param pageName a {@link java.lang.String} object.
     * @return a {@link io.goobi.viewer.model.cms.CMSPage} object.
     * @throws io.goobi.viewer.exceptions.DAOException if any.
     */
    public CMSPage getCmsPageForStaticPage(String pageName) throws DAOException;

    /**
     * <p>
     * getCMSPageCount.
     * </p>
     *
     * @param filters a {@link java.util.Map} object.
     * @param allowedTemplates a {@link java.util.List} object.
     * @param allowedSubthemes a {@link java.util.List} object.
     * @param allowedCategories a {@link java.util.List} object.
     * @return a long.
     * @throws io.goobi.viewer.exceptions.DAOException if any.
     */
    public long getCMSPageCount(Map<String, String> filters, List<String> allowedTemplates, List<String> allowedSubthemes,
            List<String> allowedCategories) throws DAOException;

    /**
     * <p>
     * getCMSPages.
     * </p>
     *
     * @param first a int.
     * @param pageSize a int.
     * @param sortField a {@link java.lang.String} object.
     * @param descending a boolean.
     * @param filters a {@link java.util.Map} object.
     * @param allowedTemplates a {@link java.util.List} object.
     * @param allowedSubthemes a {@link java.util.List} object.
     * @param allowedCategories a {@link java.util.List} object.
     * @return a {@link java.util.List} object.
     * @throws io.goobi.viewer.exceptions.DAOException if any.
     */
    public List<CMSPage> getCMSPages(int first, int pageSize, String sortField, boolean descending, Map<String, String> filters,
            List<String> allowedTemplates, List<String> allowedSubthemes, List<String> allowedCategories) throws DAOException;

    /**
     * <p>
     * getCMSPagesByCategory.
     * </p>
     *
     * @param category a {@link io.goobi.viewer.model.cms.CMSCategory} object.
     * @return a {@link java.util.List} object.
     * @throws io.goobi.viewer.exceptions.DAOException if any.
     */
    public List<CMSPage> getCMSPagesByCategory(CMSCategory category) throws DAOException;

    /**
     * <p>
     * getCMSPagesForRecord.
     * </p>
     *
     * @param pi a {@link java.lang.String} object.
     * @param category a {@link io.goobi.viewer.model.cms.CMSCategory} object.
     * @return a {@link java.util.List} object.
     * @throws io.goobi.viewer.exceptions.DAOException if any.
     */
    public List<CMSPage> getCMSPagesForRecord(String pi, CMSCategory category) throws DAOException;

    /**
     * <p>
     * getCMSPagesWithRelatedPi.
     * </p>
     *
     * @param first a int.
     * @param pageSize a int.
     * @param fromDate a {@link java.time.LocalDateTime} object.
     * @param toDate a {@link java.time.LocalDateTime} object.
     * @param templateIds Optional list of template IDs for filtering.
     * @return a {@link java.util.List} object.
     * @throws io.goobi.viewer.exceptions.DAOException if any.
     */
    public List<CMSPage> getCMSPagesWithRelatedPi(int first, int pageSize, LocalDateTime fromDate, LocalDateTime toDate, List<String> templateIds)
            throws DAOException;

    /**
     * <p>
     * isCMSPagesForRecordHaveUpdates.
     * </p>
     *
     * @param pi a {@link java.lang.String} object.
     * @param category a {@link io.goobi.viewer.model.cms.CMSCategory} object.
     * @param fromDate a {@link java.time.LocalDateTime} object.
     * @param toDate a {@link java.time.LocalDateTime} object.
     * @return a boolean.
     * @throws io.goobi.viewer.exceptions.DAOException if any.
     */
    public boolean isCMSPagesForRecordHaveUpdates(String pi, CMSCategory category, LocalDateTime fromDate, LocalDateTime toDate) throws DAOException;

    /**
     * <p>
     * getCMSPageWithRelatedPiCount.
     * </p>
     *
     * @param fromDate a {@link java.time.LocalDateTime} object.
     * @param toDate a {@link java.time.LocalDateTime} object.
     * @param templateIds Optional list of template IDs for filtering.
     * @return a long.
     * @throws io.goobi.viewer.exceptions.DAOException if any.
     */
    public long getCMSPageWithRelatedPiCount(LocalDateTime fromDate, LocalDateTime toDate, List<String> templateIds) throws DAOException;

    /**
     * <p>
     * getCMSPage.
     * </p>
     *
     * @param id a long.
     * @return a {@link io.goobi.viewer.model.cms.CMSPage} object.
     * @throws io.goobi.viewer.exceptions.DAOException if any.
     */
    public CMSPage getCMSPage(long id) throws DAOException;

    /**
     * <p>
     * addCMSPage.
     * </p>
     *
     * @param page a {@link io.goobi.viewer.model.cms.CMSPage} object.
     * @return a boolean.
     * @throws io.goobi.viewer.exceptions.DAOException if any.
     */
    public boolean addCMSPage(CMSPage page) throws DAOException;

    /**
     * <p>
     * updateCMSPage.
     * </p>
     *
     * @param page a {@link io.goobi.viewer.model.cms.CMSPage} object.
     * @return a boolean.
     * @throws io.goobi.viewer.exceptions.DAOException if any.
     */
    public boolean updateCMSPage(CMSPage page) throws DAOException;

    /**
     * <p>
     * deleteCMSPage.
     * </p>
     *
     * @param page a {@link io.goobi.viewer.model.cms.CMSPage} object.
     * @return a boolean.
     * @throws io.goobi.viewer.exceptions.DAOException if any.
     */
    public boolean deleteCMSPage(CMSPage page) throws DAOException;

    /**
     * <p>
     * getCMSSidebarElement.
     * </p>
     *
     * @param id a long.
     * @return a {@link io.goobi.viewer.model.cms.CMSSidebarElement} object.
     * @throws io.goobi.viewer.exceptions.DAOException if any.
     */
    public CMSSidebarElement getCMSSidebarElement(long id) throws DAOException;

    /**
     * <p>
     * getAllCMSMediaItems.
     * </p>
     *
     * @return a {@link java.util.List} object.
     * @throws io.goobi.viewer.exceptions.DAOException if any.
     */
    public List<CMSMediaItem> getAllCMSMediaItems() throws DAOException;

    /**
     * <p>
     * getAllCMSCollectionItems.
     * </p>
     *
     * @return a {@link java.util.List} object.
     * @throws io.goobi.viewer.exceptions.DAOException if any.
     */
    public List<CMSMediaItem> getAllCMSCollectionItems() throws DAOException;

    /**
     * <p>
     * getCMSMediaItem.
     * </p>
     *
     * @param id a long.
     * @return a {@link io.goobi.viewer.model.cms.CMSMediaItem} object.
     * @throws io.goobi.viewer.exceptions.DAOException if any.
     */
    public CMSMediaItem getCMSMediaItem(long id) throws DAOException;

    /**
     * <p>
     * getCMSMediaItemByFilename.
     * </p>
     *
     * @param string a {@link java.lang.String} object.
     * @return a {@link io.goobi.viewer.model.cms.CMSMediaItem} object.
     * @throws io.goobi.viewer.exceptions.DAOException if any.
     */
    CMSMediaItem getCMSMediaItemByFilename(String string) throws DAOException;

    /**
     * <p>
     * addCMSMediaItem.
     * </p>
     *
     * @param item a {@link io.goobi.viewer.model.cms.CMSMediaItem} object.
     * @return a boolean.
     * @throws io.goobi.viewer.exceptions.DAOException if any.
     */
    public boolean addCMSMediaItem(CMSMediaItem item) throws DAOException;

    /**
     * <p>
     * updateCMSMediaItem.
     * </p>
     *
     * @param item a {@link io.goobi.viewer.model.cms.CMSMediaItem} object.
     * @return a boolean.
     * @throws io.goobi.viewer.exceptions.DAOException if any.
     */
    public boolean updateCMSMediaItem(CMSMediaItem item) throws DAOException;

    /**
     * <p>
     * deleteCMSMediaItem.
     * </p>
     *
     * @param item a {@link io.goobi.viewer.model.cms.CMSMediaItem} object.
     * @return a boolean.
     * @throws io.goobi.viewer.exceptions.DAOException if any.
     */
    public boolean deleteCMSMediaItem(CMSMediaItem item) throws DAOException;

    /**
     * <p>
     * getMediaOwners.
     * </p>
     *
     * @param item a {@link io.goobi.viewer.model.cms.CMSMediaItem} object.
     * @return a {@link java.util.List} object.
     * @throws io.goobi.viewer.exceptions.DAOException if any.
     */
    public List<CMSPage> getMediaOwners(CMSMediaItem item) throws DAOException;

    /**
     * Get a list of all {@link CMSMediaItem}s which contain the given category
     * 
     * @param category
     * @return  all containing cmsPages
     * @throws DAOException
     */
    List<CMSMediaItem> getCMSMediaItemsByCategory(CMSCategory category) throws DAOException;

    
    /**
     * <p>
     * getAllTopCMSNavigationItems.
     * </p>
     *
     * @return a {@link java.util.List} object.
     * @throws io.goobi.viewer.exceptions.DAOException if any.
     */
    public List<CMSNavigationItem> getAllTopCMSNavigationItems() throws DAOException;

    /**
     * <p>
     * getCMSNavigationItem.
     * </p>
     *
     * @param id a long.
     * @return a {@link io.goobi.viewer.model.cms.navigation.CMSNavigationItem} object.
     * @throws io.goobi.viewer.exceptions.DAOException if any.
     */
    public CMSNavigationItem getCMSNavigationItem(long id) throws DAOException;

    /**
     * <p>
     * addCMSNavigationItem.
     * </p>
     *
     * @param item a {@link io.goobi.viewer.model.cms.navigation.CMSNavigationItem} object.
     * @return a boolean.
     * @throws io.goobi.viewer.exceptions.DAOException if any.
     */
    public boolean addCMSNavigationItem(CMSNavigationItem item) throws DAOException;

    /**
     * <p>
     * updateCMSNavigationItem.
     * </p>
     *
     * @param item a {@link io.goobi.viewer.model.cms.navigation.CMSNavigationItem} object.
     * @return a boolean.
     * @throws io.goobi.viewer.exceptions.DAOException if any.
     */
    public boolean updateCMSNavigationItem(CMSNavigationItem item) throws DAOException;

    /**
     * <p>
     * deleteCMSNavigationItem.
     * </p>
     *
     * @param item a {@link io.goobi.viewer.model.cms.navigation.CMSNavigationItem} object.
     * @return a boolean.
     * @throws io.goobi.viewer.exceptions.DAOException if any.
     */
    public boolean deleteCMSNavigationItem(CMSNavigationItem item) throws DAOException;

    /**
     * <p>
     * getRelatedNavItem.
     * </p>
     *
     * @param page a {@link io.goobi.viewer.model.cms.CMSPage} object.
     * @return a {@link java.util.List} object.
     * @throws io.goobi.viewer.exceptions.DAOException if any.
     */
    public List<CMSNavigationItem> getRelatedNavItem(CMSPage page) throws DAOException;

    /**
     * <p>
     * getAllStaticPages.
     * </p>
     *
     * @return a {@link java.util.List} object.
     * @throws io.goobi.viewer.exceptions.DAOException if any.
     */
    public List<CMSStaticPage> getAllStaticPages() throws DAOException;

    /**
     * <p>
     * addStaticPage.
     * </p>
     *
     * @param page a {@link io.goobi.viewer.model.cms.CMSStaticPage} object.
     * @throws io.goobi.viewer.exceptions.DAOException if any.
     */
    public void addStaticPage(CMSStaticPage page) throws DAOException;

    /**
     * <p>
     * updateStaticPage.
     * </p>
     *
     * @param page a {@link io.goobi.viewer.model.cms.CMSStaticPage} object.
     * @throws io.goobi.viewer.exceptions.DAOException if any.
     */
    public void updateStaticPage(CMSStaticPage page) throws DAOException;

    /**
     * <p>
     * deleteStaticPage.
     * </p>
     *
     * @param page a {@link io.goobi.viewer.model.cms.CMSStaticPage} object.
     * @return a boolean.
     * @throws io.goobi.viewer.exceptions.DAOException if any.
     */
    public boolean deleteStaticPage(CMSStaticPage page) throws DAOException;

    /**
     * <p>
     * getStaticPageForCMSPage.
     * </p>
     *
     * @param page a {@link io.goobi.viewer.model.cms.CMSPage} object.
     * @return a {@link java.util.List} object.
     * @throws io.goobi.viewer.exceptions.DAOException if any.
     */
    public List<CMSStaticPage> getStaticPageForCMSPage(CMSPage page) throws DAOException;

    /**
     * <p>
     * getStaticPageForTypeType.
     * </p>
     *
     * @param pageType a {@link io.goobi.viewer.model.viewer.PageType} object.
     * @return a {@link java.util.Optional} object.
     * @throws io.goobi.viewer.exceptions.DAOException if any.
     */
    public Optional<CMSStaticPage> getStaticPageForTypeType(PageType pageType) throws DAOException;

    /**
     * <p>
     * getAllCategories.
     * </p>
     *
     * @return a {@link java.util.List} object.
     * @throws io.goobi.viewer.exceptions.DAOException if any.
     */
    public List<CMSCategory> getAllCategories() throws DAOException;

    /**
     * 
     * @param category
     * @return
     * @throws DAOException
     */
    public long getCountPagesUsingCategory(CMSCategory category) throws DAOException;

    /**
     * 
     * @param category
     * @return
     * @throws DAOException
     */
    public long getCountMediaItemsUsingCategory(CMSCategory category) throws DAOException;

    /**
     * <p>
     * addCategory.
     * </p>
     *
     * @param category a {@link io.goobi.viewer.model.cms.CMSCategory} object.
     * @throws io.goobi.viewer.exceptions.DAOException if any.
     */
    public void addCategory(CMSCategory category) throws DAOException;

    /**
     * <p>
     * updateCategory.
     * </p>
     *
     * @param category a {@link io.goobi.viewer.model.cms.CMSCategory} object.
     * @throws io.goobi.viewer.exceptions.DAOException if any.
     */
    public void updateCategory(CMSCategory category) throws DAOException;

    /**
     * <p>
     * deleteCategory.
     * </p>
     *
     * @param category a {@link io.goobi.viewer.model.cms.CMSCategory} object.
     * @return a boolean.
     * @throws io.goobi.viewer.exceptions.DAOException if any.
     */
    public boolean deleteCategory(CMSCategory category) throws DAOException;

    /**
     * <p>
     * getCategoryByName.
     * </p>
     *
     * @param name a {@link java.lang.String} object.
     * @return a {@link io.goobi.viewer.model.cms.CMSCategory} object.
     * @throws io.goobi.viewer.exceptions.DAOException if any.
     */
    public CMSCategory getCategoryByName(String name) throws DAOException;

    /**
     * <p>
     * getCategory.
     * </p>
     *
     * @param id a {@link java.lang.Long} object.
     * @return a {@link io.goobi.viewer.model.cms.CMSCategory} object.
     * @throws io.goobi.viewer.exceptions.DAOException if any.
     */
    public CMSCategory getCategory(Long id) throws DAOException;

    // Transkribus

    /**
     * <p>
     * getAllTranskribusJobs.
     * </p>
     *
     * @return a {@link java.util.List} object.
     * @throws io.goobi.viewer.exceptions.DAOException if any.
     */
    public List<TranskribusJob> getAllTranskribusJobs() throws DAOException;

    /**
     * <p>
     * getTranskribusJobs.
     * </p>
     *
     * @param pi a {@link java.lang.String} object.
     * @param transkribusUserId a {@link java.lang.String} object.
     * @param status a {@link io.goobi.viewer.model.transkribus.TranskribusJob.JobStatus} object.
     * @return a {@link java.util.List} object.
     * @throws io.goobi.viewer.exceptions.DAOException if any.
     */
    public List<TranskribusJob> getTranskribusJobs(String pi, String transkribusUserId, JobStatus status) throws DAOException;

    /**
     * <p>
     * addTranskribusJob.
     * </p>
     *
     * @param job a {@link io.goobi.viewer.model.transkribus.TranskribusJob} object.
     * @return a boolean.
     * @throws io.goobi.viewer.exceptions.DAOException if any.
     */
    public boolean addTranskribusJob(TranskribusJob job) throws DAOException;

    /**
     * <p>
     * updateTranskribusJob.
     * </p>
     *
     * @param job a {@link io.goobi.viewer.model.transkribus.TranskribusJob} object.
     * @return a boolean.
     * @throws io.goobi.viewer.exceptions.DAOException if any.
     */
    public boolean updateTranskribusJob(TranskribusJob job) throws DAOException;

    /**
     * <p>
     * deleteTranskribusJob.
     * </p>
     *
     * @param job a {@link io.goobi.viewer.model.transkribus.TranskribusJob} object.
     * @return a boolean.
     * @throws io.goobi.viewer.exceptions.DAOException if any.
     */
    public boolean deleteTranskribusJob(TranskribusJob job) throws DAOException;

    // Crowdsourcing campaigns

    /**
     * <p>
     * getAllCampaigns.
     * </p>
     *
     * @return a {@link java.util.List} object.
     * @throws io.goobi.viewer.exceptions.DAOException if any.
     */
    public List<Campaign> getAllCampaigns() throws DAOException;

    /**
     * <p>
     * getCampaignCount.
     * </p>
     *
     * @param filters a {@link java.util.Map} object.
     * @return a long.
     * @throws io.goobi.viewer.exceptions.DAOException if any.
     */
    public long getCampaignCount(Map<String, String> filters) throws DAOException;

    /**
     * <p>
     * getCampaign.
     * </p>
     *
     * @param id a {@link java.lang.Long} object.
     * @return a {@link io.goobi.viewer.model.crowdsourcing.campaigns.Campaign} object.
     * @throws io.goobi.viewer.exceptions.DAOException if any.
     */
    public Campaign getCampaign(Long id) throws DAOException;

    /**
     * <p>
     * getQuestion.
     * </p>
     *
     * @param id a {@link java.lang.Long} object.
     * @return a {@link io.goobi.viewer.model.crowdsourcing.questions.Question} object.
     * @throws io.goobi.viewer.exceptions.DAOException if any.
     */
    public Question getQuestion(Long id) throws DAOException;

    /**
     * <p>
     * getCampaigns.
     * </p>
     *
     * @param first a int.
     * @param pageSize a int.
     * @param sortField a {@link java.lang.String} object.
     * @param descending a boolean.
     * @param filters a {@link java.util.Map} object.
     * @return a {@link java.util.List} object.
     * @throws io.goobi.viewer.exceptions.DAOException if any.
     */
    public List<Campaign> getCampaigns(int first, int pageSize, String sortField, boolean descending, Map<String, String> filters)
            throws DAOException;

    /**
     * <p>
     * getCampaignStatisticsForRecord.
     * </p>
     *
     * @param pi a {@link java.lang.String} object.
     * @param status a {@link io.goobi.viewer.model.crowdsourcing.campaigns.CampaignRecordStatistic.CrowdsourcingStatus} object.
     * @return a {@link java.util.List} object.
     * @throws io.goobi.viewer.exceptions.DAOException if any.
     */
    public List<CampaignRecordStatistic> getCampaignStatisticsForRecord(String pi, CrowdsourcingStatus status) throws DAOException;

    /**
     * <p>
     * getCampaignPageStatisticsForRecord.
     * </p>
     *
     * @param pi a {@link java.lang.String} object.
     * @param status a {@link io.goobi.viewer.model.crowdsourcing.campaigns.CampaignRecordStatistic.CrowdsourcingStatus} object.
     * @return a {@link java.util.List} object.
     * @throws io.goobi.viewer.exceptions.DAOException if any.
     */
    List<CampaignRecordPageStatistic> getCampaignPageStatisticsForRecord(String pi, CrowdsourcingStatus status) throws DAOException;

    /**
     * <p>
     * addCampaign.
     * </p>
     *
     * @param campaign a {@link io.goobi.viewer.model.crowdsourcing.campaigns.Campaign} object.
     * @return a boolean.
     * @throws io.goobi.viewer.exceptions.DAOException if any.
     */
    public boolean addCampaign(Campaign campaign) throws DAOException;

    /**
     * <p>
     * updateCampaign.
     * </p>
     *
     * @param campaign a {@link io.goobi.viewer.model.crowdsourcing.campaigns.Campaign} object.
     * @return a boolean.
     * @throws io.goobi.viewer.exceptions.DAOException if any.
     */
    public boolean updateCampaign(Campaign campaign) throws DAOException;

    /**
     * <p>
     * deleteCampaign.
     * </p>
     *
     * @param campaign a {@link io.goobi.viewer.model.crowdsourcing.campaigns.Campaign} object.
     * @return a boolean.
     * @throws io.goobi.viewer.exceptions.DAOException if any.
     */
    public boolean deleteCampaign(Campaign campaign) throws DAOException;

    /**
     * Deletes given user from the lists of annotators and reviewers an all campaign statistics.
     * 
     * @param user
     * @return Number of affected campaigns
     * @throws DAOException
     */
    public int deleteCampaignStatisticsForUser(User user) throws DAOException;

    /**
     * Replaced <code>fromUser</code> with <code>toUser</code> in the lists of annotators and reviewers an all campaign statistics.
     * 
     * @param fromUser
     * @param toUser
     * @return
     * @throws DAOException
     */
    public int changeCampaignStatisticContributors(User fromUser, User toUser) throws DAOException;

    // Misc
    
    /**
     * 
     * @return true if accessible; false otherwise
     */
    public boolean checkAvailability();

    /**
     * <p>
     * shutdown.
     * </p>
     */
    public void shutdown();

    /**
     * <p>
     * getCMSPageForEditing.
     * </p>
     *
     * @param id a long.
     * @return a {@link io.goobi.viewer.model.cms.CMSPage} object.
     * @throws io.goobi.view@Override
    er.exceptions.DAOException if any.
     */
    public CMSPage getCMSPageForEditing(long id) throws DAOException;

    /**
     * <p>
     * getPagesWithComments.
     * </p>
     *
     * @param pi a {@link java.lang.String} object.
     * @return a {@link java.util.List} object.
     * @throws io.goobi.viewer.exceptions.DAOException if any.
     */
    public List<Integer> getPagesWithComments(String pi) throws DAOException;

    /**
     * <p>
     * getCMSCollections.
     * </p>
     *
     * @param solrField a {@link java.lang.String} object.
     * @return a {@link java.util.List} object.
     * @throws io.goobi.viewer.exceptions.DAOException if any.
     */
    public List<CMSCollection> getCMSCollections(String solrField) throws DAOException;

    /**
     * <p>
     * addCMSCollection.
     * </p>
     *
     * @param collection a {@link io.goobi.viewer.model.cms.CMSCollection} object.
     * @return a boolean.
     * @throws io.goobi.viewer.exceptions.DAOException if any.
     */
    public boolean addCMSCollection(CMSCollection collection) throws DAOException;

    /**
     * <p>
     * updateCMSCollection.
     * </p>
     *
     * @param collection a {@link io.goobi.viewer.model.cms.CMSCollection} object.
     * @return a boolean.
     * @throws io.goobi.viewer.exceptions.DAOException if any.
     */
    public boolean updateCMSCollection(CMSCollection collection) throws DAOException;

    /**
     * <p>
     * deleteCMSCollection.
     * </p>
     *
     * @param collection a {@link io.goobi.viewer.model.cms.CMSCollection} object.
     * @return a boolean.
     * @throws io.goobi.viewer.exceptions.DAOException if any.
     */
    public boolean deleteCMSCollection(CMSCollection collection) throws DAOException;

    /**
     * <p>
     * getCMSCollection.
     * </p>
     *
     * @param solrField a {@link java.lang.String} object.
     * @param solrFieldValue a {@link java.lang.String} object.
     * @return a {@link io.goobi.viewer.model.cms.CMSCollection} object.
     * @throws io.goobi.viewer.exceptions.DAOException if any.
     */
    public CMSCollection getCMSCollection(String solrField, String solrFieldValue) throws DAOException;

    /**
     * Annotations *
     *
     * @param id a {@link java.lang.Long} object.
     * @return a {@link io.goobi.viewer.model.annotation.CrowdsourcingAnnotation} object.
     * @throws io.goobi.viewer.exceptions.DAOException if any.
     */
    public CrowdsourcingAnnotation getAnnotation(Long id) throws DAOException;

    /**
     * <p>
     * getAnnotationsForCampaign.
     * </p>
     *
     * @param campaign a {@link io.goobi.viewer.model.crowdsourcing.campaigns.Campaign} object.
     * @return a {@link java.util.List} object.
     * @throws io.goobi.viewer.exceptions.DAOException if any.
     */
    public List<CrowdsourcingAnnotation> getAnnotationsForCampaign(Campaign campaign) throws DAOException;

    /**
     * <p>
     * getAnnotationsForWork.
     * </p>
     *
     * @param pi a {@link java.lang.String} object.
     * @return a {@link java.util.List} object.
     * @throws io.goobi.viewer.exceptions.DAOException if any.
     */
    public List<CrowdsourcingAnnotation> getAnnotationsForWork(String pi) throws DAOException;

    /**
     * @param pi
     * @return
     * @throws DAOException
     */
    long getAnnotationCountForWork(String pi) throws DAOException;

    /**
     * <p>
     * getAnnotationsForCampaignAndWork.
     * </p>
     *
     * @param campaign a {@link io.goobi.viewer.model.crowdsourcing.campaigns.Campaign} object.
     * @param pi a {@link java.lang.String} object.
     * @return a {@link java.util.List} object.
     * @throws io.goobi.viewer.exceptions.DAOException if any.
     */
    public List<CrowdsourcingAnnotation> getAnnotationsForCampaignAndWork(Campaign campaign, String pi) throws DAOException;

    /**
     * <p>
     * getAnnotationsForTarget.
     * </p>
     *
     * @param pi a {@link java.lang.String} object.
     * @param page a {@link java.lang.Integer} object.
     * @param commenting 
     * @return a {@link java.util.List} object.
     * @throws io.goobi.viewer.exceptions.DAOException if any.
     */
    public List<CrowdsourcingAnnotation> getAnnotationsForTarget(String pi, Integer page) throws DAOException;
    public List<CrowdsourcingAnnotation> getAnnotationsForTarget(String pi, Integer page, String motivation) throws DAOException;

    /**
     * 
     * @param userId
     * @return
     * @throws DAOException
     */
    public List<CrowdsourcingAnnotation> getAnnotationsForUserId(Long userId, Integer maxResults, String sortField, boolean descending) throws DAOException;

    /**
     * <p>
     * getAnnotations.
     * </p>
     *
     * @param first a int.
     * @param pageSize a int.
     * @param sortField a {@link java.lang.String} object.
     * @param descending a boolean.
     * @param filters a {@link java.util.Map} object.
     * @return a {@link java.util.List} object.
     * @throws io.goobi.viewer.exceptions.DAOException if any.
     */
    public List<CrowdsourcingAnnotation> getAnnotations(int first, int pageSize, String sortField, boolean descending, Map<String, String> filters)
            throws DAOException;

    /**
     * <p>
     * getAnnotationCount.
     * </p>
     *
     * @param filters a {@link java.util.Map} object.
     * @return a long.
     * @throws io.goobi.viewer.exceptions.DAOException if any.
     */
    public long getAnnotationCount(Map<String, String> filters) throws DAOException;

    /**
     * <p>
     * getAnnotationCountForTarget.
     * </p>
     *
     * @param pi a {@link java.lang.String} object.
     * @param page a {@link java.lang.Integer} object.
     * @return a long.
     * @throws io.goobi.viewer.exceptions.DAOException if any.
     */
    long getAnnotationCountForTarget(String pi, Integer page) throws DAOException;

    /**
     * <p>
     * getAnnotationsForCampaignAndTarget.
     * </p>
     *
     * @param campaign a {@link io.goobi.viewer.model.crowdsourcing.campaigns.Campaign} object.
     * @param pi a {@link java.lang.String} object.
     * @param page a {@link java.lang.Integer} object.
     * @return a {@link java.util.List} object.
     * @throws io.goobi.viewer.exceptions.DAOException if any.
     */
    public List<CrowdsourcingAnnotation> getAnnotationsForCampaignAndTarget(Campaign campaign, String pi, Integer page) throws DAOException;

    /**
     * <p>
     * addAnnotation.
     * </p>
     *
     * @param annotation a {@link io.goobi.viewer.model.annotation.CrowdsourcingAnnotation} object.
     * @return a boolean.
     * @throws io.goobi.viewer.exceptions.DAOException if any.
     */
    public boolean addAnnotation(CrowdsourcingAnnotation annotation) throws DAOException;

    /**
     * <p>
     * updateAnnotation.
     * </p>
     *
     * @param annotation a {@link io.goobi.viewer.model.annotation.CrowdsourcingAnnotation} object.
     * @return a boolean.
     * @throws io.goobi.viewer.exceptions.DAOException if any.
     */
    public boolean updateAnnotation(CrowdsourcingAnnotation annotation) throws DAOException;

    /**
     * <p>
     * deleteAnnotation.
     * </p>
     *
     * @param annotation a {@link io.goobi.viewer.model.annotation.CrowdsourcingAnnotation} object.
     * @return a boolean.
     * @throws io.goobi.viewer.exceptions.DAOException if any.
     */
    public boolean deleteAnnotation(CrowdsourcingAnnotation annotation) throws DAOException;

    /**
     * Update the given collection from the database
     *
     * @param collection a {@link io.goobi.viewer.model.cms.CMSCollection} object.
     * @throws io.goobi.viewer.exceptions.DAOException if any.
     */
    void refreshCMSCollection(CMSCollection collection) throws DAOException;

    /**
     * Get the {@link GeoMap} of the given mapId
     * 
     * @param mapId
     * @return The GeoMap of the given id or else null
     */
    public GeoMap getGeoMap(Long mapId) throws DAOException;

    /**
     * Get all {@link GeoMap}s in database
     * 
     * @return A list of all stored GeoMaps
     * @throws DAOException
     */
    public List<GeoMap> getAllGeoMaps() throws DAOException;

    /**
     * Add the given map to the database if no map of the same id already exists
     * 
     * @param map
     * @return true if successful
     * @throws DAOException
     */
    public boolean addGeoMap(GeoMap map) throws DAOException;

    /**
     * Update the given {@link GeoMap} in the database
     * 
     * @param map
     * @return true if successful
     * @throws DAOException
     */
    public boolean updateGeoMap(GeoMap map) throws DAOException;

    /**
     * Delete the given {@link GeoMap} from the database
     * 
     * @param map
     * @return true if successful
     * @throws DAOException
     */
    public boolean deleteGeoMap(GeoMap map) throws DAOException;

    /**
     * Return a list of CMS-pages embedding the given map
     * 
     * @param map
     * @return
     * @throws DAOException
     */
    public List<CMSPage> getPagesUsingMap(GeoMap map) throws DAOException;

    /**
     * @param subtheme
     * @return
     * @throws DAOException
     */
    List<CMSPage> getCMSPagesForSubtheme(String subtheme) throws DAOException;
    
    /**
     * Get a paginated list of {@link CMSRecordNote}s
     * 
     * @param first
     * @param pageSize
     * @param sortField
     * @param descending
     * @param filters
     * @return
     * @throws DAOException
     */
    public List<CMSRecordNote> getRecordNotes(int first, int pageSize, String sortField, boolean descending, Map<String, String> filters)
            throws DAOException;
   
    /**
     * Get all {@link CMSRecordNote}s for the given pi
     * 
     * @param pi    The pi of the record.
     * @param displayedNotesOnly set to true to only return notes with {@link CMSRecordNote#isDisplayŃote()} set to true
     * @return
     * @throws DAOException
     */
    public List<CMSSingleRecordNote> getRecordNotesForPi(String pi, boolean displayedNotesOnly) throws DAOException;

    /**
     * Get all {@link CMSMultiRecordNote}s. To find notes relating to record, all notes must be check for matching query
     * 
     * @param displayedNotesOnly
     * @return
     * @throws DAOException
     */
    public List<CMSMultiRecordNote> getAllMultiRecordNotes(boolean displayedNotesOnly) throws DAOException;

    
    /**
     * Get all persisted {@link CMSRecordNote}s
     * 
     * @return
     * @throws DAOException 
     */
    public List<CMSRecordNote> getAllRecordNotes() throws DAOException;
    
    /**
     * Get a {@link CMSRecordNote} by its id property
     * 
     * @param id
     * @return
     */
    public CMSRecordNote getRecordNote(Long id) throws DAOException;
    
    /**
     * Persist a new {@link CMSRecordNote}.
     * 
     * @param note
     * @return
     */
    public boolean addRecordNote(CMSRecordNote note) throws DAOException;
    
    /**
     * Updates an existing {@link CMSRecordNote}
     * 
     * @param note
     * @return
     */
    public boolean updateRecordNote(CMSRecordNote note) throws DAOException;
    
    /**
     * Deletes an existing {@link CMSRecordNote}
     * 
     * @param note
     * @return
     */
    public boolean deleteRecordNote(CMSRecordNote note) throws DAOException;

    public boolean saveTermsOfUse(TermsOfUse tou) throws DAOException;

    public TermsOfUse getTermsOfUse() throws DAOException;

    public boolean isTermsOfUseActive() throws DAOException;

    public boolean resetUserAgreementsToTermsOfUse() throws DAOException;

    public List<CMSSlider> getAllSliders() throws DAOException;
    
    public CMSSlider getSlider(Long id) throws DAOException; 
    
    public boolean addSlider(CMSSlider slider) throws DAOException;
    
    public boolean updateSlider(CMSSlider slider) throws DAOException;
    
    public boolean deleteSlider(CMSSlider slider) throws DAOException;

    List<CMSPage> getPagesUsingSlider(CMSSlider slider) throws DAOException;

<<<<<<< HEAD
    public List<ThemeConfiguration> getConfiguredThemes() throws DAOException;
    
    public ThemeConfiguration getTheme(String name) throws DAOException;
    
    public boolean addTheme(ThemeConfiguration theme) throws DAOException;
    
    public boolean updateTheme(ThemeConfiguration theme) throws DAOException;
    
    public boolean deleteTheme(ThemeConfiguration theme) throws DAOException;
    
=======
    /**
     * @param first
     * @param pageSize
     * @param sortField
     * @param descending
     * @param filterString
     * @param filterParams
     * @return
     * @throws DAOException
     */
    List<CrowdsourcingAnnotation> getAnnotations(int first, int pageSize, String sortField, boolean descending, String filterString,
            Map<String, Object> filterParams) throws DAOException;

    /**
     * @param commenting
     * @return
     * @throws DAOException 
     */
    List<CrowdsourcingAnnotation> getAllAnnotationsByMotivation(String commenting) throws DAOException;

    /**
     * @return
     * @throws DAOException
     */
    List<CrowdsourcingAnnotation> getAllAnnotations(String sortField, boolean sortDescending) throws DAOException;

    /**
     * @return
     * @throws DAOException
     */
    long getTotalAnnotationCount() throws DAOException;

>>>>>>> c144a7ae
}<|MERGE_RESOLUTION|>--- conflicted
+++ resolved
@@ -2300,7 +2300,6 @@
 
     List<CMSPage> getPagesUsingSlider(CMSSlider slider) throws DAOException;
 
-<<<<<<< HEAD
     public List<ThemeConfiguration> getConfiguredThemes() throws DAOException;
     
     public ThemeConfiguration getTheme(String name) throws DAOException;
@@ -2311,7 +2310,6 @@
     
     public boolean deleteTheme(ThemeConfiguration theme) throws DAOException;
     
-=======
     /**
      * @param first
      * @param pageSize
@@ -2344,5 +2342,4 @@
      */
     long getTotalAnnotationCount() throws DAOException;
 
->>>>>>> c144a7ae
 }