/*
 * This file is part of the Goobi viewer - a content presentation and management
 * application for digitized objects.
 *
 * Visit these websites for more information.
 *          - http://www.intranda.com
 *          - http://digiverso.com
 *
 * This program is free software; you can redistribute it and/or modify it under
 * the terms of the GNU General Public License as published by the Free Software
 * Foundation; either version 2 of the License, or (at your option) any later
 * version.
 *
 * This program is distributed in the hope that it will be useful, but WITHOUT
 * ANY WARRANTY; without even the implied warranty of MERCHANTABILITY or FITNESS
 * FOR A PARTICULAR PURPOSE.
 * See the GNU General Public License for more details.
 *
 * You should have received a copy of the GNU General Public License along with
 * this program. If not, see <http://www.gnu.org/licenses/>.
 */
package io.goobi.viewer.dao;

import java.sql.SQLException;
import java.time.LocalDate;
import java.time.LocalDateTime;
import java.util.List;
import java.util.Map;
import java.util.Optional;
import java.util.Set;

import io.goobi.viewer.exceptions.DAOException;
import io.goobi.viewer.model.administration.legal.CookieBanner;
import io.goobi.viewer.model.administration.legal.Disclaimer;
import io.goobi.viewer.model.administration.legal.TermsOfUse;
import io.goobi.viewer.model.annotation.CrowdsourcingAnnotation;
import io.goobi.viewer.model.annotation.comments.Comment;
import io.goobi.viewer.model.annotation.comments.CommentGroup;
import io.goobi.viewer.model.bookmark.BookmarkList;
import io.goobi.viewer.model.cms.CMSCategory;
import io.goobi.viewer.model.cms.CMSNavigationItem;
import io.goobi.viewer.model.cms.CMSSlider;
import io.goobi.viewer.model.cms.CMSStaticPage;
import io.goobi.viewer.model.cms.collections.CMSCollection;
import io.goobi.viewer.model.cms.media.CMSMediaItem;
import io.goobi.viewer.model.cms.pages.CMSPage;
import io.goobi.viewer.model.cms.pages.CMSPageTemplate;
import io.goobi.viewer.model.cms.pages.CMSPageTemplateEnabled;
import io.goobi.viewer.model.cms.pages.content.PersistentCMSComponent;
import io.goobi.viewer.model.cms.recordnotes.CMSMultiRecordNote;
import io.goobi.viewer.model.cms.recordnotes.CMSRecordNote;
import io.goobi.viewer.model.cms.recordnotes.CMSSingleRecordNote;
import io.goobi.viewer.model.cms.widgets.CustomSidebarWidget;
import io.goobi.viewer.model.crowdsourcing.campaigns.Campaign;
import io.goobi.viewer.model.crowdsourcing.campaigns.CampaignRecordPageStatistic;
import io.goobi.viewer.model.crowdsourcing.campaigns.CampaignRecordStatistic;
import io.goobi.viewer.model.crowdsourcing.campaigns.CrowdsourcingStatus;
import io.goobi.viewer.model.crowdsourcing.questions.Question;
import io.goobi.viewer.model.job.JobStatus;
import io.goobi.viewer.model.job.download.DownloadJob;
import io.goobi.viewer.model.job.upload.UploadJob;
import io.goobi.viewer.model.maps.GeoMap;
import io.goobi.viewer.model.search.Search;
import io.goobi.viewer.model.security.DownloadTicket;
import io.goobi.viewer.model.security.License;
import io.goobi.viewer.model.security.LicenseType;
import io.goobi.viewer.model.security.Role;
import io.goobi.viewer.model.security.clients.ClientApplication;
import io.goobi.viewer.model.security.user.IpRange;
import io.goobi.viewer.model.security.user.User;
import io.goobi.viewer.model.security.user.UserGroup;
import io.goobi.viewer.model.security.user.UserRole;
import io.goobi.viewer.model.statistics.usage.DailySessionUsageStatistics;
import io.goobi.viewer.model.transkribus.TranskribusJob;
import io.goobi.viewer.model.viewer.PageType;
import io.goobi.viewer.model.viewer.themes.ThemeConfiguration;
import jakarta.persistence.EntityManager;
import jakarta.persistence.EntityManagerFactory;
import jakarta.persistence.EntityTransaction;
import jakarta.persistence.PersistenceException;

/**
 * <p>
 * IDAO interface.
 * </p>
 */
public interface IDAO {

    /**
     * <p>
     * tableExists.
     * </p>
     *
     * @param tableName a {@link java.lang.String} object.
     * @return a boolean.
     * @throws java.sql.SQLException if any.
     * @throws DAOException
     */
    boolean tableExists(String tableName) throws DAOException, SQLException;

    /**
     * <p>
     * columnsExists.
     * </p>
     *
     * @param tableName a {@link java.lang.String} object.
     * @param columnName a {@link java.lang.String} object.
     * @return a boolean.
     * @throws java.sql.SQLException if any.
     */
    boolean columnsExists(String tableName, String columnName) throws DAOException, SQLException;

    // User

    /**
     * <p>
     * getAllUsers.
     * </p>
     *
     * @param refresh a boolean.
     * @return a {@link java.util.List} object.
     * @throws io.goobi.viewer.exceptions.DAOException if any.
     */
    public List<User> getAllUsers(boolean refresh) throws DAOException;

    /**
     * <p>
     * getUserCount.
     * </p>
     *
     * @param filters a {@link java.util.Map} object.
     * @return a long.
     * @throws io.goobi.viewer.exceptions.DAOException if any.
     */
    public long getUserCount(Map<String, String> filters) throws DAOException;

    /**
     * <p>
     * getUsers.
     * </p>
     *
     * @param first a int.
     * @param pageSize a int.
     * @param sortField a {@link java.lang.String} object.
     * @param descending a boolean.
     * @param filters a {@link java.util.Map} object.
     * @return a {@link java.util.List} object.
     * @throws io.goobi.viewer.exceptions.DAOException if any.
     */
    public List<User> getUsers(int first, int pageSize, String sortField, boolean descending, Map<String, String> filters) throws DAOException;

    /**
     * <p>
     * getUser.
     * </p>
     *
     * @param id a long.
     * @return a {@link io.goobi.viewer.model.security.user.User} object.
     * @throws io.goobi.viewer.exceptions.DAOException if any.
     */
    public User getUser(long id) throws DAOException;

    /**
     * <p>
     * getUserByEmail.
     * </p>
     *
     * @param email a {@link java.lang.String} object.
     * @return a {@link io.goobi.viewer.model.security.user.User} object.
     * @throws io.goobi.viewer.exceptions.DAOException if any.
     */
    public User getUserByEmail(String email) throws DAOException;

    /**
     * <p>
     * getUserByOpenId.
     * </p>
     *
     * @param identifier a {@link java.lang.String} object.
     * @return a {@link io.goobi.viewer.model.security.user.User} object.
     * @throws io.goobi.viewer.exceptions.DAOException if any.
     */
    public User getUserByOpenId(String identifier) throws DAOException;

    /**
     * <p>
     * getUserByNickname.
     * </p>
     *
     * @param nickname a {@link java.lang.String} object.
     * @return a {@link io.goobi.viewer.model.security.user.User} object.
     * @throws io.goobi.viewer.exceptions.DAOException if any.
     */
    public User getUserByNickname(String nickname) throws DAOException;

    /**
     * <p>
     * addUser.
     * </p>
     *
     * @param user a {@link io.goobi.viewer.model.security.user.User} object.
     * @return a boolean.
     * @throws io.goobi.viewer.exceptions.DAOException if any.
     */
    public boolean addUser(User user) throws DAOException;

    /**
     * <p>
     * updateUser.
     * </p>
     *
     * @param user a {@link io.goobi.viewer.model.security.user.User} object.
     * @return a boolean.
     * @throws io.goobi.viewer.exceptions.DAOException if any.
     */
    public boolean updateUser(User user) throws DAOException;

    /**
     * <p>
     * deleteUser.
     * </p>
     *
     * @param user a {@link io.goobi.viewer.model.security.user.User} object.
     * @return a boolean.
     * @throws io.goobi.viewer.exceptions.DAOException if any.
     */
    public boolean deleteUser(User user) throws DAOException;

    // UserGroup

    /**
     * <p>
     * getAllUserGroups.
     * </p>
     *
     * @return a {@link java.util.List} object.
     * @throws io.goobi.viewer.exceptions.DAOException if any.
     */
    public List<UserGroup> getAllUserGroups() throws DAOException;

    /**
     * <p>
     * getUserGroupCount.
     * </p>
     *
     * @param filters a {@link java.util.Map} object.
     * @return a long.
     * @throws io.goobi.viewer.exceptions.DAOException if any.
     */
    public long getUserGroupCount(Map<String, String> filters) throws DAOException;

    /**
     * <p>
     * getUserGroups.
     * </p>
     *
     * @param first a int.
     * @param pageSize a int.
     * @param sortField a {@link java.lang.String} object.
     * @param descending a boolean.
     * @param filters a {@link java.util.Map} object.
     * @return a {@link java.util.List} object.
     * @throws io.goobi.viewer.exceptions.DAOException if any.
     */
    public List<UserGroup> getUserGroups(int first, int pageSize, String sortField, boolean descending, Map<String, String> filters)
            throws DAOException;

    /**
     * <p>
     * getUserGroups.
     * </p>
     *
     * @param owner a {@link io.goobi.viewer.model.security.user.User} object.
     * @return a {@link java.util.List} object.
     * @throws io.goobi.viewer.exceptions.DAOException if any.
     */
    public List<UserGroup> getUserGroups(User owner) throws DAOException;

    /**
     * <p>
     * getUserGroup.
     * </p>
     *
     * @param id a long.
     * @return a {@link io.goobi.viewer.model.security.user.UserGroup} object.
     * @throws io.goobi.viewer.exceptions.DAOException if any.
     */
    public UserGroup getUserGroup(long id) throws DAOException;

    /**
     * <p>
     * getUserGroup.
     * </p>
     *
     * @param name a {@link java.lang.String} object.
     * @return a {@link io.goobi.viewer.model.security.user.UserGroup} object.
     * @throws io.goobi.viewer.exceptions.DAOException if any.
     */
    public UserGroup getUserGroup(String name) throws DAOException;

    /**
     * <p>
     * addUserGroup.
     * </p>
     *
     * @param userGroup a {@link io.goobi.viewer.model.security.user.UserGroup} object.
     * @return a boolean.
     * @throws io.goobi.viewer.exceptions.DAOException if any.
     */
    public boolean addUserGroup(UserGroup userGroup) throws DAOException;

    /**
     * <p>
     * updateUserGroup.
     * </p>
     *
     * @param userGroup a {@link io.goobi.viewer.model.security.user.UserGroup} object.
     * @return a boolean.
     * @throws io.goobi.viewer.exceptions.DAOException if any.
     */
    public boolean updateUserGroup(UserGroup userGroup) throws DAOException;

    /**
     * <p>
     * deleteUserGroup.
     * </p>
     *
     * @param userGroup a {@link io.goobi.viewer.model.security.user.UserGroup} object.
     * @return a boolean.
     * @throws io.goobi.viewer.exceptions.DAOException if any.
     */
    public boolean deleteUserGroup(UserGroup userGroup) throws DAOException;

    // Bookmarks

    /**
     * <p>
     * getAllBookmarkLists.
     * </p>
     *
     * @return a {@link java.util.List} object.
     * @throws io.goobi.viewer.exceptions.DAOException if any.
     */
    public List<BookmarkList> getAllBookmarkLists() throws DAOException;

    /**
     * <p>
     * getPublicBookmarkLists.
     * </p>
     *
     * @return a {@link java.util.List} object.
     * @throws io.goobi.viewer.exceptions.DAOException if any.
     */
    public List<BookmarkList> getPublicBookmarkLists() throws DAOException;

    /**
     * <p>
     * getBookmarkLists.
     * </p>
     *
     * @param user a {@link io.goobi.viewer.model.security.user.User} object.
     * @return a {@link java.util.List} object.
     * @throws io.goobi.viewer.exceptions.DAOException if any.
     */
    public List<BookmarkList> getBookmarkLists(User user) throws DAOException;

    /**
     * Get number of bookmark lists owned by the given user
     *
     * @param user
     * @return number of owned bookmark lists
     * @throws DAOException
     */
    long getBookmarkListCount(User user) throws DAOException;

    /**
     * <p>
     * getBookmarkList.
     * </p>
     *
     * @param id a long.
     * @return a {@link io.goobi.viewer.model.bookmark.BookmarkList} object.
     * @throws io.goobi.viewer.exceptions.DAOException if any.
     */
    public BookmarkList getBookmarkList(long id) throws DAOException;

    /**
     * <p>
     * getBookmarkList.
     * </p>
     *
     * @param name a {@link java.lang.String} object.
     * @param user a {@link io.goobi.viewer.model.security.user.User} object.
     * @return a {@link io.goobi.viewer.model.bookmark.BookmarkList} object.
     * @throws io.goobi.viewer.exceptions.DAOException if any.
     */
    public BookmarkList getBookmarkList(String name, User user) throws DAOException;

    /**
     * <p>
     * getBookmarkListByShareKey.
     * </p>
     *
     * @param shareKey a {@link java.lang.String} object.
     * @return a {@link io.goobi.viewer.model.bookmark.BookmarkList} object.
     * @throws io.goobi.viewer.exceptions.DAOException if any.
     */
    public BookmarkList getBookmarkListByShareKey(String shareKey) throws DAOException;

    /**
     * <p>
     * addBookmarkList.
     * </p>
     *
     * @param bookmarkList a {@link io.goobi.viewer.model.bookmark.BookmarkList} object.
     * @return a boolean.
     * @throws io.goobi.viewer.exceptions.DAOException if any.
     */
    public boolean addBookmarkList(BookmarkList bookmarkList) throws DAOException;

    /**
     * <p>
     * updateBookmarkList.
     * </p>
     *
     * @param bookmarkList a {@link io.goobi.viewer.model.bookmark.BookmarkList} object.
     * @return a boolean.
     * @throws io.goobi.viewer.exceptions.DAOException if any.
     */
    public boolean updateBookmarkList(BookmarkList bookmarkList) throws DAOException;

    /**
     * <p>
     * deleteBookmarkList.
     * </p>
     *
     * @param bookmarkList a {@link io.goobi.viewer.model.bookmark.BookmarkList} object.
     * @return a boolean.
     * @throws io.goobi.viewer.exceptions.DAOException if any.
     */
    public boolean deleteBookmarkList(BookmarkList bookmarkList) throws DAOException;

    // Role

    /**
     * <p>
     * getAllRoles.
     * </p>
     *
     * @return a {@link java.util.List} object.
     * @throws io.goobi.viewer.exceptions.DAOException if any.
     */
    public List<Role> getAllRoles() throws DAOException;

    /**
     * <p>
     * getRoleCount.
     * </p>
     *
     * @param filters a {@link java.util.Map} object.
     * @return a long.
     * @throws io.goobi.viewer.exceptions.DAOException if any.
     */
    public long getRoleCount(Map<String, String> filters) throws DAOException;

    /**
     * <p>
     * getRoles.
     * </p>
     *
     * @param first a int.
     * @param pageSize a int.
     * @param sortField a {@link java.lang.String} object.
     * @param descending a boolean.
     * @param filters a {@link java.util.Map} object.
     * @return a {@link java.util.List} object.
     * @throws io.goobi.viewer.exceptions.DAOException if any.
     */
    public List<Role> getRoles(int first, int pageSize, String sortField, boolean descending, Map<String, String> filters) throws DAOException;

    /**
     * <p>
     * getRole.
     * </p>
     *
     * @param id a long.
     * @return a {@link io.goobi.viewer.model.security.Role} object.
     * @throws io.goobi.viewer.exceptions.DAOException if any.
     */
    public Role getRole(long id) throws DAOException;

    /**
     * <p>
     * getRole.
     * </p>
     *
     * @param name a {@link java.lang.String} object.
     * @return a {@link io.goobi.viewer.model.security.Role} object.
     * @throws io.goobi.viewer.exceptions.DAOException if any.
     */
    public Role getRole(String name) throws DAOException;

    /**
     * <p>
     * addRole.
     * </p>
     *
     * @param role a {@link io.goobi.viewer.model.security.Role} object.
     * @return a boolean.
     * @throws io.goobi.viewer.exceptions.DAOException if any.
     */
    public boolean addRole(Role role) throws DAOException;

    /**
     * <p>
     * updateRole.
     * </p>
     *
     * @param role a {@link io.goobi.viewer.model.security.Role} object.
     * @return a boolean.
     * @throws io.goobi.viewer.exceptions.DAOException if any.
     */
    public boolean updateRole(Role role) throws DAOException;

    /**
     * <p>
     * deleteRole.
     * </p>
     *
     * @param role a {@link io.goobi.viewer.model.security.Role} object.
     * @return a boolean.
     * @throws io.goobi.viewer.exceptions.DAOException if any.
     */
    public boolean deleteRole(Role role) throws DAOException;

    // UserRole

    /**
     * <p>
     * getAllUserRoles.
     * </p>
     *
     * @return a {@link java.util.List} object.
     * @throws io.goobi.viewer.exceptions.DAOException if any.
     */
    public List<UserRole> getAllUserRoles() throws DAOException;

    /**
     * <p>
     * getUserRoleCount.
     * </p>
     *
     * @param userGroup a {@link io.goobi.viewer.model.security.user.UserGroup} object.
     * @param user a {@link io.goobi.viewer.model.security.user.User} object.
     * @param role a {@link io.goobi.viewer.model.security.Role} object.
     * @return Row count
     * @throws io.goobi.viewer.exceptions.DAOException if any.
     */
    public long getUserRoleCount(UserGroup userGroup, User user, Role role) throws DAOException;

    /**
     * <p>
     * getUserRoles.
     * </p>
     *
     * @param userGroup a {@link io.goobi.viewer.model.security.user.UserGroup} object.
     * @param user a {@link io.goobi.viewer.model.security.user.User} object.
     * @param role a {@link io.goobi.viewer.model.security.Role} object.
     * @return a {@link java.util.List} object.
     * @throws io.goobi.viewer.exceptions.DAOException if any.
     */
    public List<UserRole> getUserRoles(UserGroup userGroup, User user, Role role) throws DAOException;

    /**
     * <p>
     * addUserRole.
     * </p>
     *
     * @param userRole a {@link io.goobi.viewer.model.security.user.UserRole} object.
     * @return a boolean.
     * @throws io.goobi.viewer.exceptions.DAOException if any.
     */
    public boolean addUserRole(UserRole userRole) throws DAOException;

    /**
     * <p>
     * updateUserRole.
     * </p>
     *
     * @param userRole a {@link io.goobi.viewer.model.security.user.UserRole} object.
     * @return a boolean.
     * @throws io.goobi.viewer.exceptions.DAOException if any.
     */
    public boolean updateUserRole(UserRole userRole) throws DAOException;

    /**
     * <p>
     * deleteUserRole.
     * </p>
     *
     * @param userRole a {@link io.goobi.viewer.model.security.user.UserRole} object.
     * @return a boolean.
     * @throws io.goobi.viewer.exceptions.DAOException if any.
     */
    public boolean deleteUserRole(UserRole userRole) throws DAOException;

    // LicenseType

    /**
     * <p>
     * getAllLicenseTypes.
     * </p>
     *
     * @return a {@link java.util.List} object.
     * @throws io.goobi.viewer.exceptions.DAOException if any.
     */
    public List<LicenseType> getAllLicenseTypes() throws DAOException;

    /**
     * <p>
     * getLicenseTypeCount.
     * </p>
     *
     * @param filters a {@link java.util.Map} object.
     * @return a long.
     * @throws io.goobi.viewer.exceptions.DAOException if any.
     */
    public long getLicenseTypeCount(Map<String, String> filters) throws DAOException;

    /**
     * <p>
     * getCoreLicenseTypeCount.
     * </p>
     *
     * @param filters a {@link java.util.Map} object.
     * @return a long.
     * @throws io.goobi.viewer.exceptions.DAOException if any.
     */
    public long getCoreLicenseTypeCount(Map<String, String> filters) throws DAOException;

    /**
     * <p>
     * getRecordLicenseTypes.
     * </p>
     *
     * @return a {@link java.util.List} object.
     * @throws io.goobi.viewer.exceptions.DAOException if any.
     */
    public List<LicenseType> getRecordLicenseTypes() throws DAOException;

    /**
     * <p>
     * getLicenseTypes.
     * </p>
     *
     * @param first a int.
     * @param pageSize a int.
     * @param sortField a {@link java.lang.String} object.
     * @param descending a boolean.
     * @param filters a {@link java.util.Map} object.
     * @return a {@link java.util.List} object.
     * @throws io.goobi.viewer.exceptions.DAOException if any.
     */
    public List<LicenseType> getLicenseTypes(int first, int pageSize, String sortField, boolean descending, Map<String, String> filters)
            throws DAOException;

    /**
     * <p>
     * getCoreLicenseTypes.
     * </p>
     *
     * @param first a int.
     * @param pageSize a int.
     * @param sortField a {@link java.lang.String} object.
     * @param descending a boolean.
     * @param filters a {@link java.util.Map} object.
     * @return a {@link java.util.List} object.
     * @throws io.goobi.viewer.exceptions.DAOException if any.
     */
    public List<LicenseType> getCoreLicenseTypes(int first, int pageSize, String sortField, boolean descending, Map<String, String> filters)
            throws DAOException;

    /**
     * <p>
     * getLicenseType.
     * </p>
     *
     * @param id a long.
     * @return a {@link io.goobi.viewer.model.security.LicenseType} object.
     * @throws io.goobi.viewer.exceptions.DAOException if any.
     */
    public LicenseType getLicenseType(long id) throws DAOException;

    /**
     * <p>
     * getLicenseType.
     * </p>
     *
     * @param name a {@link java.lang.String} object.
     * @return a {@link io.goobi.viewer.model.security.LicenseType} object.
     * @throws io.goobi.viewer.exceptions.DAOException if any.
     */
    public LicenseType getLicenseType(String name) throws DAOException;

    /**
     * Returns all license types that match the given name list.
     *
     * @param names
     * @return a {@link io.goobi.viewer.model.security.LicenseType} object.
     * @throws DAOException in case of errors
     */
    public List<LicenseType> getLicenseTypes(List<String> names) throws DAOException;

    /**
     * 
     * @param licenseType
     * @return
     * @throws DAOException
     */
    public List<LicenseType> getOverridingLicenseType(LicenseType licenseType) throws DAOException;

    /**
     * <p>
     * addLicenseType.
     * </p>
     *
     * @param licenseType a {@link io.goobi.viewer.model.security.LicenseType} object.
     * @return a boolean.
     * @throws io.goobi.viewer.exceptions.DAOException if any.
     */
    public boolean addLicenseType(LicenseType licenseType) throws DAOException;

    /**
     * <p>
     * updateLicenseType.
     * </p>
     *
     * @param licenseType a {@link io.goobi.viewer.model.security.LicenseType} object.
     * @return a boolean.
     * @throws io.goobi.viewer.exceptions.DAOException if any.
     */
    public boolean updateLicenseType(LicenseType licenseType) throws DAOException;

    /**
     * <p>
     * deleteLicenseType.
     * </p>
     *
     * @param licenseType a {@link io.goobi.viewer.model.security.LicenseType} object.
     * @return a boolean.
     * @throws io.goobi.viewer.exceptions.DAOException if any.
     */
    public boolean deleteLicenseType(LicenseType licenseType) throws DAOException;

    // License

    /**
     * <p>
     * getAllLicenses.
     * </p>
     *
     * @return a {@link java.util.List} object.
     * @throws io.goobi.viewer.exceptions.DAOException if any.
     */
    public List<License> getAllLicenses() throws DAOException;

    /**
     * <p>
     * getLicense.
     * </p>
     *
     * @param id a long.
     * @return a {@link io.goobi.viewer.model.security.getLicense} object.
     * @throws io.goobi.viewer.exceptions.DAOException if any.
     */
    public License getLicense(Long id) throws DAOException;

    /**
     *
     * @param licenseType
     * @return
     * @throws DAOException
     */
    public List<License> getLicenses(LicenseType licenseType) throws DAOException;

    /**
     * Returns the number of licenses that use the given license type.
     *
     * @param licenseType
     * @return
     * @throws DAOException
     */
    public long getLicenseCount(LicenseType licenseType) throws DAOException;

    // DownloadTicket

    /**
     * 
     * @param id
     * @return
     * @throws DAOException
     */
    public DownloadTicket getDownloadTicket(Long id) throws DAOException;

    /**
     * 
     * @param passwordHash
     * @return
     * @throws DAOException
     */
    public DownloadTicket getDownloadTicketByPasswordHash(String passwordHash) throws DAOException;

    /**
     * <p>
     * getActiveDownloadTicketCount.
     * </p>
     *
     * @param filters Selected filters
     * @return Number of found rows
     * @throws io.goobi.viewer.exceptions.DAOException if any.
     */
    public long getActiveDownloadTicketCount(Map<String, String> filters) throws DAOException;

    /**
     * <p>
     * getActiveDownloadTickets.
     * </p>
     *
     * @param first First row index
     * @param pageSize Number of rows
     * @param sortField a {@link java.lang.String} object.
     * @param descending true if descending order requested; false otherwise
     * @param filters Selected filters
     * @return a {@link java.util.List} object.
     * @throws io.goobi.viewer.exceptions.DAOException if any.
     */
    public List<DownloadTicket> getActiveDownloadTickets(int first, int pageSize, String sortField, boolean descending, Map<String, String> filters)
            throws DAOException;

    /**
     * 
     * @return
     * @throws DAOException
     */
    public List<DownloadTicket> getDownloadTicketRequests() throws DAOException;

    /**
     * <p>
     * addDownloadTicket.
     * </p>
     *
     * @param downloadTicket a {@link io.goobi.viewer.model.security.DownloadTicket} object.
     * @return a boolean.
     * @throws io.goobi.viewer.exceptions.DAOException if any.
     */
    public boolean addDownloadTicket(DownloadTicket downloadTicket) throws DAOException;

    /**
     * <p>
     * updateDownloadTicket.
     * </p>
     *
     * @param downloadTicket a {@link io.goobi.viewer.model.security.DownloadTicket} object.
     * @return a boolean.
     * @throws io.goobi.viewer.exceptions.DAOException if any.
     */
    public boolean updateDownloadTicket(DownloadTicket downloadTicket) throws DAOException;

    /**
     * <p>
     * deleteDownloadTicket.
     * </p>
     *
     * @param downloadTicket a {@link io.goobi.viewer.model.security.DownloadTicket} object.
     * @return a boolean.
     * @throws io.goobi.viewer.exceptions.DAOException if any.
     */
    public boolean deleteDownloadTicket(DownloadTicket downloadTicket) throws DAOException;

    // IpRange

    /**
     * <p>
     * getAllIpRanges.
     * </p>
     *
     * @return a {@link java.util.List} object.
     * @throws io.goobi.viewer.exceptions.DAOException if any.
     */
    public List<IpRange> getAllIpRanges() throws DAOException;

    /**
     * <p>
     * getIpRangeCount.
     * </p>
     *
     * @param filters a {@link java.util.Map} object.
     * @return a long.
     * @throws io.goobi.viewer.exceptions.DAOException if any.
     */
    public long getIpRangeCount(Map<String, String> filters) throws DAOException;

    /**
     * <p>
     * getIpRanges.
     * </p>
     *
     * @param first a int.
     * @param pageSize a int.
     * @param sortField a {@link java.lang.String} object.
     * @param descending a boolean.
     * @param filters a {@link java.util.Map} object.
     * @return a {@link java.util.List} object.
     * @throws io.goobi.viewer.exceptions.DAOException if any.
     */
    public List<IpRange> getIpRanges(int first, int pageSize, String sortField, boolean descending, Map<String, String> filters) throws DAOException;

    /**
     * <p>
     * getIpRange.
     * </p>
     *
     * @param id a long.
     * @return a {@link io.goobi.viewer.model.security.user.IpRange} object.
     * @throws io.goobi.viewer.exceptions.DAOException if any.
     */
    public IpRange getIpRange(long id) throws DAOException;

    /**
     * <p>
     * getIpRange.
     * </p>
     *
     * @param name a {@link java.lang.String} object.
     * @return a {@link io.goobi.viewer.model.security.user.IpRange} object.
     * @throws io.goobi.viewer.exceptions.DAOException if any.
     */
    public IpRange getIpRange(String name) throws DAOException;

    /**
     * <p>
     * addIpRange.
     * </p>
     *
     * @param ipRange a {@link io.goobi.viewer.model.security.user.IpRange} object.
     * @return a boolean.
     * @throws io.goobi.viewer.exceptions.DAOException if any.
     */
    public boolean addIpRange(IpRange ipRange) throws DAOException;

    /**
     * <p>
     * updateIpRange.
     * </p>
     *
     * @param ipRange a {@link io.goobi.viewer.model.security.user.IpRange} object.
     * @return a boolean.
     * @throws io.goobi.viewer.exceptions.DAOException if any.
     */
    public boolean updateIpRange(IpRange ipRange) throws DAOException;

    /**
     * <p>
     * deleteIpRange.
     * </p>
     *
     * @param ipRange a {@link io.goobi.viewer.model.security.user.IpRange} object.
     * @return a boolean.
     * @throws io.goobi.viewer.exceptions.DAOException if any.
     */
    public boolean deleteIpRange(IpRange ipRange) throws DAOException;

    // CommentGroup

    /**
     *
     * @return
     * @throws DAOException
     */
    public List<CommentGroup> getAllCommentGroups() throws DAOException;

    /**
     *
     * @return
     * @throws DAOException
     */
    public CommentGroup getCommentGroupUnfiltered() throws DAOException;

    /**
     * <p>
     * getCommentGroup.
     * </p>
     *
     * @param id a long.
     * @return a {@link io.goobi.viewer.model.annotation.comments.CommentGroup} object.
     * @throws io.goobi.viewer.exceptions.DAOException if any.
     */
    public CommentGroup getCommentGroup(long id) throws DAOException;

    /**
     * <p>
     * addCommentGroup.
     * </p>
     *
     * @param commentGroup a {@link io.goobi.viewer.model.annotation.comments.CommentGroup} object.
     * @return a boolean.
     * @throws io.goobi.viewer.exceptions.DAOException if any.
     */
    public boolean addCommentGroup(CommentGroup commentGroup) throws DAOException;

    /**
     * <p>
     * updateCommentGroup.
     * </p>
     *
     * @param commentGroup a {@link io.goobi.viewer.model.annotation.comments.CommentGroup} object.
     * @return a boolean.
     * @throws io.goobi.viewer.exceptions.DAOException if any.
     */
    public boolean updateCommentGroup(CommentGroup commentGroup) throws DAOException;

    /**
     * <p>
     * deleteCommentGroup.
     * </p>
     *
     * @param commentGroup a {@link io.goobi.viewer.model.annotation.comments.CommentGroup} object.
     * @return a boolean.
     * @throws io.goobi.viewer.exceptions.DAOException if any.
     */
    public boolean deleteCommentGroup(CommentGroup commentGroup) throws DAOException;

    // Comment

    /**
     * <p>
     * getAllComments.
     * </p>
     *
     * @return a {@link java.util.List} object.
     * @throws io.goobi.viewer.exceptions.DAOException if any.
     */
    public List<Comment> getAllComments() throws DAOException;

    /**
     * <p>
     * getCommentCount.
     * </p>
     *
     * @param filters a {@link java.util.Map} object.
     * @param owner
     * @param targetPIs
     * @return Number of rows that match the criteria
     * @throws io.goobi.viewer.exceptions.DAOException if any.
     */
    public long getCommentCount(Map<String, String> filters, User owner, Set<String> targetPIs) throws DAOException;

    /**
     * <p>
     * getComments.
     * </p>
     *
     * @param first a int.
     * @param pageSize a int.
     * @param sortField a {@link java.lang.String} object.
     * @param descending a boolean.
     * @param filters a {@link java.util.Map} object.
     * @param targetPIs
     * @return a {@link java.util.List} object.
     * @throws io.goobi.viewer.exceptions.DAOException if any.
     */
    public List<Comment> getComments(int first, int pageSize, String sortField, boolean descending, Map<String, String> filters,
            Set<String> targetPIs) throws DAOException;

    /**
     * Get Comments created by a specific user
     *
     * @param user the creator/owner of the comment
     * @param maxResults maximum number of results to return
     * @param sortField class field to sort results by
     * @param descending set to "true" to sort descending
     * @return A list of at most maxResults comments.
     * @throws DAOException
     */
    List<Comment> getCommentsOfUser(User user, int maxResults, String sortField, boolean descending) throws DAOException;

    /**
     * <p>
     * getCommentsForPage.
     * </p>
     *
     * @param pi a {@link java.lang.String} object.
     * @param page a int.
     * @return a {@link java.util.List} object.
     * @throws io.goobi.viewer.exceptions.DAOException if any.
     */
    public List<Comment> getCommentsForPage(String pi, int page) throws DAOException;

    /**
     * <p>
     * getCommentsForWork.
     * </p>
     *
     * @param pi a {@link java.lang.String} object.
     * @return a {@link java.util.List} object.
     * @throws io.goobi.viewer.exceptions.DAOException if any.
     */
    public List<Comment> getCommentsForWork(String pi) throws DAOException;

    /**
     * <p>
     * getComment.
     * </p>
     *
     * @param id a long.
     * @return a {@link io.goobi.viewer.model.annotation.comments.Comment} object.
     * @throws io.goobi.viewer.exceptions.DAOException if any.
     */
    public Comment getComment(long id) throws DAOException;

    /**
     * <p>
     * addComment.
     * </p>
     *
     * @param comment a {@link io.goobi.viewer.model.annotation.comments.Comment} object.
     * @return a boolean.
     * @throws io.goobi.viewer.exceptions.DAOException if any.
     */
    public boolean addComment(Comment comment) throws DAOException;

    /**
     * <p>
     * updateComment.
     * </p>
     *
     * @param comment a {@link io.goobi.viewer.model.annotation.comments.Comment} object.
     * @return a boolean.
     * @throws io.goobi.viewer.exceptions.DAOException if any.
     */
    public boolean updateComment(Comment comment) throws DAOException;

    /**
     * <p>
     * deleteComment.
     * </p>
     *
     * @param comment a {@link io.goobi.viewer.model.annotation.comments.Comment} object.
     * @return a boolean.
     * @throws io.goobi.viewer.exceptions.DAOException if any.
     */
    public boolean deleteComment(Comment comment) throws DAOException;

    /**
     *
     * @param pi Record identifier
     * @param owner Comment creator
     * @return Number of affected rows
     * @throws io.goobi.viewer.exceptions.DAOException if any.
     */
    public int deleteComments(String pi, User owner) throws DAOException;

    /**
     * Changes ownership of all comments from <code>fromUser</code> to <code>toUser</code>.
     *
     * @param fromUser
     * @param toUser
     * @return
     * @throws io.goobi.viewer.exceptions.DAOException if any.
     */
    public int changeCommentsOwner(User fromUser, User toUser) throws DAOException;

    // Search

    /**
     * <p>
     * getAllSearches.
     * </p>
     *
     * @return a {@link java.util.List} object.
     * @throws io.goobi.viewer.exceptions.DAOException if any.
     */
    public List<Search> getAllSearches() throws DAOException;

    /**
     * <p>
     * getSearchCount.
     * </p>
     *
     * @param owner a {@link io.goobi.viewer.model.security.user.User} object.
     * @param filters a {@link java.util.Map} object.
     * @return a long.
     * @throws io.goobi.viewer.exceptions.DAOException if any.
     */
    public long getSearchCount(User owner, Map<String, String> filters) throws DAOException;

    /**
     * <p>
     * getSearches.
     * </p>
     *
     * @param owner a {@link io.goobi.viewer.model.security.user.User} object.
     * @param first a int.
     * @param pageSize a int.
     * @param sortField a {@link java.lang.String} object.
     * @param descending a boolean.
     * @param filters a {@link java.util.Map} object.
     * @return a {@link java.util.List} object.
     * @throws io.goobi.viewer.exceptions.DAOException if any.
     */
    public List<Search> getSearches(User owner, int first, int pageSize, String sortField, boolean descending, Map<String, String> filters)
            throws DAOException;

    /**
     * <p>
     * getSearches.
     * </p>
     *
     * @param owner a {@link io.goobi.viewer.model.security.user.User} object.
     * @return a {@link java.util.List} object.
     * @throws io.goobi.viewer.exceptions.DAOException if any.
     */
    public List<Search> getSearches(User owner) throws DAOException;

    /**
     * <p>
     * getSearch.
     * </p>
     *
     * @param id a long.
     * @return a {@link io.goobi.viewer.model.search.Search} object.
     * @throws io.goobi.viewer.exceptions.DAOException if any.
     */
    public Search getSearch(long id) throws DAOException;

    /**
     * <p>
     * addSearch.
     * </p>
     *
     * @param search a {@link io.goobi.viewer.model.search.Search} object.
     * @return a boolean.
     * @throws io.goobi.viewer.exceptions.DAOException if any.
     */
    public boolean addSearch(Search search) throws DAOException;

    /**
     * <p>
     * updateSearch.
     * </p>
     *
     * @param search a {@link io.goobi.viewer.model.search.Search} object.
     * @return a boolean.
     * @throws io.goobi.viewer.exceptions.DAOException if any.
     */
    public boolean updateSearch(Search search) throws DAOException;

    /**
     * <p>
     * deleteSearch.
     * </p>
     *
     * @param search a {@link io.goobi.viewer.model.search.Search} object.
     * @return a boolean.
     * @throws io.goobi.viewer.exceptions.DAOException if any.
     */
    public boolean deleteSearch(Search search) throws DAOException;

    // Download jobs

    /**
     * <p>
     * getAllDownloadJobs.
     * </p>
     *
     * @return a {@link java.util.List} object.
     * @throws io.goobi.viewer.exceptions.DAOException if any.
     */
    public List<DownloadJob> getAllDownloadJobs() throws DAOException;

    /**
     * <p>
     * getDownloadJobsForPi.
     * </p>
     *
     * @param pi Record identifier
     * @return List of {@link DownloadJob}s for given record identfier
     * @throws DAOException
     */
    public List<DownloadJob> getDownloadJobsForPi(String pi) throws DAOException;

    /**
     * <p>
     * getDownloadJob.
     * </p>
     *
     * @param id a long.
     * @return a {@link io.goobi.viewer.model.job.download.DownloadJob} object.
     * @throws io.goobi.viewer.exceptions.DAOException if any.
     */
    public DownloadJob getDownloadJob(long id) throws DAOException;

    /**
     * <p>
     * getDownloadJobByIdentifier.
     * </p>
     *
     * @param identifier a {@link java.lang.String} object.
     * @return a {@link io.goobi.viewer.model.job.download.DownloadJob} object.
     * @throws io.goobi.viewer.exceptions.DAOException if any.
     */
    public DownloadJob getDownloadJobByIdentifier(String identifier) throws DAOException;

    /**
     * <p>
     * getDownloadJobByMetadata.
     * </p>
     *
     * @param type a {@link java.lang.String} object.
     * @param pi a {@link java.lang.String} object.
     * @param logId a {@link java.lang.String} object.
     * @return a {@link io.goobi.viewer.model.job.download.DownloadJob} object.
     * @throws io.goobi.viewer.exceptions.DAOException if any.
     */
    public DownloadJob getDownloadJobByMetadata(String type, String pi, String logId) throws DAOException;

    /**
     * <p>
     * addDownloadJob.
     * </p>
     *
     * @param downloadJob a {@link io.goobi.viewer.model.job.download.DownloadJob} object.
     * @return a boolean.
     * @throws io.goobi.viewer.exceptions.DAOException if any.
     */
    public boolean addDownloadJob(DownloadJob downloadJob) throws DAOException;

    /**
     * <p>
     * updateDownloadJob.
     * </p>
     *
     * @param downloadJob a {@link io.goobi.viewer.model.job.download.DownloadJob} object.
     * @return a boolean.
     * @throws io.goobi.viewer.exceptions.DAOException if any.
     */
    public boolean updateDownloadJob(DownloadJob downloadJob) throws DAOException;

    /**
     * <p>
     * deleteDownloadJob.
     * </p>
     *
     * @param downloadJob a {@link io.goobi.viewer.model.job.download.DownloadJob} object.
     * @return a boolean.
     * @throws io.goobi.viewer.exceptions.DAOException if any.
     */
    public boolean deleteDownloadJob(DownloadJob downloadJob) throws DAOException;

    // UploadJob

    /**
     * 
     * @param status {@link JobStatus}
     * @return List of {@link UploadJob}s with given status
     * @throws DAOException
     */
    public List<UploadJob> getUploadJobsWithStatus(JobStatus status) throws DAOException;

    /**
     * 
     * @param creatorId User id of the creator
     * @return
     * @throws io.goobi.viewer.exceptions.DAOException if any.
     */
    public List<UploadJob> getUploadJobsForCreatorId(Long creatorId) throws DAOException;

    /**
     * <p>
     * addDownloadJob.
     * </p>
     *
     * @param uploadJob a {@link io.goobi.viewer.model.job.download.DownloadJob} object.
     * @return a boolean.
     * @throws io.goobi.viewer.exceptions.DAOException if any.
     */
    public boolean addUploadJob(UploadJob uploadJob) throws DAOException;

    /**
     * <p>
     * updateDownloadJob.
     * </p>
     *
     * @param uploadJob a {@link io.goobi.viewer.model.job.download.DownloadJob} object.
     * @return a boolean.
     * @throws io.goobi.viewer.exceptions.DAOException if any.
     */
    public boolean updateUploadJob(UploadJob uploadJob) throws DAOException;

    /**
     * <p>
     * deleteDownloadJob.
     * </p>
     *
     * @param uploadJob a {@link io.goobi.viewer.model.job.download.DownloadJob} object.
     * @return a boolean.
     * @throws io.goobi.viewer.exceptions.DAOException if any.
     */
    public boolean deleteUploadJob(UploadJob uploadJob) throws DAOException;

    // CMS

    public CMSPageTemplateEnabled getCMSPageTemplateEnabled(String templateId) throws DAOException;

    public boolean addCMSPageTemplateEnabled(CMSPageTemplateEnabled o) throws DAOException;

    public boolean updateCMSPageTemplateEnabled(CMSPageTemplateEnabled o) throws DAOException;

    /**
     * <p>
     * getAllCMSPages.
     * </p>
     *
     * @return a {@link java.util.List} object.
     * @throws io.goobi.viewer.exceptions.DAOException if any.
     */
    public List<CMSPage> getAllCMSPages() throws DAOException;

    /**
     * <p>
     * getCmsPageForStaticPage.
     * </p>
     *
     * @param pageName a {@link java.lang.String} object.
     * @return a {@link io.goobi.viewer.model.cms.pages.CMSPage} object.
     * @throws io.goobi.viewer.exceptions.DAOException if any.
     */
    public CMSPage getCmsPageForStaticPage(String pageName) throws DAOException;

    /**
     * <p>
     * getCMSPageCount.
     * </p>
     *
     * @param filters a {@link java.util.Map} object.
     * @param allowedTemplates a {@link java.util.List} object.
     * @param allowedSubthemes a {@link java.util.List} object.
     * @param allowedCategories a {@link java.util.List} object.
     * @return a long.
     * @throws io.goobi.viewer.exceptions.DAOException if any.
     */
    public long getCMSPageCount(Map<String, String> filters, List<Long> allowedTemplates, List<String> allowedSubthemes,
            List<String> allowedCategories) throws DAOException;

    /**
     * <p>
     * getCMSPages.
     * </p>
     *
     * @param first a int.
     * @param pageSize a int.
     * @param sortField a {@link java.lang.String} object.
     * @param descending a boolean.
     * @param filters a {@link java.util.Map} object.
     * @param allowedTemplates a {@link java.util.List} object.
     * @param allowedSubthemes a {@link java.util.List} object.
     * @param allowedCategories a {@link java.util.List} object.
     * @return a {@link java.util.List} object.
     * @throws io.goobi.viewer.exceptions.DAOException if any.
     */
    public List<CMSPage> getCMSPages(int first, int pageSize, String sortField, boolean descending, Map<String, String> filters,
            List<Long> allowedTemplates, List<String> allowedSubthemes, List<String> allowedCategories) throws DAOException;

    /**
     * <p>
     * getCMSPagesByCategory.
     * </p>
     *
     * @param category a {@link io.goobi.viewer.model.cms.CMSCategory} object.
     * @return a {@link java.util.List} object.
     * @throws io.goobi.viewer.exceptions.DAOException if any.
     */
    public List<CMSPage> getCMSPagesByCategory(CMSCategory category) throws DAOException;

    /**
     * <p>
     * getCMSPagesForRecord.
     * </p>
     *
     * @param pi a {@link java.lang.String} object.
     * @param category a {@link io.goobi.viewer.model.cms.CMSCategory} object.
     * @return a {@link java.util.List} object.
     * @throws io.goobi.viewer.exceptions.DAOException if any.
     */
    public List<CMSPage> getCMSPagesForRecord(String pi, CMSCategory category) throws DAOException;

    /**
     * <p>
     * getCMSPagesWithRelatedPi.
     * </p>
     *
     * @param first a int.
     * @param pageSize a int.
     * @param fromDate a {@link java.time.LocalDateTime} object.
     * @param toDate a {@link java.time.LocalDateTime} object.
     * @return a {@link java.util.List} object.
     * @throws io.goobi.viewer.exceptions.DAOException if any.
     */
    public List<CMSPage> getCMSPagesWithRelatedPi(int first, int pageSize, LocalDateTime fromDate, LocalDateTime toDate)
            throws DAOException;

    /**
     * <p>
     * isCMSPagesForRecordHaveUpdates.
     * </p>
     *
     * @param pi a {@link java.lang.String} object.
     * @param category a {@link io.goobi.viewer.model.cms.CMSCategory} object.
     * @param fromDate a {@link java.time.LocalDateTime} object.
     * @param toDate a {@link java.time.LocalDateTime} object.
     * @return a boolean.
     * @throws io.goobi.viewer.exceptions.DAOException if any.
     */
    public boolean isCMSPagesForRecordHaveUpdates(String pi, CMSCategory category, LocalDateTime fromDate, LocalDateTime toDate) throws DAOException;

    /**
     * <p>
     * getCMSPageWithRelatedPiCount.
     * </p>
     *
     * @param fromDate a {@link java.time.LocalDateTime} object.
     * @param toDate a {@link java.time.LocalDateTime} object.
     * @param templateIds Optional list of template IDs for filtering.
     * @return a long.
     * @throws io.goobi.viewer.exceptions.DAOException if any.
     */
    public long getCMSPageWithRelatedPiCount(LocalDateTime fromDate, LocalDateTime toDate) throws DAOException;

    /**
     *
     * @param pi Record identifier
     * @return {@link CMSPage}
     * @throws DAOException
     */
    public CMSPage getCMSPageDefaultViewForRecord(String pi) throws DAOException;

    /**
     * <p>
     * getCMSPage.
     * </p>
     *
     * @param id a long.
     * @return a {@link io.goobi.viewer.model.cms.pages.CMSPage} object.
     * @throws io.goobi.viewer.exceptions.DAOException if any.
     */
    public CMSPage getCMSPage(long id) throws DAOException;

    /**
     * <p>
     * addCMSPage.
     * </p>
     *
     * @param page a {@link io.goobi.viewer.model.cms.pages.CMSPage} object.
     * @return a boolean.
     * @throws io.goobi.viewer.exceptions.DAOException if any.
     */
    public boolean addCMSPage(CMSPage page) throws DAOException;

    /**
     * <p>
     * updateCMSPage.
     * </p>
     *
     * @param page a {@link io.goobi.viewer.model.cms.pages.CMSPage} object.
     * @return a boolean.
     * @throws io.goobi.viewer.exceptions.DAOException if any.
     */
    public boolean updateCMSPage(CMSPage page) throws DAOException;

    /**
     * <p>
     * deleteCMSPage.
     * </p>
     *
     * @param page a {@link io.goobi.viewer.model.cms.pages.CMSPage} object.
     * @return a boolean.
     * @throws io.goobi.viewer.exceptions.DAOException if any.
     */
    public boolean deleteCMSPage(CMSPage page) throws DAOException;

    public List<CMSPageTemplate> getAllCMSPageTemplates() throws DAOException;
    public CMSPageTemplate getCMSPageTemplate(Long id) throws DAOException;
    public boolean addCMSPageTemplate(CMSPageTemplate template) throws DAOException;
    public boolean updateCMSPageTemplate(CMSPageTemplate template) throws DAOException;
    public boolean removeCMSPageTemplate(CMSPageTemplate template) throws DAOException;
    
    
    /**
     * <p>
     * getAllCMSMediaItems.
     * </p>
     *
     * @return a {@link java.util.List} object.
     * @throws io.goobi.viewer.exceptions.DAOException if any.
     */
    public List<CMSMediaItem> getAllCMSMediaItems() throws DAOException;

    /**
     * <p>
     * getAllCMSCollectionItems.
     * </p>
     *
     * @return a {@link java.util.List} object.
     * @throws io.goobi.viewer.exceptions.DAOException if any.
     */
    public List<CMSMediaItem> getAllCMSCollectionItems() throws DAOException;

    /**
     * <p>
     * getCMSMediaItem.
     * </p>
     *
     * @param id a long.
     * @return a {@link io.goobi.viewer.model.cms.media.CMSMediaItem} object.
     * @throws io.goobi.viewer.exceptions.DAOException if any.
     */
    public CMSMediaItem getCMSMediaItem(long id) throws DAOException;

    /**
     * <p>
     * getCMSMediaItemByFilename.
     * </p>
     *
     * @param string a {@link java.lang.String} object.
     * @return a {@link io.goobi.viewer.model.cms.media.CMSMediaItem} object.
     * @throws io.goobi.viewer.exceptions.DAOException if any.
     */
    CMSMediaItem getCMSMediaItemByFilename(String string) throws DAOException;

    /**
     * <p>
     * addCMSMediaItem.
     * </p>
     *
     * @param item a {@link io.goobi.viewer.model.cms.media.CMSMediaItem} object.
     * @return a boolean.
     * @throws io.goobi.viewer.exceptions.DAOException if any.
     */
    public boolean addCMSMediaItem(CMSMediaItem item) throws DAOException;

    /**
     * <p>
     * updateCMSMediaItem.
     * </p>
     *
     * @param item a {@link io.goobi.viewer.model.cms.media.CMSMediaItem} object.
     * @return a boolean.
     * @throws io.goobi.viewer.exceptions.DAOException if any.
     */
    public boolean updateCMSMediaItem(CMSMediaItem item) throws DAOException;

    /**
     * <p>
     * deleteCMSMediaItem.
     * </p>
     *
     * @param item a {@link io.goobi.viewer.model.cms.media.CMSMediaItem} object.
     * @return a boolean.
     * @throws io.goobi.viewer.exceptions.DAOException if any.
     */
    public boolean deleteCMSMediaItem(CMSMediaItem item) throws DAOException;


    /**
     * Get a list of all {@link CMSMediaItem}s which contain the given category
     *
     * @param category
     * @return all containing cmsPages
     * @throws DAOException
     */
    List<CMSMediaItem> getCMSMediaItemsByCategory(CMSCategory category) throws DAOException;

    /**
     * <p>
     * getAllTopCMSNavigationItems.
     * </p>
     *
     * @return a {@link java.util.List} object.
     * @throws io.goobi.viewer.exceptions.DAOException if any.
     */
    public List<CMSNavigationItem> getAllTopCMSNavigationItems() throws DAOException;

    /**
     * <p>
     * getCMSNavigationItem.
     * </p>
     *
     * @param id a long.
     * @return a {@link io.goobi.viewer.model.cms.navigation.CMSNavigationItem} object.
     * @throws io.goobi.viewer.exceptions.DAOException if any.
     */
    public CMSNavigationItem getCMSNavigationItem(long id) throws DAOException;

    /**
     * <p>
     * addCMSNavigationItem.
     * </p>
     *
     * @param item a {@link io.goobi.viewer.model.cms.navigation.CMSNavigationItem} object.
     * @return a boolean.
     * @throws io.goobi.viewer.exceptions.DAOException if any.
     */
    public boolean addCMSNavigationItem(CMSNavigationItem item) throws DAOException;

    /**
     * <p>
     * updateCMSNavigationItem.
     * </p>
     *
     * @param item a {@link io.goobi.viewer.model.cms.navigation.CMSNavigationItem} object.
     * @return a boolean.
     * @throws io.goobi.viewer.exceptions.DAOException if any.
     */
    public boolean updateCMSNavigationItem(CMSNavigationItem item) throws DAOException;

    /**
     * <p>
     * deleteCMSNavigationItem.
     * </p>
     *
     * @param item a {@link io.goobi.viewer.model.cms.navigation.CMSNavigationItem} object.
     * @return a boolean.
     * @throws io.goobi.viewer.exceptions.DAOException if any.
     */
    public boolean deleteCMSNavigationItem(CMSNavigationItem item) throws DAOException;

    /**
     * <p>
     * getRelatedNavItem.
     * </p>
     *
     * @param page a {@link io.goobi.viewer.model.cms.pages.CMSPage} object.
     * @return a {@link java.util.List} object.
     * @throws io.goobi.viewer.exceptions.DAOException if any.
     */
    public List<CMSNavigationItem> getRelatedNavItem(CMSPage page) throws DAOException;

    /**
     * <p>
     * getAllStaticPages.
     * </p>
     *
     * @return a {@link java.util.List} object.
     * @throws io.goobi.viewer.exceptions.DAOException if any.
     */
    public List<CMSStaticPage> getAllStaticPages() throws DAOException;

    /**
     * <p>
     * addStaticPage.
     * </p>
     *
     * @param page a {@link io.goobi.viewer.model.cms.CMSStaticPage} object.
     * @return
     * @throws io.goobi.viewer.exceptions.DAOException if any.
     */
    public boolean addStaticPage(CMSStaticPage page) throws DAOException;

    /**
     * <p>
     * updateStaticPage.
     * </p>
     *
     * @param page a {@link io.goobi.viewer.model.cms.CMSStaticPage} object.
     * @return
     * @throws io.goobi.viewer.exceptions.DAOException if any.
     */
    public boolean updateStaticPage(CMSStaticPage page) throws DAOException;

    /**
     * <p>
     * deleteStaticPage.
     * </p>
     *
     * @param page a {@link io.goobi.viewer.model.cms.CMSStaticPage} object.
     * @return a boolean.
     * @throws io.goobi.viewer.exceptions.DAOException if any.
     */
    public boolean deleteStaticPage(CMSStaticPage page) throws DAOException;

    /**
     * <p>
     * getStaticPageForCMSPage.
     * </p>
     *
     * @param page a {@link io.goobi.viewer.model.cms.pages.CMSPage} object.
     * @return a {@link java.util.List} object.
     * @throws io.goobi.viewer.exceptions.DAOException if any.
     */
    public List<CMSStaticPage> getStaticPageForCMSPage(CMSPage page) throws DAOException;

    /**
     * <p>
     * getStaticPageForTypeType.
     * </p>
     *
     * @param pageType a {@link io.goobi.viewer.model.viewer.PageType} object.
     * @return a {@link java.util.Optional} object.
     * @throws io.goobi.viewer.exceptions.DAOException if any.
     */
    public Optional<CMSStaticPage> getStaticPageForTypeType(PageType pageType) throws DAOException;

    /**
     * <p>
     * getAllCategories.
     * </p>
     *
     * @return a {@link java.util.List} object.
     * @throws io.goobi.viewer.exceptions.DAOException if any.
     */
    public List<CMSCategory> getAllCategories() throws DAOException;

    /**
     *
     * @param category
     * @return
     * @throws DAOException
     */
    public long getCountPagesUsingCategory(CMSCategory category) throws DAOException;

    /**
     *
     * @param category
     * @return
     * @throws DAOException
     */
    public long getCountMediaItemsUsingCategory(CMSCategory category) throws DAOException;

    /**
     * <p>
     * addCategory.
     * </p>
     *
     * @param category a {@link io.goobi.viewer.model.cms.CMSCategory} object.
     * @return
     * @throws io.goobi.viewer.exceptions.DAOException if any.
     */
    public boolean addCategory(CMSCategory category) throws DAOException;

    /**
     * <p>
     * updateCategory.
     * </p>
     *
     * @param category a {@link io.goobi.viewer.model.cms.CMSCategory} object.
     * @return
     * @throws io.goobi.viewer.exceptions.DAOException if any.
     */
    public boolean updateCategory(CMSCategory category) throws DAOException;

    /**
     * <p>
     * deleteCategory.
     * </p>
     *
     * @param category a {@link io.goobi.viewer.model.cms.CMSCategory} object.
     * @return a boolean.
     * @throws io.goobi.viewer.exceptions.DAOException if any.
     */
    public boolean deleteCategory(CMSCategory category) throws DAOException;

    /**
     * <p>
     * getCategoryByName.
     * </p>
     *
     * @param name a {@link java.lang.String} object.
     * @return a {@link io.goobi.viewer.model.cms.CMSCategory} object.
     * @throws io.goobi.viewer.exceptions.DAOException if any.
     */
    public CMSCategory getCategoryByName(String name) throws DAOException;

    /**
     * <p>
     * getCategory.
     * </p>
     *
     * @param id a {@link java.lang.Long} object.
     * @return a {@link io.goobi.viewer.model.cms.CMSCategory} object.
     * @throws io.goobi.viewer.exceptions.DAOException if any.
     */
    public CMSCategory getCategory(Long id) throws DAOException;

    // Transkribus

    /**
     * <p>
     * getAllTranskribusJobs.
     * </p>
     *
     * @return a {@link java.util.List} object.
     * @throws io.goobi.viewer.exceptions.DAOException if any.
     */
    public List<TranskribusJob> getAllTranskribusJobs() throws DAOException;

    /**
     * <p>
     * getTranskribusJobs.
     * </p>
     *
     * @param pi a {@link java.lang.String} object.
     * @param transkribusUserId a {@link java.lang.String} object.
     * @param status a {@link io.goobi.viewer.model.transkribus.TranskribusJob.JobStatus} object.
     * @return a {@link java.util.List} object.
     * @throws io.goobi.viewer.exceptions.DAOException if any.
     */
    public List<TranskribusJob> getTranskribusJobs(String pi, String transkribusUserId, JobStatus status) throws DAOException;

    /**
     * <p>
     * addTranskribusJob.
     * </p>
     *
     * @param job a {@link io.goobi.viewer.model.transkribus.TranskribusJob} object.
     * @return a boolean.
     * @throws io.goobi.viewer.exceptions.DAOException if any.
     */
    public boolean addTranskribusJob(TranskribusJob job) throws DAOException;

    /**
     * <p>
     * updateTranskribusJob.
     * </p>
     *
     * @param job a {@link io.goobi.viewer.model.transkribus.TranskribusJob} object.
     * @return a boolean.
     * @throws io.goobi.viewer.exceptions.DAOException if any.
     */
    public boolean updateTranskribusJob(TranskribusJob job) throws DAOException;

    /**
     * <p>
     * deleteTranskribusJob.
     * </p>
     *
     * @param job a {@link io.goobi.viewer.model.transkribus.TranskribusJob} object.
     * @return a boolean.
     * @throws io.goobi.viewer.exceptions.DAOException if any.
     */
    public boolean deleteTranskribusJob(TranskribusJob job) throws DAOException;

    // Crowdsourcing campaigns

    /**
     * <p>
     * getAllCampaigns.
     * </p>
     *
     * @return a {@link java.util.List} object.
     * @throws io.goobi.viewer.exceptions.DAOException if any.
     */
    public List<Campaign> getAllCampaigns() throws DAOException;

    /**
     * <p>
     * getCampaignCount.
     * </p>
     *
     * @param filters a {@link java.util.Map} object.
     * @return a long.
     * @throws io.goobi.viewer.exceptions.DAOException if any.
     */
    public long getCampaignCount(Map<String, String> filters) throws DAOException;

    /**
     * <p>
     * getCampaign.
     * </p>
     *
     * @param id a {@link java.lang.Long} object.
     * @return a {@link io.goobi.viewer.model.crowdsourcing.campaigns.Campaign} object.
     * @throws io.goobi.viewer.exceptions.DAOException if any.
     */
    public Campaign getCampaign(Long id) throws DAOException;

    /**
     * <p>
     * getQuestion.
     * </p>
     *
     * @param id a {@link java.lang.Long} object.
     * @return a {@link io.goobi.viewer.model.crowdsourcing.questions.Question} object.
     * @throws io.goobi.viewer.exceptions.DAOException if any.
     */
    public Question getQuestion(Long id) throws DAOException;

    /**
     * <p>
     * getCampaigns.
     * </p>
     *
     * @param first a int.
     * @param pageSize a int.
     * @param sortField a {@link java.lang.String} object.
     * @param descending a boolean.
     * @param filters a {@link java.util.Map} object.
     * @return a {@link java.util.List} object.
     * @throws io.goobi.viewer.exceptions.DAOException if any.
     */
    public List<Campaign> getCampaigns(int first, int pageSize, String sortField, boolean descending, Map<String, String> filters)
            throws DAOException;

    /**
     * <p>
     * getCampaignStatisticsForRecord.
     * </p>
     *
     * @param pi a {@link java.lang.String} object.
     * @param status a {@link io.goobi.viewer.model.crowdsourcing.campaigns.CampaignRecordStatistic.CrowdsourcingStatus} object.
     * @return a {@link java.util.List} object.
     * @throws io.goobi.viewer.exceptions.DAOException if any.
     */
    public List<CampaignRecordStatistic> getCampaignStatisticsForRecord(String pi, CrowdsourcingStatus status) throws DAOException;

    /**
     * <p>
     * getCampaignPageStatisticsForRecord.
     * </p>
     *
     * @param pi a {@link java.lang.String} object.
     * @param status a {@link io.goobi.viewer.model.crowdsourcing.campaigns.CampaignRecordStatistic.CrowdsourcingStatus} object.
     * @return a {@link java.util.List} object.
     * @throws io.goobi.viewer.exceptions.DAOException if any.
     */
    List<CampaignRecordPageStatistic> getCampaignPageStatisticsForRecord(String pi, CrowdsourcingStatus status) throws DAOException;

    /**
     * <p>
     * addCampaign.
     * </p>
     *
     * @param campaign a {@link io.goobi.viewer.model.crowdsourcing.campaigns.Campaign} object.
     * @return a boolean.
     * @throws io.goobi.viewer.exceptions.DAOException if any.
     */
    public boolean addCampaign(Campaign campaign) throws DAOException;

    /**
     * <p>
     * updateCampaign.
     * </p>
     *
     * @param campaign a {@link io.goobi.viewer.model.crowdsourcing.campaigns.Campaign} object.
     * @return a boolean.
     * @throws io.goobi.viewer.exceptions.DAOException if any.
     */
    public boolean updateCampaign(Campaign campaign) throws DAOException;

    /**
     * <p>
     * deleteCampaign.
     * </p>
     *
     * @param campaign a {@link io.goobi.viewer.model.crowdsourcing.campaigns.Campaign} object.
     * @return a boolean.
     * @throws io.goobi.viewer.exceptions.DAOException if any.
     */
    public boolean deleteCampaign(Campaign campaign) throws DAOException;

    /**
     * Deletes given user from the lists of annotators and reviewers an all campaign statistics.
     *
     * @param user
     * @return Number of affected campaigns
     * @throws DAOException
     */
    public int deleteCampaignStatisticsForUser(User user) throws DAOException;

    /**
     * Replaced <code>fromUser</code> with <code>toUser</code> in the lists of annotators and reviewers an all campaign statistics.
     *
     * @param fromUser
     * @param toUser
     * @return
     * @throws DAOException
     */
    public int changeCampaignStatisticContributors(User fromUser, User toUser) throws DAOException;

    // Misc

    /**
     *
     * @return true if accessible; false otherwise
     */
    public boolean checkAvailability();

    /**
     * <p>
     * shutdown.
     * </p>
     */
    public void shutdown();

    /**
     * <p>
     * getCMSPageForEditing.
     * </p>
     *
     * @param id a long.
     * @return a {@link io.goobi.viewer.model.cms.pages.CMSPage} object.
     * @throws io.goobi.view@Override er.exceptions.DAOException if any.
     */
    public CMSPage getCMSPageForEditing(long id) throws DAOException;

    /**
     * <p>
     * getPagesWithComments.
     * </p>
     *
     * @param pi a {@link java.lang.String} object.
     * @return a {@link java.util.List} object.
     * @throws io.goobi.viewer.exceptions.DAOException if any.
     */
    public List<Integer> getPagesWithComments(String pi) throws DAOException;

    /**
     * <p>
     * getCMSCollections.
     * </p>
     *
     * @param solrField a {@link java.lang.String} object.
     * @return a {@link java.util.List} object.
     * @throws io.goobi.viewer.exceptions.DAOException if any.
     */
    public List<CMSCollection> getCMSCollections(String solrField) throws DAOException;

    /**
     * <p>
     * addCMSCollection.
     * </p>
     *
     * @param collection a {@link io.goobi.viewer.model.cms.collections.CMSCollection} object.
     * @return a boolean.
     * @throws io.goobi.viewer.exceptions.DAOException if any.
     */
    public boolean addCMSCollection(CMSCollection collection) throws DAOException;

    /**
     * <p>
     * updateCMSCollection.
     * </p>
     *
     * @param collection a {@link io.goobi.viewer.model.cms.collections.CMSCollection} object.
     * @return a boolean.
     * @throws io.goobi.viewer.exceptions.DAOException if any.
     */
    public boolean updateCMSCollection(CMSCollection collection) throws DAOException;

    /**
     * <p>
     * deleteCMSCollection.
     * </p>
     *
     * @param collection a {@link io.goobi.viewer.model.cms.collections.CMSCollection} object.
     * @return a boolean.
     * @throws io.goobi.viewer.exceptions.DAOException if any.
     */
    public boolean deleteCMSCollection(CMSCollection collection) throws DAOException;

    /**
     * <p>
     * getCMSCollection.
     * </p>
     *
     * @param solrField a {@link java.lang.String} object.
     * @param solrFieldValue a {@link java.lang.String} object.
     * @return a {@link io.goobi.viewer.model.cms.collections.CMSCollection} object.
     * @throws io.goobi.viewer.exceptions.DAOException if any.
     */
    public CMSCollection getCMSCollection(String solrField, String solrFieldValue) throws DAOException;

    /**
     * Annotations *
     *
     * @param id a {@link java.lang.Long} object.
     * @return a {@link io.goobi.viewer.model.annotation.CrowdsourcingAnnotation} object.
     * @throws io.goobi.viewer.exceptions.DAOException if any.
     */
    public CrowdsourcingAnnotation getAnnotation(Long id) throws DAOException;

    /**
     * <p>
     * getAnnotationsForCampaign.
     * </p>
     *
     * @param campaign a {@link io.goobi.viewer.model.crowdsourcing.campaigns.Campaign} object.
     * @return a {@link java.util.List} object.
     * @throws io.goobi.viewer.exceptions.DAOException if any.
     */
    public List<CrowdsourcingAnnotation> getAnnotationsForCampaign(Campaign campaign) throws DAOException;

    /**
     * <p>
     * getAnnotationsForWork.
     * </p>
     *
     * @param pi a {@link java.lang.String} object.
     * @return a {@link java.util.List} object.
     * @throws io.goobi.viewer.exceptions.DAOException if any.
     */
    public List<CrowdsourcingAnnotation> getAnnotationsForWork(String pi) throws DAOException;

    /**
     * @param pi
     * @return
     * @throws DAOException
     */
    long getAnnotationCountForWork(String pi) throws DAOException;

    /**
     * <p>
     * getAnnotationsForCampaignAndWork.
     * </p>
     *
     * @param campaign a {@link io.goobi.viewer.model.crowdsourcing.campaigns.Campaign} object.
     * @param pi a {@link java.lang.String} object.
     * @return a {@link java.util.List} object.
     * @throws io.goobi.viewer.exceptions.DAOException if any.
     */
    public List<CrowdsourcingAnnotation> getAnnotationsForCampaignAndWork(Campaign campaign, String pi) throws DAOException;

    /**
     * <p>
     * getAnnotationsForTarget.
     * </p>
     *
     * @param pi a {@link java.lang.String} object.
     * @param page a {@link java.lang.Integer} object.
     * @param commenting
     * @return a {@link java.util.List} object.
     * @throws io.goobi.viewer.exceptions.DAOException if any.
     */
    public List<CrowdsourcingAnnotation> getAnnotationsForTarget(String pi, Integer page) throws DAOException;

    public List<CrowdsourcingAnnotation> getAnnotationsForTarget(String pi, Integer page, String motivation) throws DAOException;

    /**
     *
     * @param userId
     * @return
     * @throws DAOException
     */
    public List<CrowdsourcingAnnotation> getAnnotationsForUserId(Long userId, Integer maxResults, String sortField, boolean descending)
            throws DAOException;

    /**
     * <p>
     * getAnnotations.
     * </p>
     *
     * @param first a int.
     * @param pageSize a int.
     * @param sortField a {@link java.lang.String} object.
     * @param descending a boolean.
     * @param filters a {@link java.util.Map} object.
     * @return a {@link java.util.List} object.
     * @throws io.goobi.viewer.exceptions.DAOException if any.
     */
    public List<CrowdsourcingAnnotation> getAnnotations(int first, int pageSize, String sortField, boolean descending, Map<String, String> filters)
            throws DAOException;

    /**
     * <p>
     * getAnnotationCount.
     * </p>
     *
     * @param filters a {@link java.util.Map} object.
     * @return a long.
     * @throws io.goobi.viewer.exceptions.DAOException if any.
     */
    public long getAnnotationCount(Map<String, String> filters) throws DAOException;

    /**
     * <p>
     * getAnnotationCountForTarget.
     * </p>
     *
     * @param pi a {@link java.lang.String} object.
     * @param page a {@link java.lang.Integer} object.
     * @return a long.
     * @throws io.goobi.viewer.exceptions.DAOException if any.
     */
    long getAnnotationCountForTarget(String pi, Integer page) throws DAOException;

    /**
     * <p>
     * getAnnotationsForCampaignAndTarget.
     * </p>
     *
     * @param campaign a {@link io.goobi.viewer.model.crowdsourcing.campaigns.Campaign} object.
     * @param pi a {@link java.lang.String} object.
     * @param page a {@link java.lang.Integer} object.
     * @return a {@link java.util.List} object.
     * @throws io.goobi.viewer.exceptions.DAOException if any.
     */
    public List<CrowdsourcingAnnotation> getAnnotationsForCampaignAndTarget(Campaign campaign, String pi, Integer page) throws DAOException;

    /**
     * <p>
     * addAnnotation.
     * </p>
     *
     * @param annotation a {@link io.goobi.viewer.model.annotation.CrowdsourcingAnnotation} object.
     * @return a boolean.
     * @throws io.goobi.viewer.exceptions.DAOException if any.
     */
    public boolean addAnnotation(CrowdsourcingAnnotation annotation) throws DAOException;

    /**
     * <p>
     * updateAnnotation.
     * </p>
     *
     * @param annotation a {@link io.goobi.viewer.model.annotation.CrowdsourcingAnnotation} object.
     * @return a boolean.
     * @throws io.goobi.viewer.exceptions.DAOException if any.
     */
    public boolean updateAnnotation(CrowdsourcingAnnotation annotation) throws DAOException;

    /**
     * <p>
     * deleteAnnotation.
     * </p>
     *
     * @param annotation a {@link io.goobi.viewer.model.annotation.CrowdsourcingAnnotation} object.
     * @return a boolean.
     * @throws io.goobi.viewer.exceptions.DAOException if any.
     */
    public boolean deleteAnnotation(CrowdsourcingAnnotation annotation) throws DAOException;

    /**
     * Get the {@link GeoMap} of the given mapId
     *
     * @param mapId
     * @return The GeoMap of the given id or else null
     */
    public GeoMap getGeoMap(Long mapId) throws DAOException;

    /**
     * Get all {@link GeoMap}s in database
     *
     * @return A list of all stored GeoMaps
     * @throws DAOException
     */
    public List<GeoMap> getAllGeoMaps() throws DAOException;

    /**
     * Add the given map to the database if no map of the same id already exists
     *
     * @param map
     * @return true if successful
     * @throws DAOException
     */
    public boolean addGeoMap(GeoMap map) throws DAOException;

    /**
     * Update the given {@link GeoMap} in the database
     *
     * @param map
     * @return true if successful
     * @throws DAOException
     */
    public boolean updateGeoMap(GeoMap map) throws DAOException;

    /**
     * Delete the given {@link GeoMap} from the database
     *
     * @param map
     * @return true if successful
     * @throws DAOException
     */
    public boolean deleteGeoMap(GeoMap map) throws DAOException;

    /**
     * Return a list of CMS-pages embedding the given map
     *
     * @param map
     * @return
     * @throws DAOException
     */
    public List<CMSPage> getPagesUsingMap(GeoMap map) throws DAOException;

    /**
     * Return a list of CMS-pages embedding the given map in a sidebar widget
     *
     * @param map
     * @return
     * @throws DAOException
     */
    public List<CMSPage> getPagesUsingMapInSidebar(GeoMap map) throws DAOException;

    /**
     * @param subtheme
     * @return
     * @throws DAOException
     */
    List<CMSPage> getCMSPagesForSubtheme(String subtheme) throws DAOException;

    /**
     * Get a paginated list of {@link CMSRecordNote}s
     *
     * @param first
     * @param pageSize
     * @param sortField
     * @param descending
     * @param filters
     * @return
     * @throws DAOException
     */
    public List<CMSRecordNote> getRecordNotes(int first, int pageSize, String sortField, boolean descending, Map<String, String> filters)
            throws DAOException;

    /**
     * Get all {@link CMSRecordNote}s for the given pi
     *
     * @param pi The pi of the record.
     * @param displayedNotesOnly set to true to only return notes with {@link CMSRecordNote#isDisplayŃote()} set to true
     * @return
     * @throws DAOException
     */
    public List<CMSSingleRecordNote> getRecordNotesForPi(String pi, boolean displayedNotesOnly) throws DAOException;

    /**
     * Get all {@link CMSMultiRecordNote}s. To find notes relating to record, all notes must be check for matching query
     *
     * @param displayedNotesOnly
     * @return
     * @throws DAOException
     */
    public List<CMSMultiRecordNote> getAllMultiRecordNotes(boolean displayedNotesOnly) throws DAOException;

    /**
     * Get all persisted {@link CMSRecordNote}s
     *
     * @return
     * @throws DAOException
     */
    public List<CMSRecordNote> getAllRecordNotes() throws DAOException;

    /**
     * Get a {@link CMSRecordNote} by its id property
     *
     * @param id
     * @return
     */
    public CMSRecordNote getRecordNote(Long id) throws DAOException;

    /**
     * Persist a new {@link CMSRecordNote}.
     *
     * @param note
     * @return
     */
    public boolean addRecordNote(CMSRecordNote note) throws DAOException;

    /**
     * Updates an existing {@link CMSRecordNote}
     *
     * @param note
     * @return
     */
    public boolean updateRecordNote(CMSRecordNote note) throws DAOException;

    /**
     * Deletes an existing {@link CMSRecordNote}
     *
     * @param note
     * @return
     */
    public boolean deleteRecordNote(CMSRecordNote note) throws DAOException;

    public boolean saveTermsOfUse(TermsOfUse tou) throws DAOException;

    public TermsOfUse getTermsOfUse() throws DAOException;

    public boolean resetUserAgreementsToTermsOfUse() throws DAOException;

    public List<CMSSlider> getAllSliders() throws DAOException;

    public CMSSlider getSlider(Long id) throws DAOException;

    public boolean addSlider(CMSSlider slider) throws DAOException;

    public boolean updateSlider(CMSSlider slider) throws DAOException;

    public boolean deleteSlider(CMSSlider slider) throws DAOException;

    List<CMSPage> getPagesUsingSlider(CMSSlider slider) throws DAOException;

    public List<ThemeConfiguration> getConfiguredThemes() throws DAOException;

    public ThemeConfiguration getTheme(String name) throws DAOException;

    public boolean addTheme(ThemeConfiguration theme) throws DAOException;

    public boolean updateTheme(ThemeConfiguration theme) throws DAOException;

    public boolean deleteTheme(ThemeConfiguration theme) throws DAOException;

    /**
     * @param first
     * @param pageSize
     * @param sortField
     * @param descending
     * @param filterString
     * @param filterParams
     * @return
     * @throws DAOException
     */
    public List<CrowdsourcingAnnotation> getAnnotations(int first, int pageSize, String sortField, boolean descending, String filterString,
            Map<String, Object> filterParams) throws DAOException;

    /**
     * @param commenting
     * @return
     * @throws DAOException
     */
    public List<CrowdsourcingAnnotation> getAllAnnotationsByMotivation(String commenting) throws DAOException;

    /**
     * @return
     * @throws DAOException
     */
    public List<CrowdsourcingAnnotation> getAllAnnotations(String sortField, boolean sortDescending) throws DAOException;

    /**
     * @return
     * @throws DAOException
     */
    public long getTotalAnnotationCount() throws DAOException;

    public List<CustomSidebarWidget> getAllCustomWidgets() throws DAOException;

    public CustomSidebarWidget getCustomWidget(Long id) throws DAOException;

    public boolean addCustomWidget(CustomSidebarWidget widget) throws DAOException;

    public boolean updateCustomWidget(CustomSidebarWidget widget) throws DAOException;

    public boolean deleteCustomWidget(Long id) throws DAOException;

    public List<CMSPage> getPagesUsingWidget(CustomSidebarWidget widget) throws DAOException;

    public CookieBanner getCookieBanner() throws DAOException;

    public boolean saveCookieBanner(CookieBanner banner) throws DAOException;

    /**
     * Get the single stored {@link Disclaimer}. May return null if no disclaimer has been persisted yet
     * 
     * @return the disclaimer or null
     * @throws DAOException
     */
    public Disclaimer getDisclaimer() throws DAOException;

    public boolean saveDisclaimer(Disclaimer disclaimer) throws DAOException;

    public Long getNumRecordsWithComments(User user) throws DAOException;

    public List getNativeQueryResults(String query) throws DAOException;

    public int executeUpdate(String string) throws DAOException;

    public List<ClientApplication> getAllClientApplications() throws DAOException;

    public ClientApplication getClientApplication(long id) throws DAOException;

    public boolean saveClientApplication(ClientApplication client) throws DAOException;

    public boolean deleteClientApplication(long id) throws DAOException;

    public ClientApplication getClientApplicationByClientId(String clientId) throws DAOException;

    public List<DailySessionUsageStatistics> getAllUsageStatistics() throws DAOException;

    public DailySessionUsageStatistics getUsageStatistics(LocalDate date) throws DAOException;

    public List<DailySessionUsageStatistics> getUsageStatistics(LocalDate start, LocalDate end) throws DAOException;

    public boolean addUsageStatistics(DailySessionUsageStatistics statistics) throws DAOException;

    public boolean updateUsageStatistics(DailySessionUsageStatistics statistics) throws DAOException;

    public boolean deleteUsageStatistics(long id) throws DAOException;

    /**
     * Get the EntityManagerFactory created when initializing the class. Can be used to explicitly create new EntityManagers.
     *
     * @return the EntityManagerFactory
     */
    EntityManagerFactory getFactory();

    /**
     * Get an EntityManager for a query or transaction. Must always be followed by {@link #close(EntityManager) close(EntityManager) Method} after the
     * query/transaction
     *
     * @return a new EntityManager
     */
    EntityManager getEntityManager();

    /**
     * Either close the given EntityManager or do some other post query/transaction handling for the given EntityManager. Must be called after each
     * query/transaction.
     *
     * @param EntityManager em
     * @throws DAOException
     */
    void close(EntityManager em) throws DAOException;

    /**
     * Call {@link EntityManager#getTransaction() getTransaction()} on the given EntityManager and then {@link EntityTransaction#begin() begin()} on
     * the transaction
     *
     * @return the transaction gotten from the entity manager
     */
    EntityTransaction startTransaction(EntityManager em);

    /**
     * Call {@link EntityTransaction#commit()} on the given transaction
     *
     * @param EntityTransaction et
     * @throws PersistenceException
     */
    void commitTransaction(EntityTransaction et) throws PersistenceException;

    /**
     * Call {@link EntityTransaction#commit()} on the current transaction of the given EntityManager
     *
     * @param EntityManager em
     * @throws PersistenceException
     */
    void commitTransaction(EntityManager em) throws PersistenceException;

    /**
     * Handling of exceptions occured during {@link #commitTransaction(EntityTransaction)}. Usually calls {@link EntityTransaction#rollback()}
     *
     * @param EntityTransaction et
     * @throws PersistenceException
     */
    void handleException(EntityTransaction et) throws PersistenceException;

    /**
     * Handling of exceptions occured during {@link #commitTransaction(EntityManager)} Usually calls {@link EntityTransaction#rollback()} on the
     * current transaction of the given EntityManager
     *
     * @param EntityManager et
     * @throws PersistenceException
     */
    void handleException(EntityManager em);

<<<<<<< HEAD
    boolean deleteCMSComponent(PersistentCMSComponent persistentCMSComponent) throws DAOException;




=======
>>>>>>> b11d71ce
}<|MERGE_RESOLUTION|>--- conflicted
+++ resolved
@@ -2658,12 +2658,6 @@
      */
     void handleException(EntityManager em);
 
-<<<<<<< HEAD
     boolean deleteCMSComponent(PersistentCMSComponent persistentCMSComponent) throws DAOException;
 
-
-
-
-=======
->>>>>>> b11d71ce
 }