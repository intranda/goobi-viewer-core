--- conflicted
+++ resolved
@@ -921,11 +921,7 @@
      */
     public QueryResponse searchFacetsAndStatistics(String query, List<String> filterQueries, List<String> facetFields, int facetMinCount,
             boolean getFieldStatistics) throws PresentationException, IndexUnreachableException {
-<<<<<<< HEAD
-        logger.trace("searchFacetsAndStatistics: {}", query);
-=======
         // logger.trace("searchFacetsAndStatistics: {}", query);
->>>>>>> 3dfeaecb
         return searchFacetsAndStatistics(query, filterQueries, facetFields, facetMinCount, null, null, getFieldStatistics);
     }
 
@@ -945,11 +941,7 @@
     public QueryResponse searchFacetsAndStatistics(String query, List<String> filterQueries, List<String> facetFields, int facetMinCount,
             Map<String, String> params, boolean getFieldStatistics)
             throws PresentationException, IndexUnreachableException {
-<<<<<<< HEAD
-        logger.trace("searchFacetsAndStatistics: {}", query);
-=======
         // logger.trace("searchFacetsAndStatistics: {}", query);
->>>>>>> 3dfeaecb
         return searchFacetsAndStatistics(query, filterQueries, facetFields, facetMinCount, null, params, getFieldStatistics);
     }
 
