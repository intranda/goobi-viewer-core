--- conflicted
+++ resolved
@@ -1446,9 +1446,7 @@
         json.put("counts_ints2D", rows);
 
         return json.toString();
-    }
-<<<<<<< HEAD
-    
+    }    
 
     /**
      * <p>
@@ -1488,8 +1486,8 @@
     public PhysicalElement getPage(StructElement struct, int order) throws IndexUnreachableException, PresentationException, DAOException {
             IPageLoader pageLoader = AbstractPageLoader.create(struct, List.of(order));
             return pageLoader.getPage(order);
-=======
-
+    }
+    
     /**
      * @return the dataRepositoryNames
      */
@@ -1513,6 +1511,6 @@
 
             return Long.compare(weightMap.get(term1), weightMap.get(term2));
         }
->>>>>>> cf4a6159
-    }
+    }
+    
 }