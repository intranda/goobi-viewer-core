/*
 * This file is part of the Goobi viewer - a content presentation and management
 * application for digitized objects.
 *
 * Visit these websites for more information.
 *          - http://www.intranda.com
 *          - http://digiverso.com
 *
 * This program is free software; you can redistribute it and/or modify it under
 * the terms of the GNU General Public License as published by the Free Software
 * Foundation; either version 2 of the License, or (at your option) any later
 * version.
 *
 * This program is distributed in the hope that it will be useful, but WITHOUT
 * ANY WARRANTY; without even the implied warranty of MERCHANTABILITY or FITNESS
 * FOR A PARTICULAR PURPOSE.
 * See the GNU General Public License for more details.
 *
 * You should have received a copy of the GNU General Public License along with
 * this program. If not, see <http://www.gnu.org/licenses/>.
 */
package io.goobi.viewer.solr;

import java.util.Locale;

import io.goobi.viewer.messages.ViewerResourceBundle;

/**
 * This class provides constants for Lucene in alphabetical order.
 */
public final class SolrConstants {

    /**
     * Enum representing values of the Solr field DOCTYPE.
     */
    public enum DocType {
        ACCESSDENIED,
        ARCHIVE, // EAD archive
        DOCSTRCT,
        PAGE,
        METADATA, // grouped metadata
        EVENT, // LIDO event
        UGC, // user-generated content
        GROUP; // convolute/series

        /**
         * 
         * @param name
         * @return {@link DocType} matching name
         * @should return correct type
         */
        public static DocType getByName(String name) {
            if (name != null) {
                for (DocType type : DocType.values()) {
                    if (type.name().equals(name)) {
                        return type;
                    }
                }
            }

            return null;
        }

        public String getLabel(Locale locale) {
            return ViewerResourceBundle.getTranslation(new StringBuilder("doctype_").append(name()).toString(), locale);
        }
    }

    /**
     * Enum representing values of the Solr field METADATATYPE.
     */
    public enum MetadataGroupType {
        PERSON,
        CORPORATION,
        CONFERENCE,
        LOCATION,
        SUBJECT,
        ORIGININFO,
        RECORD,
        SHAPE,
        CITATION,
        OTHER;

        /**
         * 
         * @param name
         * @return {@link MetadataGroupType} matching name
         */
        public static MetadataGroupType getByName(String name) {
            if (name != null) {
                for (MetadataGroupType type : MetadataGroupType.values()) {
                    if (type.name().equals(name)) {
                        return type;
                    }
                }
            }

            return null;
        }
    }

    /** Constant <code>ACCESSCONDITION="ACCESSCONDITION"</code> */
    public static final String ACCESSCONDITION = "ACCESSCONDITION";
    /** Constant <code>ACCESSCONDITION_CONCURRENTUSE="ACCESSCONDITION_CONCURRENTUSE"</code> */
    public static final String ACCESSCONDITION_CONCURRENTUSE = "ACCESSCONDITION_CONCURRENTUSE";
    /** Constant <code>ACCESSCONDITION_PDF_PERCENTAGE_QUOTA="ACCESSCONDITION_PDF_PERCENTAGE_QUOTA"</code> */
    public static final String ACCESSCONDITION_PDF_PERCENTAGE_QUOTA = "ACCESSCONDITION_PDF_PERCENTAGE_QUOTA";
    /** Constant <code>BOOKMARKS="BOOKMARKS"</code> */
    public static final String BOOKMARKS = "BOOKMARKS"; // not an index field, just a constant
    /** Constant <code>CMS_TEXT_ALL="CMS_TEXT_ALL"</code> */
    public static final String CMS_TEXT_ALL = "CMS_TEXT_ALL";
    /** Constant <code>CURRENTNO="CURRENTNO"</code> */
    public static final String CURRENTNO = "CURRENTNO";
    /** Constant <code>CURRENTNOSORT="CURRENTNOSORT"</code> */
    public static final String CURRENTNOSORT = "CURRENTNOSORT";
    /** Constant <code>DATAREPOSITORY="DATAREPOSITORY"</code> */
    public static final String DATAREPOSITORY = "DATAREPOSITORY";
    /** Moving wall public release date. */
    public static final String DATE_PUBLICRELEASEDATE = "DATE_PUBLICRELEASEDATE";
    /** Constant <code>DATECREATED="DATECREATED"</code> */
    public static final String DATECREATED = "DATECREATED";
    /** Constant <code>DATEDELETED="DATEDELETED"</code> */
    public static final String DATEDELETED = "DATEDELETED";
    /** Constant <code>DATEINDEXED="DATEINDEXED"</code> */
    public static final String DATEINDEXED = "DATEINDEXED";
    /** Constant <code>DATEUPDATED="DATEUPDATED"</code> */
    public static final String DATEUPDATED = "DATEUPDATED";
    /** Constant <code>DEFAULT="DEFAULT"</code> */
    public static final String DEFAULT = "DEFAULT";
    /** Constant <code>DC="DC"</code> */
    public static final String DC = "DC";
    /** Constant <code>DOCSTRCT="DOCSTRCT"</code> */
    public static final String DOCSTRCT = "DOCSTRCT";
    /** Constant <code>DOCSTRCT_SUB="DOCSTRCT_SUB"</code> */
    public static final String DOCSTRCT_SUB = "DOCSTRCT_SUB";
    /** Constant <code>DOCSTRCT_TOP="DOCSTRCT_TOP"</code> */
    public static final String DOCSTRCT_TOP = "DOCSTRCT_TOP";
    /** Constant <code>DOCTYPE="DOCTYPE"</code> */
    public static final String DOCTYPE = "DOCTYPE";
    /** Constant <code>DOWNLOAD_URL_EXTERNAL="MD2_DOWNLOAD_URL"</code> */
    public static final String DOWNLOAD_URL_EXTERNAL = "MD2_DOWNLOAD_URL";
    /** Constant <code>EAD_NODE_ID="EAD_NODE_ID"</code> */
    public static final String EAD_NODE_ID = "EAD_NODE_ID";
    /** Constant <code>EVENTDATE="EVENTDATE"</code> */
    public static final String EVENTDATE = "EVENTDATE";
    /** Constant <code>EVENTDATESTART="EVENTDATESTART"</code> */
    public static final String EVENTDATESTART = "EVENTDATESTART";
    /** Constant <code>EVENTDATEEND="EVENTDATEEND"</code> */
    public static final String EVENTDATEEND = "EVENTDATEEND";
    /** Constant <code>EVENTTYPE="EVENTTYPE"</code> */
    public static final String EVENTTYPE = "EVENTTYPE";
    /** Constant <code>IDDOC="IDDOC"</code> */
    public static final String IDDOC = "IDDOC";
    /** Constant <code>IDDOC_OWNER="IDDOC_OWNER"</code> */
    public static final String IDDOC_OWNER = "IDDOC_OWNER";
    /** Constant <code>IDDOC_PARENT="IDDOC_PARENT"</code> */
    public static final String IDDOC_PARENT = "IDDOC_PARENT";
    /** Constant <code>IDDOC_TOPSTRUCT="IDDOC_TOPSTRUCT"</code> */
    public static final String IDDOC_TOPSTRUCT = "IDDOC_TOPSTRUCT";
    /** Constant <code>FILEIDROOT="FILEIDROOT"</code> */
    public static final String FILEIDROOT = "FILEIDROOT";
    /** Constant <code>FILENAME="FILENAME"</code> */
    public static final String FILENAME = "FILENAME";
    /** Constant <code>FILENAME_ALTO="FILENAME_ALTO"</code> */
    public static final String FILENAME_ALTO = "FILENAME_ALTO";
    /** Constant <code>FILENAME_FULLTEXT="FILENAME_FULLTEXT"</code> */
    public static final String FILENAME_FULLTEXT = "FILENAME_FULLTEXT";
    /** Constant <code>FILENAME_HTML_SANDBOXED="FILENAME_HTML-SANDBOXED"</code> */
    public static final String FILENAME_HTML_SANDBOXED = "FILENAME_HTML-SANDBOXED";
    /** Constant <code>FILENAME_MPEG="FILENAME_MPEG"</code> */
    public static final String FILENAME_MPEG = "FILENAME_MPEG";
    /** Constant <code>FILENAME_MPEG3="FILENAME_MPEG3"</code> */
    public static final String FILENAME_MPEG3 = "FILENAME_MPEG3";
    /** Constant <code>FILENAME_MP4="FILENAME_MP4"</code> */
    public static final String FILENAME_MP4 = "FILENAME_MP4";
    /** Constant <code>FILENAME_OGG="FILENAME_OGG"</code> */
    public static final String FILENAME_OGG = "FILENAME_OGG";
    /** Constant <code>FILENAME_TEI="FILENAME_TEI"</code> */
    public static final String FILENAME_TEI = "FILENAME_TEI";
    /** Constant <code>FILENAME_WEBM="FILENAME_WEBM"</code> */
    public static final String FILENAME_WEBM = "FILENAME_WEBM";
    /** Constant <code>FULLTEXT="FULLTEXT"</code> */
    public static final String FULLTEXT = "FULLTEXT";
    /** Constant <code>FULLTEXTAVAILABLE="FULLTEXTAVAILABLE"</code> */
    public static final String FULLTEXTAVAILABLE = "FULLTEXTAVAILABLE";
    /** Constant <code>GROUPFIELD="GROUPFIELD"</code> */
    public static final String GROUPFIELD = "GROUPFIELD";
    /** Constant <code>GROUPTYPE="GROUPTYPE"</code> */
    public static final String GROUPTYPE = "GROUPTYPE";
    /** Constant <code>HEIGHT="HEIGHT"</code> */
    public static final String HEIGHT = "HEIGHT";
    /** Constant <code>IMAGEURN="IMAGEURN"</code> */
    public static final String IMAGEURN = "IMAGEURN";
    /** Constant <code>IMAGEURN_OAI="IMAGEURN_OAI"</code> */
    public static final String IMAGEURN_OAI = "IMAGEURN_OAI";
    /** Constant <code>ISANCHOR="ISANCHOR"</code> */
    public static final String ISANCHOR = "ISANCHOR";
    /** Constant <code>ISWORK="ISWORK"</code> */
    public static final String ISWORK = "ISWORK";
    /** Constant <code>LABEL="LABEL"</code> */
    public static final String LABEL = "LABEL";
    /** Constant <code>LANGUAGE="LANGUAGE"</code> */
    public static final String LANGUAGE = "LANGUAGE";
    /** Constant <code>LOGID="LOGID"</code> */
    public static final String LOGID = "LOGID";
    /** Constant <code>MD_YEARPUBLISH="MD_YEARPUBLISH"</code> */
    public static final String MD_YEARPUBLISH = "MD_YEARPUBLISH";
    /** Constant <code>METADATATYPE="METADATATYPE"</code> */
    public static final String METADATATYPE = "METADATATYPE";
    /** Constant <code>MONTHDAY="MONTHDAY"</code> */
    public static final String MONTHDAY = "MONTHDAY";
    /** Constant <code>NORMDATATERMS="NORMDATATERMS"</code> */
    public static final String NORMDATATERMS = "NORMDATATERMS";
    /** Constant <code>MIMETYPE="MIMETYPE"</code> */
    public static final String MIMETYPE = "MIMETYPE";
    /** Constant <code>NUMPAGES="NUMPAGES"</code> */
    public static final String NUMPAGES = "NUMPAGES";
    /** Constant <code>NUMVOLUMES="NUMVOLUMES"</code> */
    public static final String NUMVOLUMES = "NUMVOLUMES";
    /** Constant <code>OPACURL="OPACURL"</code> */
    public static final String OPACURL = "OPACURL";
    /** Constant <code>ORDER="ORDER"</code> */
    public static final String ORDER = "ORDER";
    /** Constant <code>ORDERLABEL="ORDERLABEL"</code> */
    public static final String ORDERLABEL = "ORDERLABEL";
    /** Constant <code>PERSON_ONEFIELD="MD_CREATOR"</code> */
    public static final String PERSON_ONEFIELD = "MD_CREATOR";
    /** Constant <code>PHYSID="PHYSID"</code> */
    public static final String PHYSID = "PHYSID";
    /** Constant <code>PI="PI"</code> */
    public static final String PI = "PI";
    /** Constant <code>PI_ANCHOR="PI_ANCHOR"</code> */
    public static final String PI_ANCHOR = "PI_ANCHOR";
    /** Constant <code>PI_PARENT="PI_PARENT"</code> */
    public static final String PI_PARENT = "PI_PARENT";
    /** Constant <code>PI_TOPSTRUCT="PI_TOPSTRUCT"</code> */
    public static final String PI_TOPSTRUCT = "PI_TOPSTRUCT";
    /** Constant <code>PLACEPUBLISH="MD_PLACEPUBLISH"</code> */
    public static final String PLACEPUBLISH = "MD_PLACEPUBLISH";
    /** Constant <code>PUBLISHER="MD_PUBLISHER"</code> */
    public static final String PUBLISHER = "MD_PUBLISHER";
    /** Constant <code>RESOURCE="RESOURCE"</code> */
    public static final String RESOURCE = "RESOURCE";
    /** Constant <code>SEARCHTERMS_ARCHIVE="SEARCHTERMS_ARCHIVE"</code> */
    public static final String SEARCHTERMS_ARCHIVE = "SEARCHTERMS_ARCHIVE";
    /** Constant <code>SOURCEDOCFORMAT="SOURCEDOCFORMAT"</code> */
    public static final String SOURCEDOCFORMAT = "SOURCEDOCFORMAT";
    /** Constant <code>SUBTITLE="SUBTITLE"</code> */
    public static final String SUBTITLE = "SUBTITLE";
    /** Constant <code>SUPERDEFAULT="SUPERDEFAULT"</code> */
    public static final String SUPERDEFAULT = "SUPERDEFAULT";
    /** Constant <code>SUPERFULLTEXT="SUPERFULLTEXT"</code> */
    public static final String SUPERFULLTEXT = "SUPERFULLTEXT";
    /** Constant <code>SUPERSEARCHTERMS_ARCHIVE="SUPERSEARCHTERMS_ARCHIVE"</code> */
    public static final String SUPERSEARCHTERMS_ARCHIVE = "SUPERSEARCHTERMS_ARCHIVE";
    /** Constant <code>SUPERUGCTERMS="SUPERUGCTERMS"</code> */
    public static final String SUPERUGCTERMS = "SUPERUGCTERMS";
    /** Constant <code>TITLE="MD_TITLE"</code> */
    public static final String TITLE = "MD_TITLE";
    /** Constant <code>THUMBNAIL="THUMBNAIL"</code> */
    public static final String THUMBNAIL = "THUMBNAIL";
    /** Constant <code>THUMBPAGENO="THUMBPAGENO"</code> */
    public static final String THUMBPAGENO = "THUMBPAGENO";
    /** Constant <code>THUMBPAGENOLABEL="THUMBPAGENOLABEL"</code> */
    public static final String THUMBPAGENOLABEL = "THUMBPAGENOLABEL";
    /** Constant <code>UGCCOORDS="UGCCOORDS"</code> */
    public static final String UGCCOORDS = "UGCCOORDS";
    /** Constant <code>UGCTERMS="UGCTERMS"</code> */
    public static final String UGCTERMS = "UGCTERMS";
    /** Constant <code>UGCTYPE="UGCTYPE"</code> */
    public static final String UGCTYPE = "UGCTYPE";
    /** Constant <code>URN="URN"</code> */
    public static final String URN = "URN";
    /** Constant <code>WIDTH="WIDTH"</code> */
    public static final String WIDTH = "WIDTH";
    /** Constant <code>YEARPUBLISH="MD_YEARPUBLISH"</code> */
    public static final String YEARPUBLISH = "MD_YEARPUBLISH";

    /** Constant <code>OPEN_ACCESS_VALUE="OPENACCESS"</code> */
    public static final String OPEN_ACCESS_VALUE = "OPENACCESS";

    /** Constant <code>PREFIX_BOOL="BOOL_"</code> */
    public static final String PREFIX_BOOL = "BOOL_";
    /** Constant <code>PREFIX_FACET="FACET_"</code> */
    public static final String PREFIX_FACET = "FACET_";
    /** Constant <code>PREFIX_MDNUM="MDNUM_"</code> */
    public static final String PREFIX_MDNUM = "MDNUM_";
    /** Constant <code>PREFIX_GROUPID="GROUPID_"</code> */
    public static final String PREFIX_GROUPID = "GROUPID_";
    /** Constant <code>PREFIX_GROUPORDER="GROUPORDER_"</code> */
    public static final String PREFIX_GROUPORDER = "GROUPORDER_";
    /** Constant <code>PREFIX_SORT="SORT_"</code> */
    public static final String PREFIX_SORT = "SORT_";
    /** Constant <code>MIDFIX_LANG="_LANG_"</code> */
    public static final String MIDFIX_LANG = "_LANG_";
    /** Constant <code>SUFFIX_UNTOKENIZED="_UNTOKENIZED"</code> */
    public static final String SUFFIX_UNTOKENIZED = "_UNTOKENIZED";
    /** Constant <code>SUFFIX_DD="_DD"</code> */
    public static final String SUFFIX_DD = "_DD";
    /** Constant <code>SOURCEDOCFORMAT_METS="METS"</code> */
    public static final String SOURCEDOCFORMAT_METS = "METS";
    /** Constant <code>SOURCEDOCFORMAT_METS_MARC="METS_MARC"</code> */
    public static final String SOURCEDOCFORMAT_METS_MARC = "METS_MARC";
    /** Constant <code>SOURCEDOCFORMAT_LIDO="LIDO"</code> */
    public static final String SOURCEDOCFORMAT_LIDO = "LIDO";
    /** Constant <code>SOURCEDOCFORMAT_DENKXWEB="DENKXWEB"</code> */
    /** Constant <code>SOURCEDOCFORMAT_EAD="EAD"</code> */
    public static final String SOURCEDOCFORMAT_EAD = "EAD";
    public static final String SOURCEDOCFORMAT_DENKXWEB = "DENKXWEB";
    /** Constant <code>SOURCEDOCFORMAT_DUBLINCORE="DUBLINCORE"</code> */
    public static final String SOURCEDOCFORMAT_DUBLINCORE = "DUBLINCORE";
    /** Constant <code>SOURCEDOCFORMAT_WORLDVIEWS="WORLDVIEWS"</code> */
    public static final String SOURCEDOCFORMAT_WORLDVIEWS = "WORLDVIEWS";

    /** Constant <code>CALENDAR_YEAR="YEAR"</code> */
    public static final String CALENDAR_YEAR = "YEAR";
    /** Constant <code>CALENDAR_MONTH="YEARMONTH"</code> */
    public static final String CALENDAR_MONTH = "YEARMONTH";
    /** Constant <code>CALENDAR_DAY="YEARMONTHDAY"</code> */
    public static final String CALENDAR_DAY = "YEARMONTHDAY";

    /** Constant <code>MDNUM_FILESIZE="MDNUM_FILESIZE"</code> */
    public static final String MDNUM_FILESIZE = "MDNUM_FILESIZE";

    /** Constant <code>FACET_DC="FACET_DC"</code> */
    public static final String FACET_DC = "FACET_DC";

    /** Constant <code>MD_TEXT="MD_TEXT"</code> */
    public static final String MD_TEXT = "MD_TEXT"; //content of UGC docs
    /** Constant <code>MD_BODY="MD_BODY"</code> */
    public static final String MD_BODY = "MD_BODY"; //body of UGC docs from json annotations
    /** Field containing true if a page contains a double image. */
    public static final String BOOL_DOUBLE_IMAGE = "BOOL_DOUBLE_IMAGE";
    /** Field containing true if a record has a right-to-left reading direction. */
    public static final String BOOL_DIRECTION_RTL = "BOOL_DIRECTION_RTL";
    /** Field containing true if a page or any of the record's pages has an image. */
    public static final String BOOL_IMAGEAVAILABLE = "BOOL_IMAGEAVAILABLE";
    /** Field containing a list of dates as year **/
    public static final String YEAR = "YEAR";
    /** Single field containing a date as year for sorting **/
    public static final String SORTNUM_YEAR = "SORTNUM_YEAR";
    /** Constant <code>WKT_COORDS="WKT_COORDS"</code> */
    public static final String WKT_COORDS = "WKT_COORDS";
    /** Constant <code>BOOL_WKT_COORDS="BOOL_WKT_COORDS"</code> */
    public static final String BOOL_WKT_COORDS = "BOOL_WKT_COORDS";
    /** Constant <code>MD_ANNOTATION_ID="MD_ANNOTATION_ID"</code> */
    public static final String MD_ANNOTATION_ID = "MD_ANNOTATION_ID";

    public static final String SORT_RANDOM = "RANDOM";
    public static final String SORT_RELEVANCE = "RELEVANCE";

    public static final String SOLR_QUERY_AND = " AND ";
    public static final String SOLR_QUERY_OR = " OR ";
    public static final String SOLR_QUERY_TRUE = ":true";
    public static final String MD_VALUE = "MD_VALUE";
<<<<<<< HEAD
    public static final String CALENDAR_CENTURY = "CENTURY";
=======
    public static final String MD_DATECREATED = "MD_DATECREATED";
>>>>>>> 8add0e05

    /**
     * Private constructor.
     */
    private SolrConstants() {

    }
}<|MERGE_RESOLUTION|>--- conflicted
+++ resolved
@@ -353,11 +353,8 @@
     public static final String SOLR_QUERY_OR = " OR ";
     public static final String SOLR_QUERY_TRUE = ":true";
     public static final String MD_VALUE = "MD_VALUE";
-<<<<<<< HEAD
     public static final String CALENDAR_CENTURY = "CENTURY";
-=======
     public static final String MD_DATECREATED = "MD_DATECREATED";
->>>>>>> 8add0e05
 
     /**
      * Private constructor.
