--- conflicted
+++ resolved
@@ -192,7 +192,6 @@
                 .readValue(json, ViewerMessage.class);
     }
     
-<<<<<<< HEAD
     @Override
     public String toString() {
         return new StringBuilder()
@@ -202,7 +201,7 @@
                 .toString();
                 
     }
-=======
+
     public int getMaxRetries() {
         return maxRetries;
     }
@@ -215,5 +214,4 @@
         return this.retryCount < this.maxRetries;
     }
     
->>>>>>> ed8c94e7
 }