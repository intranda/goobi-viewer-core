--- conflicted
+++ resolved
@@ -139,13 +139,9 @@
     }
 
     /**
-<<<<<<< HEAD
      * Get get {@link #matchRegex}
      * 
      * @return the matchRegex
-=======
-     * Get get {@link #matchRegex}.
->>>>>>> 72379c76
      */
     public String getMatchRegex() {
         return matchRegex;
