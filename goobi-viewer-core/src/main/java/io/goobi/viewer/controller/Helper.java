/**
 * This file is part of the Goobi viewer - a content presentation and management application for digitized objects.
 *
 * Visit these websites for more information.
 *          - http://www.intranda.com
 *          - http://digiverso.com
 *
 * This program is free software; you can redistribute it and/or modify it under the terms of the GNU General Public License as published by the Free
 * Software Foundation; either version 2 of the License, or (at your option) any later version.
 *
 * This program is distributed in the hope that it will be useful, but WITHOUT ANY WARRANTY; without even the implied warranty of MERCHANTABILITY or
 * FITNESS FOR A PARTICULAR PURPOSE. See the GNU General Public License for more details.
 *
 * You should have received a copy of the GNU General Public License along with this program. If not, see <http://www.gnu.org/licenses/>.
 */
package io.goobi.viewer.controller;

import java.io.File;
import java.io.FileNotFoundException;
import java.io.IOException;
import java.io.InputStream;
import java.io.StringWriter;
import java.io.UnsupportedEncodingException;
import java.nio.charset.Charset;
import java.nio.file.FileAlreadyExistsException;
import java.nio.file.Files;
import java.nio.file.Path;
import java.nio.file.Paths;
import java.security.MessageDigest;
import java.security.NoSuchAlgorithmException;
import java.text.DecimalFormat;
import java.util.ArrayList;
import java.util.Arrays;
import java.util.Date;
import java.util.HashMap;
import java.util.List;
import java.util.Locale;
import java.util.Map;
import java.util.Properties;

import javax.mail.Message;
import javax.mail.MessagingException;
import javax.mail.PasswordAuthentication;
import javax.mail.Session;
import javax.mail.Transport;
import javax.mail.internet.InternetAddress;
import javax.mail.internet.MimeBodyPart;
import javax.mail.internet.MimeMessage;
import javax.mail.internet.MimeMultipart;
import javax.servlet.http.HttpServletRequest;
import javax.servlet.http.HttpServletResponse;

import org.apache.commons.io.FileUtils;
import org.apache.commons.io.FilenameUtils;
import org.apache.commons.io.IOUtils;
import org.apache.commons.lang3.StringUtils;
import org.apache.http.HttpEntity;
import org.apache.http.HttpStatus;
import org.apache.http.NameValuePair;
import org.apache.http.client.ClientProtocolException;
import org.apache.http.client.CookieStore;
import org.apache.http.client.config.RequestConfig;
import org.apache.http.client.entity.UrlEncodedFormEntity;
import org.apache.http.client.methods.CloseableHttpResponse;
import org.apache.http.client.methods.HttpGet;
import org.apache.http.client.methods.HttpPost;
import org.apache.http.client.protocol.HttpClientContext;
import org.apache.http.entity.InputStreamEntity;
import org.apache.http.impl.client.BasicCookieStore;
import org.apache.http.impl.client.CloseableHttpClient;
import org.apache.http.impl.client.HttpClients;
import org.apache.http.impl.cookie.BasicClientCookie;
import org.apache.http.message.BasicNameValuePair;
import org.apache.http.util.EntityUtils;
import org.apache.solr.common.SolrDocument;
import org.jdom2.Namespace;
import org.slf4j.Logger;
import org.slf4j.LoggerFactory;

import com.fasterxml.jackson.core.JsonParseException;
import com.fasterxml.jackson.databind.JsonMappingException;

import io.goobi.viewer.Version;
import io.goobi.viewer.controller.SolrConstants.DocType;
import io.goobi.viewer.exceptions.AccessDeniedException;
import io.goobi.viewer.exceptions.DAOException;
import io.goobi.viewer.exceptions.HTTPException;
import io.goobi.viewer.exceptions.IndexUnreachableException;
import io.goobi.viewer.exceptions.PresentationException;
import io.goobi.viewer.exceptions.RecordNotFoundException;
import io.goobi.viewer.exceptions.ViewerConfigurationException;
import io.goobi.viewer.messages.Messages;
import io.goobi.viewer.messages.ViewerResourceBundle;
import io.goobi.viewer.model.annotation.PersistentAnnotation;
import io.goobi.viewer.model.cms.CMSPage;
import io.goobi.viewer.model.crowdsourcing.campaigns.Campaign;
import io.goobi.viewer.model.crowdsourcing.campaigns.CampaignRecordStatistic;
import io.goobi.viewer.model.crowdsourcing.campaigns.CampaignRecordStatistic.CampaignRecordStatus;
import io.goobi.viewer.modules.IModule;

/**
 * Helper methods.
 */
public class Helper {

    private static final Logger logger = LoggerFactory.getLogger(Helper.class);

    /** Constant <code>REGEX_QUOTATION_MARKS="\"[^()]*?\""</code> */
    public static final String REGEX_QUOTATION_MARKS = "\"[^()]*?\"";
    /** Constant <code>REGEX_PARENTHESES="\\([^()]*\\)"</code> */
    public static final String REGEX_PARENTHESES = "\\([^()]*\\)";
    /** Constant <code>REGEX_PARENTESES_DATES="\\([\\w|\\s|\\-|\\.|\\?]+\\)"</code> */
    public static final String REGEX_PARENTESES_DATES = "\\([\\w|\\s|\\-|\\.|\\?]+\\)";
    /** Constant <code>REGEX_BRACES="\\{(\\w+)\\}"</code> */
    public static final String REGEX_BRACES = "\\{(\\w+)\\}";
    /** Constant <code>REGEX_WORDS="[a-zäáàâöóòôüúùûëéèêßñ0123456789]+"</code> */
    public static final String REGEX_WORDS = "[a-zäáàâöóòôüúùûëéèêßñ0123456789]+";
    /** Constant <code>ADDRESS_LOCALHOST_IPV4="127.0.0.1"</code> */
    public static final String ADDRESS_LOCALHOST_IPV4 = "127.0.0.1";
    /** Constant <code>ADDRESS_LOCALHOST_IPV6="0:0:0:0:0:0:0:1"</code> */
    public static final String ADDRESS_LOCALHOST_IPV6 = "0:0:0:0:0:0:0:1";
    /** Constant <code>DEFAULT_ENCODING="UTF-8"</code> */
    public static final String DEFAULT_ENCODING = "UTF-8";

    /** Constant <code>SUFFIX_FULLTEXT_CROWDSOURCING="_txtcrowd"</code> */
    public static final String SUFFIX_FULLTEXT_CROWDSOURCING = "_txtcrowd";
    /** Constant <code>SUFFIX_ALTO_CROWDSOURCING="_altocrowd"</code> */
    public static final String SUFFIX_ALTO_CROWDSOURCING = "_altocrowd";
    /** Constant <code>SUFFIX_USER_GENERATED_CONTENT="_ugc"</code> */
    public static final String SUFFIX_USER_GENERATED_CONTENT = "_ugc";
    /** Constant <code>SUFFIX_ANNOTATIONS="_annotations"</code> */
    public static final String SUFFIX_ANNOTATIONS = "_annotations";
    /** Constant <code>SUFFIX_CMS="_cms"</code> */
    public static final String SUFFIX_CMS = "_cms";

    private static final int HTTP_TIMEOUT = 30000;

    /** Constant <code>dfTwoDecimals</code> */
    public static DecimalFormat dfTwoDecimals = new DecimalFormat("0.00");
    /** Constant <code>dfTwoDigitInteger</code> */
    public static DecimalFormat dfTwoDigitInteger = new DecimalFormat("00");

    /** Constant <code>nsAlto</code> */
    public static Namespace nsAlto = Namespace.getNamespace("alto", "http://www.loc.gov/standards/alto/ns-v2#");
    // TODO final namespaces
    /** Constant <code>nsIntrandaViewerOverviewPage</code> */
    public static Namespace nsIntrandaViewerOverviewPage =
            Namespace.getNamespace("iv_overviewpage", "http://www.intranda.com/digiverso/intrandaviewer/overviewpage");
    /** Constant <code>nsIntrandaViewerCrowdsourcing</code> */
    public static Namespace nsIntrandaViewerCrowdsourcing =
            Namespace.getNamespace("iv_crowdsourcing", "http://www.intranda.com/digiverso/intrandaviewer/crowdsourcing");

    /**
     * Translation method for Java code. (Re-)loads resource bundles if necessary.
     *
     * @param text Message key to translate.
     * @param locale The language for which we want the translation. If null, the current locale from the faces context will be used if available, or else English
     * @return a {@link java.lang.String} object.
     */
    public static String getTranslation(String text, Locale locale) {
        return ViewerResourceBundle.getTranslation(text, locale);
    }
    
    /**
     * Translation method for Java code. (Re-)loads resource bundles if necessary.
     * @param Message key to translate.
     * @return the translation for the current locale from faces context if available, otherwise the English translation
     */
    public static String getTranslation(String text) {
        return ViewerResourceBundle.getTranslation(text, null);
    }

    /**
     * Creates an MD5 hash of the given String.
     *
     * @param myString a {@link java.lang.String} object.
     * @return MD5 hash
     * @should hash string correctly
     */
    public static String generateMD5(String myString) {
        String answer = "";
        try {
            byte[] defaultBytes = myString.getBytes("UTF-8");
            MessageDigest algorithm = MessageDigest.getInstance("MD5");
            algorithm.reset();
            algorithm.update(defaultBytes);
            byte messageDigest[] = algorithm.digest();

            StringBuffer hexString = new StringBuffer();
            for (byte element : messageDigest) {
                String hex = Integer.toHexString(0xFF & element);
                if (hex.length() == 1) {
                    hexString.append('0');
                }
                hexString.append(hex);
            }
            answer = hexString.toString();
        } catch (NoSuchAlgorithmException e) {
            logger.error(e.getMessage(), e);
        } catch (UnsupportedEncodingException e) {
            logger.error(e.getMessage(), e);
        }

        return answer;
    }

    /**
     * Returns the remote IP address of the given HttpServletRequest. If multiple addresses are found in x-forwarded-for, the last in the list is
     * returned.
     *
     * @param request a {@link javax.servlet.http.HttpServletRequest} object.
     * @return a {@link java.lang.String} object.
     */
    public static String getIpAddress(HttpServletRequest request) {
        String address = ADDRESS_LOCALHOST_IPV4;
        if (request != null) {
            //            if (logger.isTraceEnabled()) {
            //                Enumeration<String> headerNames = request.getHeaderNames();
            //                while (headerNames.hasMoreElements()) {
            //                    String headerName = headerNames.nextElement();
            //                    logger.trace("request header '{}':'{}'", headerName, request.getHeader(headerName));
            //                }
            //            }

            // Prefer address from x-forwarded-for
            address = request.getHeader("x-forwarded-for");
            if (address == null) {
                address = request.getHeader("X-Forwarded-For");
            }
            if (address == null) {
                address = request.getRemoteAddr();
            }
        }

        if (address == null) {
            address = ADDRESS_LOCALHOST_IPV4;
            logger.warn("Could not extract remote IP address, using localhost.");
        }

        // logger.trace("Pre-parsed IP address(es): {}", address);
        return

        parseMultipleIpAddresses(address);
    }

    /**
     * <p>
     * parseMultipleIpAddresses.
     * </p>
     *
     * @param address a {@link java.lang.String} object.
     * @should filter multiple addresses correctly
     * @return a {@link java.lang.String} object.
     */
    protected static String parseMultipleIpAddresses(String address) {
        if (address == null) {
            throw new IllegalArgumentException("address may not be null");
        }

        if (address.contains(",")) {
            String[] addressSplit = address.split(",");
            if (addressSplit.length > 0) {
                address = addressSplit[addressSplit.length - 1].trim();
            }
        }

        // logger.trace("Parsed IP address: {}", address);
        return address;
    }

    /**
     * Sends an email to with the given subject and body to the given recipient list.
     *
     * @param recipients a {@link java.util.List} object.
     * @param subject a {@link java.lang.String} object.
     * @param body a {@link java.lang.String} object.
     * @return a boolean.
     * @throws java.io.UnsupportedEncodingException if any.
     * @throws javax.mail.MessagingException if any.
     */
    public static boolean postMail(List<String> recipients, String subject, String body) throws UnsupportedEncodingException, MessagingException {
        return Helper.postMail(recipients, subject, body, DataManager.getInstance().getConfiguration().getSmtpServer(),
                DataManager.getInstance().getConfiguration().getSmtpUser(), DataManager.getInstance().getConfiguration().getSmtpPassword(),
                DataManager.getInstance().getConfiguration().getSmtpSenderAddress(), DataManager.getInstance().getConfiguration().getSmtpSenderName(),
                DataManager.getInstance().getConfiguration().getSmtpSecurity());
    }

    /**
     * Sends an email to with the given subject and body to the given recipient list using the given SMTP parameters.
     *
     * @param recipients
     * @param subject
     * @param body
     * @param smtpServer
     * @param smtpUser
     * @param smtpPassword
     * @param smtpSenderAddress
     * @param smtpSenderName
     * @param smtpSecurity
     * @throws MessagingException
     * @throws UnsupportedEncodingException
     */
    private static boolean postMail(List<String> recipients, String subject, String body, String smtpServer, final String smtpUser,
            final String smtpPassword, String smtpSenderAddress, String smtpSenderName, String smtpSecurity)
            throws MessagingException, UnsupportedEncodingException {
        if (recipients == null) {
            throw new IllegalArgumentException("recipients may not be null");
        }
        if (subject == null) {
            throw new IllegalArgumentException("subject may not be null");
        }
        if (body == null) {
            throw new IllegalArgumentException("body may not be null");
        }
        if (smtpServer == null) {
            throw new IllegalArgumentException("smtpServer may not be null");
        }
        if (smtpSenderAddress == null) {
            throw new IllegalArgumentException("smtpSenderAddress may not be null");
        }
        if (smtpSenderName == null) {
            throw new IllegalArgumentException("smtpSenderName may not be null");
        }
        if (smtpSecurity == null) {
            throw new IllegalArgumentException("smtpSecurity may not be null");
        }

        if (StringUtils.isNotEmpty(smtpPassword) && StringUtils.isEmpty(smtpUser)) {
            logger.warn("stmpPassword is configured but smtpUser is not, ignoring smtpPassword.");
        }

        boolean debug = false;
        boolean auth = true;
        if (StringUtils.isEmpty(smtpUser)) {
            auth = false;
        }
        String security = DataManager.getInstance().getConfiguration().getSmtpSecurity();
        Properties props = new Properties();
        switch (security.toUpperCase()) {
            case "STARTTLS":
                logger.debug("Using STARTTLS");
                props.setProperty("mail.transport.protocol", "smtp");
                props.setProperty("mail.smtp.port", "25");
                props.setProperty("mail.smtp.host", smtpServer);
                props.setProperty("mail.smtp.ssl.trust", "*");
                props.setProperty("mail.smtp.starttls.enable", "true");
                props.setProperty("mail.smtp.starttls.required", "true");
                break;
            case "SSL":
                logger.debug("Using SSL");
                props.setProperty("mail.transport.protocol", "smtp");
                props.setProperty("mail.smtp.host", smtpServer);
                props.setProperty("mail.smtp.port", "465");
                props.setProperty("mail.smtp.ssl.enable", "true");
                props.setProperty("mail.smtp.ssl.trust", "*");
                break;
            default:
                logger.debug("Using no SMTP security");
                props.setProperty("mail.transport.protocol", "smtp");
                props.setProperty("mail.smtp.port", "25");
                props.setProperty("mail.smtp.host", smtpServer);
        }
        props.setProperty("mail.smtp.connectiontimeout", "15000");
        props.setProperty("mail.smtp.timeout", "15000");
        props.setProperty("mail.smtp.auth", String.valueOf(auth));
        // logger.trace(props.toString());

        Session session;
        if (auth) {
            // with authentication
            session = Session.getInstance(props, new javax.mail.Authenticator() {
                @Override
                protected PasswordAuthentication getPasswordAuthentication() {
                    return new PasswordAuthentication(smtpUser, smtpUser);
                }
            });
        } else {
            // w/o authentication
            session = Session.getInstance(props, null);
        }
        session.setDebug(debug);

        Message msg = new MimeMessage(session);
        InternetAddress addressFrom = new InternetAddress(smtpSenderAddress, smtpSenderName);
        msg.setFrom(addressFrom);
        InternetAddress[] addressTo = new InternetAddress[recipients.size()];
        int i = 0;
        for (String recipient : recipients) {
            addressTo[i] = new InternetAddress(recipient);
            i++;
        }
        msg.setRecipients(Message.RecipientType.TO, addressTo);
        // Optional : You can also set your custom headers in the Email if you
        // Want
        // msg.addHeader("MyHeaderName", "myHeaderValue");
        msg.setSubject(subject);
        {
            // Message body
            MimeBodyPart messagePart = new MimeBodyPart();
            messagePart.setText(body, "utf-8");
            // messagePart.setHeader("Content-Type", "text/plain; charset=\"utf-8\"");
            messagePart.setHeader("Content-Type", "text/html; charset=\"utf-8\"");
            MimeMultipart multipart = new MimeMultipart();
            multipart.addBodyPart(messagePart);
            msg.setContent(multipart);
        }
        msg.setSentDate(new Date());
        Transport.send(msg);

        return true;
    }

    /**
     * Re-index in background thread to significantly decrease saving times.
     *
     * @param pi a {@link java.lang.String} object.
     */
    public static void triggerReIndexRecord(String pi) {
        Thread backgroundThread = new Thread(new Runnable() {

            @Override
            public void run() {
                try {
                    if (!Helper.reIndexRecord(pi)) {
                        logger.error("Failed to re-index  record {}", pi);
                        Messages.error("reIndexRecordFailure");
                    } else {
                        Messages.info("reIndexRecordSuccess");
                    }
                } catch (DAOException | RecordNotFoundException e) {
                    logger.error("Failed to reindex record " + pi + ": " + e.getMessage(), e);
                    Messages.error("reIndexRecordFailure");
                }
            }
        });

        logger.debug("Re-indexing record {}", pi);
        backgroundThread.start();
    }

    /**
     * Writes the record into the hotfolder for re-indexing. Modules can contribute data for re-indexing. Execution of method can take a while, so if
     * performance is of importance, use <code>triggerReIndexRecord</code> instead.
     *
     * @param pi a {@link java.lang.String} object.
     * @should write overview page data
     * @return a boolean.
     * @throws io.goobi.viewer.exceptions.DAOException if any.
     * @throws io.goobi.viewer.exceptions.RecordNotFoundException if any.
     */
    public static synchronized boolean reIndexRecord(String pi) throws DAOException, RecordNotFoundException {
        if (StringUtils.isEmpty(pi)) {
            throw new IllegalArgumentException("pi may not be null or empty");
        }

        String dataRepository = null;
        String recordType = null;
        try {
            SolrDocument doc = DataManager.getInstance()
                    .getSearchIndex()
                    .getFirstDoc(SolrConstants.PI + ":" + pi,
                            Arrays.asList(new String[] { SolrConstants.DATAREPOSITORY, SolrConstants.SOURCEDOCFORMAT }));
            if (doc == null) {
                throw new RecordNotFoundException(pi);
            }
            dataRepository = (String) doc.getFieldValue(SolrConstants.DATAREPOSITORY);
            recordType = (String) doc.getFieldValue(SolrConstants.SOURCEDOCFORMAT);
        } catch (PresentationException e) {
            logger.debug("PresentationException thrown here: {}", e.getMessage());
            return false;
        } catch (IndexUnreachableException e) {
            logger.debug("IndexUnreachableException thrown here: {}", e.getMessage());
            return false;
        }

        String filePath = getSourceFilePath(pi + ".xml", dataRepository, recordType);
        File recordXmlFile = new File(filePath);
        if (!recordXmlFile.isFile()) {
            logger.error("Cannot re-index '{}': record not found.", recordXmlFile.getAbsolutePath());
            return false;
        }
        logger.info("Preparing to re-index record: {}", recordXmlFile.getAbsolutePath());
        StringBuilder sbNamingScheme = new StringBuilder(pi);

        {
            // If the same record is already being indexed, use an alternative naming scheme
            File fulltextDir =
                    new File(DataManager.getInstance().getConfiguration().getHotfolder(), sbNamingScheme.toString() + SUFFIX_FULLTEXT_CROWDSOURCING);
            File altoDir =
                    new File(DataManager.getInstance().getConfiguration().getHotfolder(), sbNamingScheme.toString() + SUFFIX_ALTO_CROWDSOURCING);
            File annotationsDir =
                    new File(DataManager.getInstance().getConfiguration().getHotfolder(), sbNamingScheme.toString() + SUFFIX_ANNOTATIONS);
            File cmsDir = new File(DataManager.getInstance().getConfiguration().getHotfolder(), sbNamingScheme.toString() + SUFFIX_CMS);

            File recordXmlFileInHotfolder = new File(DataManager.getInstance().getConfiguration().getHotfolder(), recordXmlFile.getName());
            if (recordXmlFileInHotfolder.exists() || fulltextDir.exists() || altoDir.exists() || annotationsDir.exists() || cmsDir.exists()) {
                logger.info("'{}' is already being indexed, looking for an alternative naming scheme...", sbNamingScheme.toString());
                int iteration = 0;
                // Just checking for the presence of the record XML file at this
                // point, because this method is synchronized and no two
                // instances should be running at the same time.
                while ((recordXmlFileInHotfolder =
                        new File(DataManager.getInstance().getConfiguration().getHotfolder(), pi + "#" + iteration + ".xml")).exists()) {
                    iteration++;
                }
                sbNamingScheme.append('#').append(iteration);
                logger.info("Alternative naming scheme: {}", sbNamingScheme.toString());
            }
        }

        // Export related CMS page contents
        try {
            List<CMSPage> cmsPages = DataManager.getInstance().getDao().getCMSPagesForRecord(pi, null);
            if (!cmsPages.isEmpty()) {
                for (CMSPage page : cmsPages) {
                    page.exportTexts(DataManager.getInstance().getConfiguration().getHotfolder(), sbNamingScheme.toString());
                }
            }
        } catch (IOException e) {
            logger.error(e.getMessage(), e);
        }

        // Export annotations (only those that belong to a campaign for which the statistic for this record is marked as finished)
        List<CampaignRecordStatistic> statistics =
                DataManager.getInstance().getDao().getCampaignStatisticsForRecord(pi, CampaignRecordStatus.FINISHED);
        if (!statistics.isEmpty()) {
            for (CampaignRecordStatistic statistic : statistics) {
                Campaign campaign = statistic.getOwner();
                List<PersistentAnnotation> annotations = DataManager.getInstance().getDao().getAnnotationsForCampaignAndWork(campaign, pi);
                if (!annotations.isEmpty()) {
                    logger.debug("Found {} annotations for this record (campaign '{}').", annotations.size(), campaign.getTitle());
                    File annotationDir =
                            new File(DataManager.getInstance().getConfiguration().getHotfolder(), sbNamingScheme.toString() + SUFFIX_ANNOTATIONS);
                    for (PersistentAnnotation annotation : annotations) {
                        try {
                            String json = annotation.getAsAnnotation().toString();
                            String jsonFileName = annotation.getTargetPI() + "_" + annotation.getId() + ".json";
                            FileUtils.writeStringToFile(new File(annotationDir, jsonFileName), json, Charset.forName(Helper.DEFAULT_ENCODING));
                        } catch (JsonParseException e) {
                            logger.error(e.getMessage(), e);
                        } catch (JsonMappingException e) {
                            logger.error(e.getMessage(), e);
                        } catch (IOException e) {
                            logger.error(e.getMessage(), e);
                        }
                    }
                }
            }
        }

        // Module augmentations
        for (IModule module : DataManager.getInstance().getModules()) {
            try {
                module.augmentReIndexRecord(pi, dataRepository, sbNamingScheme.toString());
            } catch (Exception e) {
                logger.error(e.getMessage(), e);
            }
        }

        // Finally, copy the record XML file to the hotfolder
        try {
            FileUtils.copyFile(recordXmlFile,
                    new File(DataManager.getInstance().getConfiguration().getHotfolder(), sbNamingScheme.toString() + ".xml"));
            return true;
        } catch (IOException e) {
            logger.error(e.getMessage());
        }

        return false;
    }

    /**
     * <p>
     * deleteRecord.
     * </p>
     *
     * @param pi a {@link java.lang.String} object.
     * @param createTraceDocument a boolean.
     * @should create delete file correctly
     * @should create purge file correctly
     * @param hotfolderPath a {@link java.nio.file.Path} object.
     * @return a boolean.
     * @throws java.io.IOException if any.
     */
    public static synchronized boolean deleteRecord(String pi, boolean createTraceDocument, Path hotfolderPath) throws IOException {
        if (pi == null) {
            throw new IllegalArgumentException("pi may not be null");
        }
        if (hotfolderPath == null) {
            throw new IllegalArgumentException("hotfolderPath may not be null");
        }

        String fileName = pi + (createTraceDocument ? ".delete" : ".purge");
        Path file = Paths.get(hotfolderPath.toAbsolutePath().toString(), fileName);
        try {
            Files.createFile(file);
        } catch (FileAlreadyExistsException e) {
            logger.warn(e.getMessage());
        }
        return (Files.isRegularFile(file));
    }

    /**
     * <p>
     * reIndexPage.
     * </p>
     *
     * @param pi a {@link java.lang.String} object.
     * @param page a int.
     * @return a boolean.
     * @throws io.goobi.viewer.exceptions.DAOException if any.
     * @throws io.goobi.viewer.exceptions.PresentationException if any.
     * @throws io.goobi.viewer.exceptions.IndexUnreachableException if any.
     * @throws java.io.IOException if any.
     */
    public static synchronized boolean reIndexPage(String pi, int page)
            throws DAOException, PresentationException, IndexUnreachableException, IOException {
        logger.trace("reIndexPage: {}/{}", pi, page);
        if (StringUtils.isEmpty(pi)) {
            throw new IllegalArgumentException("pi may not be null or empty");
        }
        if (page <= 0) {
            throw new IllegalArgumentException("Illegal page number: " + page);
        }

        String dataRepository = DataManager.getInstance().getSearchIndex().findDataRepositoryName(pi);

        String query = new StringBuilder().append('+')
                .append(SolrConstants.PI_TOPSTRUCT)
                .append(':')
                .append(pi)
                .append(" +")
                .append(SolrConstants.ORDER)
                .append(':')
                .append(page)
                .append(" +")
                .append(SolrConstants.DOCTYPE)
                .append(':')
                .append(DocType.PAGE.name())
                .toString();
        SolrDocument doc = DataManager.getInstance()
                .getSearchIndex()
                .getFirstDoc(query,
                        Arrays.asList(new String[] { SolrConstants.FILENAME_ALTO, SolrConstants.FILENAME_FULLTEXT, SolrConstants.UGCTERMS }));

        if (doc == null) {
            logger.error("No Solr document found for {}/{}", pi, page);
            return false;
        }
        StringBuilder sbNamingScheme = new StringBuilder(pi).append('#').append(page);

        // Module augmentations
        boolean writeTriggerFile = true;
        for (IModule module : DataManager.getInstance().getModules()) {
            try {
                if (!module.augmentReIndexPage(pi, page, doc, dataRepository, sbNamingScheme.toString())) {
                    writeTriggerFile = false;
                }
            } catch (Exception e) {
                logger.error(e.getMessage(), e);
            }
        }

        // Create trigger file in hotfolder
        if (writeTriggerFile) {
            Path triggerFile = Paths.get(DataManager.getInstance().getConfiguration().getHotfolder(), sbNamingScheme.toString() + ".docupdate");
            Files.createFile(triggerFile);
        }

        return true;
    }

    /**
     * <p>
     * sendDataAsStream.
     * </p>
     *
     * @param url Destination URL. Must contain all required GET parameters.
     * @param data String to send as a stream.
     * @return a boolean.
     */
    @Deprecated
    public static synchronized boolean sendDataAsStream(String url, String data) {
        try (InputStream is = IOUtils.toInputStream(data, "UTF-8")) {
            HttpEntity entity = new InputStreamEntity(is, -1);
            int code = simplePOSTRequest(url, entity);
            switch (code) {
                case HttpStatus.SC_OK:
                    return true;
                default:
                    return false;
            }
        } catch (IOException e) {
            logger.error(e.getMessage(), e);
            return false;
        }
    }

    /**
     * <p>
     * callUrlGET.
     * </p>
     *
     * @param url a {@link java.lang.String} object.
     * @return A String array with two elements. The first contains the HTTP status code, the second either the requested data (if status code is 200)
     *         or the error message.
     */
    public static String[] callUrlGET(String url) {
        logger.debug("callUrlGET: {}", url);
        String[] ret = new String[2];
        try (CloseableHttpClient httpClient = HttpClients.custom().build()) {
            HttpGet httpGet = new HttpGet(url);
            try (CloseableHttpResponse response = httpClient.execute(httpGet); StringWriter writer = new StringWriter()) {
                ret[0] = String.valueOf(response.getStatusLine().getStatusCode());
                switch (response.getStatusLine().getStatusCode()) {
                    case HttpServletResponse.SC_OK:
                        HttpEntity httpEntity = response.getEntity();
                        httpEntity.getContentLength();
                        IOUtils.copy(httpEntity.getContent(), writer, DEFAULT_ENCODING);
                        ret[1] = writer.toString();
                        break;
                    case 401:
                        logger.warn("Error code: {}", response.getStatusLine().getStatusCode());
                        ret[1] = response.getStatusLine().getReasonPhrase();
                        break;
                    default:
                        logger.warn("Error code: {}", response.getStatusLine().getStatusCode());
                        ret[1] = response.getStatusLine().getReasonPhrase();
                        break;
                }
            }
        } catch (IOException e) {
            logger.error(e.getMessage(), e);
        }

        return ret;
    }

    /**
     * Sends the given HttpEntity to the given URL via HTTP POST. Only returns a status code.
     *
     * @param url
     * @param entity
     * @return
     */
    @Deprecated
    private static int simplePOSTRequest(String url, HttpEntity entity) {
        logger.debug(url);

        RequestConfig defaultRequestConfig = RequestConfig.custom()
                .setSocketTimeout(HTTP_TIMEOUT)
                .setConnectTimeout(HTTP_TIMEOUT)
                .setConnectionRequestTimeout(HTTP_TIMEOUT)
                .build();
        try (CloseableHttpClient httpClient = HttpClients.custom().setDefaultRequestConfig(defaultRequestConfig).build()) {
            HttpPost post = new HttpPost(url);
            Charset.forName(DEFAULT_ENCODING);
            post.setEntity(entity);
            try (CloseableHttpResponse response = httpClient.execute(post); StringWriter writer = new StringWriter()) {
                int code = response.getStatusLine().getStatusCode();
                if (code != HttpStatus.SC_OK) {
                    logger.error("{}: {}", code, response.getStatusLine().getReasonPhrase());
                }
                return code;
            }
        } catch (IOException e) {
            logger.error(e.getMessage(), e);
        }

        return -1;
    }

    /**
     * Builds full-text document REST URL.
     *
     * @param filePath a {@link java.lang.String} object.
     * @return Full REST URL
     * @throws io.goobi.viewer.exceptions.ViewerConfigurationException if any.
     * @should build url correctly
     * @should escape spaces correctly
     */
    public static String buildFullTextUrl(String filePath) throws ViewerConfigurationException {
        if (filePath == null) {
            throw new IllegalArgumentException("filePath may not be null");
        }

        return new StringBuilder(DataManager.getInstance().getConfiguration().getContentRestApiUrl()).append("document/")
                .append('-')
                .append('/')
                .append(filePath.replace(" ", "%20"))
                .append('/')
                .toString();
    }

    /**
     * <p>
     * getWebContentGET.
     * </p>
     *
     * @param urlString a {@link java.lang.String} object.
     * @return a {@link java.lang.String} object.
     * @throws org.apache.http.client.ClientProtocolException if any.
     * @throws java.io.IOException if any.
     * @throws io.goobi.viewer.exceptions.HTTPException if any.
     */
    public static String getWebContentGET(String urlString) throws ClientProtocolException, IOException, HTTPException {
        RequestConfig defaultRequestConfig = RequestConfig.custom()
                .setSocketTimeout(HTTP_TIMEOUT)
                .setConnectTimeout(HTTP_TIMEOUT)
                .setConnectionRequestTimeout(HTTP_TIMEOUT)
                .build();
        try (CloseableHttpClient httpClient = HttpClients.custom().setDefaultRequestConfig(defaultRequestConfig).build()) {
            HttpGet get = new HttpGet(urlString);
            try (CloseableHttpResponse response = httpClient.execute(get); StringWriter writer = new StringWriter()) {
                int code = response.getStatusLine().getStatusCode();
                if (code == HttpStatus.SC_OK) {
                    return EntityUtils.toString(response.getEntity(), DEFAULT_ENCODING);
                    // IOUtils.copy(response.getEntity().getContent(), writer);
                    // return writer.toString();
                }
                logger.trace("{}: {}", code, response.getStatusLine().getReasonPhrase());
                throw new HTTPException(code, response.getStatusLine().getReasonPhrase());
            }
        }
    }

    /**
     * <p>
     * getWebContentPOST.
     * </p>
     *
     * @param url a {@link java.lang.String} object.
     * @param params a {@link java.util.Map} object.
     * @param cookies a {@link java.util.Map} object.
     * @return a {@link java.lang.String} object.
     * @throws org.apache.http.client.ClientProtocolException if any.
     * @throws java.io.IOException if any.
     * @throws io.goobi.viewer.exceptions.HTTPException if any.
     */
    public static String getWebContentPOST(String url, Map<String, String> params, Map<String, String> cookies)
            throws ClientProtocolException, IOException, HTTPException {
        if (url == null) {
            throw new IllegalArgumentException("url may not be null");
        }

        logger.trace("url: {}", url);
        List<NameValuePair> nameValuePairs = null;
        if (params == null) {
            nameValuePairs = new ArrayList<>(0);
        } else {
            nameValuePairs = new ArrayList<>(params.size());
            for (String key : params.keySet()) {
                // logger.trace("param: {}:{}", key, params.get(key)); // TODO do not log passwords!
                nameValuePairs.add(new BasicNameValuePair(key, params.get(key)));
            }
        }
        HttpClientContext context = null;
        CookieStore cookieStore = new BasicCookieStore();
        if (cookies != null && !cookies.isEmpty()) {
            context = HttpClientContext.create();
            for (String key : cookies.keySet()) {
                // logger.trace("cookie: {}:{}", key, cookies.get(key)); // TODO do not log passwords!
                BasicClientCookie cookie = new BasicClientCookie(key, cookies.get(key));
                cookie.setPath("/");
                cookie.setDomain("0.0.0.0");
                cookieStore.addCookie(cookie);
            }
            context.setCookieStore(cookieStore);
        }

        RequestConfig defaultRequestConfig = RequestConfig.custom()
                .setSocketTimeout(HTTP_TIMEOUT)
                .setConnectTimeout(HTTP_TIMEOUT)
                .setConnectionRequestTimeout(HTTP_TIMEOUT)
                .build();
        try (CloseableHttpClient httpClient = HttpClients.custom().setDefaultRequestConfig(defaultRequestConfig).build()) {
            HttpPost post = new HttpPost(url);
            Charset.forName(DEFAULT_ENCODING);
            post.setEntity(new UrlEncodedFormEntity(nameValuePairs));
            try (CloseableHttpResponse response = (context == null ? httpClient.execute(post) : httpClient.execute(post, context));
                    StringWriter writer = new StringWriter()) {
                int code = response.getStatusLine().getStatusCode();
                if (code == HttpStatus.SC_OK) {
                    logger.trace("{}: {}", code, response.getStatusLine().getReasonPhrase());
                    return EntityUtils.toString(response.getEntity(), DEFAULT_ENCODING);
                    //                    IOUtils.copy(response.getEntity().getContent(), writer, DEFAULT_ENCODING);
                    //                    return writer.toString();
                }
                logger.trace("{}: {}\n{}", code, response.getStatusLine().getReasonPhrase(),
                        IOUtils.toString(response.getEntity().getContent(), DEFAULT_ENCODING));
                throw new HTTPException(code, response.getStatusLine().getReasonPhrase());
            }
        }
    }

    /**
     * Retrieves the path to viewer home or repositories root, depending on the record. Used to generate a specific task client query parameter.
     *
     * @param pi Record identifier
     * @return The root folder path of the data repositories; viewer home if none are used
     * @throws io.goobi.viewer.exceptions.PresentationException if any.
     * @throws io.goobi.viewer.exceptions.IndexUnreachableException if any.
     */
    public static String getDataRepositoryPathForRecord(String pi) throws PresentationException, IndexUnreachableException {
        String dataRepositoryPath = DataManager.getInstance().getSearchIndex().findDataRepositoryName(pi);
        return getDataRepositoryPath(dataRepositoryPath);
    }

    /**
     * Returns the absolute path to the data repository with the given name (including a slash at the end). Package private to discourage direct usage
     * by clients.
     *
     * @param dataRepositoryPath Data repository name or absolute path
     * @return
     * @should return correct path for empty data repository
     * @should return correct path for data repository name
     * @should return correct path for absolute data repository path
     */
    static String getDataRepositoryPath(String dataRepositoryPath) {
        if (StringUtils.isBlank(dataRepositoryPath)) {
            return DataManager.getInstance().getConfiguration().getViewerHome();
        }

        if (Paths.get(FileTools.adaptPathForWindows(dataRepositoryPath)).isAbsolute()) {
            return dataRepositoryPath + '/';
        }

        return DataManager.getInstance().getConfiguration().getDataRepositoriesHome() + dataRepositoryPath + '/';
    }

    /**
     * Constructs the media folder path for the given pi, either directly in viewer-home or within a data repository
     *
     * @param pi The work PI. This is both the actual name of the folder and the identifier used to look up data repository in solr
     * @return A Path to the media folder for the given PI
     * @throws io.goobi.viewer.exceptions.PresentationException if any.
     * @throws io.goobi.viewer.exceptions.IndexUnreachableException if any.
     */
    public static Path getMediaFolder(String pi) throws PresentationException, IndexUnreachableException {
        return getDataFolder(pi, DataManager.getInstance().getConfiguration().getMediaFolder());
    }

    /**
     * Returns a map of Paths for each data folder name passed as an argument.
     *
     * @param pi The record identifier. This is both the actual name of the folder and the identifier used to look up data repository in Solr
     * @return HashMap<dataFolderName,Path>
     * @should return all requested data folders
     * @param dataFolderNames a {@link java.lang.String} object.
     * @throws io.goobi.viewer.exceptions.PresentationException if any.
     * @throws io.goobi.viewer.exceptions.IndexUnreachableException if any.
     */
    public static Map<String, Path> getDataFolders(String pi, String... dataFolderNames) throws PresentationException, IndexUnreachableException {
        if (pi == null) {
            throw new IllegalArgumentException("pi may not be null");
        }
        if (dataFolderNames == null) {
            throw new IllegalArgumentException("dataFolderNames may not be null");
        }

        String dataRepositoryName = DataManager.getInstance().getSearchIndex().findDataRepositoryName(pi);

        Map<String, Path> ret = new HashMap<>(dataFolderNames.length);
        for (String dataFolderName : dataFolderNames) {
            ret.put(dataFolderName, getDataFolder(pi, dataFolderName, dataRepositoryName));
        }

        return ret;
    }

    /**
     * Constructs the folder path for data of the given pi, either directly in viewer-home or within a data repository.
     *
     * @param pi The record identifier. This is both the actual name of the folder and the identifier used to look up data repository in Solr
     * @param dataFolderName the data folder within the repository; e.g 'media' or 'alto'
     * @return A Path to the data folder for the given PI
     * @throws io.goobi.viewer.exceptions.PresentationException if any.
     * @throws io.goobi.viewer.exceptions.IndexUnreachableException if any.
     */
    public static Path getDataFolder(String pi, String dataFolderName) throws PresentationException, IndexUnreachableException {
        if (pi == null) {
            throw new IllegalArgumentException("pi may not be null");
        }

        String dataRepository = DataManager.getInstance().getSearchIndex().findDataRepositoryName(pi);
        return getDataFolder(pi, dataFolderName, dataRepository);
    }

    /**
     * Returns the data folder path for the given record identifier. To be used in clients that already possess the data repository name.
     *
     * @param pi a {@link java.lang.String} object.
     * @param dataFolderName a {@link java.lang.String} object.
     * @param dataRepositoryFolder Absolute path to the data repository folder or just the folder name
     * @should return correct folder if no data repository used
     * @should return correct folder if data repository used
     * @return a {@link java.nio.file.Path} object.
     */
    public static Path getDataFolder(String pi, String dataFolderName, String dataRepositoryFolder) {
        Path repository;
        // TODO Find a way to use absolute repo paths in unit tests
        if (StringUtils.isBlank(dataRepositoryFolder)) {
            repository = Paths.get(DataManager.getInstance().getConfiguration().getViewerHome());
        } else if (Paths.get(FileTools.adaptPathForWindows(dataRepositoryFolder)).isAbsolute()) {
            repository = Paths.get(dataRepositoryFolder);
        } else {
            repository = Paths.get(DataManager.getInstance().getConfiguration().getDataRepositoriesHome(), dataRepositoryFolder);
        }

        Path folder = repository.resolve(dataFolderName).resolve(pi);

        return folder;
    }

    /**
     * <p>
     * getDataFilePath.
     * </p>
     *
     * @param pi Record identifier
     * @param dataFolderName Name of the data folder (e.g. 'alto') - first choice
     * @param altDataFolderName Name of the data folder - second choice
     * @param fileName Name of the content file
     * @return Path to the requested file
     * @throws io.goobi.viewer.exceptions.PresentationException if any.
     * @throws io.goobi.viewer.exceptions.IndexUnreachableException if any.
     */
    public static Path getDataFilePath(String pi, String dataFolderName, String altDataFolderName, String fileName)
            throws PresentationException, IndexUnreachableException {
        java.nio.file.Path dataFolderPath = getDataFolder(pi, dataFolderName);
        if (StringUtils.isNotBlank(fileName)) {
            dataFolderPath = dataFolderPath.resolve(fileName);
        }
        if (StringUtils.isNotBlank(altDataFolderName) && !Files.exists(dataFolderPath)) {
            return getDataFilePath(pi, altDataFolderName, null, fileName);
        }

        return dataFolderPath;
    }

    /**
     * <p>
     * getDataFilePath.
     * </p>
     *
     * @param pi Record identifier
     * @param relativeFilePath File path relative to data repositories root
     * @return File represented by the relative file path
     * @throws io.goobi.viewer.exceptions.PresentationException if any.
     * @throws io.goobi.viewer.exceptions.IndexUnreachableException if any.
     */
    public static Path getDataFilePath(String pi, String relativeFilePath) throws PresentationException, IndexUnreachableException {
        if (pi == null) {
            throw new IllegalArgumentException("pi may not be null");
        }

        String dataRepositoryName = DataManager.getInstance().getSearchIndex().findDataRepositoryName(pi);
        String dataRepositoryPath = getDataRepositoryPath(dataRepositoryName);

        return Paths.get(dataRepositoryPath, relativeFilePath);
    }

    /**
     * Returns the absolute path to the source (METS/LIDO) file with the given file name.
     *
     * @param fileName a {@link java.lang.String} object.
     * @param format a {@link java.lang.String} object.
     * @return a {@link java.lang.String} object.
     * @throws io.goobi.viewer.exceptions.PresentationException if any.
     * @throws io.goobi.viewer.exceptions.IndexUnreachableException if any.
     */
    public static String getSourceFilePath(String fileName, String format) throws PresentationException, IndexUnreachableException {
        String pi = FilenameUtils.getBaseName(fileName);
        String dataRepository = DataManager.getInstance().getSearchIndex().findDataRepositoryName(pi);
        return getSourceFilePath(fileName, dataRepository, format);
    }

    /**
     * Returns the absolute path to the source (METS/LIDO/DENKXWEB/DUBLINCORE) file with the given file name.
     *
     * @param fileName a {@link java.lang.String} object.
     * @param dataRepository a {@link java.lang.String} object.
     * @param format a {@link java.lang.String} object.
     * @should construct METS file path correctly
     * @should construct LIDO file path correctly
     * @should construct DenkXweb file path correctly
     * @should throw IllegalArgumentException if fileName is null
     * @should throw IllegalArgumentException if format is unknown
     * @return a {@link java.lang.String} object.
     */
    public static String getSourceFilePath(String fileName, String dataRepository, String format) {
        if (StringUtils.isEmpty(fileName)) {
            throw new IllegalArgumentException("fileName may not be null or empty");
        }
        if (StringUtils.isEmpty(format)) {
            throw new IllegalArgumentException("format may not be null or empty");
        }
        switch (format) {
            case SolrConstants._METS:
            case SolrConstants._LIDO:
            case SolrConstants._DENKXWEB:
            case SolrConstants._WORLDVIEWS:
            case SolrConstants._DUBLINCORE:
                break;
            default:
<<<<<<< HEAD
                throw new IllegalArgumentException("format must be: METS | LIDO | DENKXWEB | WORLDVIEWS | DUBLINCORE");
=======
                throw new IllegalArgumentException("format must be: METS | LIDO | DENKXWEB | DUBLINCORE | WORLDVIEWS");
>>>>>>> ac39eb80
        }

        StringBuilder sb = new StringBuilder(getDataRepositoryPath(dataRepository));
        switch (format) {
            case SolrConstants._METS:
                sb.append(DataManager.getInstance().getConfiguration().getIndexedMetsFolder());
                break;
            case SolrConstants._LIDO:
                sb.append(DataManager.getInstance().getConfiguration().getIndexedLidoFolder());
                break;
            case SolrConstants._DENKXWEB:
                sb.append(DataManager.getInstance().getConfiguration().getIndexedDenkxwebFolder());
                break;
            case SolrConstants._DUBLINCORE:
                sb.append(DataManager.getInstance().getConfiguration().getIndexedDublinCoreFolder());
                break;
            case SolrConstants._WORLDVIEWS:
                sb.append(DataManager.getInstance().getConfiguration().getIndexedMetsFolder());
                break;
        }
        sb.append('/').append(fileName);

        return sb.toString();
    }

    /**
     * <p>
     * getTextFilePath.
     * </p>
     *
     * @param pi a {@link java.lang.String} object.
     * @param fileName a {@link java.lang.String} object.
     * @param format a {@link java.lang.String} object.
     * @should return correct path
     * @return a {@link java.lang.String} object.
     * @throws io.goobi.viewer.exceptions.PresentationException if any.
     * @throws io.goobi.viewer.exceptions.IndexUnreachableException if any.
     */
    public static String getTextFilePath(String pi, String fileName, String format) throws PresentationException, IndexUnreachableException {
        if (StringUtils.isEmpty(fileName)) {
            throw new IllegalArgumentException("fileName may not be null or empty");
        }
        if (StringUtils.isEmpty(format)) {
            throw new IllegalArgumentException("format may not be null or empty");
        }

        String dataFolderName = null;
        switch (format) {
            case SolrConstants.FILENAME_ALTO:
                dataFolderName = DataManager.getInstance().getConfiguration().getAltoFolder();
                break;
            case SolrConstants.FILENAME_FULLTEXT:
                dataFolderName = DataManager.getInstance().getConfiguration().getFulltextFolder();
                break;
            case SolrConstants.FILENAME_TEI:
                dataFolderName = DataManager.getInstance().getConfiguration().getTeiFolder();
                break;
        }

        return getDataFilePath(pi, dataFolderName, null, fileName).toAbsolutePath().toString();
    }

    /**
     * <p>
     * getTextFilePath.
     * </p>
     *
     * @param pi a {@link java.lang.String} object.
     * @param relativeFilePath ALTO/text file path relative to the data folder
     * @return a {@link java.nio.file.Path} object.
     * @throws io.goobi.viewer.exceptions.PresentationException if any.
     * @throws io.goobi.viewer.exceptions.IndexUnreachableException if any.
     */
    public static Path getTextFilePath(String pi, String relativeFilePath) throws PresentationException, IndexUnreachableException {
        if (StringUtils.isBlank(relativeFilePath)) {
            return null;
        }

        String dataRepository = DataManager.getInstance().getSearchIndex().findDataRepositoryName(pi);
        Path filePath = Paths.get(getDataRepositoryPath(dataRepository), relativeFilePath);

        return filePath;
    }

    /**
     * Returns the application version number.
     *
     * @return a {@link java.lang.String} object.
     */
    public static String getVersion() {
        return Version.VERSION + "-" + Version.BUILDDATE + "-" + Version.BUILDVERSION;
    }

    /**
     * <p>
     * intern.
     * </p>
     *
     * @param string a {@link java.lang.String} object.
     * @return a {@link java.lang.String} object.
     */
    public static String intern(String string) {
        if (string == null) {
            return null;
        }
        return string.intern();
    }

    /**
     * Loads plain full-text via the REST service. ALTO is preferred (and converted to plain text, with a plain text fallback.
     *
     * @param dataRepository a {@link java.lang.String} object.
     * @param altoFilePath ALTO file path relative to the repository root (e.g. "alto/PPN123/00000001.xml")
     * @param fulltextFilePath plain full-text file path relative to the repository root (e.g. "fulltext/PPN123/00000001.xml")
     * @param mergeLineBreakWords a boolean.
     * @param request a {@link javax.servlet.http.HttpServletRequest} object.
     * @should load fulltext from alto correctly
     * @should load fulltext from plain text correctly
     * @return a {@link java.lang.String} object.
     * @throws io.goobi.viewer.exceptions.AccessDeniedException if any.
     * @throws java.io.FileNotFoundException if any.
     * @throws java.io.IOException if any.
     * @throws io.goobi.viewer.exceptions.IndexUnreachableException if any.
     * @throws io.goobi.viewer.exceptions.DAOException if any.
     * @throws io.goobi.viewer.exceptions.ViewerConfigurationException if any.
     */
    public static String loadFulltext(String dataRepository, String altoFilePath, String fulltextFilePath, boolean mergeLineBreakWords,
            HttpServletRequest request)
            throws AccessDeniedException, FileNotFoundException, IOException, IndexUnreachableException, DAOException, ViewerConfigurationException {
        if (altoFilePath != null) {
            // ALTO file
            String alto = loadFulltext(altoFilePath, request);
            if (alto != null) {
                return ALTOTools.getFullText(alto, mergeLineBreakWords, request);

            }
        }
        if (fulltextFilePath != null) {
            // Plain full-text file
            String fulltext = loadFulltext(fulltextFilePath, request);
            if (fulltext != null) {
                return fulltext;
            }
        }

        return null;
    }

    /**
     * Loads given text file path as a string, if the client has full-text access permission.
     *
     * @param filePath File path consisting of three party (datafolder/pi/filename); There must be two separators in the path!
     * @param request a {@link javax.servlet.http.HttpServletRequest} object.
     * @should return file content correctly
     * @return a {@link java.lang.String} object.
     * @throws io.goobi.viewer.exceptions.AccessDeniedException if any.
     * @throws java.io.FileNotFoundException if any.
     * @throws java.io.IOException if any.
     * @throws io.goobi.viewer.exceptions.IndexUnreachableException if any.
     * @throws io.goobi.viewer.exceptions.DAOException if any.
     * @throws io.goobi.viewer.exceptions.ViewerConfigurationException if any.
     */
    public static String loadFulltext(String filePath, HttpServletRequest request)
            throws AccessDeniedException, FileNotFoundException, IOException, IndexUnreachableException, DAOException, ViewerConfigurationException {
        if (filePath == null) {
            return null;
        }

        String url = Helper.buildFullTextUrl(filePath);
        try {
            return Helper.getWebContentGET(url);
        } catch (HTTPException e) {
            //            logger.error("Could not retrieve file from {}", url);
            //            logger.error(e.getMessage());
            if (e.getCode() == 403) {
                logger.debug("Access denied for text file {}", filePath);
                throw new AccessDeniedException("fulltextAccessDenied");
            }
        }

        return null;
    }

    /**
     * <p>
     * loadTei.
     * </p>
     *
     * @param pi a {@link java.lang.String} object.
     * @param language a {@link java.lang.String} object.
     * @return a {@link java.lang.String} object.
     * @throws io.goobi.viewer.exceptions.AccessDeniedException if any.
     * @throws java.io.FileNotFoundException if any.
     * @throws java.io.IOException if any.
     * @throws io.goobi.viewer.exceptions.ViewerConfigurationException if any.
     */
    public static String loadTei(String pi, String language)
            throws AccessDeniedException, FileNotFoundException, IOException, ViewerConfigurationException {
        logger.trace("loadTei: {}/{}", pi, language);
        if (pi == null) {
            return null;
        }

        String url = new StringBuilder(DataManager.getInstance().getConfiguration().getContentRestApiUrl()).append("tei/")
                .append(pi)
                .append('/')
                .append(language)
                .append('/')
                .toString();
        try {
            return Helper.getWebContentGET(url);
        } catch (HTTPException e) {
            logger.error("Could not retrieve file from {}", url);
            logger.error(e.getMessage());
            if (e.getCode() == 403) {
                logger.debug("Access denied for TEI file {}/{}", pi, language);
                throw new AccessDeniedException("fulltextAccessDenied");
            }
        }

        return null;
    }

    /**
     * <p>
     * parseBoolean.
     * </p>
     *
     * @param text a {@link java.lang.String} object.
     * @param defaultValue a boolean.
     * @return a boolean.
     */
    public static boolean parseBoolean(String text, boolean defaultValue) {
        if ("FALSE".equalsIgnoreCase(text)) {
            return false;
        } else if ("TRUE".equalsIgnoreCase(text)) {
            return true;
        } else {
            return defaultValue;
        }
    }

    /**
     * <p>
     * parseBoolean.
     * </p>
     *
     * @param text a {@link java.lang.String} object.
     * @return a boolean.
     */
    public static boolean parseBoolean(String text) {
        return parseBoolean(text, false);
    }

}<|MERGE_RESOLUTION|>--- conflicted
+++ resolved
@@ -154,15 +154,17 @@
      * Translation method for Java code. (Re-)loads resource bundles if necessary.
      *
      * @param text Message key to translate.
-     * @param locale The language for which we want the translation. If null, the current locale from the faces context will be used if available, or else English
+     * @param locale The language for which we want the translation. If null, the current locale from the faces context will be used if available, or
+     *            else English
      * @return a {@link java.lang.String} object.
      */
     public static String getTranslation(String text, Locale locale) {
         return ViewerResourceBundle.getTranslation(text, locale);
     }
-    
+
     /**
      * Translation method for Java code. (Re-)loads resource bundles if necessary.
+     * 
      * @param Message key to translate.
      * @return the translation for the current locale from faces context if available, otherwise the English translation
      */
@@ -1103,11 +1105,7 @@
             case SolrConstants._DUBLINCORE:
                 break;
             default:
-<<<<<<< HEAD
-                throw new IllegalArgumentException("format must be: METS | LIDO | DENKXWEB | WORLDVIEWS | DUBLINCORE");
-=======
                 throw new IllegalArgumentException("format must be: METS | LIDO | DENKXWEB | DUBLINCORE | WORLDVIEWS");
->>>>>>> ac39eb80
         }
 
         StringBuilder sb = new StringBuilder(getDataRepositoryPath(dataRepository));
