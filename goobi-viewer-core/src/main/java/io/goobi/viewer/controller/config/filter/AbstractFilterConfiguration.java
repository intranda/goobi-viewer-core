/*
 * This file is part of the Goobi viewer - a content presentation and management
 * application for digitized objects.
 *
 * Visit these websites for more information.
 *          - http://www.intranda.com
 *          - http://digiverso.com
 *
 * This program is free software; you can redistribute it and/or modify it under
 * the terms of the GNU General Public License as published by the Free Software
 * Foundation; either version 2 of the License, or (at your option) any later
 * version.
 *
 * This program is distributed in the hope that it will be useful, but WITHOUT
 * ANY WARRANTY; without even the implied warranty of MERCHANTABILITY or FITNESS
 * FOR A PARTICULAR PURPOSE.
 * See the GNU General Public License for more details.
 *
 * You should have received a copy of the GNU General Public License along with
 * this program. If not, see <http://www.gnu.org/licenses/>.
 */
package io.goobi.viewer.controller.config.filter;

import java.util.ArrayList;
import java.util.Collections;
import java.util.List;

import org.apache.commons.configuration2.HierarchicalConfiguration;
import org.apache.commons.configuration2.ex.ConfigurationException;
import org.apache.commons.configuration2.tree.ImmutableNode;

import io.goobi.viewer.model.variables.VariableReplacer;

/**
 * A configurable filter allowing passage to document entities (record, docStruct, page) which satisfy certain conditions. The filter itself may
 * contain condition filters which determine if the filter should be applied to an entity
 */
public abstract class AbstractFilterConfiguration implements IFilterConfiguration {

    /**
     * Whether the filter should block or pass entities meeting its condition.
     */
    protected final FilterAction action;
    /**
     * Additional filters which must be passed in order for this filter to apply. If any filter conditions don't pass, this
     * #{@link #applies(VariableReplacer)} will always return false
     */
    protected final List<AbstractFilterConfiguration> filterConditions;

    /**
     * internal constructor.
     * 
     * @param action whether to pass or block matching entities
     */
    protected AbstractFilterConfiguration(FilterAction action) {
        this.action = action;
        this.filterConditions = new ArrayList<>();
    }

    /**
     * Create a new filter from a configuration block.
     * 
     * @param config an xml configuration
     * @throws ConfigurationException if the config is invalid
     */
    public void addConditionFilters(HierarchicalConfiguration<ImmutableNode> config) throws ConfigurationException {

        for (HierarchicalConfiguration<ImmutableNode> condition : config.configurationsAt("conditions.filter", false)) {
            this.addCondition(ConfiguredValueFilter.fromConfiguration(condition));
        }
    }

    /**
     * Test whether all conditions of this filter apply, if any.
     * 
     * @param vr a variable replacer representing the object to test
     * @return true if the {@link #filterConditions} all pass. If they don't the filter should not be applied
     */
    public boolean applies(VariableReplacer vr) {
        return this.filterConditions.stream().allMatch(condition -> condition.passes("", vr));
    }

    /**
     * Add a conditional filter. The main filter is only applied if all conditional filters pass
     * 
     * @param condition
     */
    public void addCondition(AbstractFilterConfiguration condition) {
        if (condition != this && !condition.getFilterConditions().contains(this)) {
            this.filterConditions.add(condition);
        }
    }

    /**
<<<<<<< HEAD
     * Get the {@link FilterAction}
     * 
     * @return {@link FilterAction}
=======
     * Get the {@link FilterAction}.
     * 
     * @return the {@link FilterAction}
>>>>>>> 31a0d033
     */
    public FilterAction getAction() {
        return action;
    }

    /**
<<<<<<< HEAD
     * Get all {@link #filterConditions}
     * 
     * @return List<AbstractFilterConfiguration>
=======
     * Get all {@link #filterConditions}.
     * 
     * @return the {@link #filterConditions}
>>>>>>> 31a0d033
     */
    public List<AbstractFilterConfiguration> getFilterConditions() {
        return Collections.unmodifiableList(filterConditions);
    }

    /**
<<<<<<< HEAD
     * @return true if {@link #action} is {@link FilterAction#SHOW}
=======
     * check if matching this filter results in a pass or block
     * 
     * @return true if {@link #action} is {@link FilterAction#SHOW}.
>>>>>>> 31a0d033
     */
    public boolean passesOnMatch() {
        return FilterAction.SHOW == this.action;
    }

}<|MERGE_RESOLUTION|>--- conflicted
+++ resolved
@@ -92,43 +92,27 @@
     }
 
     /**
-<<<<<<< HEAD
      * Get the {@link FilterAction}
      * 
      * @return {@link FilterAction}
-=======
-     * Get the {@link FilterAction}.
-     * 
-     * @return the {@link FilterAction}
->>>>>>> 31a0d033
      */
     public FilterAction getAction() {
         return action;
     }
 
     /**
-<<<<<<< HEAD
      * Get all {@link #filterConditions}
      * 
      * @return List<AbstractFilterConfiguration>
-=======
-     * Get all {@link #filterConditions}.
-     * 
-     * @return the {@link #filterConditions}
->>>>>>> 31a0d033
      */
     public List<AbstractFilterConfiguration> getFilterConditions() {
         return Collections.unmodifiableList(filterConditions);
     }
 
     /**
-<<<<<<< HEAD
-     * @return true if {@link #action} is {@link FilterAction#SHOW}
-=======
      * check if matching this filter results in a pass or block
      * 
      * @return true if {@link #action} is {@link FilterAction#SHOW}.
->>>>>>> 31a0d033
      */
     public boolean passesOnMatch() {
         return FilterAction.SHOW == this.action;
