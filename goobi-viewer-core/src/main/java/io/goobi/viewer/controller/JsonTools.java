--- conflicted
+++ resolved
@@ -73,25 +73,20 @@
 
     private static ObjectMapper mapper = new ObjectMapper();
 
-<<<<<<< HEAD
     static {
         mapper.enable(DeserializationFeature.READ_ENUMS_USING_TO_STRING);
         mapper.enable(SerializationFeature.WRITE_ENUMS_USING_TO_STRING);
         mapper.disable(DeserializationFeature.FAIL_ON_IGNORED_PROPERTIES);
     }
     
-=======
     public static final String KEY_MESSAGE = "message";
     public static final String KEY_STATUS = "status";
 
     /**
      * Private constructor.
      */
-    private JsonTools() {
-        //
-    }
-
->>>>>>> cf4a6159
+    private JsonTools() {}
+
     /**
      * Returns a <code>JSONArray</code> containing JSON objects for every <code>SolrDocument</code> in the given result. Order remains the same as in
      * the result list.
