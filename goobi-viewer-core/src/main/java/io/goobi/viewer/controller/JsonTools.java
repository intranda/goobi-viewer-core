--- conflicted
+++ resolved
@@ -491,37 +491,6 @@
             return notAvailableKey;
         }
     }
-<<<<<<< HEAD
-    /**
-     * 
-     * @param json
-     * @param key
-     * @return
-     */
-    public static String getNestedValue(JSONObject json, String key) {
-    	boolean found = json.has(key);
-    	Iterator<String> keys;
-    	String nextKey;
-    	if (!found) {
-    		keys = json.keys();
-    		while(keys.hasNext()) {
-    			nextKey = (String) keys.next();
-                if (json.get(nextKey) instanceof JSONObject) {
-                	return getNestedValue(json.getJSONObject(nextKey), key);
-                } else if (json.get(nextKey) instanceof JSONArray) {
-                	JSONArray jsonArray = json.getJSONArray(nextKey);
-                    int n = 0;
-                    while (n < jsonArray.length()){
-                        String jsonArrayString = jsonArray.get(n).toString();
-                        JSONObject innerJson = new JSONObject(jsonArrayString);
-                        n++;
-                        return getNestedValue(innerJson,key);
-                    }
-                }
-    		}
-    	}
-    	return json.getString(key).toString();
-=======
 
     /**
      * Return the string value of the given key in the json object or within another json object nested somewhere within the original object. If the
@@ -562,6 +531,5 @@
         } else {
             return json.get(key).toString();
         }
->>>>>>> ae9605c9
     }
 }