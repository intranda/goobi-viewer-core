/**
 * This file is part of the Goobi viewer - a content presentation and management application for digitized objects.
 *
 * Visit these websites for more information.
 *          - http://www.intranda.com
 *          - http://digiverso.com
 *
 * This program is free software; you can redistribute it and/or modify it under the terms of the GNU General Public License as published by the Free
 * Software Foundation; either version 2 of the License, or (at your option) any later version.
 *
 * This program is distributed in the hope that it will be useful, but WITHOUT ANY WARRANTY; without even the implied warranty of MERCHANTABILITY or
 * FITNESS FOR A PARTICULAR PURPOSE. See the GNU General Public License for more details.
 *
 * You should have received a copy of the GNU General Public License along with this program. If not, see <http://www.gnu.org/licenses/>.
 */
package io.goobi.viewer.controller;

import java.io.BufferedInputStream;
import java.io.ByteArrayInputStream;
import java.io.File;
import java.io.FileInputStream;
import java.io.FileNotFoundException;
import java.io.FileOutputStream;
import java.io.FilenameFilter;
import java.io.IOException;
import java.io.InputStream;
import java.io.OutputStream;
import java.net.HttpURLConnection;
import java.net.MalformedURLException;
import java.net.URI;
import java.net.URISyntaxException;
import java.net.URL;
import java.net.URLConnection;
import java.nio.file.DirectoryStream;
import java.nio.file.Files;
import java.nio.file.Path;
import java.nio.file.Paths;
import java.util.List;
import java.util.Map;
import java.util.Scanner;
import java.util.zip.GZIPInputStream;
import java.util.zip.GZIPOutputStream;
import java.util.zip.ZipEntry;
import java.util.zip.ZipOutputStream;

import org.apache.commons.io.FilenameUtils;
import org.apache.commons.io.IOUtils;
import org.apache.commons.io.output.FileWriterWithEncoding;
import org.apache.commons.lang3.StringUtils;
import org.slf4j.Logger;
import org.slf4j.LoggerFactory;

import com.ibm.icu.text.CharsetDetector;
import com.ibm.icu.text.CharsetMatch;

import de.unigoettingen.sub.commons.util.PathConverter;

/**
 * File I/O utilities.
 */
public class FileTools {

    private static final Logger logger = LoggerFactory.getLogger(FileTools.class);

    /** Constant <code>filenameFilterXML</code> */
    public static FilenameFilter filenameFilterXML = new FilenameFilter() {
        @Override
        public boolean accept(File dir, String name) {
            return "xml".equals(FilenameUtils.getExtension(name.toLowerCase()));
        }
    };

    /**
     * <p>
     * getStringFromFilePath.
     * </p>
     *
     * @param filePath a {@link java.lang.String} object.
     * @should read text file correctly
     * @should throw FileNotFoundException if file not found
     * @return a {@link java.lang.String} object.
     * @throws java.io.FileNotFoundException if any.
     * @throws java.io.IOException if any.
     */
    public static String getStringFromFilePath(String filePath) throws FileNotFoundException, IOException {
        return getStringFromFile(new File(filePath), null);
    }

    /**
     * Read a text file and return content as String
     *
     * @param file a {@link java.io.File} object.
     * @param encoding The character encoding to use. If null, a standard utf-8 encoding will be used
     * @should read text file correctly
     * @should throw FileNotFoundException if file not found
     * @return a {@link java.lang.String} object.
     * @throws java.io.FileNotFoundException if any.
     * @throws java.io.IOException if any.
     */
    public static String getStringFromFile(File file, String encoding) throws FileNotFoundException, IOException {
        return getStringFromFile(file, encoding, null);
    }

    /**
     * Read a text file and return content as String
     *
     * @param file a {@link java.io.File} object.
     * @param encoding The character encoding to use. If null, a standard utf-8 encoding will be used
     * @param convertToEncoding Optional target encoding for conversion
     * @return a {@link java.lang.String} object.
     * @throws java.io.FileNotFoundException if any.
     * @throws java.io.IOException if any.
     */
    public static String getStringFromFile(File file, String encoding, String convertToEncoding) throws FileNotFoundException, IOException {
        if (file == null) {
            throw new IllegalArgumentException("file may not be null");
        }

        if (encoding == null) {
            try (FileInputStream fis = new FileInputStream(file)) {
                encoding = getCharset(fis);
                logger.trace("'{}' encoding detected: {}", file.getName(), encoding);
            }
            if (encoding == null) {
                encoding = StringTools.DEFAULT_ENCODING;
            }
        }

        StringBuilder text = new StringBuilder();
        String ls = System.getProperty("line.separator");
        try (FileInputStream fis = new FileInputStream(file); Scanner scanner = new Scanner(fis, encoding)) {
            while (scanner.hasNextLine()) {
                text.append(scanner.nextLine()).append(ls);
            }
        }

        String ret = text.toString();
        // Convert to target encoding
        // logger.trace(encoding + " -> " + convertToEncoding);
        if (StringUtils.isNotEmpty(convertToEncoding) && !convertToEncoding.equals(encoding)) {
            ret = StringTools.convertStringEncoding(ret, encoding, convertToEncoding);
        }

        return ret.trim();
    }

    /**
     * Uses ICU4J to determine the charset of the given InputStream. Clients are responsible for closing the input stream. Do not re-use this stream
     * for any other operations.
     *
     * @param input a {@link java.io.InputStream} object.
     * @return Detected charset name; null if not detected.
     * @throws java.io.IOException if any.
     * @should detect charset correctly
     * @should not close stream
     */
    public static String getCharset(InputStream input) throws IOException {
        CharsetDetector cd = new CharsetDetector();
        BufferedInputStream bis = new BufferedInputStream(input);
        cd.setText(bis);
<<<<<<< HEAD
        CharsetMatch cm = cd.detect();
        if (cm != null) {
            return cm.getName();
        }

        return null;
    }

    public static String getCharset(String input) {
        CharsetDetector cd = new CharsetDetector();
        cd.setText(input.getBytes());
=======
>>>>>>> 620e9171
        CharsetMatch cm = cd.detect();
        if (cm != null) {
            return cm.getName();
        }

        return null;
    }

    /**
     * Reads a String from a byte array
     *
     * @param bytes an array of {@link byte} objects.
     * @param encoding a {@link java.lang.String} object.
     * @return a {@link java.lang.String} object.
     */
    public static String getStringFromByteArray(byte[] bytes, String encoding) {
        String result = "";

        if (encoding == null) {
            encoding = StringTools.DEFAULT_ENCODING;
        }

        Scanner scanner = null;
        StringBuilder text = new StringBuilder();
        String NL = System.getProperty("line.separator");
        try {
            scanner = new Scanner(new ByteArrayInputStream(bytes), encoding);
            while (scanner.hasNextLine()) {
                text.append(scanner.nextLine()).append(NL);
            }
        } finally {
            scanner.close();
        }
        result = text.toString();
        return result.trim();
    }

    /**
     * Simply write a String into a text file.
     *
     * @param string The String to write
     * @param filePath The file path to write to (will be created if it doesn't exist)
     * @param encoding The character encoding to use. If null, a standard utf-8 encoding will be used
     * @param append Whether to append the text to an existing file (true), or to overwrite it (false)
     * @should write file correctly
     * @should append to file correctly
     * @return a {@link java.io.File} object.
     * @throws java.io.IOException if any.
     */
    public static File getFileFromString(String string, String filePath, String encoding, boolean append) throws IOException {
        if (string == null) {
            throw new IllegalArgumentException("string may not be null");
        }
        if (encoding == null) {
            encoding = StringTools.DEFAULT_ENCODING;
        }

        File file = new File(filePath);
        try (FileWriterWithEncoding writer = new FileWriterWithEncoding(file, encoding, append)) {
            writer.write(string);
        }

        return file;
    }

    /**
     * <p>
     * decompressGzipFile.
     * </p>
     *
     * @param gzipFile a {@link java.io.File} object.
     * @param newFile a {@link java.io.File} object.
     * @should throw FileNotFoundException if file not found
     * @throws java.io.FileNotFoundException if any.
     * @throws java.io.IOException if any.
     */
    public static void decompressGzipFile(File gzipFile, File newFile) throws FileNotFoundException, IOException {
        try (FileInputStream fis = new FileInputStream(gzipFile); GZIPInputStream gis = new GZIPInputStream(fis);
                FileOutputStream fos = new FileOutputStream(newFile)) {
            byte[] buffer = new byte[1024];
            int len;
            while ((len = gis.read(buffer)) != -1) {
                fos.write(buffer, 0, len);
            }
        }
    }

    /**
     * <p>
     * compressGzipFile.
     * </p>
     *
     * @param file a {@link java.io.File} object.
     * @param gzipFile a {@link java.io.File} object.
     * @should throw FileNotFoundException if file not found
     * @throws java.io.FileNotFoundException if any.
     * @throws java.io.IOException if any.
     */
    public static void compressGzipFile(File file, File gzipFile) throws FileNotFoundException, IOException {
        try (FileInputStream fis = new FileInputStream(file); FileOutputStream fos = new FileOutputStream(gzipFile);
                GZIPOutputStream gzipOS = new GZIPOutputStream(fos)) {
            byte[] buffer = new byte[1024];
            int len;
            while ((len = fis.read(buffer)) != -1) {
                gzipOS.write(buffer, 0, len);
            }
        }
    }

    /**
     * <p>
     * compressZipFile.
     * </p>
     *
     * @param files Source files
     * @param zipFile Target file
     * @param level Compression level 0-9
     * @should throw FileNotFoundException if file not found
     * @throws java.io.FileNotFoundException if any.
     * @throws java.io.IOException if any.
     */
    public static void compressZipFile(List<File> files, File zipFile, Integer level) throws FileNotFoundException, IOException {
        if (files == null || files.isEmpty()) {
            throw new IllegalArgumentException("files may not be empty or null");
        }
        if (zipFile == null) {
            throw new IllegalArgumentException("zipFile may not be empty or null");
        }

        try (FileOutputStream fos = new FileOutputStream(zipFile); ZipOutputStream zos = new ZipOutputStream(fos)) {
            if (level != null) {
                zos.setLevel(level);
            }
            for (File file : files) {
                try (FileInputStream fis = new FileInputStream(file)) {
                    zos.putNextEntry(new ZipEntry(file.getName()));
                    byte[] buffer = new byte[1024];
                    int len;
                    while ((len = fis.read(buffer)) != -1) {
                        zos.write(buffer, 0, len);
                    }
                }
            }
        }
    }

    /**
     * <p>
     * compressZipFile.
     * </p>
     *
     * @param zipFile a {@link java.io.File} object.
     * @param level a {@link java.lang.Integer} object.
     * @should throw FileNotFoundException if file not found
     * @param contentMap a {@link java.util.Map} object.
     * @throws java.io.FileNotFoundException if any.
     * @throws java.io.IOException if any.
     */
    public static void compressZipFile(Map<Path, String> contentMap, File zipFile, Integer level) throws FileNotFoundException, IOException {
        if (contentMap == null || contentMap.isEmpty()) {
            throw new IllegalArgumentException("texts may not be empty or null");
        }
        if (zipFile == null) {
            throw new IllegalArgumentException("zipFile may not be empty or null");
        }

        try (FileOutputStream fos = new FileOutputStream(zipFile); ZipOutputStream zos = new ZipOutputStream(fos)) {
            if (level != null) {
                zos.setLevel(level);
            }
            for (Path path : contentMap.keySet()) {
                try (InputStream in = IOUtils.toInputStream(contentMap.get(path), "UTF-8")) {
                    zos.putNextEntry(new ZipEntry(path.getFileName().toString()));
                    byte[] buffer = new byte[1024];
                    int len;
                    while ((len = in.read(buffer)) != -1) {
                        zos.write(buffer, 0, len);
                    }
                }
            }
        }
    }

    /**
     * <p>
     * checkPathExistance.
     * </p>
     *
     * @param path a {@link java.nio.file.Path} object.
     * @param create a boolean.
     * @return a boolean.
     * @throws java.io.IOException if any.
     */
    public static boolean checkPathExistance(Path path, boolean create) throws IOException {
        if (path == null) {
            throw new IllegalArgumentException("path may not be null");
        }

        if (Files.exists(path)) {
            return true;
        }
        if (create) {
            Files.createDirectory(path);
            logger.info("Created folder: {}", path.toAbsolutePath().toString());
            return true;
        }
        logger.error("Folder not found: {}", path.toAbsolutePath().toString());
        return false;
    }

    /**
     * <p>
     * copyStream.
     * </p>
     *
     * @param output a {@link java.io.OutputStream} object.
     * @param input a {@link java.io.InputStream} object.
     * @throws java.io.IOException if any.
     */
    public static void copyStream(OutputStream output, InputStream input) throws IOException {
        byte[] buf = new byte[1024];
        int len;
        while ((len = input.read(buf)) > 0) {
            output.write(buf, 0, len);
        }
    }

    /**
     * <p>
     * isFolderEmpty.
     * </p>
     *
     * @param folder a {@link java.nio.file.Path} object.
     * @return true if folder empty; false otherwise
     * @throws java.io.IOException if any.
     */
    public static boolean isFolderEmpty(final Path folder) throws IOException {
        try (DirectoryStream<Path> ds = Files.newDirectoryStream(folder)) {
            return !ds.iterator().hasNext();
        }
    }

    /**
     * <p>
     * adaptPathForWindows.
     * </p>
     *
     * @param path Absolute path to adapt
     * @return Windows-compatible path on Windows; unchanged path elsewhere
     */
    public static String adaptPathForWindows(String path) {
        String os = System.getProperty("os.name").toLowerCase();
        if (os.indexOf("win") >= 0 && path.startsWith("/opt/")) {
            //            path = path.replace("/opt", "C:");
            path = "C:" + path;
        } else if (os.indexOf("win") >= 0 && path.startsWith("file:///C:/opt/")) {
            // In case Paths.get() automatically adds "C:" to Unix paths on Windows machines, remove the "C:"
            path = path.replace("/C:", "");
        }
        return path;
    }

    /**
     * Guess the content type (mimeType) of the resource found at the given uri. Content type if primarily guessed from the file extension of the last
     * url path part. If that type is 'text/plain' further analysis is done using the actual content to determine if the actual type is html or xml If
     * the type could not be determined from the file extension, the url response header is probed to return its 'Content-type'
     * 
     * @param uri uri of the resource. May be a file uri, a relative uri (then assumed to be a relative file path) or a http(s) uri
     * @return The most likely mimeType of the resource found at the given uri
     * @throws IOException
     */
    public static String probeContentType(URI uri) throws IOException {
        String type = URLConnection.guessContentTypeFromName(uri.toString());
        if ("text/plain".equals(type)) {
            if (!uri.isAbsolute() || uri.getScheme().equals("file")) {
                Path path = PathConverter.getPath(uri);
                try (InputStream in = Files.newInputStream(path)) {
                    type = URLConnection.guessContentTypeFromStream(in);
                    if (type == null) {
                        String content = new String(in.readAllBytes());
                        type = probeContentType(content);
                    }
                }
            } else if (uri.isAbsolute() && uri.getScheme().matches("https?")) {
                HttpURLConnection con = (HttpURLConnection) uri.toURL().openConnection();
                try {
                    con.connect();
                    try (InputStream in = con.getInputStream()) {
                        type = URLConnection.guessContentTypeFromStream(in);
                        if (type == null) {
                            type = "text/plain";
                        }
                    }
                } finally {
                    con.disconnect();
                }
            }
        } else if (StringUtils.isBlank(type) && uri.isAbsolute() && uri.getScheme().matches("https?")) {
            HttpURLConnection con = (HttpURLConnection) uri.toURL().openConnection();
            type = con.getContentType();
            if (type != null && type.contains(";")) {
                type = type.substring(0, type.indexOf(";"));
            }
        }
        return type;
    }

    /**
     * Guess the content type of the given text, using {@link URLConnection#guessContentTypeFromName(String)} If no content type could be determined,
     * 'text/plain' is assumed
     * 
     * @param content
     * @return
     */
    public static String probeContentType(String content) {
        try (InputStream in = IOUtils.toInputStream(content, StringTools.getCharset(content))) {
            String type = URLConnection.guessContentTypeFromStream(in);
            if (type == null) {
                type = "text/plain";
            }
            return type;
        } catch (IOException e) {
            logger.error("Error reading text to stream", e);
            return null;
        }
    }

    /**
     * @param file1
     * @return
     * @throws IOException
     */
    public static String getCharset(Path file) throws IOException {
        try (InputStream in = Files.newInputStream(file)) {
            return getCharset(in);
        }
    }

    /**
     * 
     * Parses the given String as {@link java.nio.file.Path Path} and returns the lowest folder name as String. Returns an empty String if the given
     * path is empty or null
     * 
     * @param pathString
     * @return The folder name, or an empty String if it could not be determined
     * @should return folder name correctly
     * @should return empty string if no folder in path
     */
    public static String getBottomFolderFromPathString(String pathString) {
        if (StringUtils.isBlank(pathString)) {
            return "";
        }

        Path path = Paths.get(pathString);
        return path.getParent() != null ? path.getParent().getFileName().toString() : "";
    }

    /**
     * 
     * Parses the given String as {@link java.nio.file.Path Path} and returns the last path element (the filename) as String. Returns an empty String
     * if the given path is empty or null
     * 
     * @param pathString
     * @return The filename, or an empty String if it could not be determined
     * @throws FileNotFoundException
     * @should return file name correctly
     */
    public static String getFilenameFromPathString(String pathString) throws FileNotFoundException {
        if (StringUtils.isBlank(pathString)) {
            return "";
        }

        Path path = getPathFromUrlString(pathString);
        if (path == null) {
            throw new FileNotFoundException(pathString);
        }
        return path.getFileName().toString();
    }

    /**
     * Creates a Path from the given URL in a way that word on Windows machines.
     * 
     * @param urlString Relative or absolute path or URL, with or without protocol. If a URL parameter is in itself a complete URL, it must be escaped
     *            first!
     * @return Constructed Path
     */
    public static Path getPathFromUrlString(String urlString) {
        if (StringUtils.isEmpty(urlString)) {
            return null;
        }

        Path path = null;
        // URL with protocol will cause an exception in Windows if a Path is created directly
        String urlStringLocal = urlString;
        if (urlStringLocal.contains(":")) {
            try {
                // logger.trace("url string: {}", urlString);
                URL url = new URL(urlString);
                URI uri = new URI(url.getProtocol(), url.getUserInfo(), url.getHost(), url.getPort(), url.getPath(),
                        url.getQuery(), url.getRef());
                //                URI uri = new URI(URLEncoder.encode(urlString, StringTools.DEFAULT_ENCODING));
                if (urlString.endsWith("/") && Paths.get(uri.getPath()).getFileName().toString().contains(".")) {
                    urlString = urlString.substring(0, urlString.length() - 1);
                }
                path = Paths.get(uri.getPath());
                //                urlStringlocal = uri.getPath();
            } catch (URISyntaxException e) {
                logger.error(e.getMessage(), e);
            } catch (MalformedURLException e) {
                logger.error(e.getMessage(), e);
            }
        }
        // URL without protocol
        if (path == null) {
            path = Paths.get(urlString);
        }

        return path;
    }
}<|MERGE_RESOLUTION|>--- conflicted
+++ resolved
@@ -158,20 +158,6 @@
         CharsetDetector cd = new CharsetDetector();
         BufferedInputStream bis = new BufferedInputStream(input);
         cd.setText(bis);
-<<<<<<< HEAD
-        CharsetMatch cm = cd.detect();
-        if (cm != null) {
-            return cm.getName();
-        }
-
-        return null;
-    }
-
-    public static String getCharset(String input) {
-        CharsetDetector cd = new CharsetDetector();
-        cd.setText(input.getBytes());
-=======
->>>>>>> 620e9171
         CharsetMatch cm = cd.detect();
         if (cm != null) {
             return cm.getName();
