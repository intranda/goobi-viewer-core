/*
 * This file is part of the Goobi viewer - a content presentation and management
 * application for digitized objects.
 *
 * Visit these websites for more information.
 *          - http://www.intranda.com
 *          - http://digiverso.com
 *
 * This program is free software; you can redistribute it and/or modify it under
 * the terms of the GNU General Public License as published by the Free Software
 * Foundation; either version 2 of the License, or (at your option) any later
 * version.
 *
 * This program is distributed in the hope that it will be useful, but WITHOUT
 * ANY WARRANTY; without even the implied warranty of MERCHANTABILITY or FITNESS
 * FOR A PARTICULAR PURPOSE.
 * See the GNU General Public License for more details.
 *
 * You should have received a copy of the GNU General Public License along with
 * this program. If not, see <http://www.gnu.org/licenses/>.
 */
package io.goobi.viewer.controller;

import java.io.BufferedInputStream;
import java.io.ByteArrayInputStream;
import java.io.File;
import java.io.FileInputStream;
import java.io.FileNotFoundException;
import java.io.FileOutputStream;
import java.io.IOException;
import java.io.InputStream;
import java.io.OutputStream;
import java.net.HttpURLConnection;
import java.net.MalformedURLException;
import java.net.URI;
import java.net.URISyntaxException;
import java.net.URL;
import java.net.URLConnection;
import java.nio.charset.Charset;
import java.nio.charset.StandardCharsets;
import java.nio.file.DirectoryStream;
import java.nio.file.Files;
import java.nio.file.Path;
import java.nio.file.Paths;
import java.util.ArrayList;
import java.util.Collections;
import java.util.List;
import java.util.Map;
import java.util.Map.Entry;
import java.util.Scanner;
import java.util.zip.GZIPInputStream;
import java.util.zip.GZIPOutputStream;
import java.util.zip.ZipEntry;
import java.util.zip.ZipOutputStream;

import org.apache.commons.io.FilenameUtils;
import org.apache.commons.io.IOUtils;
import org.apache.commons.io.output.FileWriterWithEncoding;
import org.apache.commons.lang3.StringUtils;
import org.apache.logging.log4j.LogManager;
import org.apache.logging.log4j.Logger;

import com.ibm.icu.text.CharsetDetector;
import com.ibm.icu.text.CharsetMatch;

import de.unigoettingen.sub.commons.util.PathConverter;

/**
 * File I/O utilities.
 */
public final class FileTools {

    private static final Logger logger = LogManager.getLogger(FileTools.class);

    /** Private constructor. */
    private FileTools() {
    }

    public static final DirectoryStream.Filter<Path> IMAGE_NAME_FILTER =
            (Path path) -> path.getFileName().toString().matches("(?i)[^.]+\\.(jpe?g|tiff?|png|jp2)");

    public static final DirectoryStream.Filter<Path> PDF_NAME_FILTER = (Path path) -> path.getFileName().toString().matches("(?i)[^.]+\\.(pdf)");

    /**
     * <p>
     * getStringFromFilePath.
     * </p>
     *
     * @param filePath a {@link java.lang.String} object.
     * @should read text file correctly
     * @should throw FileNotFoundException if file not found
     * @return a {@link java.lang.String} object.
     * @throws java.io.IOException if any.
     */
    public static String getStringFromFilePath(String filePath) throws IOException {
        return getStringFromFile(new File(filePath), null);
    }

    /**
     * Read a text file and return content as String
     *
     * @param file a {@link java.io.File} object.
     * @param encoding The character encoding to use. If null, a standard utf-8 encoding will be used
     * @should read text file correctly
     * @should throw FileNotFoundException if file not found
     * @return a {@link java.lang.String} object.
     * @throws java.io.IOException if any.
     */
    public static String getStringFromFile(File file, String encoding) throws IOException {
        return getStringFromFile(file, encoding, null);
    }

    /**
     * Read a text file and return content as String
     *
     * @param file a {@link java.io.File} object.
     * @param encoding The character encoding to use. If null, a standard utf-8 encoding will be used
     * @param convertToEncoding Optional target encoding for conversion
     * @return a {@link java.lang.String} object.
     * @throws java.io.IOException if any.
     */
    public static String getStringFromFile(File file, final String encoding, String convertToEncoding) throws IOException {
        if (file == null) {
            throw new IllegalArgumentException("file may not be null");
        }

        String useEncoding = encoding;
        if (useEncoding == null) {
            try (FileInputStream fis = new FileInputStream(file)) {
                useEncoding = getCharset(fis);
                logger.trace("'{}' encoding detected: {}", file.getName(), useEncoding);
            }
            if (useEncoding == null) {
                useEncoding = StringTools.DEFAULT_ENCODING;
            }
        }

        StringBuilder text = new StringBuilder();
        String ls = System.getProperty("line.separator");
        try (FileInputStream fis = new FileInputStream(file); Scanner scanner = new Scanner(fis, useEncoding)) {
            while (scanner.hasNextLine()) {
                text.append(scanner.nextLine()).append(ls);
            }
        }

        String ret = text.toString();
        // Convert to target encoding
        if (StringUtils.isNotEmpty(convertToEncoding) && !convertToEncoding.equals(useEncoding)) {
            ret = StringTools.convertStringEncoding(ret, useEncoding, convertToEncoding);
        }

        return ret.trim();
    }

    /**
     * Uses ICU4J to determine the charset of the given InputStream. Clients are responsible for closing the input stream. Do not re-use this stream
     * for any other operations.
     *
     * @param input a {@link java.io.InputStream} object.
     * @return Detected charset name; null if not detected.
     * @throws java.io.IOException if any.
     * @should detect charset correctly
     * @should not close stream
     */
    public static String getCharset(InputStream input) throws IOException {
        CharsetDetector cd = new CharsetDetector();
        BufferedInputStream bis = new BufferedInputStream(input);
        cd.setText(bis);
        CharsetMatch cm = cd.detect();
        if (cm != null) {
            return cm.getName();
        }

        return null;
    }

    /**
     * Reads a String from a byte array
     *
<<<<<<< HEAD
     * @param bytes
=======
     * @param bytes byte[]
>>>>>>> 0a1114f1
     * @param encoding a {@link java.lang.String} object.
     * @return a {@link java.lang.String} object.
     */
    public static String getStringFromByteArray(byte[] bytes, final String encoding) {
        String result = "";
        StringBuilder text = new StringBuilder();
        String nl = System.getProperty("line.separator");
        try (Scanner scanner = new Scanner(new ByteArrayInputStream(bytes), encoding == null ? StringTools.DEFAULT_ENCODING : encoding)) {
            while (scanner.hasNextLine()) {
                text.append(scanner.nextLine()).append(nl);
            }
        }
        result = text.toString();
        return result.trim();
    }

    /**
     * Simply write a String into a text file.
     *
     * @param string The String to write
     * @param filePath The file path to write to (will be created if it doesn't exist)
     * @param encoding The character encoding to use. If null, a standard utf-8 encoding will be used
     * @param append Whether to append the text to an existing file (true), or to overwrite it (false)
     * @should write file correctly
     * @should append to file correctly
     * @return a {@link java.io.File} object.
     * @throws java.io.IOException if any.
     */
    public static File getFileFromString(String string, String filePath, final String encoding, boolean append) throws IOException {
        if (string == null) {
            throw new IllegalArgumentException("string may not be null");
        }

        File file = new File(filePath);
        String useEncoding = encoding == null ? StringTools.DEFAULT_ENCODING : encoding;
        try (FileWriterWithEncoding writer = FileWriterWithEncoding.builder()
                .setFile(file)
                .setCharset(useEncoding)
                .setCharsetEncoder(Charset.forName(useEncoding).newEncoder())
                .setAppend(append)
                .get()) {
            writer.write(string);
        }

        return file;
    }

    /**
     * <p>
     * decompressGzipFile.
     * </p>
     *
     * @param gzipFile a {@link java.io.File} object.
     * @param newFile a {@link java.io.File} object.
     * @should throw FileNotFoundException if file not found
     * @throws java.io.IOException if any.
     */
    public static void decompressGzipFile(File gzipFile, File newFile) throws IOException {
        try (FileInputStream fis = new FileInputStream(gzipFile); GZIPInputStream gis = new GZIPInputStream(fis);
                FileOutputStream fos = new FileOutputStream(newFile)) {
            byte[] buffer = new byte[1024];
            int len;
            while ((len = gis.read(buffer)) != -1) {
                fos.write(buffer, 0, len);
            }
        }
    }

    /**
     * <p>
     * compressGzipFile.
     * </p>
     *
     * @param file a {@link java.io.File} object.
     * @param gzipFile a {@link java.io.File} object.
     * @should throw FileNotFoundException if file not found
     * @throws java.io.IOException if any.
     */
    public static void compressGzipFile(File file, File gzipFile) throws IOException {
        try (FileInputStream fis = new FileInputStream(file); FileOutputStream fos = new FileOutputStream(gzipFile);
                GZIPOutputStream gzipOS = new GZIPOutputStream(fos)) {
            byte[] buffer = new byte[1024];
            int len;
            while ((len = fis.read(buffer)) != -1) {
                gzipOS.write(buffer, 0, len);
            }
        }
    }

    /**
     * <p>
     * compressZipFile.
     * </p>
     *
     * @param files Source files
     * @param zipFile Target file
     * @param level The compression level of the zip archive. Must be an integer in the range from 0 to 9
     * @should throw FileNotFoundException if file not found
     * @throws java.io.IOException if any.
     */
    public static void compressZipFile(List<File> files, File zipFile, Integer level) throws IOException {
        if (files == null || files.isEmpty()) {
            throw new IllegalArgumentException("files may not be empty or null");
        }
        if (zipFile == null) {
            throw new IllegalArgumentException("zipFile may not be empty or null");
        }

        try (FileOutputStream fos = new FileOutputStream(zipFile); ZipOutputStream zos = new ZipOutputStream(fos)) {
            if (level != null) {
                zos.setLevel(level);
            }
            for (File file : files) {
                try (FileInputStream fis = new FileInputStream(file)) {
                    zos.putNextEntry(new ZipEntry(file.getName()));
                    byte[] buffer = new byte[1024];
                    int len;
                    while ((len = fis.read(buffer)) != -1) {
                        zos.write(buffer, 0, len);
                    }
                }
            }
        }
    }

    /**
     * <p>
     * compressZipFile.
     * </p>
     *
     * @param contentMap a {@link java.util.Map} object.
     * @param zipFile a {@link java.io.File} object.
     * @param level The compression level of the zip archive. Must be an integer in the range from 0 to 9
     * @throws java.io.IOException if any.
     * @should throw FileNotFoundException if file not found
     */
    public static void compressZipFile(Map<Path, String> contentMap, File zipFile, Integer level) throws IOException {
        if (contentMap == null || contentMap.isEmpty()) {
            throw new IllegalArgumentException("texts may not be empty or null");
        }
        if (zipFile == null) {
            throw new IllegalArgumentException("zipFile may not be empty or null");
        }

        try (FileOutputStream fos = new FileOutputStream(zipFile); ZipOutputStream zos = new ZipOutputStream(fos)) {
            if (level != null) {
                zos.setLevel(level);
            }
            for (Entry<Path, String> entry : contentMap.entrySet()) {
                try (InputStream in = IOUtils.toInputStream(entry.getValue(), StandardCharsets.UTF_8.name())) {
                    zos.putNextEntry(new ZipEntry(entry.getKey().toString()));
                    byte[] buffer = new byte[1024];
                    int len;
                    while ((len = in.read(buffer)) != -1) {
                        zos.write(buffer, 0, len);
                    }
                }
            }
        }
    }

    /**
     * <p>
     * compressZipFile.
     * </p>
     *
     * @param output
     * @param contentMap a {@link java.util.Map} object.
     * @param level The compression level of the zip archive. Must be an integer in the range from 0 to 9
     * @throws java.io.IOException if any.
     * @should throw FileNotFoundException if file not found
     */
    public static void compressZip(OutputStream output, Map<Path, String> contentMap, Integer level) throws IOException {
        if (contentMap == null || contentMap.isEmpty()) {
            throw new IllegalArgumentException("texts may not be empty or null");
        }
        try (ZipOutputStream zos = new ZipOutputStream(output)) {
            if (level != null) {
                zos.setLevel(level);
            }
            for (Entry<Path, String> entry : contentMap.entrySet()) {
                try (InputStream in = IOUtils.toInputStream(entry.getValue(), StandardCharsets.UTF_8.name())) {
                    zos.putNextEntry(new ZipEntry(entry.getKey().toString()));
                    byte[] buffer = new byte[1024];
                    int len;
                    while ((len = in.read(buffer)) != -1) {
                        zos.write(buffer, 0, len);
                    }
                }
            }
        }
    }

    /**
     * <p>
     * checkPathExistance.
     * </p>
     *
     * @param path a {@link java.nio.file.Path} object.
     * @param create a boolean.
     * @return a boolean.
     * @throws java.io.IOException if any.
     */
    public static boolean checkPathExistance(Path path, boolean create) throws IOException {
        if (path == null) {
            throw new IllegalArgumentException("path may not be null");
        }

        if (Files.exists(path)) {
            return true;
        }
        if (create) {
            Files.createDirectory(path);
            logger.info("Created folder: {}", path.toAbsolutePath());
            return true;
        }
        logger.error("Folder not found: {}", path.toAbsolutePath());
        return false;
    }

    /**
     * <p>
     * copyStream.
     * </p>
     *
     * @param output a {@link java.io.OutputStream} object.
     * @param input a {@link java.io.InputStream} object.
     * @throws java.io.IOException if any.
     */
    public static void copyStream(OutputStream output, InputStream input) throws IOException {
        byte[] buf = new byte[1024];
        int len;
        while ((len = input.read(buf)) > 0) {
            output.write(buf, 0, len);
        }
    }

    /**
     * <p>
     * isFolderEmpty.
     * </p>
     *
     * @param folder a {@link java.nio.file.Path} object.
     * @return true if folder empty; false otherwise
     * @throws java.io.IOException if any.
     */
    public static boolean isFolderEmpty(final Path folder) throws IOException {
        try (DirectoryStream<Path> ds = Files.newDirectoryStream(folder)) {
            return !ds.iterator().hasNext();
        }
    }

    /**
     * <p>
     * adaptPathForWindows.
     * </p>
     *
     * @param path Absolute path to adapt
     * @return Windows-compatible path on Windows; unchanged path elsewhere
     */
    public static String adaptPathForWindows(final String path) {
        String os = System.getProperty("os.name").toLowerCase();

        String ret = path;
        if (os.indexOf("win") >= 0 && ret.startsWith("/opt/")) {
            ret = "C:" + ret;
        } else if (os.indexOf("win") >= 0 && ret.startsWith("file:///C:/opt/")) {
            // In case Paths.get() automatically adds "C:" to Unix paths on Windows machines, remove the "C:"
            ret = ret.replace("/C:", "");
        }
        return ret;
    }

    /**
     * Guess the content type (mimeType) of the resource found at the given uri. Content type if primarily guessed from the file extension of the last
     * url path part. If that type is 'text/plain' further analysis is done using the actual content to determine if the actual type is html or xml If
     * the type could not be determined from the file extension, the url response header is probed to return its 'Content-type'
     *
     * @param uri uri of the resource. May be a file uri, a relative uri (then assumed to be a relative file path) or a http(s) uri
     * @return The most likely mimeType of the resource found at the given uri
     * @throws IOException
     */
    public static String probeContentType(URI uri) throws IOException {
        String type = URLConnection.guessContentTypeFromName(uri.toString());
        if (StringConstants.MIMETYPE_TEXT_PLAIN.equals(type)) {
            if (!uri.isAbsolute() || uri.getScheme().equals("file")) {
                Path path = PathConverter.getPath(uri);
                try (InputStream in = Files.newInputStream(path)) {
                    type = URLConnection.guessContentTypeFromStream(in);
                    if (type == null) {
                        String content = new String(in.readAllBytes());
                        type = probeContentType(content);
                    }
                }
            } else if (uri.isAbsolute() && uri.getScheme().matches("https?")) {
                HttpURLConnection con = (HttpURLConnection) uri.toURL().openConnection();
                try {
                    con.connect();
                    try (InputStream in = con.getInputStream()) {
                        type = URLConnection.guessContentTypeFromStream(in);
                        if (type == null) {
                            type = StringConstants.MIMETYPE_TEXT_PLAIN;
                        }
                    }
                } finally {
                    con.disconnect();
                }
            }
        } else if (StringUtils.isBlank(type) && uri.isAbsolute() && uri.getScheme().matches("https?")) {
            HttpURLConnection con = (HttpURLConnection) uri.toURL().openConnection();
            type = con.getContentType();
            if (type != null && type.contains(";")) {
                type = type.substring(0, type.indexOf(";"));
            }
        }
        return type;
    }

    public static String getMimeTypeFromFile(Path path) throws IOException {
        String mimeType = "";
        String fileExtension = path.getFileName().toString();
        if (!fileExtension.contains(".")) {
            return mimeType;
        }
        fileExtension = fileExtension.substring(fileExtension.lastIndexOf(".") + 1).toLowerCase(); // .tar.gz will not work
        // first try to detect mimetype from OS map
        mimeType = Files.probeContentType(path);
        // if this didn't work, try to get it from the internal FileNameMap to resolve the type from the extension
        if (StringUtils.isBlank(mimeType)) {
            mimeType = URLConnection.guessContentTypeFromName(path.getFileName().toString());
        }
        // we are on a mac, compare against list of known file formats
        if (StringUtils.isBlank(mimeType) || "application/octet-stream".equals(mimeType)) {

            switch (fileExtension) {
                case "jpg":
                case "jpeg":
                case "jpe":
                    mimeType = "image/jpeg";
                    break;
                case "jp2":
                    mimeType = "image/jp2";
                    break;
                case "tif":
                case "tiff":
                    mimeType = "image/tiff";
                    break;
                case "png":
                    mimeType = "image/png";
                    break;
                case "gif":
                    mimeType = "image/gif";
                    break;
                case "pdf":
                    mimeType = "application/pdf";
                    break;
                case "mp3":
                    mimeType = "audio/mpeg";
                    break;
                case "wav":
                    mimeType = "audio/wav";
                    break;
                case "mpeg":
                case "mpg":
                case "mpe":
                    mimeType = " video/mpeg ";
                    break;
                case "mp4":
                    mimeType = "video/mp4";
                    break;
                case "mxf":
                    mimeType = "video/mxf";
                    break;
                case "ogg":
                    mimeType = "video/ogg";
                    break;
                case "webm":
                    mimeType = "video/webm";
                    break;
                case "mov":
                    mimeType = "video/quicktime";
                    break;
                case "avi":
                    mimeType = "video/x-msvideo";
                    break;
                case "xml":
                    mimeType = "application/xml";
                    break;
                case "txt":
                    mimeType = "text/plain";
                    break;
                case "x3d":
                case "x3dv":
                case "x3db":
                    mimeType = "model/x3d+XXX";
                    break;
                case "obj":
                case "ply":
                case "stl":
                case "fbx":
                case "gltf":
                case "glb":
                    mimeType = "object/" + fileExtension;
                    break;
                case "epub":
                    mimeType = "application/epub+zip";
                    break;
                default:
                    // use a default value, if file extension is not mapped
                    mimeType = "image/tiff";
            }

        }

        return mimeType;
    }

    /**
     * Guess the content type of the given text, using {@link URLConnection#guessContentTypeFromName(String)} If no content type could be determined,
     * 'text/plain' is assumed
     *
     * @param content
     * @return Content mime type
     */
    public static String probeContentType(String content) {
        try (InputStream in = IOUtils.toInputStream(content, StringTools.getCharset(content))) {
            String type = URLConnection.guessContentTypeFromStream(in);
            if (type == null) {
                type = StringConstants.MIMETYPE_TEXT_PLAIN;
            }
            return type;
        } catch (IOException e) {
            logger.error("Error reading text to stream", e);
            return null;
        }
    }

    /**
     * @param file
     * @return Charset of the given file
     * @throws IOException
     */
    public static String getCharset(Path file) throws IOException {
        try (InputStream in = Files.newInputStream(file)) {
            return getCharset(in);
        }
    }

    /**
     *
     * Parses the given String as {@link java.nio.file.Path Path} and returns the lowest folder name as String. Returns an empty String if the given
     * path is empty or null
     *
     * @param pathString
     * @return The folder name, or an empty String if it could not be determined
     * @should return folder name correctly
     * @should return empty string if no folder in path
     */
    public static String getBottomFolderFromPathString(String pathString) {
        if (StringUtils.isBlank(pathString)) {
            return "";
        }

        Path path = Paths.get(pathString);
        return path.getParent() != null ? path.getParent().getFileName().toString() : "";
    }

    /**
     *
     * Parses the given String as {@link java.nio.file.Path Path} and returns the last path element (the filename) as String. Returns an empty String
     * if the given path is empty or null
     *
     * @param pathString
     * @return The filename, or an empty String if it could not be determined
     * @throws FileNotFoundException
     * @should return file name correctly
     */
    public static String getFilenameFromPathString(String pathString) throws FileNotFoundException {
        if (StringUtils.isBlank(pathString)) {
            return "";
        }

        Path path = getPathFromUrlString(pathString);
        if (path == null) {
            throw new FileNotFoundException(pathString);
        }
        return path.getFileName().toString();
    }

    /**
     * Creates a Path from the given URL in a way that word on Windows machines.
     *
     * @param urlString Relative or absolute path or URL, with or without protocol. If a URL parameter is in itself a complete URL, it must be escaped
     *            first!
     * @return Constructed Path
     */
    public static Path getPathFromUrlString(final String urlString) {
        if (StringUtils.isEmpty(urlString)) {
            return null;
        }

        Path path = null;
        // URL with protocol will cause an exception in Windows if a Path is created directly
        String urlStringLocal = urlString;
        if (urlStringLocal.contains(":")) {
            try {
                // logger.trace("url string: {}", urlString); //NOSONAR Debug
                URL url = new URL(urlStringLocal);
                URI uri = new URI(url.getProtocol(), url.getUserInfo(), url.getHost(), url.getPort(), url.getPath(),
                        url.getQuery(), url.getRef());
                if (urlStringLocal.endsWith("/") && Paths.get(uri.getPath()).getFileName().toString().contains(".")) {
                    urlStringLocal = urlStringLocal.substring(0, urlStringLocal.length() - 1);
                }
                path = Paths.get(uri.getPath());
            } catch (URISyntaxException | MalformedURLException e) {
                logger.error(e.getMessage(), e);
            }
        }
        // URL without protocol
        if (path == null) {
            path = Paths.get(urlStringLocal);
        }

        return path;
    }

    public static List<Path> listFiles(Path folder, DirectoryStream.Filter<Path> filter) {
        List<Path> fileNames = new ArrayList<>();
        try (DirectoryStream<Path> directoryStream = Files.newDirectoryStream(folder, filter)) {
            for (Path path : directoryStream) {
                if (!path.getFileName().toString().startsWith(".")) {
                    fileNames.add(path);
                }
            }
        } catch (IOException ex) {
            //
        }
        Collections.sort(fileNames);
        return fileNames;
    }

    /**
     * Return a path which equals the given path but using the given extension in place of the original one
     * 
     * @param path any file path
     * @param extension the extension, without leading '.'
     * @return Given path with replaced file extension
     */
    public static Path replaceExtension(Path path, String extension) {
        String filename = path.getFileName().toString();
        String basename = FilenameUtils.getBaseName(filename);
        Path relativeFile = Paths.get(basename + "." + extension);
        if (path.getParent() != null) {
            return path.getParent().resolve(relativeFile);
        }
        return relativeFile;
    }

    /**
     * Check if a path is a real descendant of the parent path.
     * 
     * @param path
     * @param parent
     * @return true if path is a descendant of parent, first resolving any path backtracking with '../' or similar
     */
    public static boolean isWithin(Path path, Path parent) {
        Path normalized = path.toAbsolutePath().normalize();
        return normalized.startsWith(parent.toAbsolutePath().normalize());
    }
}<|MERGE_RESOLUTION|>--- conflicted
+++ resolved
@@ -177,11 +177,7 @@
     /**
      * Reads a String from a byte array
      *
-<<<<<<< HEAD
-     * @param bytes
-=======
      * @param bytes byte[]
->>>>>>> 0a1114f1
      * @param encoding a {@link java.lang.String} object.
      * @return a {@link java.lang.String} object.
      */
