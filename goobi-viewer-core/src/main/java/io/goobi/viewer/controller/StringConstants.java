package io.goobi.viewer.controller;

public class StringConstants {

    public static final String DEFAULT = "default";
<<<<<<< HEAD
    public static final String DEFAULT_NAME = "_DEFAULT";
=======
    
    public static final String HTML_BR = "<br />";
    public static final String HTML_BR_ESCAPED = "&lt;br /&gt;";
>>>>>>> e1d40626

    public static final String MIMETYPE_TEXT_PLAIN = "text/plain";

    public static final String LOG_PRESENTATION_EXCEPTION_THROWN_HERE = "PresentationException thrown here: {}";

    public static final String LOREM_IPSUM =
            "Lorem ipsum dolor sit amet, consectetur adipisicing elit, sed do eiusmod tempor incididunt ut labore et dolore magna aliqua. Ut enim ad minim veniam, quis nostrud exercitation ullamco laboris nisi ut aliquip ex ea commodo consequat. Duis aute irure dolor in reprehenderit in voluptate velit esse cillum dolore eu fugiat nulla pariatur. Excepteur sint occaecat cupidatat non proident, sunt in culpa qui officia deserunt mollit anim id est laborum.";

    public static final String MSG_ADMIN_ADDED_SUCCESSFULLY = "addedSuccessfully";
    public static final String MSG_ADMIN_DELETE_FAILURE = "deleteFailure";
    public static final String MSG_ADMIN_DELETED_SUCCESSFULLY = "deletedSuccessfully";
    public static final String MSG_ADMIN_SAVE_ERROR = "errSave";
    public static final String MSG_ADMIN_UPDATED_SUCCESSFULLY = "updatedSuccessfully";
    public static final String MSG_DOWNLOAD_TICKET_EMAIL_SUBJECT = "download_ticket__email_subject";
    public static final String MSG_ERR_PASSWORD_INCORRECT = "errPasswordIncorrect";
    public static final String MSG_ERR_SEND_EMAIL = "errSendEmail";

    public static final String PREFIX_PRETTY = "pretty:";

    private StringConstants() {

    }
}<|MERGE_RESOLUTION|>--- conflicted
+++ resolved
@@ -3,13 +3,10 @@
 public class StringConstants {
 
     public static final String DEFAULT = "default";
-<<<<<<< HEAD
     public static final String DEFAULT_NAME = "_DEFAULT";
-=======
-    
+
     public static final String HTML_BR = "<br />";
     public static final String HTML_BR_ESCAPED = "&lt;br /&gt;";
->>>>>>> e1d40626
 
     public static final String MIMETYPE_TEXT_PLAIN = "text/plain";
 
