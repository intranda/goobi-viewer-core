--- conflicted
+++ resolved
@@ -29,14 +29,12 @@
      * @param ticket
      * @return V
      */
-<<<<<<< HEAD
 
+    public V call(ViewerMessage ticket, MessageQueueManager queueManager);
     
-    
-    public V call(ViewerMessage ticket, MessageQueueManager queueManager);
-=======
-    public V call(ViewerMessage ticket);
->>>>>>> cf4a6159
+    public default V call(ViewerMessage ticket) {
+        return this.call(ticket, null);
+    }
 
     public String getMessageHandlerName();
 
