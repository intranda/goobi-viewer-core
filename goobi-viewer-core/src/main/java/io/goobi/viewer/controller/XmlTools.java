--- conflicted
+++ resolved
@@ -288,53 +288,4 @@
 
         return null;
     }
-<<<<<<< HEAD
-
-    /**
-     * Transforms the given JDOM document via the given XSLT stylesheet.
-     *
-     * @param doc JDOM document to transform
-     * @param stylesheetPath Absolute path to the XSLT stylesheet file
-     * @param params Optional transformer parameters
-     * @return Transformed document; null in case of errors
-     * @should transform xml correctly
-     */
-    public static Document transformViaXSLT(Document doc, String stylesheetPath, Map<String, String> params) {
-        if (doc == null) {
-            throw new IllegalArgumentException("doc may not be null");
-        }
-        if (stylesheetPath == null) {
-            throw new IllegalArgumentException("stylesheetPath may not be null");
-        }
-
-        // Set TransformerFactory to something other than org.apache.xalan.processor.TransformerFactoryImpl due to incompatibilities with XMLConstants values
-        System.setProperty("javax.xml.transform.TransformerFactory", "com.sun.org.apache.xalan.internal.xsltc.trax.TransformerFactoryImpl");
-
-        try {
-            JDOMSource docFrom = new JDOMSource(doc);
-            JDOMResult docTo = new JDOMResult();
-
-            TransformerFactory transformerFactory = javax.xml.transform.TransformerFactory.newInstance();
-            transformerFactory.setAttribute(XMLConstants.ACCESS_EXTERNAL_DTD, "");
-            // transformerFactory.setAttribute(XMLConstants.ACCESS_EXTERNAL_STYLESHEET, "");
-            Transformer transformer = transformerFactory.newTransformer(new StreamSource(stylesheetPath));
-            if (params != null && !params.isEmpty()) {
-                for (String param : params.keySet()) {
-                    transformer.setParameter(param, params.get(param));
-                }
-            }
-            transformer.transform(docFrom, docTo);
-            return docTo.getDocument();
-        } catch (TransformerConfigurationException e) {
-            logger.error(e.getMessage(), e);
-        } catch (TransformerFactoryConfigurationError e) {
-            logger.error(e.getMessage(), e);
-        } catch (TransformerException e) {
-            logger.error(e.getMessage(), e);
-        }
-
-        return null;
-    }
-=======
->>>>>>> 048f9171
 }