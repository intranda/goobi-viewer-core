/*
 * This file is part of the Goobi viewer - a content presentation and management
 * application for digitized objects.
 *
 * Visit these websites for more information.
 *          - http://www.intranda.com
 *          - http://digiverso.com
 *
 * This program is free software; you can redistribute it and/or modify it under
 * the terms of the GNU General Public License as published by the Free Software
 * Foundation; either version 2 of the License, or (at your option) any later
 * version.
 *
 * This program is distributed in the hope that it will be useful, but WITHOUT
 * ANY WARRANTY; without even the implied warranty of MERCHANTABILITY or FITNESS
 * FOR A PARTICULAR PURPOSE.
 * See the GNU General Public License for more details.
 *
 * You should have received a copy of the GNU General Public License along with
 * this program. If not, see <http://www.gnu.org/licenses/>.
 */
package io.goobi.viewer.controller;

import java.io.BufferedReader;
import java.io.File;
import java.io.FileNotFoundException;
import java.io.FileReader;
import java.io.IOException;
import java.nio.file.Paths;
import java.util.ArrayList;
import java.util.Arrays;
import java.util.Collection;
import java.util.Collections;
import java.util.HashMap;
import java.util.HashSet;
import java.util.Iterator;
import java.util.LinkedHashSet;
import java.util.List;
import java.util.Locale;
import java.util.Map;
import java.util.NoSuchElementException;
import java.util.Optional;
import java.util.Set;
import java.util.stream.Collectors;

import org.apache.commons.configuration2.BaseHierarchicalConfiguration;
import org.apache.commons.configuration2.HierarchicalConfiguration;
import org.apache.commons.configuration2.XMLConfiguration;
import org.apache.commons.configuration2.builder.ConfigurationBuilderEvent;
import org.apache.commons.configuration2.builder.ReloadingFileBasedConfigurationBuilder;
import org.apache.commons.configuration2.builder.fluent.Parameters;
import org.apache.commons.configuration2.convert.DefaultListDelimiterHandler;
import org.apache.commons.configuration2.event.Event;
import org.apache.commons.configuration2.event.EventListener;
import org.apache.commons.configuration2.ex.ConfigurationException;
import org.apache.commons.configuration2.tree.ImmutableNode;
import org.apache.commons.lang3.StringUtils;
import org.slf4j.Logger;
import org.slf4j.LoggerFactory;

import de.unigoettingen.sub.commons.contentlib.imagelib.ImageType;
import io.goobi.viewer.controller.model.ProviderConfiguration;
import io.goobi.viewer.exceptions.PresentationException;
import io.goobi.viewer.exceptions.ViewerConfigurationException;
import io.goobi.viewer.managedbeans.utils.BeanUtils;
import io.goobi.viewer.messages.ViewerResourceBundle;
import io.goobi.viewer.model.citation.CitationLink;
import io.goobi.viewer.model.export.ExportFieldConfiguration;
import io.goobi.viewer.model.job.download.DownloadOption;
import io.goobi.viewer.model.maps.GeoMapMarker;
import io.goobi.viewer.model.metadata.Metadata;
import io.goobi.viewer.model.metadata.MetadataParameter;
import io.goobi.viewer.model.metadata.MetadataParameter.MetadataParameterType;
import io.goobi.viewer.model.metadata.MetadataReplaceRule;
import io.goobi.viewer.model.metadata.MetadataReplaceRule.MetadataReplaceRuleType;
import io.goobi.viewer.model.metadata.MetadataView;
import io.goobi.viewer.model.misc.EmailRecipient;
import io.goobi.viewer.model.search.AdvancedSearchFieldConfiguration;
import io.goobi.viewer.model.search.SearchFilter;
import io.goobi.viewer.model.search.SearchHelper;
import io.goobi.viewer.model.search.SearchSortingOption;
import io.goobi.viewer.model.security.SecurityQuestion;
import io.goobi.viewer.model.security.authentication.BibliothecaProvider;
import io.goobi.viewer.model.security.authentication.IAuthenticationProvider;
import io.goobi.viewer.model.security.authentication.LitteraProvider;
import io.goobi.viewer.model.security.authentication.LocalAuthenticationProvider;
import io.goobi.viewer.model.security.authentication.OpenIdProvider;
import io.goobi.viewer.model.security.authentication.SAMLProvider;
import io.goobi.viewer.model.security.authentication.VuFindProvider;
import io.goobi.viewer.model.security.authentication.XServiceProvider;
import io.goobi.viewer.model.termbrowsing.BrowsingMenuFieldConfig;
import io.goobi.viewer.model.transkribus.TranskribusUtils;
import io.goobi.viewer.model.translations.admin.TranslationGroup;
import io.goobi.viewer.model.translations.admin.TranslationGroup.TranslationGroupType;
import io.goobi.viewer.model.translations.admin.TranslationGroupItem;
import io.goobi.viewer.model.viewer.PageType;
import io.goobi.viewer.model.viewer.StringPair;
import io.goobi.viewer.model.viewer.collections.DcSortingList;
import io.goobi.viewer.solr.SolrConstants;

/**
 * <p>
 * Configuration class.
 * </p>
 */
public final class Configuration extends AbstractConfiguration {

    private static final Logger logger = LoggerFactory.getLogger(Configuration.class);

    private Set<String> stopwords;

    /**
     * <p>
     * Constructor for Configuration.
     * </p>
     *
     * @param configFilePath a {@link java.lang.String} object.
     */
    @SuppressWarnings({ "unchecked", "rawtypes" })
    public Configuration(String configFilePath) {
        // Load default config file
        builder =
                new ReloadingFileBasedConfigurationBuilder<XMLConfiguration>(XMLConfiguration.class)
                        .configure(new Parameters().properties()
                                .setBasePath(Configuration.class.getClassLoader().getResource("").getFile())
                                .setFileName(configFilePath)
                                .setListDelimiterHandler(new DefaultListDelimiterHandler(';'))
                                .setThrowExceptionOnMissing(false));
        //alternative to .setBasePath from ClassLoader
        //builder.getFileHandler().setFile(new File(builder.getFileHandler().getURL().getFile()));
        if (builder.getFileHandler().getFile().exists()) {
            try {
                builder.getConfiguration();
                logger.info("Default configuration file '{}' loaded.", builder.getFileHandler().getFile().getAbsolutePath());
            } catch (ConfigurationException e) {
                logger.error(e.getMessage(), e);
            }
            builder.addEventListener(ConfigurationBuilderEvent.CONFIGURATION_REQUEST,
                    new EventListener() {

                        @Override
                        public void onEvent(Event event) {
                            if (builder.getReloadingController().checkForReloading(null)) {
                                //
                            }
                        }
                    });
        } else {
            logger.error("Default configuration file not found: {}; Base path is {}", builder.getFileHandler().getFile().getAbsoluteFile(),
                    builder.getFileHandler().getBasePath());
        }

        // Load local config file
        File fileLocal = new File(getConfigLocalPath() + "config_viewer.xml");
        builderLocal =
                new ReloadingFileBasedConfigurationBuilder<XMLConfiguration>(XMLConfiguration.class)
                        .configure(new Parameters().properties()
                                .setFileName(fileLocal.getAbsolutePath())
                                .setListDelimiterHandler(new DefaultListDelimiterHandler(';'))
                                .setThrowExceptionOnMissing(false));
        if (builderLocal.getFileHandler().getFile().exists()) {
            try {
                builderLocal.getConfiguration();
                logger.info("Local configuration file '{}' loaded.", fileLocal.getAbsolutePath());
            } catch (ConfigurationException e) {
                logger.error(e.getMessage(), e);
            }
            builderLocal.addEventListener(ConfigurationBuilderEvent.CONFIGURATION_REQUEST,
                    new EventListener() {

                        @Override
                        public void onEvent(Event event) {
                            if (builderLocal.getReloadingController().checkForReloading(null)) {
                                //
                            }
                        }
                    });
        }

        // Load stopwords
        try {
            stopwords = loadStopwords(getStopwordsFilePath());
        } catch (FileNotFoundException e) {
            logger.error(e.getMessage());
            stopwords = new HashSet<>(0);
        } catch (IOException | IllegalArgumentException e) {
            logger.error(e.getMessage(), e);
            stopwords = new HashSet<>(0);
        }
    }

    /**
     * <p>
     * loadStopwords.
     * </p>
     *
     * @param stopwordsFilePath a {@link java.lang.String} object.
     * @return a {@link java.util.Set} object.
     * @throws java.io.FileNotFoundException if any.
     * @throws java.io.IOException if any.
     * @should load all stopwords
     * @should remove parts starting with pipe
     * @should not add empty stopwords
     * @should throw IllegalArgumentException if stopwordsFilePath empty
     * @should throw FileNotFoundException if file does not exist
     */
    protected static Set<String> loadStopwords(String stopwordsFilePath) throws FileNotFoundException, IOException {
        if (StringUtils.isEmpty(stopwordsFilePath)) {
            throw new IllegalArgumentException("stopwordsFilePath may not be null or empty");
        }

        if (StringUtils.isEmpty(stopwordsFilePath)) {
            logger.warn("'stopwordsFile' not configured. Stop words cannot be filtered from search queries.");
            return Collections.emptySet();
        }

        Set<String> ret = new HashSet<>();
        try (FileReader fr = new FileReader(stopwordsFilePath); BufferedReader br = new BufferedReader(fr)) {
            String line;
            while ((line = br.readLine()) != null) {
                line = line.trim();
                if (StringUtils.isNotBlank(line)) {
                    if (line.charAt(0) != '#') {
                        int pipeIndex = line.indexOf('|');
                        if (pipeIndex != -1) {
                            line = line.substring(0, pipeIndex).trim();
                        }
                        if (!line.isEmpty() && Character.getNumericValue(line.charAt(0)) != -1) {
                            ret.add(line);
                        }
                    }
                }
            }
        }

        return ret;
    }

    /**
     * Returns the stopwords loading during initialization.
     *
     * @should return all stopwords
     * @return a {@link java.util.Set} object.
     */
    public Set<String> getStopwords() {
        return stopwords;
    }

    /**
     * <p>
     * reloadingRequired.
     * </p>
     *
     * @return a boolean.
     */
    //    public boolean reloadingRequired() {
    //        boolean ret = false;
    //        if (getConfigLocal() != null) {
    //            ret = getConfigLocal().getReloadingStrategy().reloadingRequired() || config.getReloadingStrategy().reloadingRequired();
    //        }
    //        ret = config.getReloadingStrategy().reloadingRequired();
    //        return ret;
    //    }

    /*********************************** direct config results ***************************************/

    /**
     * <p>
     * getConfigLocalPath.
     * </p>
     *
     * @return the path to the local config_viewer.xml file.
     */
    public String getConfigLocalPath() {
        String configLocalPath = getConfig().getString("configFolder", "/opt/digiverso/viewer/config/");
        if (!configLocalPath.endsWith("/")) {
            configLocalPath += "/";
        }
        configLocalPath = FileTools.adaptPathForWindows(configLocalPath);
        return configLocalPath;
    }

    /**
     * <p>
     * getLocalRessourceBundleFile.
     * </p>
     *
     * @return a {@link java.lang.String} object.
     */
    public String getLocalRessourceBundleFile() {
        return getConfigLocalPath() + "messages_de.properties";
    }

    /**
     * <p>
     * getViewerThumbnailsPerPage.
     * </p>
     *
     * @should return correct value
     * @return a int.
     */
    public int getViewerThumbnailsPerPage() {
        return getLocalInt("viewer.thumbnailsPerPage", 10);
    }

    /**
     * <p>
     * getViewerMaxImageWidth.
     * </p>
     *
     * @should return correct value
     * @return a int.
     */
    public int getViewerMaxImageWidth() {
        return getLocalInt("viewer.maxImageWidth", 2000);
    }

    /**
     * <p>
     * getViewerMaxImageHeight.
     * </p>
     *
     * @should return correct value
     * @return a int.
     */
    public int getViewerMaxImageHeight() {
        return getLocalInt("viewer.maxImageHeight", 2000);
    }

    /**
     * <p>
     * getViewerMaxImageScale.
     * </p>
     *
     * @should return correct value
     * @return a int.
     */
    public int getViewerMaxImageScale() {
        return getLocalInt("viewer.maxImageScale", 500);
    }

    /**
     * <p>
     * isRememberImageZoom.
     * </p>
     *
     * @return a boolean.
     * @should return correct value
     */
    public boolean isRememberImageZoom() {
        return getLocalBoolean("viewer.rememberImageZoom[@enabled]", false);
    }

    /**
     * <p>
     * isRememberImageRotation.
     * </p>
     *
     * @return a boolean.
     * @should return correct value
     */
    public boolean isRememberImageRotation() {
        return getLocalBoolean("viewer.rememberImageRotation[@enabled]", false);
    }

    /**
     * <p>
     * getDfgViewerUrl.
     * </p>
     *
     * @should return correct value
     * @return a {@link java.lang.String} object.
     */
    public String getDfgViewerUrl() {
        return getLocalString("urls.dfg-viewer", "https://dfg-viewer.de/v2?set[mets]=");
    }

    /**
     *
     * @should return correct value
     * @return Connector URL
     */
    public String getConnectorVersionUrl() {
        return getLocalString("urls.connectorVersion", "http://localhost:8080/viewer/oai/tools?action=getVersion");
    }

    /**
     * Returns the list of configured metadata for the title bar component. TODO Allow templates and then retire this method.
     *
     * @should return all configured metadata elements
     * @return a {@link java.util.List} object.
     */
    public List<Metadata> getTitleBarMetadata() {
        List<HierarchicalConfiguration<ImmutableNode>> elements = getLocalConfigurationsAt("metadata.titleBarMetadataList.metadata");
        if (elements == null) {
            return Collections.emptyList();
        }

        List<Metadata> ret = new ArrayList<>(elements.size());
        for (Iterator<HierarchicalConfiguration<ImmutableNode>> it = elements.iterator(); it.hasNext();) {
            HierarchicalConfiguration<ImmutableNode> sub = it.next();
            String label = sub.getString("[@label]");
            String masterValue = sub.getString("[@value]");
            boolean group = sub.getBoolean("[@group]", false);
            int type = sub.getInt("[@type]", 0);
            List<HierarchicalConfiguration<ImmutableNode>> params = sub.configurationsAt("param");
            List<MetadataParameter> paramList = null;
            if (params != null) {
                paramList = new ArrayList<>();
                for (Iterator<HierarchicalConfiguration<ImmutableNode>> it2 = params.iterator(); it2.hasNext();) {
                    HierarchicalConfiguration<ImmutableNode> sub2 = it2.next();
                    String fieldType = sub2.getString("[@type]");
                    String source = sub2.getString("[@source]", null);
                    String key = sub2.getString("[@key]");
                    String altKey = sub2.getString("[@altKey]");
                    String masterValueFragment = sub2.getString("[@value]");
                    String defaultValue = sub2.getString("[@defaultValue]");
                    String prefix = sub2.getString("[@prefix]", "").replace("_SPACE_", " ");
                    String suffix = sub2.getString("[@suffix]", "").replace("_SPACE_", " ");
                    String condition = sub2.getString("[@condition]");
                    boolean addUrl = sub2.getBoolean("[@url]", false);
                    boolean topstructValueFallback = sub2.getBoolean("[@topstructValueFallback]", false);
                    boolean topstructOnly = sub2.getBoolean("[@topstructOnly]", false);
                    paramList.add(new MetadataParameter().setType(MetadataParameterType.getByString(fieldType))
                            .setSource(source)
                            .setKey(key)
                            .setAltKey(altKey)
                            .setMasterValueFragment(masterValueFragment)
                            .setDefaultValue(defaultValue)
                            .setPrefix(prefix)
                            .setSuffix(suffix)
                            .setCondition(condition)
                            .setAddUrl(addUrl)
                            .setTopstructValueFallback(topstructValueFallback)
                            .setTopstructOnly(topstructOnly));
                }
            }
            ret.add(new Metadata(label, masterValue, paramList).setGroup(group).setType(type));
        }

        return ret;
    }

    /**
     * Returns the list of configured metadata for search hit elements.
     *
     * @param template a {@link java.lang.String} object.
     * @should return correct template configuration
     * @should return default template configuration if requested not found
     * @should return default template if template is null
     * @return a {@link java.util.List} object.
     */
    public List<Metadata> getSearchHitMetadataForTemplate(String template) {
        List<HierarchicalConfiguration<ImmutableNode>> templateList = getLocalConfigurationsAt("metadata.searchHitMetadataList.template");
        if (templateList == null) {
            return Collections.emptyList();
        }

        return getMetadataForTemplate(template, templateList, true, true);
    }

    /**
     *
     * @return
     * @should return all configured values
     */
    public List<MetadataView> getMetadataViews() {
        List<HierarchicalConfiguration<ImmutableNode>> metadataPageList = getLocalConfigurationsAt("metadata.metadataView");
        if (metadataPageList == null) {
            metadataPageList = getLocalConfigurationsAt("metadata.mainMetadataList");
            if (metadataPageList != null) {
                logger.warn("Old <mainMetadataList> configuration found - please migrate to <metadataView>.");
                return Collections.singletonList(new MetadataView());
            }
            return Collections.emptyList();
        }

        List<MetadataView> ret = new ArrayList<>(metadataPageList.size());
        for (HierarchicalConfiguration<ImmutableNode> metadataView : metadataPageList) {
            int index = metadataView.getInt("[@index]", 0);
            String label = metadataView.getString("[@label]");
            String url = metadataView.getString("[@url]", "");
            String condition = metadataView.getString("[@condition]");
            MetadataView view = new MetadataView().setIndex(index).setLabel(label).setUrl(url).setCondition(condition);
            ret.add(view);
        }

        return ret;
    }

    /**
     *
     * @param index
     * @param template
     * @return List of configured <code>Metadata</code> fields for the given template
     * @should return correct template configuration
     * @should return default template configuration if template not found
     * @should return default template if template is null
     */
    public List<Metadata> getMainMetadataForTemplate(int index, String template) {
        logger.trace("getMainMetadataForTemplate: {}", template);
        List<HierarchicalConfiguration<ImmutableNode>> templateList = getLocalConfigurationsAt("metadata.metadataView(" + index + ").template");
        if (templateList == null) {
            templateList = getLocalConfigurationsAt("metadata.metadataView.template");
            if (templateList == null) {
                templateList = getLocalConfigurationsAt("metadata.mainMetadataList.template");
                // Old configuration fallback
                if (templateList != null) {
                    logger.warn("Old <mainMetadataList> configuration found - please migrate to <metadataView>.");
                } else {
                    return Collections.emptyList();
                }
            }
        }

        return getMetadataForTemplate(template, templateList, true, false);
    }

    /**
     * Returns the list of configured metadata for the sidebar.
     *
     * @param template Template name
     * @return List of configured metadata for configured fields
     * @should return correct template configuration
     * @should return empty list if template not found
     * @should return empty list if template is null
     */
    public List<Metadata> getSidebarMetadataForTemplate(String template) {
        List<HierarchicalConfiguration<ImmutableNode>> templateList = getLocalConfigurationsAt("metadata.sideBarMetadataList.template");
        if (templateList == null) {
            return Collections.emptyList();
        }

        return getMetadataForTemplate(template, templateList, false, false);
    }

    /**
     * Reads metadata configuration for the given template name if it's contained in the given template list.
     *
     * @param template Requested template name
     * @param templateList List of templates in which to look
     * @param fallbackToDefaultTemplate If true, the _DEFAULT template will be loaded if the given template is not found
     * @param topstructValueFallbackDefaultValue If true, the default value for the parameter attribute "topstructValueFallback" will be the value
     *            passed here
     * @return
     */
    private static List<Metadata> getMetadataForTemplate(String template, List<HierarchicalConfiguration<ImmutableNode>> templateList,
            boolean fallbackToDefaultTemplate, boolean topstructValueFallbackDefaultValue) {
        if (templateList == null) {
            return Collections.emptyList();
        }

        HierarchicalConfiguration<ImmutableNode> usingTemplate = null;
        HierarchicalConfiguration<ImmutableNode> defaultTemplate = null;
        for (Iterator<HierarchicalConfiguration<ImmutableNode>> it = templateList.iterator(); it.hasNext();) {
            HierarchicalConfiguration<ImmutableNode> subElement = it.next();
            if (subElement.getString("[@name]").equals(template)) {
                usingTemplate = subElement;
                break;
            } else if ("_DEFAULT".equals(subElement.getString("[@name]"))) {
                defaultTemplate = subElement;
            }
        }

        // If the requested template does not exist in the config, use _DEFAULT
        if (usingTemplate == null && fallbackToDefaultTemplate) {
            usingTemplate = defaultTemplate;
        }
        if (usingTemplate == null) {
            return Collections.emptyList();
        }

        return getMetadataForTemplate(usingTemplate, topstructValueFallbackDefaultValue);
    }

    /**
     * Reads metadata configuration for the given template configuration item. Returns empty list if template is null.
     *
     * @param usingTemplate
     * @param topstructValueFallbackDefaultValue Default value for topstructValueFallback, if not explicitly configured
     * @return
     */
    private static List<Metadata> getMetadataForTemplate(HierarchicalConfiguration<ImmutableNode> usingTemplate,
            boolean topstructValueFallbackDefaultValue) {
        if (usingTemplate == null) {
            return Collections.emptyList();
        }
        //                logger.debug("template requested: " + template + ", using: " + usingTemplate.getString("[@name]"));
        List<HierarchicalConfiguration<ImmutableNode>> elements = usingTemplate.configurationsAt("metadata");
        if (elements == null) {
            logger.warn("Template '{}' contains no metadata elements.", usingTemplate.getRootElementName());
            return Collections.emptyList();
        }

        List<Metadata> ret = new ArrayList<>(elements.size());
        for (Iterator<HierarchicalConfiguration<ImmutableNode>> it = elements.iterator(); it.hasNext();) {
            HierarchicalConfiguration<ImmutableNode> sub = it.next();

            Metadata md = getMetadataFromSubnodeConfig(sub, topstructValueFallbackDefaultValue, 0);
            if (md != null) {
                ret.add(md);
            }
        }

        return ret;
    }

    /**
     * Creates a {@link Metadata} instance from the given subnode configuration
     *
     * @param sub The subnode configuration
     * @param topstructValueFallbackDefaultValue
     * @param indentation
     * @return the resulting {@link Metadata} instance
     * @should load parameters correctly
     * @should load replace rules correctly
     * @should load child metadata configurations recursively
     */
    static Metadata getMetadataFromSubnodeConfig(HierarchicalConfiguration<ImmutableNode> sub, boolean topstructValueFallbackDefaultValue,
            int indentation) {
        if (sub == null) {
            throw new IllegalArgumentException("sub may not be null");
        }

        String label = sub.getString("[@label]");
        String masterValue = sub.getString("[@value]");
        String citationTemplate = sub.getString("[@citationTemplate]");
        boolean group = sub.getBoolean("[@group]", false);
        boolean singleString = sub.getBoolean("[@singleString]", true);
        int number = sub.getInt("[@number]", -1);
        int type = sub.getInt("[@type]", 0);
        boolean hideIfOnlyMetadataField = sub.getBoolean("[@hideIfOnlyMetadataField]", false);
        String labelField = sub.getString("[@labelField]");
        String sortField = sub.getString("[@sortField]");
        List<HierarchicalConfiguration<ImmutableNode>> params = sub.configurationsAt("param");
        List<MetadataParameter> paramList = null;
        if (params != null) {
            paramList = new ArrayList<>(params.size());
            for (Iterator<HierarchicalConfiguration<ImmutableNode>> it2 = params.iterator(); it2.hasNext();) {
                HierarchicalConfiguration<ImmutableNode> sub2 = it2.next();
                String fieldType = sub2.getString("[@type]");
                String source = sub2.getString("[@source]", null);
                String dest = sub2.getString("[@dest]", null);
                String key = sub2.getString("[@key]");
                String altKey = sub2.getString("[@altKey]");
                String masterValueFragment = sub2.getString("[@value]");
                String defaultValue = sub2.getString("[@defaultValue]");
                String prefix = sub2.getString("[@prefix]", "").replace("_SPACE_", " ");
                String suffix = sub2.getString("[@suffix]", "").replace("_SPACE_", " ");
                String condition = sub2.getString("[@condition]");
                boolean addUrl = sub2.getBoolean("[@url]", false);
                boolean topstructValueFallback = sub2.getBoolean("[@topstructValueFallback]", topstructValueFallbackDefaultValue);
                boolean topstructOnly = sub2.getBoolean("[@topstructOnly]", false);
                List<MetadataReplaceRule> replaceRules = Collections.emptyList();
                List<HierarchicalConfiguration<ImmutableNode>> replaceRuleElements = sub2.configurationsAt("replace");
                if (replaceRuleElements != null) {
                    // Replacement rules can be applied to a character, a string or a regex
                    replaceRules = new ArrayList<>(replaceRuleElements.size());
                    for (Iterator<HierarchicalConfiguration<ImmutableNode>> it3 = replaceRuleElements.iterator(); it3.hasNext();) {
                        HierarchicalConfiguration<ImmutableNode> sub3 = it3.next();
                        String replaceCondition = sub3.getString("[@condition]");
                        Character character = null;
                        try {
                            int charIndex = sub3.getInt("[@char]");
                            character = (char) charIndex;
                        } catch (NoSuchElementException e) {
                            //
                        }
                        String string = null;
                        try {
                            string = sub3.getString("[@string]");
                        } catch (NoSuchElementException e) {
                            //
                        }
                        String regex = null;
                        try {
                            regex = sub3.getString("[@regex]");
                        } catch (NoSuchElementException e) {
                            //
                        }
                        String replaceWith = sub3.getString("");
                        if (replaceWith == null) {
                            replaceWith = "";
                        }
                        if (character != null) {
                            replaceRules.add(new MetadataReplaceRule(character, replaceWith, replaceCondition, MetadataReplaceRuleType.CHAR));
                        } else if (string != null) {
                            replaceRules.add(new MetadataReplaceRule(string, replaceWith, replaceCondition, MetadataReplaceRuleType.STRING));
                        } else if (regex != null) {
                            replaceRules.add(new MetadataReplaceRule(regex, replaceWith, replaceCondition, MetadataReplaceRuleType.REGEX));
                        }
                    }
                }

                paramList.add(new MetadataParameter().setType(MetadataParameterType.getByString(fieldType))
                        .setSource(source)
                        .setDestination(dest)
                        .setKey(key)
                        .setAltKey(altKey)
                        .setMasterValueFragment(masterValueFragment)
                        .setDefaultValue(defaultValue)
                        .setPrefix(prefix)
                        .setSuffix(suffix)
                        .setCondition(condition)
                        .setAddUrl(addUrl)
                        .setTopstructValueFallback(topstructValueFallback)
                        .setTopstructOnly(topstructOnly)
                        .setReplaceRules(replaceRules));
            }
        }

        Metadata ret = new Metadata(label, masterValue, paramList)
                .setType(type)
                .setGroup(group)
                .setNumber(number)
                .setSingleString(singleString)
                .setHideIfOnlyMetadataField(hideIfOnlyMetadataField)
                .setCitationTemplate(citationTemplate)
                .setLabelField(labelField)
                .setSortField(sortField)
                .setIndentation(indentation);

        // Recursively add nested metadata configurations
        List<HierarchicalConfiguration<ImmutableNode>> children = sub.configurationsAt("metadata");
        if (children != null && !children.isEmpty()) {
            for (HierarchicalConfiguration<ImmutableNode> child : children) {
                Metadata childMetadata = getMetadataFromSubnodeConfig(child, topstructValueFallbackDefaultValue, indentation + 1);
                childMetadata.setParentMetadata(ret);
                ret.getChildMetadata().add(childMetadata);
            }
        }

        return ret;
    }

    /**
     * <p>
     * getNormdataFieldsForTemplate.
     * </p>
     *
     * @param template Template name
     * @return List of normdata fields configured for the given template name
     * @should return correct template configuration
     */
    public List<String> getNormdataFieldsForTemplate(String template) {
        List<HierarchicalConfiguration<ImmutableNode>> templateList = getLocalConfigurationsAt("metadata.normdataList.template");
        if (templateList == null) {
            return Collections.emptyList();
        }

        HierarchicalConfiguration<ImmutableNode> usingTemplate = null;
        //        HierarchicalConfiguration<ImmutableNode> defaultTemplate = null;
        for (Iterator<HierarchicalConfiguration<ImmutableNode>> it = templateList.iterator(); it.hasNext();) {
            HierarchicalConfiguration<ImmutableNode> subElement = it.next();
            if (subElement.getString("[@name]").equals(template)) {
                usingTemplate = subElement;
                break;
            }
        }
        if (usingTemplate == null) {
            return Collections.emptyList();
        }

        return getLocalList(usingTemplate, null, "field", null);
    }

    /**
     * <p>
     * getTocLabelConfiguration.
     * </p>
     *
     * @should return correct template configuration
     * @should return default template configuration if template not found
     * @param template a {@link java.lang.String} object.
     * @return a {@link java.util.List} object.
     */
    public List<Metadata> getTocLabelConfiguration(String template) {
        List<HierarchicalConfiguration<ImmutableNode>> templateList = getLocalConfigurationsAt("toc.labelConfig.template");
        if (templateList == null) {
            return Collections.emptyList();
        }

        return getMetadataForTemplate(template, templateList, true, false);
    }

    /**
     * Returns number of elements displayed per paginator page in a table of contents for anchors and groups. Values below 1 disable pagination (all
     * elements are displayed on the single page).
     *
     * @should return correct value
     * @return a int.
     */
    public int getTocAnchorGroupElementsPerPage() {
        return getLocalInt("toc.tocAnchorGroupElementsPerPage", 0);
    }

    /**
     * <p>
     * isDisplaySidebarBrowsingTerms.
     * </p>
     *
     * @return a boolean.
     * @should return correct value
     */
    public boolean isDisplaySidebarBrowsingTerms() {
        return getLocalBoolean("sidebar.sidebarBrowsingTerms[@enabled]", true);
    }

    /**
     * <p>
     * isDisplaySidebarRssFeed.
     * </p>
     *
     * @return a boolean.
     * @should return correct value
     */
    public boolean isDisplaySidebarRssFeed() {
        return getLocalBoolean("sidebar.sidebarRssFeed[@enabled]", true);
    }

    /**
     * <p>
     * isOriginalContentDownload.
     * </p>
     *
     * @should return correct value
     * @return a boolean.
     */
    public boolean isDisplaySidebarWidgetDownloads() {
        return getLocalBoolean("sidebar.sidebarWidgetDownloads[@enabled]", false);
    }

    /**
     *
     * @return
     * @should return correct value
     */
    public String getSidebarWidgetDownloadsIntroductionText() {
        return getLocalString("sidebar.sidebarWidgetDownloads[@introductionText]", "");
    }

    /**
     * <p>
     * Returns a regex such that all download files which filenames fit this regex should not be visible in the downloads widget. If an empty string
     * is returned, all downloads should remain visible
     * </p>
     *
     * @return a regex or an empty string if no downloads should be hidden
     */
    public String getHideDownloadFileRegex() {
        return getLocalString("sidebar.sidebarWidgetDownloads.hideFileRegex", "");
    }

    /**
     * <p>
     * isDisplayWidgetUsage.
     * </p>
     *
     * @return a boolean.
     * @should return correct value
     */
    public boolean isDisplayWidgetUsage() {
        return getLocalBoolean("sidebar.sidebarWidgetUsage[@enabled]", true);
    }

    /**
     *
     * @return Boolean value
     * @should return correct value
     */
    public boolean isDisplaySidebarWidgetUsageCitationRecommendation() {
        return getLocalBoolean("sidebar.sidebarWidgetUsage.citationRecommendation[@enabled]", true);
    }

    /**
     *
     * @return List of available citation style names
     * @should return all configured values
     */
    public List<String> getSidebarWidgetUsageCitationRecommendationStyles() {
        return getLocalList("sidebar.sidebarWidgetUsage.citationRecommendation.styles.style", Collections.emptyList());
    }

    /**
     *
     * @return
     */
    public Metadata getSidebarWidgetUsageCitationRecommendationSource() {
        HierarchicalConfiguration<ImmutableNode> sub = null;
        try {
            sub = getLocalConfigurationAt("sidebar.sidebarWidgetUsage.citationRecommendation.source.metadata");
        } catch (IllegalArgumentException e) {
            // no or multiple occurrences
        }
        if (sub != null) {
            Metadata md = getMetadataFromSubnodeConfig(sub, false, 0);
            return md;
        }

        return new Metadata();
    }

    /**
     *
     * @return Boolean value
     * @should return correct value
     */
    public boolean isDisplaySidebarWidgetUsageCitationLinks() {
        return getLocalBoolean("sidebar.sidebarWidgetUsage.citationLinks[@enabled]", true);
    }

    /**
     *
     * @return String
     * @should return correct value
     */
    public String getSidebarWidgetUsageCitationLinksRecordIntroText() {
        return getLocalString("sidebar.sidebarWidgetUsage.citationLinks[@recordIntroText]", "");
    }

    /**
     *
     * @return String
     * @should return correct value
     */
    public String getSidebarWidgetUsageCitationLinksDocstructIntroText() {
        return getLocalString("sidebar.sidebarWidgetUsage.citationLinks[@docstructIntroText]", "");
    }

    /**
     *
     * @return String
     * @should return correct value
     */
    public String getSidebarWidgetUsageCitationLinksImageIntroText() {
        return getLocalString("sidebar.sidebarWidgetUsage.citationLinks[@imageIntroText]", "");
    }

    /**
     *
     * @return
     * @should return all configured values
     */
    public List<CitationLink> getSidebarWidgetUsageCitationLinks() {
        List<HierarchicalConfiguration<ImmutableNode>> links = getLocalConfigurationsAt("sidebar.sidebarWidgetUsage.citationLinks.links.link");
        if (links == null || links.isEmpty()) {
            return Collections.emptyList();
        }

        List<CitationLink> ret = new ArrayList<>();
        for (Iterator<HierarchicalConfiguration<ImmutableNode>> it = links.iterator(); it.hasNext();) {
            HierarchicalConfiguration<ImmutableNode> sub = it.next();
            String type = sub.getString("[@type]");
            String level = sub.getString("[@for]");
            String label = sub.getString("[@label]");
            String field = sub.getString("[@field]");
            String pattern = sub.getString("[@pattern]");
            boolean topstructValueFallback = sub.getBoolean("[@topstructValueFallback]", false);
            try {
                ret.add(new CitationLink(type, level, label).setField(field)
                        .setPattern(pattern)
                        .setTopstructValueFallback(topstructValueFallback));
            } catch (IllegalArgumentException e) {
                logger.error(e.getMessage());
            }
        }

        return ret;
    }

    /**
     *
     * @return
     * @should return correct value
     */
    public String getSidebarWidgetUsageIntroductionText() {
        return getLocalString("sidebar.sidebarWidgetUsage[@introductionText]", "");
    }

    /**
     * Returns a list of configured page download options.
     *
     * @return List of configured <code>DownloadOption</code> items
     * @should return all configured elements
     */
    public List<DownloadOption> getSidebarWidgetUsagePageDownloadOptions() {
        List<HierarchicalConfiguration<ImmutableNode>> configs = getLocalConfigurationsAt("sidebar.sidebarWidgetUsage.page.downloadOptions.option");
        if (configs == null || configs.isEmpty()) {
            return Collections.emptyList();
        }

        List<DownloadOption> ret = new ArrayList<>(configs.size());
        for (HierarchicalConfiguration<ImmutableNode> config : configs) {
            ret.add(new DownloadOption().setLabel(config.getString("[@label]"))
                    .setFormat(config.getString("[@format]"))
                    .setBoxSizeInPixel(config.getString("[@boxSizeInPixel]")));
        }

        return ret;
    }

    /**
     *
     * @return
     * @should return correct value
     */
    public boolean isDisplayWidgetUsageDownloadOptions() {
        return getLocalBoolean("sidebar.sidebarWidgetUsage.page.downloadOptions[@enabled]", true);
    }

    /**
     * Returns the list of structure elements allowed to be shown in calendar view
     *
     * @should return all configured elements
     * @return a {@link java.util.List} object.
     */
    public List<String> getCalendarDocStructTypes() {
        return getLocalList("metadata.calendarDocstructTypes.docStruct");
    }

    /**
     * <p>
     * isBrowsingMenuEnabled.
     * </p>
     *
     * @should return correct value
     * @return a boolean.
     */
    public boolean isBrowsingMenuEnabled() {
        return getLocalBoolean("metadata.browsingMenu[@enabled]", false);
    }

    /**
     * <p>
     * getBrowsingMenuIndexSizeThreshold.
     * </p>
     *
     * @return Solr doc count threshold for browsing term calculation
     * @should return correct value
     */
    public int getBrowsingMenuIndexSizeThreshold() {
        return getLocalInt("metadata.browsingMenu.indexSizeThreshold", 100000);
    }

    /**
     * <p>
     * getBrowsingMenuHitsPerPage.
     * </p>
     *
     * @should return correct value
     * @return a int.
     */
    public int getBrowsingMenuHitsPerPage() {
        return getLocalInt("metadata.browsingMenu.hitsPerPage", 50);
    }

    /**
     * Returns the list of index fields to be used for term browsing.
     *
     * @return a {@link java.util.List} object.
     * @should return all configured elements
     */
    public List<BrowsingMenuFieldConfig> getBrowsingMenuFields() {
        List<HierarchicalConfiguration<ImmutableNode>> fields = getLocalConfigurationsAt("metadata.browsingMenu.luceneField");
        if (fields == null) {
            return Collections.emptyList();
        }

        List<BrowsingMenuFieldConfig> ret = new ArrayList<>(fields.size());
        for (Iterator<HierarchicalConfiguration<ImmutableNode>> it = fields.iterator(); it.hasNext();) {
            HierarchicalConfiguration<ImmutableNode> sub = it.next();
            String field = sub.getString(".");
            String sortField = sub.getString("[@sortField]");
            String filterQuery = sub.getString("[@filterQuery]");
            boolean translate = sub.getBoolean("[@translate]", false);
            boolean recordsAndAnchorsOnly = sub.getBoolean("[@recordsAndAnchorsOnly]", false);
            boolean alwaysApplyFilter = sub.getBoolean("[@alwaysApplyFilter]", false);
            BrowsingMenuFieldConfig bmfc =
                    new BrowsingMenuFieldConfig(field, sortField, filterQuery, translate, recordsAndAnchorsOnly, alwaysApplyFilter);
            ret.add(bmfc);
        }

        return ret;
    }

    /**
     *
     * @return
     * @should return correct value
     */
    public String getBrowsingMenuSortingIgnoreLeadingChars() {
        return getLocalString("metadata.browsingMenu.sorting.ignoreLeadingChars");
    }

    /**
     * <p>
     * getDocstrctWhitelistFilterQuery.
     * </p>
     *
     * @should return correct value
     * @return a {@link java.lang.String} object.
     */
    public String getDocstrctWhitelistFilterQuery() {
        return getLocalString("search.docstrctWhitelistFilterQuery", SearchHelper.DEFAULT_DOCSTRCT_WHITELIST_FILTER_QUERY);
    }

    /**
     * <p>
     * getCollectionSplittingChar.
     * </p>
     *
     * @param field a {@link java.lang.String} object.
     * @should return correct value
     * @return a {@link java.lang.String} object.
     */
    public String getCollectionSplittingChar(String field) {
        HierarchicalConfiguration<ImmutableNode> subConfig = getCollectionConfiguration(field);
        if (subConfig != null) {
            return subConfig.getString("splittingCharacter", ".");
        }

        return getLocalString("collections.splittingCharacter", ".");
    }

    /**
     * Returns the config block for the given field.
     *
     * @param field
     * @return
     */
    private HierarchicalConfiguration<ImmutableNode> getCollectionConfiguration(String field) {
        List<HierarchicalConfiguration<ImmutableNode>> collectionList = getLocalConfigurationsAt("collections.collection");
        if (collectionList == null) {
            return null;
        }

        for (Iterator<HierarchicalConfiguration<ImmutableNode>> it = collectionList.iterator(); it.hasNext();) {
            HierarchicalConfiguration<ImmutableNode> subElement = it.next();
            if (subElement.getString("[@field]").equals(field)) {
                return subElement;

            }
        }

        return null;
    }

    public List<String> getConfiguredCollectionFields() {
        List<String> list = getLocalList("collections.collection[@field]");
        if (list == null || list.isEmpty()) {
            return Collections.singletonList("DC");
        }

        return list;
    }

    /**
     * <p>
     * getCollectionSorting.
     * </p>
     *
     * @param field a {@link java.lang.String} object.
     * @should return all configured elements
     * @return a {@link java.util.List} object.
     */
    public List<DcSortingList> getCollectionSorting(String field) {

        List<DcSortingList> superlist = new ArrayList<>();
        HierarchicalConfiguration<ImmutableNode> collection = getCollectionConfiguration(field);
        if (collection == null) {
            return superlist;
        }

        superlist.add(new DcSortingList(getLocalList("sorting.collection")));
        List<HierarchicalConfiguration<ImmutableNode>> listConfigs = collection.configurationsAt("sorting.sortingList");
        for (HierarchicalConfiguration<ImmutableNode> listConfig : listConfigs) {
            String sortAfter = listConfig.getString("[@sortAfter]", null);
            List<String> collectionList = getLocalList(listConfig, null, "collection", Collections.<String> emptyList());
            superlist.add(new DcSortingList(sortAfter, collectionList));
        }
        return superlist;
    }

    /**
     * Returns collection names to be omitted from search results, listings etc.
     *
     * @param field a {@link java.lang.String} object.
     * @should return all configured elements
     * @return a {@link java.util.List} object.
     */
    public List<String> getCollectionBlacklist(String field) {
        HierarchicalConfiguration<ImmutableNode> collection = getCollectionConfiguration(field);
        if (collection == null) {
            return null;
        }
        return getLocalList(collection, null, "blacklist.collection", Collections.<String> emptyList());
    }

    /**
     * Returns the index field by which records in the collection with the given name are to be sorted in a listing.
     *
     * @param field a {@link java.lang.String} object.
     * @param name a {@link java.lang.String} object.
     * @return a {@link java.lang.String} object.
     * @should return correct field for collection
     * @should give priority to exact matches
     * @should return hyphen if collection not found
     */
    public Map<String, String> getCollectionDefaultSortFields(String field) {
        Map<String, String> map = new HashMap<>();
        HierarchicalConfiguration<ImmutableNode> collection = getCollectionConfiguration(field);
        if (collection == null) {
            return map;
        }

        List<HierarchicalConfiguration<ImmutableNode>> fields = collection.configurationsAt("defaultSortFields.field");
        if (fields == null) {
            return map;
        }

        for (HierarchicalConfiguration<ImmutableNode> sub : fields) {
            String key = sub.getString("[@collection]");
            String value = sub.getString("");
            map.put(key, value);
        }
        return map;
    }

    /**
     * <p>
     * getCollectionDisplayNumberOfVolumesLevel.
     * </p>
     *
     * @param field a {@link java.lang.String} object.
     * @should return correct value
     * @return a int.
     */
    public int getCollectionDisplayNumberOfVolumesLevel(String field) {
        HierarchicalConfiguration<ImmutableNode> collection = getCollectionConfiguration(field);
        if (collection == null) {
            return 0;
        }
        return collection.getInt("displayNumberOfVolumesLevel", 0);
    }

    /**
     * <p>
     * getCollectionDisplayDepthForSearch.
     * </p>
     *
     * @param field a {@link java.lang.String} object.
     * @should return correct value
     * @should return -1 if no collection config was found
     * @return a int.
     */
    public int getCollectionDisplayDepthForSearch(String field) {

        HierarchicalConfiguration<ImmutableNode> collection = getCollectionConfiguration(field);
        if (collection == null) {
            return -1;
        }
        return collection.getInt("displayDepthForSearch", -1);
    }

    /**
     * <p>
     * getCollectionHierarchyField.
     * </p>
     *
     * @should return first field where hierarchy enabled
     * @return a {@link java.lang.String} object.
     */
    public String getCollectionHierarchyField() {

        for (String field : getConfiguredCollections()) {
            if (isAddCollectionHierarchyToBreadcrumbs(field)) {
                return field;
            }
        }

        return null;
    }

    /**
     * <p>
     * isAddCollectionHierarchyToBreadcrumbs.
     * </p>
     *
     * @param field a {@link java.lang.String} object.
     * @should return correct value
     * @should return false if no collection config was found
     * @return a boolean.
     */
    public boolean isAddCollectionHierarchyToBreadcrumbs(String field) {
        HierarchicalConfiguration<ImmutableNode> collection = getCollectionConfiguration(field);
        if (collection == null) {
            return false;
        }
        return collection.getBoolean("addHierarchyToBreadcrumbs", false);
    }

    /**
     * <p>
     * getSolrUrl.
     * </p>
     *
     * @should return correct value
     * @return a {@link java.lang.String} object.
     */
    public String getSolrUrl() {
        String value = getLocalString("urls.solr", "http://localhost:8089/solr");
        if (value.charAt(value.length() - 1) == '/') {
            value = value.substring(0, value.length() - 1);
        }
        return value;
    }

    /**
     * <p>
     * getContentServerWrapperUrl.
     * </p>
     *
     * @should return correct value
     * @return a {@link java.lang.String} object.
     */
    public String getContentServerWrapperUrl() {
        return getLocalString("urls.contentServerWrapper");
    }

    /**
     * <p>
     * getDownloadUrl.
     * </p>
     *
     * @should return correct value
     * @return a {@link java.lang.String} object.
     */
    public String getDownloadUrl() {
        String urlString = getLocalString("urls.download", "http://localhost:8080/viewer/download/");
        if (!urlString.endsWith("/")) {
            urlString = urlString + "/";
        }
        if (!urlString.endsWith("download/")) {
            urlString = urlString + "download/";
        }
        return urlString;
    }

    /**
     * <p>
     * getRestApiUrl.
     * </p>
     *
     * @return The url to the viewer REST API as configured in the config_viewer. The url always ends with "/"
     */
    public String getRestApiUrl() {
        String urlString = getLocalString("urls.rest");
        if (urlString == null) {
            urlString = "localhost:8080/default-viewer/rest";
        }

        if (!urlString.endsWith("/")) {
            urlString += "/";
        }

        return urlString;
    }

    /**
     * url to rest api url for record media files. Always ends with a slash
     *
     * @return
     */
    public String getIIIFApiUrl() {
        String urlString = getLocalString("urls.iiif", getRestApiUrl());
        if (!urlString.endsWith("/")) {
            urlString += "/";
        }
        return urlString;
    }

    /**
     * 
     * @return
     */
    public boolean isUseIIIFApiUrlForCmsMediaUrls() {
        boolean use = getLocalBoolean("urls.iiif[@useForCmsMedia]", true);
        return use;
    }

    /**
     * <p>
     * getContentServerRealUrl.
     * </p>
     *
     * @should return correct value
     * @return a {@link java.lang.String} object.
     */
    public String getContentServerRealUrl() {
        return getLocalString("urls.contentServer");
    }

    /**
     * <p>
     * getSourceFileUrl.
     * </p>
     *
     * @should return correct value
     * @return a {@link java.lang.String} object.
     */
    public String getSourceFileUrl() {
        return getLocalString("urls.metadata.sourcefile");
    }

    /**
     * <p>
     * getMarcUrl.
     * </p>
     *
     * @should return correct value
     * @return a {@link java.lang.String} object.
     */
    public String getMarcUrl() {
        return getLocalString("urls.metadata.marc");
    }

    /**
     * <p>
     * getDcUrl.
     * </p>
     *
     * @should return correct value
     * @return a {@link java.lang.String} object.
     */
    public String getDcUrl() {
        return getLocalString("urls.metadata.dc");
    }

    /**
     * <p>
     * getEseUrl.
     * </p>
     *
     * @should return correct value
     * @return a {@link java.lang.String} object.
     */
    public String getEseUrl() {
        return getLocalString("urls.metadata.ese");
    }

    /**
     * <p>
     * getSearchHitsPerPageValues.
     * </p>
     *
     * @should return all values
     * @return List of configured values
     */
    public List<Integer> getSearchHitsPerPageValues() {
        List<String> values = getLocalList("search.hitsPerPage.value");
        if (values.isEmpty()) {
            return Collections.emptyList();
        }

        List<Integer> ret = new ArrayList<>(values.size());
        for (String value : values) {
            try {
                ret.add(Integer.valueOf(value));
            } catch (NumberFormatException e) {
                logger.error("Configured hits per page value not a number: {}", value);
            }
        }

        return ret;
    }

    /**
     * <p>
     * getSearchHitsPerPageDefaultValue.
     * </p>
     *
     * @should return correct value
     * @return value element that is marked as default value; 10 if none found
     */
    public int getSearchHitsPerPageDefaultValue() {
        List<HierarchicalConfiguration<ImmutableNode>> values = getLocalConfigurationsAt("search.hitsPerPage.value");
        if (values.isEmpty()) {
            return 10;
        }
        for (Iterator<HierarchicalConfiguration<ImmutableNode>> it = values.iterator(); it.hasNext();) {
            HierarchicalConfiguration<ImmutableNode> sub = it.next();
            if (sub.getBoolean("[@default]", false)) {
                return sub.getInt(".");
            }
        }

        return 10;
    }

    /**
     * <p>
     * getFulltextFragmentLength.
     * </p>
     *
     * @should return correct value
     * @return a int.
     */
    public int getFulltextFragmentLength() {
        return getLocalInt("search.fulltextFragmentLength", 200);
    }

    /**
     * <p>
     * isAdvancedSearchEnabled.
     * </p>
     *
     * @should return correct value
     * @return a boolean.
     */
    public boolean isAdvancedSearchEnabled() {
        return getLocalBoolean("search.advanced[@enabled]", true);
    }

    /**
     * <p>
     * getAdvancedSearchDefaultItemNumber.
     * </p>
     *
     * @should return correct value
     * @return a int.
     */
    public int getAdvancedSearchDefaultItemNumber() {
        return getLocalInt("search.advanced.defaultItemNumber", 2);
    }

    /**
     * <p>
     * getAdvancedSearchFields.
     * </p>
     *
     * @should return all values
     * @return a {@link java.util.List} object.
     */
    public List<AdvancedSearchFieldConfiguration> getAdvancedSearchFields() {
        List<HierarchicalConfiguration<ImmutableNode>> fieldList = getLocalConfigurationsAt("search.advanced.searchFields.field");
        if (fieldList == null) {
            return Collections.emptyList();
        }

        List<AdvancedSearchFieldConfiguration> ret = new ArrayList<>(fieldList.size());
        for (Iterator<HierarchicalConfiguration<ImmutableNode>> it = fieldList.iterator(); it.hasNext();) {
            HierarchicalConfiguration<ImmutableNode> subElement = it.next();
            String field = subElement.getString(".");
            if (StringUtils.isEmpty(field)) {
                logger.warn("No advanced search field name defined, skipping.");
                continue;
            }
            String label = subElement.getString("[@label]", null);
            boolean hierarchical = subElement.getBoolean("[@hierarchical]", false);
            boolean range = subElement.getBoolean("[@range]", false);
            boolean untokenizeForPhraseSearch = subElement.getBoolean("[@untokenizeForPhraseSearch]", false);
            int displaySelectItemsThreshold = subElement.getInt("[@displaySelectItemsThreshold]", 50);

            ret.add(new AdvancedSearchFieldConfiguration(field)
                    .setLabel(label)
                    .setHierarchical(hierarchical)
                    .setRange(range)
                    .setUntokenizeForPhraseSearch(untokenizeForPhraseSearch)
                    .setDisabled(field.charAt(0) == '#' && field.charAt(field.length() - 1) == '#')
                    .setDisplaySelectItemsThreshold(displaySelectItemsThreshold));
        }

        return ret;
    }

    /**
     * <p>
     * isDisplayAdditionalMetadataEnabled.
     * </p>
     *
     * @should return correct value
     * @return a boolean.
     */
    public boolean isDisplayAdditionalMetadataEnabled() {
        return getLocalBoolean("search.displayAdditionalMetadata[@enabled]", true);
    }

    /**
     * <p>
     * getDisplayAdditionalMetadataIgnoreFields.
     * </p>
     *
     * @return List of configured fields; empty list if none found.
     * @should return correct values
     */
    public List<String> getDisplayAdditionalMetadataIgnoreFields() {
        return getDisplayAdditionalMetadataFieldsByType("ignore", false);
    }

    /**
     * <p>
     * Returns a list of additional metadata fields thats are configured to have their values translated. Field names are normalized (i.e. things like
     * _UNTOKENIZED are removed).
     * </p>
     *
     * @return List of configured fields; empty list if none found.
     * @should return correct values
     */
    public List<String> getDisplayAdditionalMetadataTranslateFields() {
        return getDisplayAdditionalMetadataFieldsByType("translate", true);
    }

    /**
     * <p>
     * getDisplayAdditionalMetadataIgnoreFields.
     * </p>
     *
     * @return List of configured fields; empty list if none found.
     * @should return correct values
     */
    public List<String> getDisplayAdditionalMetadataOnelineFields() {
        return getDisplayAdditionalMetadataFieldsByType("oneline", false);
    }

    /**
     *
     * @param type Value of the type attribute
     * @param normalize If true; field will be normalized
     * @return List of <field> elements filtered by type
     */
    List<String> getDisplayAdditionalMetadataFieldsByType(String type, boolean normalize) {
        List<HierarchicalConfiguration<ImmutableNode>> fields = getLocalConfigurationsAt("search.displayAdditionalMetadata.field");
        if (type == null) {
            throw new IllegalArgumentException("type may not be null");
        }
        if (fields == null || fields.isEmpty()) {
            return Collections.emptyList();
        }

        List<String> ret = new ArrayList<>();
        for (HierarchicalConfiguration<ImmutableNode> node : fields) {
            if (!type.equals(node.getString("[@type]"))) {
                continue;
            }
            String value = node.getString(".");
            if (StringUtils.isNotEmpty(value)) {
                if (normalize) {
                    value = SearchHelper.normalizeField(value);
                }
                ret.add(value);
            }
        }

        return ret;
    }

    /**
     * <p>
     * isAdvancedSearchFieldHierarchical.
     * </p>
     *
     * @param field a {@link java.lang.String} object.
     * @return a boolean.
     * @should return correct value
     */
    public boolean isAdvancedSearchFieldHierarchical(String field) {
        return isAdvancedSearchFieldHasAttribute(field, "hierarchical");
    }

    /**
     * <p>
     * isAdvancedSearchFieldRange.
     * </p>
     *
     * @param field a {@link java.lang.String} object.
     * @return a boolean.
     * @should return correct value
     */
    public boolean isAdvancedSearchFieldRange(String field) {
        return isAdvancedSearchFieldHasAttribute(field, "range");
    }

    /**
     * <p>
     * isAdvancedSearchFieldUntokenizeForPhraseSearch.
     * </p>
     *
     * @param field a {@link java.lang.String} object.
     * @return a boolean.
     * @should return correct value
     */
    public boolean isAdvancedSearchFieldUntokenizeForPhraseSearch(String field) {
        return isAdvancedSearchFieldHasAttribute(field, "untokenizeForPhraseSearch");
    }

    /**
     *
     * @param field
     * @return
     * @should return correct value
     */
    public int getAdvancedSearchFieldDisplaySelectItemsThreshold(String field) {
        List<HierarchicalConfiguration<ImmutableNode>> fieldList = getLocalConfigurationsAt("search.advanced.searchFields.field");
        if (fieldList == null) {
            return AdvancedSearchFieldConfiguration.DEFAULT_THRESHOLD;
        }

        for (Iterator<HierarchicalConfiguration<ImmutableNode>> it = fieldList.iterator(); it.hasNext();) {
            HierarchicalConfiguration<ImmutableNode> subElement = it.next();
            if (subElement.getString(".").equals(field)) {
                return subElement.getInt("[@displaySelectItemsThreshold]", AdvancedSearchFieldConfiguration.DEFAULT_THRESHOLD);
            }
        }

        return AdvancedSearchFieldConfiguration.DEFAULT_THRESHOLD;
    }

    /**
     * <p>
     * isAdvancedSearchFieldHierarchical.
     * </p>
     *
     * @param field a {@link java.lang.String} object.
     * @return Label attribute value for the given field name
     * @should return correct value
     */
    public String getAdvancedSearchFieldSeparatorLabel(String field) {
        List<HierarchicalConfiguration<ImmutableNode>> fieldList = getLocalConfigurationsAt("search.advanced.searchFields.field");
        if (fieldList == null) {
            return null;
        }

        for (Iterator<HierarchicalConfiguration<ImmutableNode>> it = fieldList.iterator(); it.hasNext();) {
            HierarchicalConfiguration<ImmutableNode> subElement = it.next();
            if (subElement.getString(".").equals(field)) {
                return subElement.getString("[@label]", "");
            }
        }

        return null;
    }

    /**
     *
     * @param field Advanced search field name
     * @param attribute Attribute name
     * @return
     */
    boolean isAdvancedSearchFieldHasAttribute(String field, String attribute) {
        List<HierarchicalConfiguration<ImmutableNode>> fieldList = getLocalConfigurationsAt("search.advanced.searchFields.field");
        if (fieldList == null) {
            return false;
        }

        for (Iterator<HierarchicalConfiguration<ImmutableNode>> it = fieldList.iterator(); it.hasNext();) {
            HierarchicalConfiguration<ImmutableNode> subElement = it.next();
            if (subElement.getString(".").equals(field)) {
                return subElement.getBoolean("[@" + attribute + "]", false);
            }
        }

        return false;
    }

    /**
     * <p>
     * isTimelineSearchEnabled.
     * </p>
     *
     * @should return correct value
     * @return a boolean.
     */
    public boolean isTimelineSearchEnabled() {
        return getLocalBoolean("search.timeline[@enabled]", true);
    }

    /**
     * <p>
     * isCalendarSearchEnabled.
     * </p>
     *
     * @should return correct value
     * @return a boolean.
     */
    public boolean isCalendarSearchEnabled() {
        return getLocalBoolean("search.calendar[@enabled]", true);
    }

    /**
     * <p>
     * getStaticQuerySuffix.
     * </p>
     *
     * @should return correct value
     * @return a {@link java.lang.String} object.
     */
    public String getStaticQuerySuffix() {
        return getLocalString("search.staticQuerySuffix");
    }

    /**
     * <p>
     * getPreviousVersionIdentifierField.
     * </p>
     *
     * @should return correct value
     * @return a {@link java.lang.String} object.
     */
    public String getPreviousVersionIdentifierField() {
        return getLocalString("search.versioning.previousVersionIdentifierField");
    }

    /**
     * <p>
     * getNextVersionIdentifierField.
     * </p>
     *
     * @should return correct value
     * @return a {@link java.lang.String} object.
     */
    public String getNextVersionIdentifierField() {
        return getLocalString("search.versioning.nextVersionIdentifierField");
    }

    /**
     * <p>
     * getVersionLabelField.
     * </p>
     *
     * @should return correct value
     * @return a {@link java.lang.String} object.
     */
    public String getVersionLabelField() {
        return getLocalString("search.versioning.versionLabelField");
    }

    /**
     * <p>
     * getIndexedMetsFolder.
     * </p>
     *
     * @should return correct value
     * @return a {@link java.lang.String} object.
     */
    public String getIndexedMetsFolder() {
        return getLocalString("indexedMetsFolder", "indexed_mets");
    }

    /**
     * <p>
     * getIndexedLidoFolder.
     * </p>
     *
     * @should return correct value
     * @return a {@link java.lang.String} object.
     */
    public String getIndexedLidoFolder() {
        return getLocalString("indexedLidoFolder", "indexed_lido");
    }

    /**
     * <p>
     * getIndexedDenkxwebFolder.
     * </p>
     *
     * @should return correct value
     * @return a {@link java.lang.String} object.
     */
    public String getIndexedDenkxwebFolder() {
        return getLocalString("indexedDenkxwebFolder", "indexed_denkxweb");
    }

    /**
     * <p>
     * getIndexedDublinCoreFolder.
     * </p>
     *
     * @should return correct value
     * @return a {@link java.lang.String} object.
     */
    public String getIndexedDublinCoreFolder() {
        return getLocalString("indexedDublinCoreFolder", "indexed_dublincore");
    }

    /**
     * <p>
     * getPageSelectionFormat.
     * </p>
     *
     * @should return correct value
     * @return a {@link java.lang.String} object.
     */
    public String getPageSelectionFormat() {
        return getLocalString("viewer.pageSelectionFormat", "{pageno}:{pagenolabel}");
    }

    /**
     * <p>
     * getMediaFolder.
     * </p>
     *
     * @should return correct value
     * @return a {@link java.lang.String} object.
     */
    public String getMediaFolder() {
        return getLocalString("mediaFolder");
    }

    /**
     * <p>
     * getPdfFolder.
     * </p>
     *
     * @should return correct value
     * @return a {@link java.lang.String} object.
     */
    public String getPdfFolder() {
        return getLocalString("pdfFolder", "pdf");
    }

    /**
     * <p>
     * getVocabulariesFolder.
     * </p>
     *
     * @return a {@link java.lang.String} object.
     */
    public String getVocabulariesFolder() {
        return getLocalString("vocabularies", "vocabularies");
    }

    /**
     * <p>
     * getOrigContentFolder.
     * </p>
     *
     * @should return correct value
     * @return a {@link java.lang.String} object.
     */
    public String getOrigContentFolder() {
        return getLocalString("origContentFolder", "source");
    }

    /**
     * <p>
     * getCmsTextFolder.
     * </p>
     *
     * @should return correct value
     * @return a {@link java.lang.String} object.
     */
    public String getCmsTextFolder() {
        return getLocalString("cmsTextFolder");
    }

    /**
     * <p>
     * getAltoFolder.
     * </p>
     *
     * @should return correct value
     * @return a {@link java.lang.String} object.
     */
    public String getAltoFolder() {
        return getLocalString("altoFolder", "alto");
    }

    /**
     * <p>
     * getAltoCrowdsourcingFolder.
     * </p>
     *
     * @should return correct value
     * @return a {@link java.lang.String} object.
     */
    public String getAltoCrowdsourcingFolder() {
        return getLocalString("altoCrowdsourcingFolder", "alto_crowd");
    }

    /**
     * <p>
     * getAbbyyFolder.
     * </p>
     *
     * @should return correct value
     * @return a {@link java.lang.String} object.
     */
    public String getAbbyyFolder() {
        return getLocalString("abbyyFolder", "abbyy");
    }

    /**
     * <p>
     * getFulltextFolder.
     * </p>
     *
     * @should return correct value
     * @return a {@link java.lang.String} object.
     */
    public String getFulltextFolder() {
        return getLocalString("fulltextFolder", "fulltext");
    }

    /**
     * <p>
     * getFulltextCrowdsourcingFolder.
     * </p>
     *
     * @should return correct value
     * @return a {@link java.lang.String} object.
     */
    public String getFulltextCrowdsourcingFolder() {
        return getLocalString("fulltextCrowdsourcingFolder", "fulltext_crowd");
    }

    /**
     * <p>
     * getTeiFolder.
     * </p>
     *
     * @should return correct value
     * @return a {@link java.lang.String} object.
     */
    public String getTeiFolder() {
        return getLocalString("teiFolder", "tei");
    }

    /**
     * <p>
     * getCmdiFolder.
     * </p>
     *
     * @should return correct value
     * @return a {@link java.lang.String} object.
     */
    public String getCmdiFolder() {
        return getLocalString("cmdiFolder", "cmdi");
    }

    /**
     * <p>
     * getAnnotationFolder.
     * </p>
     *
     * @should return correct value
     * @return a {@link java.lang.String} object.
     */
    public String getAnnotationFolder() {
        return getLocalString("annotationFolder");
    }

    /**
     * <p>
     * getHotfolder.
     * </p>
     *
     * @should return correct value
     * @return a {@link java.lang.String} object.
     */
    public String getHotfolder() {
        return getLocalString("hotfolder");
    }

    /**
     * <p>
     * getTempFolder.
     * </p>
     *
     * @should return correct value
     * @return a {@link java.lang.String} object.
     */
    @SuppressWarnings("static-method")
    public String getTempFolder() {
        return Paths.get(System.getProperty("java.io.tmpdir"), "viewer").toString();
    }

    /**
     * <p>
     * isUrnDoRedirect.
     * </p>
     *
     * @should return correct value
     * @return a boolean.
     */
    public boolean isUrnDoRedirect() {
        return getLocalBoolean("urnresolver.doRedirectInsteadofForward", false);
    }

    /**
     * <p>
     * isUserRegistrationEnabled.
     * </p>
     *
     * @should return correct value
     * @return a boolean.
     */
    public boolean isUserRegistrationEnabled() {
        return getLocalBoolean("user.registration[@enabled]", true);
    }

    /**
     *
     * @return
     * @should return all configured elements
     */
    public List<SecurityQuestion> getSecurityQuestions() {
        List<HierarchicalConfiguration<ImmutableNode>> nodes = getLocalConfigurationsAt("user.securityQuestions.question");
        if (nodes == null || nodes.isEmpty()) {
            return Collections.emptyList();
        }

        List<SecurityQuestion> ret = new ArrayList<>(nodes.size());
        for (HierarchicalConfiguration<ImmutableNode> node : nodes) {
            String questionKey = node.getString("[@key]");
            if (StringUtils.isEmpty(questionKey)) {
                logger.warn("Security question key not found, skipping...");
                continue;
            }
            List<Object> answerNodes = node.getList("allowedAnswer", Collections.emptyList());
            if (answerNodes.isEmpty()) {
                logger.warn("Security question '{}' has no configured answers, skipping...");
                continue;
            }
            Set<String> allowedAnswers = new HashSet<>(answerNodes.size());
            for (Object answer : answerNodes) {
                allowedAnswers.add(((String) answer).toLowerCase());
            }
            ret.add(new SecurityQuestion(questionKey, allowedAnswers));
        }

        return ret;
    }

    /**
     * <p>
     * isShowOpenIdConnect.
     * </p>
     *
     * @should return correct value
     * @return a boolean.
     */
    public boolean isShowOpenIdConnect() {
        return getAuthenticationProviders().stream().anyMatch(provider -> OpenIdProvider.TYPE_OPENID.equalsIgnoreCase(provider.getType()));
    }

    /**
     * <p>
     * getAuthenticationProviders.
     * </p>
     *
     * @should return all properly configured elements
     * @should load user group names correctly
     * @return a {@link java.util.List} object.
     */
    public List<IAuthenticationProvider> getAuthenticationProviders() {
        XMLConfiguration myConfigToUse = getConfig();
        // User local config, if available
        if (!getConfigLocal().configurationsAt("user.authenticationProviders").isEmpty()) {
            myConfigToUse = getConfigLocal();
        }

        int max = myConfigToUse.getMaxIndex("user.authenticationProviders.provider");
        List<IAuthenticationProvider> providers = new ArrayList<>(max + 1);
        for (int i = 0; i <= max; i++) {
            String label = myConfigToUse.getString("user.authenticationProviders.provider(" + i + ")[@label]");
            String name = myConfigToUse.getString("user.authenticationProviders.provider(" + i + ")[@name]");
            String endpoint = myConfigToUse.getString("user.authenticationProviders.provider(" + i + ")[@endpoint]", null);
            String image = myConfigToUse.getString("user.authenticationProviders.provider(" + i + ")[@image]", null);
            String type = myConfigToUse.getString("user.authenticationProviders.provider(" + i + ")[@type]", "");
            boolean visible = myConfigToUse.getBoolean("user.authenticationProviders.provider(" + i + ")[@enabled]", true);
            String clientId = myConfigToUse.getString("user.authenticationProviders.provider(" + i + ")[@clientId]", null);
            String clientSecret = myConfigToUse.getString("user.authenticationProviders.provider(" + i + ")[@clientSecret]", null);
            String idpMetadataUrl = myConfigToUse.getString("user.authenticationProviders.provider(" + i + ")[@idpMetadataUrl]", null);
            String relyingPartyIdentifier =
                    myConfigToUse.getString("user.authenticationProviders.provider(" + i + ")[@relyingPartyIdentifier]", null);
            String samlPublicKeyPath = myConfigToUse.getString("user.authenticationProviders.provider(" + i + ")[@publicKeyPath]", null);
            String samlPrivateKeyPath = myConfigToUse.getString("user.authenticationProviders.provider(" + i + ")[@privateKeyPath]", null);
            long timeoutMillis = myConfigToUse.getLong("user.authenticationProviders.provider(" + i + ")[@timeout]", 60000);

            if (visible) {
                IAuthenticationProvider provider = null;
                switch (type.toLowerCase()) {
                    case "saml":
                        providers.add(
                                new SAMLProvider(name, idpMetadataUrl, relyingPartyIdentifier, samlPublicKeyPath, samlPrivateKeyPath, timeoutMillis));
                        break;
                    case "openid":
                        providers.add(new OpenIdProvider(name, label, endpoint, image, timeoutMillis, clientId, clientSecret));
                        break;
                    case "userpassword":
                        switch (name.toLowerCase()) {
                            case "vufind":
                                provider = new VuFindProvider(name, label, endpoint, image, timeoutMillis);
                                break;
                            case "x-service":
                            case "xservice":
                                provider = new XServiceProvider(name, label, endpoint, image, timeoutMillis);
                                break;
                            case "littera":
                                provider = new LitteraProvider(name, label, endpoint, image, timeoutMillis);
                                break;
                            case "bibliotheca":
                                provider = new BibliothecaProvider(name, label, endpoint, image, timeoutMillis);
                                break;
                            default:
                                logger.error("Cannot add userpassword authentification provider with name {}. No implementation found", name);
                        }
                        break;
                    case "local":
                        provider = new LocalAuthenticationProvider(name);
                        break;
                    default:
                        logger.error("Cannot add authentification provider with name {} and type {}. No implementation found", name, type);
                }
                if (provider != null) {
                    // Look for user group configurations to which users shall be automatically added when logging in
                    List<String> addToUserGroupList =
                            getLocalList(myConfigToUse, null, "user.authenticationProviders.provider(" + i + ").addUserToGroup", null);
                    if (addToUserGroupList != null) {
                        provider.setAddUserToGroups(addToUserGroupList);
                        // logger.trace("{}: add to group: {}", provider.getName(), addToUserGroupList.toString());
                    }
                    providers.add(provider);
                }
            }
        }
        return providers;
    }

    /**
     * <p>
     * getSmtpServer.
     * </p>
     *
     * @should return correct value
     * @return a {@link java.lang.String} object.
     */
    public String getSmtpServer() {
        return getLocalString("user.smtpServer");
    }

    /**
     * <p>
     * getSmtpUser.
     * </p>
     *
     * @should return correct value
     * @return a {@link java.lang.String} object.
     */
    public String getSmtpUser() {
        return getLocalString("user.smtpUser");
    }

    /**
     * <p>
     * getSmtpPassword.
     * </p>
     *
     * @should return correct value
     * @return a {@link java.lang.String} object.
     */
    public String getSmtpPassword() {
        return getLocalString("user.smtpPassword");
    }

    /**
     * <p>
     * getSmtpSenderAddress.
     * </p>
     *
     * @should return correct value
     * @return a {@link java.lang.String} object.
     */
    public String getSmtpSenderAddress() {
        return getLocalString("user.smtpSenderAddress");
    }

    /**
     * <p>
     * getSmtpSenderName.
     * </p>
     *
     * @should return correct value
     * @return a {@link java.lang.String} object.
     */
    public String getSmtpSenderName() {
        return getLocalString("user.smtpSenderName");
    }

    /**
     * <p>
     * getSmtpSecurity.
     * </p>
     *
     * @should return correct value
     * @return a {@link java.lang.String} object.
     */
    public String getSmtpSecurity() {
        return getLocalString("user.smtpSecurity", "none");
    }

    /**
     *
     * @return Configured SMTP port number; -1 if not configured
     * @should return correct value
     */
    public int getSmtpPort() {
        return getLocalInt("user.smtpPort", -1);
    }

    /**
     * <p>
     * getAnonymousUserEmailAddress.
     * </p>
     *
     * @should return correct value
     * @return a {@link java.lang.String} object.
     */
    public String getAnonymousUserEmailAddress() {
        return getLocalString("user.anonymousUserEmailAddress");
    }

    /**
     * <p>
     * isDisplayCollectionBrowsing.
     * </p>
     *
     * @should return correct value
     * @return a boolean.
     */
    public boolean isDisplayCollectionBrowsing() {
        return this.getLocalBoolean("webGuiDisplay.collectionBrowsing", true);
    }

    /**
     * <p>
     * isDisplayUserNavigation.
     * </p>
     *
     * @should return correct value
     * @return a boolean.
     */
    public boolean isDisplayUserNavigation() {
        return this.getLocalBoolean("webGuiDisplay.userAccountNavigation", true);
    }

    /**
     * <p>
     * isDisplayTagCloudNavigation.
     * </p>
     *
     * @should return correct value
     * @return a boolean.
     */
    public boolean isDisplayTagCloudNavigation() {
        return this.getLocalBoolean("webGuiDisplay.displayTagCloudNavigation", true);
    }

    /**
     * <p>
     * isDisplayStatistics.
     * </p>
     *
     * @should return correct value
     * @return a boolean.
     */
    public boolean isDisplayStatistics() {
        return this.getLocalBoolean("webGuiDisplay.displayStatistics", true);
    }

    /**
     * <p>
     * isDisplayTimeMatrix.
     * </p>
     *
     * @should return correct value
     * @return a boolean.
     */
    public boolean isDisplayTimeMatrix() {
        return this.getLocalBoolean("webGuiDisplay.displayTimeMatrix", false);
    }

    /**
     * <p>
     * isDisplayCrowdsourcingModuleLinks.
     * </p>
     *
     * @should return correct value
     * @return a boolean.
     */
    public boolean isDisplayCrowdsourcingModuleLinks() {
        return this.getLocalBoolean("webGuiDisplay.displayCrowdsourcingModuleLinks", false);
    }

    /**
     * <p>
     * getTheme.
     * </p>
     *
     * @should return correct value
     * @return a {@link java.lang.String} object.
     */
    public String getTheme() {
        return getSubthemeMainTheme();
    }

    /**
     * <p>
     * getThemeRootPath.
     * </p>
     *
     * @should return correct value
     * @return a {@link java.lang.String} object.
     */
    public String getThemeRootPath() {
        return getLocalString("viewer.theme.rootPath");
    }

    /**
     * <p>
     * getName.
     * </p>
     *
     * @should return correct value
     * @return a {@link java.lang.String} object.
     */
    public String getName() {
        return getLocalString("viewer.name", "Goobi viewer");
    }

    /**
     * <p>
     * getDescription.
     * </p>
     *
     * @should return correct value
     * @return a {@link java.lang.String} object.
     */
    public String getDescription() {
        return getLocalString("viewer.description", "Goobi viewer");
    }

    /**
     * TagCloud auf der Startseite anzeigen lassen
     *
     * @should return correct value
     * @return a boolean.
     */
    public boolean isDisplayTagCloudStartpage() {
        return this.getLocalBoolean("webGuiDisplay.displayTagCloudStartpage", true);
    }

    /**
     * <p>
     * isDisplaySearchResultNavigation.
     * </p>
     *
     * @should return correct value
     * @return a boolean.
     */
    public boolean isDisplaySearchResultNavigation() {
        return this.getLocalBoolean("webGuiDisplay.displaySearchResultNavigation", true);
    }

    /**
     * <p>
     * isFoldout.
     * </p>
     *
     * @param sidebarElement a {@link java.lang.String} object.
     * @return a boolean.
     */
    public boolean isFoldout(String sidebarElement) {
        return getLocalBoolean("sidebar." + sidebarElement + ".foldout", false);
    }

    /**
     * <p>
     * isSidebarPageLinkVisible.
     * </p>
     *
     * @should return correct value
     * @return a boolean.
     */
    public boolean isSidebarPageViewLinkVisible() {
        return getLocalBoolean("sidebar.page[@enabled]", true);
    }

    /**
     * <p>
     * isSidebarCalendarViewLinkVisible.
     * </p>
     *
     * @should return correct value
     * @return a boolean.
     */
    public boolean isSidebarCalendarViewLinkVisible() {
        return getLocalBoolean("sidebar.calendar[@enabled]", true);
    }

    /**
     * <p>
     * This method checks whether the TOC <strong>link</strong> in the sidebar views widget is enabled. To check whether the sidebar TOC
     * <strong>widget</strong> is enabled, use <code>isSidebarTocVisible()</code>.
     * </p>
     *
     * @should return correct value
     * @return a boolean.
     */
    public boolean isSidebarTocViewLinkVisible() {
        return getLocalBoolean("sidebar.toc[@enabled]", true);
    }

    /**
     * <p>
     * isSidebarThumbsViewLinkVisible.
     * </p>
     *
     * @should return correct value
     * @return a boolean.
     */
    public boolean isSidebarThumbsViewLinkVisible() {
        return getLocalBoolean("sidebar.thumbs[@enabled]", true);
    }

    /**
     * <p>
     * isSidebarMetadataViewLinkVisible.
     * </p>
     *
     * @should return correct value
     * @return a boolean.
     */
    public boolean isSidebarMetadataViewLinkVisible() {
        return getLocalBoolean("sidebar.metadata[@enabled]", true);
    }

    /**
     * <p>
     * isShowSidebarEventMetadata.
     * </p>
     *
     * @should return correct value
     * @return a boolean.
     */
    public boolean isShowSidebarEventMetadata() {
        return getLocalBoolean("sidebar.metadata.showEventMetadata", true);
    }

    /**
     * <p>
     * isShowSidebarEventMetadata.
     * </p>
     *
     * @should return correct value
     * @return a boolean.
     */
    public boolean isShowRecordLabelIfNoOtherViews() {
        return getLocalBoolean("sidebar.metadata.showRecordLabelIfNoOtherViews", false);
    }

    /**
     * <p>
     * isSidebarFulltextLinkVisible.
     * </p>
     *
     * @should return correct value
     * @return a boolean.
     */
    public boolean isSidebarFulltextLinkVisible() {
        return getLocalBoolean("sidebar.fulltext[@enabled]", true);
    }

    /**
     * <p>
     * This method checks whether the TOC <strong>widget</strong> is enabled. To check whether the sidebar TOC <strong>link</strong> in the views
     * widget is enabled, use <code>isSidebarTocVisible()</code>.
     * </p>
     *
     * @should return correct value
     * @return a boolean.
     */
    public boolean isSidebarTocWidgetVisible() {
        return this.getLocalBoolean("sidebar.sidebarToc[@enabled]", true);
    }

    /**
     * <p>
     * This method checks whether the TOC <strong>widget</strong> is enabled. To check whether the sidebar TOC <strong>link</strong> in the views
     * widget is enabled, use <code>isSidebarTocVisible()</code>.
     * </p>
     *
     * @should return correct value
     * @return a boolean.
     */
    public boolean isSidebarTocWidgetVisibleInFullscreen() {
        return this.getLocalBoolean("sidebar.sidebarToc.visibleInFullscreen", true);
    }

    /**
     * <p>
     * isSidebarOpacLinkVisible.
     * </p>
     *
     * @should return correct value
     * @return a boolean.
     */
    public boolean isSidebarOpacLinkVisible() {
        return this.getLocalBoolean("sidebar.opac[@enabled]", false);
    }

    /**
     * <p>
     * getSidebarTocPageNumbersVisible.
     * </p>
     *
     * @should return correct value
     * @return a boolean.
     */
    public boolean getSidebarTocPageNumbersVisible() {
        return this.getLocalBoolean("sidebar.sidebarToc.pageNumbersVisible", false);
    }

    /**
     * <p>
     * getSidebarTocLengthBeforeCut.
     * </p>
     *
     * @should return correct value
     * @return a int.
     */
    public int getSidebarTocLengthBeforeCut() {
        return this.getLocalInt("sidebar.sidebarToc.lengthBeforeCut", 10);
    }

    /**
     * <p>
     * getSidebarTocInitialCollapseLevel.
     * </p>
     *
     * @should return correct value
     * @return a int.
     */
    public int getSidebarTocInitialCollapseLevel() {
        return this.getLocalInt("sidebar.sidebarToc.initialCollapseLevel", 2);
    }

    /**
     * <p>
     * getSidebarTocCollapseLengthThreshold.
     * </p>
     *
     * @should return correct value
     * @return a int.
     */
    public int getSidebarTocCollapseLengthThreshold() {
        return this.getLocalInt("sidebar.sidebarToc.collapseLengthThreshold", 10);
    }

    /**
     * <p>
     * getSidebarTocLowestLevelToCollapseForLength.
     * </p>
     *
     * @should return correct value
     * @return a int.
     */
    public int getSidebarTocLowestLevelToCollapseForLength() {
        return this.getLocalInt("sidebar.sidebarToc.collapseLengthThreshold[@lowestLevelToTest]", 2);
    }

    /**
     * <p>
     * isSidebarTocTreeView.
     * </p>
     *
     * @should return correct value
     * @return a boolean.
     */
    public boolean isSidebarTocTreeView() {
        return getLocalBoolean("sidebar.sidebarToc.useTreeView", true);
    }

    /**
     * <p>
     * isTocTreeView.
     * </p>
     *
     * @should return true for allowed docstructs
     * @should return false for other docstructs
     * @param docStructType a {@link java.lang.String} object.
     * @return a boolean.
     */
    public boolean isTocTreeView(String docStructType) {
        List<HierarchicalConfiguration<ImmutableNode>> hcList = getLocalConfigurationsAt("toc.useTreeView");
        if (hcList == null || hcList.isEmpty()) {
            return false;
        }
        HierarchicalConfiguration<ImmutableNode> hc = hcList.get(0);
        String docStructTypes = hc.getString("[@showDocStructs]");
        boolean allowed = hc.getBoolean(".");
        if (!allowed) {
            logger.trace("Tree view disabled");
            return false;
        }

        if (docStructTypes != null) {
            String[] docStructTypesSplit = docStructTypes.split(";");
            for (String dst : docStructTypesSplit) {
                if (dst.equals("_ALL") || dst.equals(docStructType)) {
                    logger.trace("Tree view for {} allowed", docStructType);
                    return true;
                }
            }

        }

        // logger.trace("Tree view for {} not allowed", docStructType);
        return false;
    }

    /**
     * Returns the names of all configured facet fields in the order they appear in the list, no matter whether they're regular or hierarchical.
     *
     * @return List of regular and hierarchical fields in the order in which they appear in the config file
     * @should return correct order
     */
    public List<String> getAllFacetFields() {
        List<HierarchicalConfiguration<ImmutableNode>> facets = getLocalConfigurationsAt("search.facets");
        if (facets == null || facets.isEmpty()) {
            getLocalConfigurationAt("search.drillDown");
            logger.warn("Old configuration found: search.drillDown; please update to search.facets");
        }
        if (facets == null || facets.isEmpty()) {
            logger.warn("Config element not found: search.facets");
            return Collections.emptyList();
        }
        List<HierarchicalConfiguration<ImmutableNode>> nodes =
                facets.get(0).childConfigurationsAt("");
        if (nodes.isEmpty()) {
            return Collections.emptyList();
        }

        List<String> ret = new ArrayList<>(nodes.size());
        for (HierarchicalConfiguration<ImmutableNode> node : nodes) {
            switch (node.getRootElementName()) {
                case "field":
                case "hierarchicalField":
                case "geoField":
                    ret.add(node.getString("."));
                    break;
            }
        }

        return ret;
    }

    /**
     * <p>
     * Returns a list containing all simple facet fields.
     * </p>
     *
     * @should return all values
     * @return a {@link java.util.List} object.
     */
    public List<String> getFacetFields() {
        return getLocalList("search.facets.field");
    }

    /**
     * <p>
     * getHierarchicalFacetFields.
     * </p>
     *
     * @should return all values
     * @return a {@link java.util.List} object.
     */
    public List<String> getHierarchicalFacetFields() {
        return getLocalList("search.facets.hierarchicalField");
    }

    /**
     * <p>
     * getGeoFacetFields.
     * </p>
     *
     * @should return all values
     * @return a {@link java.util.List} object.
     */
    public String getGeoFacetFields() {
        return getLocalString("search.facets.geoField", null);
    }

    public String getGeoFacetFieldPredicate() {
        return getLocalString("search.facets.geoField[@predicate]", "ISWITHIN");
    }

    /**
     * @return
     */
    public boolean isShowSearchHitsInGeoFacetMap() {
        return getLocalBoolean("search.facets.geoField[@displayResultsOnMap]", true);
    }

    /**
     * <p>
     * getInitialFacetElementNumber.
     * </p>
     *
     * @param field a {@link java.lang.String} object.
     * @return Number of initial facet values
     * @should return correct value
     * @should return default value if field not found
     */
    public int getInitialFacetElementNumber(String facetField) {
        if (StringUtils.isBlank(facetField)) {
            return getLocalInt("search.facets.initialElementNumber", 3);
        }

        String value = getPropertyForFacetField(facetField, "[@initialElementNumber]", "-1");
        return Integer.valueOf(value.trim());
    }

    /**
     * <p>
     * getSortOrder.
     * </p>
     *
     * @param facetField a {@link java.lang.String} object.
     * @return a {@link java.lang.String} object.
     */
    public String getSortOrder(String facetField) {
        return getPropertyForFacetField(facetField, "[@sortOrder]", "default");
    }

    /**
     * Returns a list of values to prioritize for the given facet field.
     *
     * @param field a {@link java.lang.String} object.
     * @return List of priority values; empty list if none found for the given field
     * @should return return all configured elements for regular fields
     * @should return return all configured elements for hierarchical fields
     */
    public List<String> getPriorityValuesForFacetField(String field) {
        if (StringUtils.isBlank(field)) {
            return Collections.emptyList();
        }

        String priorityValues = getPropertyForFacetField(field, "[@priorityValues]", "");
        if (priorityValues == null) {
            return Collections.emptyList();
        }
        String[] priorityValuesSplit = priorityValues.split(";");

        return Arrays.asList(priorityValuesSplit);
    }

    /**
     *
     * @param facetField
     * @return
     * @should return correct value
     * @should return null if no value found
     */
    public String getLabelFieldForFacetField(String facetField) {
        return getPropertyForFacetField(facetField, "[@labelField]", null);
    }

    /**
     *
     * @param facetField
     * @return
     * @should return correct value
     */
    public boolean isTranslateFacetFieldLabels(String facetField) {
        String value = getPropertyForFacetField(facetField, "[@translateLabels]", "true");
        return Boolean.valueOf(value);
    }

    /**
     * Boilerplate code for retrieving values from regular and hierarchical facet field configurations.
     *
     * @param facetField Facet field
     * @param property Element or attribute name to check
     * @param defaultValue Value that is returned if none was found
     * @return Found value or defaultValue
     */
    String getPropertyForFacetField(String facetField, String property, String defaultValue) {
        if (StringUtils.isBlank(facetField)) {
            return defaultValue;
        }

        String facetifiedField = SearchHelper.facetifyField(facetField);
        // Regular fields
        List<HierarchicalConfiguration<ImmutableNode>> facetFields = getLocalConfigurationsAt("search.facets.field");
        if (facetFields != null && !facetFields.isEmpty()) {
            for (HierarchicalConfiguration<ImmutableNode> fieldConfig : facetFields) {
                String nodeText = fieldConfig.getString(".", "");
                if (nodeText.equals(facetField)
                        || nodeText.equals(facetField + SolrConstants._UNTOKENIZED)
                        || nodeText.equals(facetifiedField)) {
                    String ret = fieldConfig.getString(property);
                    if (ret != null) {
                        return ret;
                    }
                }
            }
        }
        // Hierarchical fields
        facetFields = getLocalConfigurationsAt("search.facets.hierarchicalField");
        if (facetFields != null && !facetFields.isEmpty()) {
            for (HierarchicalConfiguration<ImmutableNode> fieldConfig : facetFields) {
                String nodeText = fieldConfig.getString(".", "");
                if (nodeText.equals(facetField)
                        || nodeText.equals(facetField + SolrConstants._UNTOKENIZED)
                        || nodeText.equals(facetifiedField)) {
                    String ret = fieldConfig.getString(property);
                    if (ret != null) {
                        return ret;
                    }
                }
            }
        }

        return defaultValue;
    }

    /**
     * <p>
     * getRangeFacetFields.
     * </p>
     *
     * @return List of facet fields to be used as range values
     */
    @SuppressWarnings("static-method")
    public List<String> getRangeFacetFields() {
        return Collections.singletonList(SolrConstants._CALENDAR_YEAR);
    }

    /**
     * <p>
     * isSortingEnabled.
     * </p>
     *
     * @should return correct value
     * @return a boolean.
     */
    public boolean isSortingEnabled() {
        return getLocalBoolean("search.sorting[@enabled]", true);
    }

    /**
     * <p>
     * getDefaultSortField.
     * </p>
     *
     * @should return correct value
     * @return a {@link java.lang.String} object.
     */
    public String getDefaultSortField() {
        List<HierarchicalConfiguration<ImmutableNode>> fields = getLocalConfigurationsAt("search.sorting.field");
        if (fields == null || fields.isEmpty()) {
            return SolrConstants.SORT_RELEVANCE;
        }

        for (HierarchicalConfiguration<ImmutableNode> fieldConfig : fields) {
            if (fieldConfig.getBoolean("[@default]", false)) {
                return fieldConfig.getString(".");
            }

        }

        return SolrConstants.SORT_RELEVANCE;
    }

    /**
     * <p>
     * getSortFields.
     * </p>
     *
     * @should return return all configured elements
     * @return a {@link java.util.List} object.
     */
    public List<String> getSortFields() {
        return getLocalList("search.sorting.field");
    }

    public Collection<SearchSortingOption> getSearchSortingOptions() {
        Set<SearchSortingOption> options = new LinkedHashSet<>();
        //default option
        String defaultField = getDefaultSortField();
        List<String> fields = getSortFields();
        fields.remove(defaultField);
        fields.add(0, defaultField);
        for (String field : fields) {
            options.add(new SearchSortingOption(field, true));
            if (!SolrConstants.SORT_RANDOM.equals(field) && !SolrConstants.SORT_RELEVANCE.equals(field)) {
                options.add(new SearchSortingOption(field, false));
            }
        }
        return options;
    }

    /**
     * <p>
     * getStaticSortFields.
     * </p>
     *
     * @should return return all configured elements
     * @return a {@link java.util.List} object.
     */
    public List<String> getStaticSortFields() {
        return getLocalList("search.sorting.static.field");
    }

    /**
     * @return
     */
    public Optional<String> getSearchSortingKeyAscending(String field) {
        List<HierarchicalConfiguration<ImmutableNode>> fieldConfigs = getLocalConfigurationsAt("search.sorting.field");
        for (HierarchicalConfiguration<ImmutableNode> conf : fieldConfigs) {
            String configField = conf.getString(".");
            if (StringUtils.equals(configField, field)) {
                return Optional.ofNullable(conf.getString("[@dropDownAscMessageKey]", null));
            }
        }
        return Optional.empty();
    }

    public Optional<String> getSearchSortingKeyDescending(String field) {
        List<HierarchicalConfiguration<ImmutableNode>> fieldConfigs = getLocalConfigurationsAt("search.sorting.field");
        for (HierarchicalConfiguration<ImmutableNode> conf : fieldConfigs) {
            String configField = conf.getString(".");
            if (StringUtils.equals(configField, field)) {
                return Optional.ofNullable(conf.getString("[@dropDownDescMessageKey]", null));
            }
        }
        return Optional.empty();
    }

    /**
     * <p>
     * getUrnResolverUrl.
     * </p>
     *
     * @should return correct value
     * @return a {@link java.lang.String} object.
     */
    public String getUrnResolverUrl() {
        return getLocalString("urls.urnResolver",
                new StringBuilder(BeanUtils.getServletPathWithHostAsUrlFromJsfContext()).append("/resolver?urn=").toString());
    }

    /**
     * The maximal image size retrievable with only the permission to view thumbnails
     *
     * @should return correct value
     * @return the maximal image width
     */
    public int getThumbnailImageAccessMaxWidth() {
        return getLocalInt("accessConditions.thumbnailImageAccessMaxWidth", getLocalInt("accessConditions.unconditionalImageAccessMaxWidth", 120));
    }

    /**
     * The maximal image size retrievable with the permission to view images but without the permission to zoom images
     *
     * @should return correct value
     * @return the maximal image width, default ist 600
     */
    public int getUnzoomedImageAccessMaxWidth() {
        return getLocalInt("accessConditions.unzoomedImageAccessMaxWidth", 0);
    }

    /**
     * <p>
     * isFullAccessForLocalhost.
     * </p>
     *
     * @should return correct value
     * @return a boolean.
     */
    public boolean isFullAccessForLocalhost() {
        return getLocalBoolean("accessConditions.fullAccessForLocalhost", false);
    }

    /**
     * <p>
     * isGeneratePdfInTaskManager.
     * </p>
     *
     * @should return correct value
     * @return a boolean.
     */
    public boolean isGeneratePdfInTaskManager() {
        return getLocalBoolean("pdf.externalPdfGeneration", false);
    }

    /**
     * <p>
     * isPdfApiDisabled.
     * </p>
     *
     * @should return correct value
     * @return a boolean.
     */
    public boolean isPdfApiDisabled() {
        return getLocalBoolean("pdf.pdfApiDisabled", false);
    }

    /**
     * <p>
     * isTitlePdfEnabled.
     * </p>
     *
     * @should return correct value
     * @return a boolean.
     */
    public boolean isTitlePdfEnabled() {
        boolean enabled = getLocalBoolean("pdf.titlePdfEnabled", true);
        return enabled;
    }

    /**
     * <p>
     * isTocPdfEnabled.
     * </p>
     *
     * @should return correct value
     * @return a boolean.
     */
    public boolean isTocPdfEnabled() {
        return getLocalBoolean("pdf.tocPdfEnabled", true);
    }

    /**
     * <p>
     * isMetadataPdfEnabled.
     * </p>
     *
     * @should return correct value
     * @return a boolean.
     */
    public boolean isMetadataPdfEnabled() {
        return getLocalBoolean("pdf.metadataPdfEnabled", true);
    }

    /**
     * <p>
     * isPagePdfEnabled.
     * </p>
     *
     * @should return correct value
     * @return a boolean.
     */
    public boolean isPagePdfEnabled() {
        return getLocalBoolean("pdf.pagePdfEnabled", false);
    }

    /**
     * <p>
     * isDocHierarchyPdfEnabled.
     * </p>
     *
     * @should return correct value
     * @return a boolean.
     */
    public boolean isDocHierarchyPdfEnabled() {
        return getLocalBoolean("pdf.docHierarchyPdfEnabled", false);
    }

    /**
     * <p>
     * isTitleEpubEnabled.
     * </p>
     *
     * @should return correct value
     * @return a boolean.
     */
    public boolean isTitleEpubEnabled() {
        return getLocalBoolean("epub.titleEpubEnabled", false);
    }

    /**
     * <p>
     * isTocEpubEnabled.
     * </p>
     *
     * @should return correct value
     * @return a boolean.
     */
    public boolean isTocEpubEnabled() {
        return getLocalBoolean("epub.tocEpubEnabled", false);
    }

    /**
     * <p>
     * isMetadataEpubEnabled.
     * </p>
     *
     * @should return correct value
     * @return a boolean.
     */
    public boolean isMetadataEpubEnabled() {
        return getLocalBoolean("epub.metadataEpubEnabled", false);
    }

    /**
     * <p>
     * getDownloadFolder.
     * </p>
     *
     * @should return correct value for pdf
     * @should return correct value for epub
     * @should return empty string if type unknown
     * @param type a {@link java.lang.String} object.
     * @return a {@link java.lang.String} object.
     */
    public String getDownloadFolder(String type) {
        switch (type.toLowerCase()) {
            case "pdf":
                return getLocalString("pdf.downloadFolder", "/opt/digiverso/viewer/pdf_download");
            case "epub":
                return getLocalString("epub.downloadFolder", "/opt/digiverso/viewer/epub_download");
            default:
                return "";

        }
    }

    /**
     * <p>
     * getRssFeedItems.
     * </p>
     *
     * @should return correct value
     * @return a int.
     */
    public int getRssFeedItems() {
        return getLocalInt("rss.numberOfItems", 50);
    }

    /**
     * <p>
     * getRssTitle.
     * </p>
     *
     * @should return correct value
     * @return a {@link java.lang.String} object.
     */
    public String getRssTitle() {
        return getLocalString("rss.title", "viewer-rss");
    }

    /**
     * <p>
     * getRssDescription.
     * </p>
     *
     * @should return correct value
     * @return a {@link java.lang.String} object.
     */
    public String getRssDescription() {
        return getLocalString("rss.description", "latest imports");
    }

    /**
     * <p>
     * getRssCopyrightText.
     * </p>
     *
     * @should return correct value
     * @return a {@link java.lang.String} object.
     */
    public String getRssCopyrightText() {
        return getLocalString("rss.copyright");
    }

    /**
     * <p>
     * getThumbnailsWidth.
     * </p>
     *
     * @should return correct value
     * @return a int.
     */
    public int getThumbnailsWidth() {
        return getLocalInt("viewer.thumbnailsWidth", 100);
    }

    /**
     * <p>
     * getThumbnailsHeight.
     * </p>
     *
     * @should return correct value
     * @return a int.
     */
    public int getThumbnailsHeight() {
        return getLocalInt("viewer.thumbnailsHeight", 120);
    }

    /**
     * <p>
     * getThumbnailsCompression.
     * </p>
     *
     * @return a int.
     */
    public int getThumbnailsCompression() {
        return getLocalInt("viewer.thumbnailsCompression", 85);
    }

    /**
     * <p>
     * getAnchorThumbnailMode.
     * </p>
     *
     * @should return correct value
     * @return a {@link java.lang.String} object.
     */
    public String getAnchorThumbnailMode() {
        return getLocalString("viewer.anchorThumbnailMode", "GENERIC");
    }

    /**
     * <p>
     * getMultivolumeThumbnailWidth.
     * </p>
     *
     * @should return correct value
     * @return a int.
     */
    public int getMultivolumeThumbnailWidth() {
        return getLocalInt("toc.multiVolumeThumbnails.width", 50);
    }

    /**
     * <p>
     * getMultivolumeThumbnailHeight.
     * </p>
     *
     * @should return correct value
     * @return a int.
     */
    public int getMultivolumeThumbnailHeight() {
        return getLocalInt("toc.multiVolumeThumbnails.height", 60);
    }

    /**
     * <p>
     * getDisplayBreadcrumbs.
     * </p>
     *
     * @should return correct value
     * @return a boolean.
     */
    public boolean getDisplayBreadcrumbs() {
        return this.getLocalBoolean("webGuiDisplay.displayBreadcrumbs", true);
    }

    /**
     * <p>
     * getDisplayMetadataPageLinkBlock.
     * </p>
     *
     * @should return correct value
     * @return a boolean.
     */
    public boolean getDisplayMetadataPageLinkBlock() {
        return this.getLocalBoolean("webGuiDisplay.displayMetadataPageLinkBlock", true);
    }

    /**
     * <p>
     * isAddDublinCoreMetaTags.
     * </p>
     *
     * @should return correct value
     * @return a boolean.
     */
    public boolean isAddDublinCoreMetaTags() {
        return getLocalBoolean("metadata.addDublinCoreMetaTags", false);
    }

    /**
     * <p>
     * isAddHighwirePressMetaTags.
     * </p>
     *
     * @should return correct value
     * @return a boolean.
     */
    public boolean isAddHighwirePressMetaTags() {
        return getLocalBoolean("metadata.addHighwirePressMetaTags", false);
    }

    /**
     * <p>
     * useTiles.
     * </p>
     *
     * @should return correct value
     * @return a boolean.
     * @throws io.goobi.viewer.exceptions.ViewerConfigurationException if any.
     */
    public boolean useTiles() throws ViewerConfigurationException {
        return useTiles(PageType.viewImage, null);
    }

    /**
     * <p>
     * useTilesFullscreen.
     * </p>
     *
     * @should return correct value
     * @return a boolean.
     * @throws io.goobi.viewer.exceptions.ViewerConfigurationException if any.
     */
    public boolean useTilesFullscreen() throws ViewerConfigurationException {
        return useTiles(PageType.viewFullscreen, null);
    }

    /**
     * <p>
     * useTiles.
     * </p>
     *
     * @param view a {@link io.goobi.viewer.model.viewer.PageType} object.
     * @param image a {@link de.unigoettingen.sub.commons.contentlib.imagelib.ImageType} object.
     * @return a boolean.
     * @throws io.goobi.viewer.exceptions.ViewerConfigurationException if any.
     */
    public boolean useTiles(PageType view, ImageType image) throws ViewerConfigurationException {
        return getZoomImageViewConfig(view, image).getBoolean("[@tileImage]", false);
    }

    /**
     * <p>
     * getFooterHeight.
     * </p>
     *
     * @return a int.
     * @throws io.goobi.viewer.exceptions.ViewerConfigurationException if any.
     */
    public int getFooterHeight() throws ViewerConfigurationException {
        return getFooterHeight(PageType.viewImage, null);
    }

    /**
     * <p>
     * getFullscreenFooterHeight.
     * </p>
     *
     * @return a int.
     * @throws io.goobi.viewer.exceptions.ViewerConfigurationException if any.
     */
    public int getFullscreenFooterHeight() throws ViewerConfigurationException {
        return getFooterHeight(PageType.viewFullscreen, null);
    }

    /**
     * <p>
     * getFooterHeight.
     * </p>
     *
     * @param view a {@link io.goobi.viewer.model.viewer.PageType} object.
     * @param image a {@link de.unigoettingen.sub.commons.contentlib.imagelib.ImageType} object.
     * @return a int.
     * @throws io.goobi.viewer.exceptions.ViewerConfigurationException if any.
     */
    public int getFooterHeight(PageType view, ImageType image) throws ViewerConfigurationException {
        return getZoomImageViewConfig(view, image).getInt("[@footerHeight]", 50);
    }

    /**
     * <p>
     * getImageViewType.
     * </p>
     *
     * @return a {@link java.lang.String} object.
     * @throws io.goobi.viewer.exceptions.ViewerConfigurationException if any.
     */
    public String getImageViewType() throws ViewerConfigurationException {
        return getZoomImageViewType(PageType.viewImage, null);
    }

    /**
     * <p>
     * getZoomFullscreenViewType.
     * </p>
     *
     * @return a {@link java.lang.String} object.
     * @throws io.goobi.viewer.exceptions.ViewerConfigurationException if any.
     */
    public String getZoomFullscreenViewType() throws ViewerConfigurationException {
        return getZoomImageViewType(PageType.viewFullscreen, null);
    }

    /**
     * <p>
     * getZoomImageViewType.
     * </p>
     *
     * @param view a {@link io.goobi.viewer.model.viewer.PageType} object.
     * @param image a {@link de.unigoettingen.sub.commons.contentlib.imagelib.ImageType} object.
     * @return a {@link java.lang.String} object.
     * @throws io.goobi.viewer.exceptions.ViewerConfigurationException if any.
     */
    public String getZoomImageViewType(PageType view, ImageType image) throws ViewerConfigurationException {
        return getZoomImageViewConfig(view, image).getString("[@type]");
    }

    /**
     * <p>
     * useOpenSeadragon.
     * </p>
     *
     * @return a boolean.
     * @throws io.goobi.viewer.exceptions.ViewerConfigurationException if any.
     */
    public boolean useOpenSeadragon() throws ViewerConfigurationException {
        return "openseadragon".equalsIgnoreCase(getImageViewType());
    }

    /**
     * <p>
     * getImageViewZoomScales.
     * </p>
     *
     * @return a {@link java.util.List} object.
     * @throws io.goobi.viewer.exceptions.ViewerConfigurationException if any.
     */
    public List<String> getImageViewZoomScales() throws ViewerConfigurationException {
        return getImageViewZoomScales(PageType.viewImage, null);
    }

    /**
     * <p>
     * getImageViewZoomScales.
     * </p>
     *
     * @param view a {@link java.lang.String} object.
     * @return a {@link java.util.List} object.
     * @throws io.goobi.viewer.exceptions.ViewerConfigurationException if any.
     */
    public List<String> getImageViewZoomScales(String view) throws ViewerConfigurationException {
        return getImageViewZoomScales(PageType.valueOf(view), null);
    }

    /**
     * <p>
     * getImageViewZoomScales.
     * </p>
     *
     * @param view a {@link io.goobi.viewer.model.viewer.PageType} object.
     * @param image a {@link de.unigoettingen.sub.commons.contentlib.imagelib.ImageType} object.
     * @return a {@link java.util.List} object.
     * @throws io.goobi.viewer.exceptions.ViewerConfigurationException if any.
     */
    public List<String> getImageViewZoomScales(PageType view, ImageType image) throws ViewerConfigurationException {
        List<String> defaultList = new ArrayList<>();
        //        defaultList.add("600");
        //        defaultList.add("900");
        //        defaultList.add("1500");

        BaseHierarchicalConfiguration zoomImageViewConfig = getZoomImageViewConfig(view, image);
        if (zoomImageViewConfig != null) {
            String[] scales = zoomImageViewConfig.getStringArray("scale");
            if (scales != null) {
                return Arrays.asList(scales);
            }
        }
        return defaultList;
    }

    /**
     * <p>
     * getTileSizes.
     * </p>
     *
     * @return the configured tile sizes for imageView as a hashmap linking each tile size to the list of resolutions to use with that size
     * @throws io.goobi.viewer.exceptions.ViewerConfigurationException if any.
     */
    public Map<Integer, List<Integer>> getTileSizes() throws ViewerConfigurationException {
        return getTileSizes(PageType.viewImage, null);
    }

    /**
     * <p>
     * getTileSizes.
     * </p>
     *
     * @param view a {@link io.goobi.viewer.model.viewer.PageType} object.
     * @param image a {@link de.unigoettingen.sub.commons.contentlib.imagelib.ImageType} object.
     * @return a {@link java.util.Map} object.
     * @throws io.goobi.viewer.exceptions.ViewerConfigurationException if any.
     */
    public Map<Integer, List<Integer>> getTileSizes(PageType view, ImageType image) throws ViewerConfigurationException {
        Map<Integer, List<Integer>> map = new HashMap<>();
        List<HierarchicalConfiguration<ImmutableNode>> sizes = getZoomImageViewConfig(view, image).configurationsAt("tileSize");
        if (sizes != null && !sizes.isEmpty()) {
            for (HierarchicalConfiguration<ImmutableNode> sizeConfig : sizes) {
                int size = sizeConfig.getInt("size", 0);
                String[] resolutionString = sizeConfig.getStringArray("scaleFactors");
                List<Integer> resolutions = new ArrayList<>(resolutionString.length);
                for (String res : resolutionString) {
                    try {
                        int resolution = Integer.parseInt(res);
                        resolutions.add(resolution);
                    } catch (NullPointerException | NumberFormatException e) {
                        logger.warn("Cannot parse " + res + " as int");
                    }
                }
                map.put(size, resolutions);
            }
        }
        if (map.isEmpty()) {
            map.put(512, Arrays.asList(new Integer[] { 1, 32 }));
        }
        return map;
    }

    /**
     * <p>
     * getZoomImageViewConfig.
     * </p>
     *
     * @param pageType a {@link io.goobi.viewer.model.viewer.PageType} object.
     * @param imageType a {@link de.unigoettingen.sub.commons.contentlib.imagelib.ImageType} object.
     * @return a {@link org.apache.commons.configuration2.SubnodeConfiguration} object.
     * @throws io.goobi.viewer.exceptions.ViewerConfigurationException if any.
     */
    public BaseHierarchicalConfiguration getZoomImageViewConfig(PageType pageType, ImageType imageType) throws ViewerConfigurationException {
        List<HierarchicalConfiguration<ImmutableNode>> configs = getLocalConfigurationsAt("viewer.zoomImageView");

        for (HierarchicalConfiguration<ImmutableNode> subConfig : configs) {

            if (pageType != null) {
                List<Object> views = subConfig.getList("useFor.view");
                if (views.isEmpty() || views.contains(pageType.name()) || views.contains(pageType.getName())) {
                    //match
                } else {
                    continue;
                }
            }

            if (imageType != null && imageType.getFormat() != null) {
                List<Object> mimeTypes = subConfig.getList("useFor.mimeType");
                if (mimeTypes.isEmpty() || mimeTypes.contains(imageType.getFormat().getMimeType())) {
                    //match
                } else {
                    continue;
                }
            }

            return (BaseHierarchicalConfiguration) subConfig;
        }
        throw new ViewerConfigurationException("Viewer config must define at least a generic <zoomImageView>");
    }

    /**
     * <p>
     * getBreadcrumbsClipping.
     * </p>
     *
     * @should return correct value
     * @return a int.
     */
    public int getBreadcrumbsClipping() {
        return getLocalInt("webGuiDisplay.breadcrumbsClipping", 50);
    }

    /**
     * <p>
     * getDisplayStructType.
     * </p>
     *
     * @should return correct value
     * @return a boolean.
     */
    public boolean getDisplayStructType() {
        return this.getLocalBoolean("metadata.searchHitMetadataList.displayStructType", true);
    }

    /**
     * <p>
     * getSearchHitMetadataValueNumber.
     * </p>
     *
     * @should return correct value
     * @return a int.
     */
    public int getSearchHitMetadataValueNumber() {
        return getLocalInt("metadata.searchHitMetadataList.valueNumber", 1);
    }

    /**
     * <p>
     * getSearchHitMetadataValueLength.
     * </p>
     *
     * @should return correct value
     * @return a int.
     */
    public int getSearchHitMetadataValueLength() {
        return getLocalInt("metadata.searchHitMetadataList.valueLength", 0);
    }

    /**
     *
     * @return true if enabled or not configured; false otherwise
     * @should return correct value
     */
    public boolean isWatermarkTextConfigurationEnabled() {
        return getLocalBoolean("viewer.watermarkTextConfiguration[@enabled]", true);
    }

    /**
     * Returns the preference order of data to be used as an image footer text.
     *
     * @should return all configured elements in the correct order
     * @return a {@link java.util.List} object.
     */
    public List<String> getWatermarkTextConfiguration() {
        return getLocalList("viewer.watermarkTextConfiguration.text");
    }

    /**
     * <p>
     * getWatermarkFormat.
     * </p>
     *
     * @return a {@link java.lang.String} object.
     */
    public String getWatermarkFormat() {
        return getLocalString("viewer.watermarkFormat", "jpg");
    }

    /**
     * <p>
     * getStopwordsFilePath.
     * </p>
     *
     * @should return correct value
     * @return a {@link java.lang.String} object.
     */
    public String getStopwordsFilePath() {
        return getLocalString("stopwordsFile");
    }

    /**
     * <p>
     * getStopwordsFilePath.
     * </p>
     *
     * @should return correct value
     * @return a {@link java.lang.String} object.
     */
    public String getUmlautsFilePath() {
        return getLocalString("umlautsFile");
    }

    /**
     * Returns the locally configured page type name for URLs (e.g. "bild" instead of default "image").
     *
     * @param type a {@link io.goobi.viewer.model.viewer.PageType} object.
     * @should return the correct value for the given type
     * @should return null for non configured type
     * @return a {@link java.lang.String} object.
     */
    public String getPageType(PageType type) {
        return getLocalString("viewer.pageTypes." + type.name());
    }

    /**
     * <p>
     * getDocstructTargetPageType.
     * </p>
     *
     * @param docstruct a {@link java.lang.String} object.
     * @should return correct value
     * @should return null if docstruct not found
     * @return a {@link java.lang.String} object.
     */
    public String getDocstructTargetPageType(String docstruct) {
        return getLocalString("viewer.docstructTargetPageTypes." + docstruct);
    }

    public String getPageTypeExitView(PageType type) {
        return getLocalString("viewer.pageTypes." + type.name() + "[@exit]");
    }

    /**
     * <p>
     * getFulltextPercentageWarningThreshold.
     * </p>
     *
     * @should return correct value
     * @return a int.
     */
    public int getFulltextPercentageWarningThreshold() {
        return getLocalInt("viewer.fulltextPercentageWarningThreshold", 30);
    }

    /**
     * <p>
     * isUseViewerLocaleAsRecordLanguage.
     * </p>
     *
     * @should return correct value
     * @return a boolean.
     */
    public boolean isUseViewerLocaleAsRecordLanguage() {
        return getLocalBoolean("viewer.useViewerLocaleAsRecordLanguage", false);
    }

    /**
     *
     * @return
     * @should return correct value
     */
    public String getFallbackDefaultLanguage() {
        return getLocalString("viewer.fallbackDefaultLanguage", "en");
    }

    /**
     * <p>
     * getFeedbackEmailAddresses.
     * </p>
     *
     * @should return correct values
     * @return a {@link java.lang.String} object.
     */
    public List<EmailRecipient> getFeedbackEmailRecipients() {
        List<EmailRecipient> ret = new ArrayList<>();
        List<HierarchicalConfiguration<ImmutableNode>> licenseNodes = getLocalConfigurationsAt("user.feedbackEmailAddressList.address");
        int counter = 0;
        for (HierarchicalConfiguration<ImmutableNode> node : licenseNodes) {
            String address = node.getString(".", "");
            if (StringUtils.isNotBlank(address)) {
                String id = node.getString("[@id]", "genId_" + (++counter));
                String label = node.getString("[@label]", address);
                boolean defaultRecipient = node.getBoolean("[@default]", false);
                ret.add(new EmailRecipient(id, label, address, defaultRecipient));
            }
        }

        return ret;
    }

    /**
     *
     * @return
     */
    public String getDefaultFeedbackEmailAddress() {
        for (EmailRecipient recipient : getFeedbackEmailRecipients()) {
            if (recipient.isDefaultRecipient()) {
                return recipient.getEmailAddress();
            }
        }

        return "<NOT CONFIGURED>";
    }

    /**
     * <p>
     * isBookmarksEnabled.
     * </p>
     *
     * @should return correct value
     * @return a boolean.
     */
    public boolean isBookmarksEnabled() {
        return getLocalBoolean("bookmarks[@enabled]", true);
    }

    /**
     * <p>
     * isForceJpegConversion.
     * </p>
     *
     * @should return correct value
     * @return a boolean.
     */
    public boolean isForceJpegConversion() {
        return getLocalBoolean("viewer.forceJpegConversion", false);
    }

    /**
     * <p>
     * getPageLoaderThreshold.
     * </p>
     *
     * @should return correct value
     * @return a int.
     */
    public int getPageLoaderThreshold() {
        return getLocalInt("performance.pageLoaderThreshold", 1000);
    }

    /**
     * <p>
     * isPreventProxyCaching.
     * </p>
     *
     * @should return correct value
     * @return a boolean.
     */
    public boolean isPreventProxyCaching() {
        return getLocalBoolean(("performance.preventProxyCaching"), false);
    }

    /**
     * <p>
     * isSolrCompressionEnabled.
     * </p>
     *
     * @should return correct value
     * @return a boolean.
     */
    public boolean isSolrCompressionEnabled() {
        return getLocalBoolean(("performance.solr.compressionEnabled"), true);
    }

    /**
     * <p>
     * isSolrBackwardsCompatible.
     * </p>
     *
     * @should return correct value
     * @return a boolean.
     */
    public boolean isSolrBackwardsCompatible() {
        return getLocalBoolean(("performance.solr.backwardsCompatible"), false);
    }

    /**
     * @return
     */
    public boolean reviewEnabledForComments() {
        return getLocalBoolean("comments.review[@enabled]", false);
    }

    /**
     * <p>
     * getViewerHome.
     * </p>
     *
     * @should return correct value
     * @return a {@link java.lang.String} object.
     */
    public String getViewerHome() {
        return getLocalString("viewerHome");
    }

    /**
     *
     * @return
     * @should return correct value
     */
    String getDataRepositoriesHome() {
        return getLocalString("dataRepositoriesHome", "");
    }

    /**
     * <p>
     * getWatermarkIdField.
     * </p>
     *
     * @should return correct value
     * @return a {@link java.util.List} object.
     */
    public List<String> getWatermarkIdField() {
        return getLocalList("viewer.watermarkIdField", Collections.singletonList(SolrConstants.DC));

    }

    /**
     *
     * @return
     * @should return correct value
     */
    public boolean isDocstructNavigationEnabled() {
        return getLocalBoolean("viewer.docstructNavigation[@enabled]", false);
    }

    /**
     *
     * @param template
     * @param fallbackToDefaultTemplate
     * @return
     * @should return all configured values
     */
    public List<String> getDocstructNavigationTypes(String template, boolean fallbackToDefaultTemplate) {
        List<HierarchicalConfiguration<ImmutableNode>> templateList = getLocalConfigurationsAt("viewer.docstructNavigation.template");
        if (templateList == null) {
            return Collections.emptyList();
        }

        HierarchicalConfiguration<ImmutableNode> usingTemplate = null;
        HierarchicalConfiguration<ImmutableNode> defaultTemplate = null;
        for (Iterator<HierarchicalConfiguration<ImmutableNode>> it = templateList.iterator(); it.hasNext();) {
            HierarchicalConfiguration<ImmutableNode> subElement = it.next();
            if (subElement.getString("[@name]").equals(template)) {
                usingTemplate = subElement;
                break;
            } else if ("_DEFAULT".equals(subElement.getString("[@name]"))) {
                defaultTemplate = subElement;
            }
        }

        // If the requested template does not exist in the config, use _DEFAULT
        if (usingTemplate == null && fallbackToDefaultTemplate) {
            usingTemplate = defaultTemplate;
        }
        if (usingTemplate == null) {
            return Collections.emptyList();
        }

        String[] ret = usingTemplate.getStringArray("docstruct");
        if (ret == null) {
            logger.warn("Template '{}' contains no docstruct elements.", usingTemplate.getRootElementName());
            return Collections.emptyList();
        }

        return Arrays.asList(ret);
    }

    /**
     * <p>
     * getSubthemeMainTheme.
     * </p>
     *
     * @should return correct value
     * @return a {@link java.lang.String} object.
     */
    public String getSubthemeMainTheme() {
        String theme = getLocalString("viewer.theme[@mainTheme]");
        if (StringUtils.isEmpty(theme)) {
            logger.error("Theme name could not be read - config_viewer.xml may not be well-formed.");
        }
        return getLocalString("viewer.theme[@mainTheme]");
    }

    /**
     * <p>
     * getSubthemeDiscriminatorField.
     * </p>
     *
     * @should return correct value
     * @return a {@link java.lang.String} object.
     */
    public String getSubthemeDiscriminatorField() {
        return getLocalString("viewer.theme[@discriminatorField]", "");
    }

    /**
     * <p>
     * getTagCloudSampleSize.
     * </p>
     *
     * @should return correct value for existing fields
     * @should return INT_MAX for other fields
     * @param fieldName a {@link java.lang.String} object.
     * @return a int.
     */
    public int getTagCloudSampleSize(String fieldName) {
        return getLocalInt("tagclouds.sampleSizes." + fieldName, Integer.MAX_VALUE);
    }

    /**
     * <p>
     * getTocVolumeSortFieldsForTemplate.
     * </p>
     *
     * @param template a {@link java.lang.String} object.
     * @return a {@link java.util.List} object.
     * @should return correct template configuration
     * @should return default template configuration if template not found
     * @should return default template configuration if template is null
     */
    public List<StringPair> getTocVolumeSortFieldsForTemplate(String template) {
        HierarchicalConfiguration<ImmutableNode> usingTemplate = null;
        List<HierarchicalConfiguration<ImmutableNode>> templateList = getLocalConfigurationsAt("toc.volumeSortFields.template");
        if (templateList == null) {
            return Collections.emptyList();
        }
        HierarchicalConfiguration<ImmutableNode> defaultTemplate = null;
        for (Iterator<HierarchicalConfiguration<ImmutableNode>> it = templateList.iterator(); it.hasNext();) {
            HierarchicalConfiguration<ImmutableNode> subElement = it.next();
            String templateName = subElement.getString("[@name]");
            //            String groupBy = subElement.getString("[@groupBy]");
            if (templateName != null) {
                if (templateName.equals(template)) {
                    usingTemplate = subElement;
                    break;
                } else if ("_DEFAULT".equals(templateName)) {
                    defaultTemplate = subElement;
                }
            }
        }

        // If the requested template does not exist in the config, use _DEFAULT
        if (usingTemplate == null) {
            usingTemplate = defaultTemplate;
        }
        if (usingTemplate == null) {
            return Collections.emptyList();
        }

        List<HierarchicalConfiguration<ImmutableNode>> fields = usingTemplate.configurationsAt("field");
        if (fields == null) {
            return Collections.emptyList();
        }

        List<StringPair> ret = new ArrayList<>(fields.size());
        for (Iterator<HierarchicalConfiguration<ImmutableNode>> it2 = fields.iterator(); it2.hasNext();) {
            HierarchicalConfiguration<ImmutableNode> sub = it2.next();
            String field = sub.getString(".");
            String order = sub.getString("[@order]");
            ret.add(new StringPair(field, "desc".equals(order) ? "desc" : "asc"));
        }

        return ret;
    }

    /**
     * Returns the grouping Solr field for the given anchor TOC sort configuration.
     *
     * @should return correct value
     * @param template a {@link java.lang.String} object.
     * @return a {@link java.lang.String} object.
     */
    public String getTocVolumeGroupFieldForTemplate(String template) {
        HierarchicalConfiguration<ImmutableNode> usingTemplate = null;
        List<HierarchicalConfiguration<ImmutableNode>> templateList = getLocalConfigurationsAt("toc.volumeSortFields.template");
        if (templateList == null) {
            return null;
        }
        HierarchicalConfiguration<ImmutableNode> defaultTemplate = null;
        for (Iterator<HierarchicalConfiguration<ImmutableNode>> it = templateList.iterator(); it.hasNext();) {
            HierarchicalConfiguration<ImmutableNode> subElement = it.next();
            String templateName = subElement.getString("[@name]");
            if (templateName != null) {
                if (templateName.equals(template)) {
                    usingTemplate = subElement;
                    break;
                } else if ("_DEFAULT".equals(templateName)) {
                    defaultTemplate = subElement;
                }
            }
        }

        // If the requested template does not exist in the config, use _DEFAULT
        if (usingTemplate == null) {
            usingTemplate = defaultTemplate;
        }
        if (usingTemplate == null) {
            return null;
        }
        String groupBy = usingTemplate.getString("[@groupBy]");
        if (StringUtils.isNotEmpty(groupBy)) {
            return groupBy;
        }

        return null;
    }

    /**
     * <p>
     * getDisplayTitleBreadcrumbs.
     * </p>
     *
     * @should return correct value
     * @return a boolean.
     */
    public boolean getDisplayTitleBreadcrumbs() {
        return getLocalBoolean("webGuiDisplay.displayTitleBreadcrumbs", false);
    }

    /**
     * <p>
     * isDisplayTitlePURL.
     * </p>
     *
     * @should return correct value
     * @return a boolean.
     */
    public boolean isDisplayTitlePURL() {
        return this.getLocalBoolean("webGuiDisplay.displayTitlePURL", true);
    }

    /**
     * <p>
     * getTitleBreadcrumbsMaxTitleLength.
     * </p>
     *
     * @should return correct value
     * @return a int.
     */
    public int getTitleBreadcrumbsMaxTitleLength() {
        return this.getLocalInt("webGuiDisplay.displayTitleBreadcrumbs[@maxTitleLength]", 25);
    }

    /**
     * <p>
     * getIncludeAnchorInTitleBreadcrumbs.
     * </p>
     *
     * @should return correct value
     * @return a boolean.
     */
    public boolean getIncludeAnchorInTitleBreadcrumbs() {
        return this.getLocalBoolean("webGuiDisplay.displayTitleBreadcrumbs[@includeAnchor]", false);
    }

    /**
     * <p>
     * isDisplaySearchRssLinks.
     * </p>
     *
     * @should return correct value
     * @return a boolean.
     */
    public boolean isDisplaySearchRssLinks() {
        return getLocalBoolean("rss.displaySearchRssLinks", true);
    }

    /**
     * <p>
     * showThumbnailsInToc.
     * </p>
     *
     * @should return correct value
     * @return a boolean.
     */
    public boolean showThumbnailsInToc() {
        return this.getLocalBoolean("toc.multiVolumeThumbnails[@enabled]", true);
    }

    /**
     * <p>
     * getStartYearForTimeline.
     * </p>
     *
     * @should return correct value
     * @return a {@link java.lang.String} object.
     */
    public String getStartYearForTimeline() {
        return this.getLocalString("search.timeline.startyear", "1750");
    }

    /**
     * <p>
     * getEndYearForTimeline.
     * </p>
     *
     * @should return correct value
     * @return a {@link java.lang.String} object.
     */
    public String getEndYearForTimeline() {
        return this.getLocalString("search.timeline.endyear", "2014");
    }

    /**
     * <p>
     * getTimelineHits.
     * </p>
     *
     * @should return correct value
     * @return a {@link java.lang.String} object.
     */
    public String getTimelineHits() {
        return this.getLocalString("search.timeline.hits", "108");
    }

    /**
     * <p>
     * isPiwikTrackingEnabled.
     * </p>
     *
     * @should return correct value
     * @return a boolean.
     */
    public boolean isPiwikTrackingEnabled() {
        return getLocalBoolean("piwik[@enabled]", false);
    }

    /**
     * <p>
     * getPiwikBaseURL.
     * </p>
     *
     * @should return correct value
     * @return a {@link java.lang.String} object.
     */
    public String getPiwikBaseURL() {
        return this.getLocalString("piwik.baseURL", "");
    }

    /**
     * <p>
     * getPiwikSiteID.
     * </p>
     *
     * @should return correct value
     * @return a {@link java.lang.String} object.
     */
    public String getPiwikSiteID() {
        return this.getLocalString("piwik.siteID", "1");

    }

    /**
     * <p>
     * isSearchSavingEnabled.
     * </p>
     *
     * @should return correct value
     * @return a boolean.
     */
    public boolean isSearchSavingEnabled() {
        return getLocalBoolean("search.searchSaving[@enabled]", true);
    }

    /**
     * <p>
     * isBoostTopLevelDocstructs.
     * </p>
     *
     * @should return correct value
     * @return a boolean.
     */
    public boolean isBoostTopLevelDocstructs() {
        return getLocalBoolean("search.boostTopLevelDocstructs", true);
    }

    /**
     * <p>
     * getRecordGroupIdentifierFields.
     * </p>
     *
     * @should return all configured values
     * @return a {@link java.util.List} object.
     */
    public List<String> getRecordGroupIdentifierFields() {
        return getLocalList("toc.recordGroupIdentifierFields.field");
    }

    /**
     * <p>
     * getAncestorIdentifierFields.
     * </p>
     *
     * @should return all configured values
     * @return a {@link java.util.List} object.
     */
    public List<String> getAncestorIdentifierFields() {
        return getLocalList("toc.ancestorIdentifierFields.field");
    }

    /**
     * <p>
     * isTocListSiblingRecords.
     * </p>
     *
     * @should return correctValue
     * @return a boolean.
     */
    public boolean isTocListSiblingRecords() {
        return getLocalBoolean("toc.ancestorIdentifierFields[@listSiblingRecords]", false);
    }

    /**
     * <p>
     * getSearchFilters.
     * </p>
     *
     * @should return all configured elements
     * @return a {@link java.util.List} object.
     */
    public List<SearchFilter> getSearchFilters() {
        List<String> filterStrings = getLocalList("search.filters.filter");
        List<SearchFilter> ret = new ArrayList<>(filterStrings.size());
        for (String filterString : filterStrings) {
            if (filterString.startsWith("filter_")) {
                ret.add(new SearchFilter(filterString, filterString.substring(7)));
            } else {
                logger.error("Invalid search filter definition: {}", filterString);
            }
        }

        return ret;
    }

    /**
     * <p>
     * getWebApiFields.
     * </p>
     *
     * @should return all configured elements
     * @return a {@link java.util.List} object.
     */
    public List<Map<String, String>> getWebApiFields() {
        List<HierarchicalConfiguration<ImmutableNode>> elements = getLocalConfigurationsAt("webapi.fields.field");
        if (elements == null) {
            return Collections.emptyList();
        }

        List<Map<String, String>> ret = new ArrayList<>(elements.size());
        for (Iterator<HierarchicalConfiguration<ImmutableNode>> it = elements.iterator(); it.hasNext();) {
            HierarchicalConfiguration<ImmutableNode> sub = it.next();
            Map<String, String> fieldConfig = new HashMap<>();
            fieldConfig.put("jsonField", sub.getString("[@jsonField]", null));
            fieldConfig.put("luceneField", sub.getString("[@luceneField]", null));
            fieldConfig.put("multivalue", sub.getString("[@multivalue]", null));
            ret.add(fieldConfig);
        }

        return ret;
    }

    /**
     * <p>
     * getDbPersistenceUnit.
     * </p>
     *
     * @should return correct value
     * @return a {@link java.lang.String} object.
     */
    public String getDbPersistenceUnit() {
        return getLocalString("dbPersistenceUnit", null);
    }

    /**
     * <p>
     * useCustomNavBar.
     * </p>
     *
     * @should return correct value
     * @return a boolean.
     */
    public boolean useCustomNavBar() {
        return getLocalBoolean("cms.useCustomNavBar", false);
    }

    /**
     * <p>
     * getCmsTemplateFolder.
     * </p>
     *
     * @should return correct value
     * @return a {@link java.lang.String} object.
     */
    public String getCmsTemplateFolder() {
        return getLocalString("cms.templateFolder", "resources/cms/templates/");
    }

    /**
     * <p>
     * getCmsMediaFolder.
     * </p>
     *
     * @should return correct value
     * @return a {@link java.lang.String} object.
     */
    public String getCmsMediaFolder() {
        return getLocalString("cms.mediaFolder", "cms_media");
    }

    /**
     * A folder for temporary storage of media files. Used by DC record creation to store uploaded files
     *
     * @return "temp_media" unless otherwise configured in "tempMediaFolder"
     */
    public String getTempMediaFolder() {
        return getLocalString("tempMediaFolder", "temp_media");
    }

    public String getUserAvatarFolder() {
        return getLocalString("userAvatarFolder", "users/avatar");
    }

    /**
     * <p>
     * getCmsClassifications.
     * </p>
     *
     * @should return all configured elements
     * @return a {@link java.util.List} object.
     */
    public List<String> getCmsClassifications() {
        return getLocalList("cms.classifications.classification");
    }

    /**
     * <p>
     * getCmsMediaDisplayWidth.
     * </p>
     *
     * @return a int.
     */
    public int getCmsMediaDisplayWidth() {
        return getLocalInt("cms.mediaDisplayWidth", 0);
    }

    /**
     * <p>
     * getCmsMediaDisplayHeight. If not configured, return 100.000. In this case the actual image size always depends on the requested width
     * </p>
     *
     * @return a int.
     */
    public int getCmsMediaDisplayHeight() {
        return getLocalInt("cms.mediaDisplayHeight", 100000);
    }

    /**
     * <p>
     * isTranskribusEnabled.
     * </p>
     *
     * @should return correct value
     * @return a boolean.
     */
    public boolean isTranskribusEnabled() {
        return getLocalBoolean("transkribus[@enabled]", false);
    }

    /**
     * <p>
     * getTranskribusUserName.
     * </p>
     *
     * @should return correct value
     * @return a {@link java.lang.String} object.
     */
    public String getTranskribusUserName() {
        return getLocalString("transkribus.userName");
    }

    /**
     * <p>
     * getTranskribusPassword.
     * </p>
     *
     * @should return correct value
     * @return a {@link java.lang.String} object.
     */
    public String getTranskribusPassword() {
        return getLocalString("transkribus.password");
    }

    /**
     * <p>
     * getTranskribusDefaultCollection.
     * </p>
     *
     * @should return correct value
     * @return a {@link java.lang.String} object.
     */
    public String getTranskribusDefaultCollection() {
        return getLocalString("transkribus.defaultCollection");
    }

    /**
     * <p>
     * getTranskribusRestApiUrl.
     * </p>
     *
     * @should return correct value
     * @return a {@link java.lang.String} object.
     */
    public String getTranskribusRestApiUrl() {
        return getLocalString("transkribus.restApiUrl", TranskribusUtils.TRANSRIBUS_REST_URL);
    }

    /**
     * <p>
     * getTranskribusAllowedDocumentTypes.
     * </p>
     *
     * @should return all configured elements
     * @return a {@link java.util.List} object.
     */
    public List<String> getTranskribusAllowedDocumentTypes() {
        return getLocalList("transkribus.allowedDocumentTypes.docstruct");
    }

    /**
     * <p>
     * getTocIndentation.
     * </p>
     *
     * @should return correct value
     * @return a int.
     */
    public int getTocIndentation() {
        return getLocalInt("toc.tocIndentation", 20);
    }

    /**
     * <p>
     * isPageBrowseEnabled.
     * </p>
     *
     * @return a boolean.
     * @should return correct value
     */
    public boolean isPageBrowseEnabled() {
        return getLocalBoolean("viewer.pageBrowse[@enabled]", false);
    }

    /**
     * <p>
     * getPageBrowseSteps.
     * </p>
     *
     * @return a {@link java.util.List} object.
     */
    public List<Integer> getPageBrowseSteps() {
        List<String> defaultList = Collections.singletonList("1");
        List<String> stringList = getLocalList("viewer.pageBrowse.pageBrowseStep", defaultList);
        List<Integer> intList = new ArrayList<>();
        for (String s : stringList) {
            try {
                intList.add(Integer.valueOf(s));
            } catch (NullPointerException | NumberFormatException e) {
                logger.error("Illegal config at 'viewer.pageBrowse.pageBrowseStep': " + s);
            }
        }
        return intList;
    }

    /**
     *
     * @return
     * @should return correct value
     */
    public int getPageSelectDropdownDisplayMinPages() {
        return getLocalInt("viewer.pageSelectDropdownDisplayMinPages", 3);
    }

    /**
     * <p>
     * getWorkflowRestUrl.
     * </p>
     *
     * @return The url to the Goobi workflow REST API as configured in the config_viewer. The url always ends with "/"
     * @should return correct value
     */
    public String getWorkflowRestUrl() {
        String urlString = getLocalString("urls.workflow", "localhost:8080/goobi/api/");
        if (!urlString.endsWith("/")) {
            urlString += "/";
        }

        return urlString;
    }

    /**
     * <p>
     * getTaskManagerServiceUrl.
     * </p>
     *
     * @should return correct value
     * @return a {@link java.lang.String} object.
     */
    public String getTaskManagerServiceUrl() {
        return getLocalString("urls.taskManager", "http://localhost:8080/itm/") + "service";
    }

    /**
     * <p>
     * getTaskManagerRestUrl.
     * </p>
     *
     * @should return correct value
     * @return a {@link java.lang.String} object.
     */
    public String getTaskManagerRestUrl() {
        return getLocalString("urls.taskManager", "http://localhost:8080/itm/") + "rest";
    }

    /**
     * <p>
     * getReCaptchaSiteKey.
     * </p>
     *
     * @should return correct value
     * @return a {@link java.lang.String} object.
     */
    public String getReCaptchaSiteKey() {
        return getLocalString("reCaptcha.provider[@siteKey]");
    }

    /**
     * <p>
     * isUseReCaptcha.
     * </p>
     *
     * @should return correct value
     * @return a boolean.
     */
    public boolean isUseReCaptcha() {
        return getLocalBoolean("reCaptcha[@enabled]", true);
    }

    /**
     * <p>
     * isSearchInItemEnabled.
     * </p>
     *
     * @should return true if the search field to search the current item/work is configured to be visible
     * @return a boolean.
     */
    public boolean isSearchInItemEnabled() {
        return getLocalBoolean("sidebar.searchInItem[@enabled]", true);
    }

    /**
     * <p>
     * isSearchExcelExportEnabled.
     * </p>
     *
     * @should return correct value
     * @return a boolean.
     */
    public boolean isSearchExcelExportEnabled() {
        return getLocalBoolean("search.export.excel[@enabled]", false);
    }

    /**
     * <p>
     * getSearchExcelExportFields.
     * </p>
     *
     * @should return all values
     * @return a {@link java.util.List} object.
     */
    public List<ExportFieldConfiguration> getSearchExcelExportFields() {
        return getExportConfigurations("search.export.excel.field");
    }

    /**
     *
     * @param path
     * @return
     */
    List<ExportFieldConfiguration> getExportConfigurations(String path) {
        if (path == null) {
            return Collections.emptyList();
        }

        List<HierarchicalConfiguration<ImmutableNode>> nodes = getLocalConfigurationsAt(path);
        List<ExportFieldConfiguration> ret = new ArrayList<>(nodes.size());
        for (HierarchicalConfiguration<ImmutableNode> node : nodes) {
            String field = node.getString(".", "");
            if (StringUtils.isNotBlank(field)) {
                String label = node.getString("[@label]");
                ret.add(new ExportFieldConfiguration(field).setLabel(label));
            }
        }

        return ret;
    }

    /**
     * <p>
     * getExcelDownloadTimeout.
     * </p>
     *
     * @return a int.
     */
    public int getExcelDownloadTimeout() {
        return getLocalInt("search.export.excel.timeout", 120);
    }

    /**
     * <p>
     * isDisplayEmptyTocInSidebar.
     * </p>
     *
     * @should return correct value
     * @return a boolean.
     */
    public boolean isDisplayEmptyTocInSidebar() {
        return getLocalBoolean("sidebar.sidebarToc.visibleIfEmpty", true);
    }

    /**
     * <p>
     * isDoublePageNavigationEnabled.
     * </p>
     *
     * @should return correct value
     * @return a boolean.
     */
    public boolean isDoublePageNavigationEnabled() {
        return getLocalBoolean("viewer.doublePageNavigation[@enabled]", false);
    }

    /**
     * <p>
     * getRestrictedImageUrls.
     * </p>
     *
     * @return a {@link java.util.List} object.
     */
    public List<String> getRestrictedImageUrls() {
        return getLocalList("viewer.externalContent.restrictedUrls.url", Collections.emptyList());
    }

    public List<String> getIIIFLicenses() {
        return getLocalList("webapi.iiif.license", Collections.emptyList());
    }

    /**
     * <p>
     * getIIIFMetadataFields.
     * </p>
     *
     * @return a {@link java.util.List} object.
     */
    public List<String> getIIIFMetadataFields() {
        return getLocalList("webapi.iiif.metadataFields.field", Collections.emptyList());
    }

    /**
     * <p>
     * getIIIFEventFields.
     * </p>
     *
     * @return the list of all configured event fields for IIIF manifests All fields must contain a "/" to separate the event type and the actual
     *         field name If no "/" is present in the configured field it is prepended to the entry to indicate that this field should be taken from
     *         all events
     */
    public List<String> getIIIFEventFields() {
        List<String> fields = getLocalList("webapi.iiif.metadataFields.event", Collections.emptyList());
        fields = fields.stream().map(field -> field.contains("/") ? field : "/" + field).collect(Collectors.toList());
        return fields;
    }

    /**
     * <p>
     * getIIIFMetadataLabel.
     * </p>
     *
     * @param field the value of the field
     * @return The attribute "label" of any children of webapi.iiif.metadataFields
     * @should return correct values
     */
    public String getIIIFMetadataLabel(String field) {
        List<HierarchicalConfiguration<ImmutableNode>> fieldsConfig = getLocalConfigurationsAt("webapi.iiif.metadataFields");
        if (fieldsConfig == null || fieldsConfig.isEmpty()) {
            return "";
        }

        List<HierarchicalConfiguration<ImmutableNode>> fields = fieldsConfig.get(0).childConfigurationsAt("");
        for (HierarchicalConfiguration<ImmutableNode> fieldNode : fields) {
            String value = fieldNode.getString(".");
            if (value != null && value.equals(field)) {
                return fieldNode.getString("[@label]", "");
            }
        }
        return "";
    }

    /**
     * Configured in webapi.iiif.discovery.activitiesPerPage. Default value is 100
     *
     * @return The number of activities to display per collection page in the IIIF discovery api
     */
    public int getIIIFDiscoveryAvtivitiesPerPage() {
        return getLocalInt("webapi.iiif.discovery.activitiesPerPage", 100);
    }

    /**
     * <p>
     * getIIIFLogo.
     * </p>
     *
     * @return a {@link java.lang.String} object.
     */
    public List<String> getIIIFLogo() {
        return getLocalList("webapi.iiif.logo", new ArrayList<>());
    }

    /**
     * <p>
     * getIIIFNavDateField.
     * </p>
     *
     * @return a {@link java.lang.String} object.
     */
    public String getIIIFNavDateField() {
        return getLocalString("webapi.iiif.navDateField", null);
    }

    /**
     * <p>
     * getIIIFAttribution.
     * </p>
     *
     * @return a {@link java.lang.String} object.
     */
    public List<String> getIIIFAttribution() {
        return getLocalList("webapi.iiif.attribution", new ArrayList<>());
    }

    /**
     * <p>
     * getIIIFDescriptionFields.
     * </p>
     *
     * @return a {@link java.util.List} object.
     */
    public List<String> getIIIFDescriptionFields() {
        return getLocalList("webapi.iiif.descriptionFields.field", new ArrayList<>());

    }

    public List<Locale> getIIIFTranslationLocales() {
        List<Locale> list = getLocalList("webapi.iiif.translations.locale", new ArrayList<>())
                .stream()
                .map(Locale::forLanguageTag)
                .filter(l -> StringUtils.isNotBlank(l.getLanguage()))
                .collect(Collectors.toList());

        if (list.isEmpty()) {
            return ViewerResourceBundle.getAllLocales();
        }

        return list;
    }

    /**
     *
     * @return The SOLR field containing a rights url for a IIIF3 manifest if one is configured
     */
    public String getIIIFRightsField() {
        return getLocalString("webapi.iiif.rights", null);
    }

    /**
     * Uses {@link #getIIIFAttribution()} as fallback;
     *
     * @return the message key to use for the IIIF3 requiredStatement value if the statement should be added to manifests.
     */
    public String getIIIFRequiredValue() {
        return getLocalString("webapi.iiif.requiredStatement.value", getIIIFAttribution().stream().findFirst().orElse(null));
    }

    /**
     *
     * @return the message key to use for the IIIF3 requiredStatement label. Default is "Attribution"
     */
    public String getIIIFRequiredLabel() {
        return getLocalString("webapi.iiif.requiredStatement.label", "Attribution");
    }

    /**
     *
     * @return The list of configurations for IIIF3 providers
     * @throws PresentationException if a provider or a homepage configuration misses the url or label element
     */
    public List<ProviderConfiguration> getIIIFProvider() throws PresentationException {
        List<ProviderConfiguration> provider = new ArrayList<>();
        List<HierarchicalConfiguration<ImmutableNode>> configs = getLocalConfigurationsAt("webapi.iiif.provider");
        for (HierarchicalConfiguration<ImmutableNode> config : configs) {
            provider.add(new ProviderConfiguration(config));
        }
        return provider;
    }

    /**
     *
     * @return
     * @should return correct value
     */
    public boolean isVisibleIIIFRenderingPDF() {
        return getLocalBoolean("webapi.iiif.rendering.pdf[@enabled]", true);
    }

    /**
     *
     * @return
     * @should return correct value
     */
    public boolean isVisibleIIIFRenderingViewer() {
        return getLocalBoolean("webapi.iiif.rendering.viewer[@enabled]", true);
    }

    public String getLabelIIIFRenderingPDF() {
        return getLocalString("webapi.iiif.rendering.pdf.label", null);
    }

    public String getLabelIIIFRenderingViewer() {
        return getLocalString("webapi.iiif.rendering.viewer.label", null);
    }

    /**
     *
     * @return
     * @should return correct value
     */
    public boolean isVisibleIIIFRenderingPlaintext() {
        return getLocalBoolean("webapi.iiif.rendering.plaintext[@enabled]", true);
    }

    /**
     *
     * @return
     * @should return correct value
     */
    public boolean isVisibleIIIFRenderingAlto() {
        return getLocalBoolean("webapi.iiif.rendering.alto[@enabled]", true);
    }

    public String getLabelIIIFRenderingPlaintext() {
        return getLocalString("webapi.iiif.rendering.plaintext.label", null);
    }

    public String getLabelIIIFRenderingAlto() {
        return getLocalString("webapi.iiif.rendering.alto.label", null);
    }

    /**
     * <p>
     * getSitelinksField.
     * </p>
     *
     * @should return correct value
     * @return a {@link java.lang.String} object.
     */
    public String getSitelinksField() {
        return getLocalString("sitemap.sitelinksField");
    }

    /**
     * <p>
     * getSitelinksFilterQuery.
     * </p>
     *
     * @should return correct value
     * @return a {@link java.lang.String} object.
     */
    public String getSitelinksFilterQuery() {
        return getLocalString("sitemap.sitelinksFilterQuery");
    }

    /**
     * <p>
     * getConfiguredCollections.
     * </p>
     *
     * @return a {@link java.util.List} object.
     */
    public List<String> getConfiguredCollections() {
        return getLocalList("collections.collection[@field]", Collections.emptyList());

    }

    /**
     * <p>
     * getWebApiToken.
     * </p>
     *
     * @should return correct value
     * @return a {@link java.lang.String} object.
     */
    public String getWebApiToken() {
        String token = getLocalString("webapi.authorization.token", "");
        return token;
    }

    /**
     * <p>
     * isAllowRedirectCollectionToWork.
     * </p>
     *
     * @return true if opening a collection containing only a single work should redirect to that work
     * @should return correct value
     */
    public boolean isAllowRedirectCollectionToWork() {
        boolean redirect = getLocalBoolean("collections.redirectToWork", true);
        return redirect;
    }

    /**
     * <p>
     * getTwitterUserName.
     * </p>
     *
     * @return Configured value; null if none configured
     * @should return correct value
     */
    public String getTwitterUserName() {
        String token = getLocalString("embedding.twitter.userName");
        return token;
    }

    /**
     * <p>
     * getLimitImageHeightUpperRatioThreshold.
     * </p>
     *
     * @should return correct value
     * @return a float.
     */
    public float getLimitImageHeightUpperRatioThreshold() {
        return getLocalFloat("viewer.limitImageHeight[@upperRatioThreshold]", 0.3f);
    }

    /**
     * <p>
     * getLimitImageHeightLowerRatioThreshold.
     * </p>
     *
     * @should return correct value
     * @return a float.
     */
    public float getLimitImageHeightLowerRatioThreshold() {
        return getLocalFloat("viewer.limitImageHeight[@lowerRatioThreshold]", 3f);
    }

    /**
     * <p>
     * isLimitImageHeight.
     * </p>
     *
     * @should return correct value
     * @return a boolean.
     */
    public boolean isLimitImageHeight() {
        return getLocalBoolean("viewer.limitImageHeight", true);
    }

    /**
     * <p>
     * isAddCORSHeader.
     * </p>
     *
     * @should return correct value
     * @return a boolean.
     */
    public boolean isAddCORSHeader() {
        return getLocalBoolean("webapi.cors[@enabled]", false);
    }

    /**
     * <p>
     * Gets the value configured in webapi.cors. Default is "*"
     * </p>
     *
     * @should return correct value
     * @return a {@link java.lang.String} object.
     */
    public String getCORSHeaderValue() {
        return getLocalString("webapi.cors", "*");
    }

    /**
     * @return
     */
    public boolean isDiscloseImageContentLocation() {
        return getLocalBoolean("webapi.iiif.discloseContentLocation", true);
    }

    public String getAccessConditionDisplayField() {
        return getLocalString("webGuiDisplay.displayCopyrightInfo.accessConditionField", null);
    }

    public String getCopyrightDisplayField() {
        return getLocalString("webGuiDisplay.displayCopyrightInfo.copyrightField", null);
    }

    public boolean isDisplayCopyrightInfo() {
        return getLocalBoolean("webGuiDisplay.displayCopyrightInfo.visible", false);
    }

    public boolean isDisplaySocialMediaShareLinks() {
        return getLocalBoolean("webGuiDisplay.displaySocialMediaShareLinks", false);
    }

    public boolean isDisplayAnchorLabelInTitleBar(String template) {
        List<HierarchicalConfiguration<ImmutableNode>> templateList = getLocalConfigurationsAt("toc.titleBarLabel.template");
        HierarchicalConfiguration<ImmutableNode> subConf = getMatchingConfig(templateList, template);
        if (subConf != null) {
            return subConf.getBoolean("displayAnchorTitle", false);
        }

        return false;
    }

    public String getAnchorLabelInTitleBarPrefix(String template) {
        List<HierarchicalConfiguration<ImmutableNode>> templateList = getLocalConfigurationsAt("toc.titleBarLabel.template");
        HierarchicalConfiguration<ImmutableNode> subConf = getMatchingConfig(templateList, template);
        if (subConf != null) {
            return subConf.getString("displayAnchorTitle[@prefix]", "");
        }

        return "";
    }

    public String getAnchorLabelInTitleBarSuffix(String template) {
        List<HierarchicalConfiguration<ImmutableNode>> templateList = getLocalConfigurationsAt("toc.titleBarLabel.template");
        HierarchicalConfiguration<ImmutableNode> subConf = getMatchingConfig(templateList, template);
        if (subConf != null) {
            return subConf.getString("displayAnchorTitle[@suffix]", " ");
        }

        return " ";
    }

    public String getMapBoxToken() {
        return getLocalString("maps.mapbox.token", "");
    }

    public String getMapBoxUser() {
        return getLocalString("maps.mapbox.user", "");
    }

    public String getMapBoxStyleId() {
        return getLocalString("maps.mapbox.styleId", "");
    }

    public boolean isDisplayAddressSearchInMap() {
        return getLocalBoolean("maps.mapbox.addressSearch[@enabled]", true);
    }

    /**
     * @param marker
     * @return
     */
    public GeoMapMarker getGeoMapMarker(String name) {
        return getGeoMapMarkers().stream().filter(m -> name.equalsIgnoreCase(m.getName())).findAny().orElse(null);
    }

    /**
     *
     * @return a list of solr field names containing GeoJson data used to create markers in maps
     */
    public List<String> getGeoMapMarkerFields() {
        return getLocalList("maps.coordinateFields.field", Arrays.asList("MD_GEOJSON_POINT", "NORM_COORDS_GEOJSON"));
    }

    public boolean useHeatmapForCMSMaps() {
        return getLocalBoolean("maps.cms.heatmap[@enabled]", false);
    }

    public boolean useHeatmapForMapSearch() {
        return getLocalBoolean("maps.search.heatmap[@enabled]", false);
    }

    public boolean useHeatmapForFacetting() {
        return getLocalBoolean("maps.facet.heatmap[@enabled]", false);
    }

    public GeoMapMarker getMarkerForMapSearch() {
        HierarchicalConfiguration<ImmutableNode> config = getLocalConfigurationAt("maps.search.marker");
        GeoMapMarker marker = readGeoMapMarker(config);
        return marker;
    }

    public GeoMapMarker getMarkerForFacetting() {
        HierarchicalConfiguration<ImmutableNode> config = getLocalConfigurationAt("maps.facet.marker");
        GeoMapMarker marker = readGeoMapMarker(config);
        return marker;
    }

    public boolean includeCoordinateFieldsFromMetadataDocs() {
        return getLocalBoolean("maps.coordinateFields[@includeMetadataDocs]", false);
    }

    public List<GeoMapMarker> getGeoMapMarkers() {

        List<GeoMapMarker> markers = new ArrayList<>();
        List<HierarchicalConfiguration<ImmutableNode>> configs = getLocalConfigurationsAt("maps.markers.marker");
        for (HierarchicalConfiguration<ImmutableNode> config : configs) {
            GeoMapMarker marker = readGeoMapMarker(config);
            if (marker != null) {
                markers.add(marker);
            }
        }
        return markers;

    }

    /**
     * @param config
     * @param marker
     * @return
     */
    public static GeoMapMarker readGeoMapMarker(HierarchicalConfiguration<ImmutableNode> config) {
        GeoMapMarker marker = null;
        if (config != null) {
            String name = config.getString(".", "default");
            marker = new GeoMapMarker(name);
            marker.setExtraClasses(config.getString("[@extraClasses]", marker.getExtraClasses()));
            marker.setIcon(config.getString("[@icon]", marker.getIcon()));
            marker.setIconColor(config.getString("[@iconColor]", marker.getIconColor()));
            marker.setIconRotate(config.getInt("[@iconRotate]", marker.getIconRotate()));
            marker.setMarkerColor(config.getString("[@markerColor]", marker.getMarkerColor()));
            marker.setHighlightColor(config.getString("[@highlightColor]", marker.getHighlightColor()));
            marker.setNumber(config.getString("[@number]", marker.getNumber()));
            marker.setPrefix(config.getString("[@prefix]", marker.getPrefix()));
            marker.setShape(config.getString("[@shape]", marker.getShape()));
            marker.setSvg(config.getBoolean("[@svg]", marker.isSvg()));
            marker.setShadow(config.getBoolean("[@shadow]", marker.isShadow()));
            marker.setUseDefault(config.getBoolean("[@useDefaultIcon]", marker.isUseDefault()));
            marker.setHighlightIcon(config.getString("[@highlightIcon]", marker.getHighlightIcon()));
        }
        return marker;
    }

    /**
     * Find the template with the given name in the templateList. If no such template exists, find the template with name _DEFAULT. Failing that,
     * return null;
     *
     * @param templateList
     * @param template
     * @return
     */
    private static HierarchicalConfiguration<ImmutableNode> getMatchingConfig(List<HierarchicalConfiguration<ImmutableNode>> templateList,
            String name) {
        if (name == null || templateList == null) {
            return null;
        }

        HierarchicalConfiguration<ImmutableNode> conf = null;
        HierarchicalConfiguration<ImmutableNode> defaultConf = null;
        for (HierarchicalConfiguration<ImmutableNode> subConf : templateList) {
            if (name.equalsIgnoreCase(subConf.getString("[@name]"))) {
                conf = subConf;
                break;
            } else if ("_DEFAULT".equalsIgnoreCase(subConf.getString("[@name]"))) {
                defaultConf = subConf;
            }
        }
        if (conf != null) {
            return conf;
        }

        return defaultConf;
    }

    /**
     *
     * @return
     */
    public List<LicenseDescription> getLicenseDescriptions() {
        List<LicenseDescription> licenses = new ArrayList<>();
        List<HierarchicalConfiguration<ImmutableNode>> licenseNodes = getLocalConfigurationsAt("metadata.licenses.license");
        for (HierarchicalConfiguration<ImmutableNode> node : licenseNodes) {
            String url = node.getString("[@url]", "");
            if (StringUtils.isNotBlank(url)) {
                String label = node.getString("[@label]", url);
                String icon = node.getString("[@icon]", "");
                LicenseDescription license = new LicenseDescription(url);
                license.setLabel(label);
                license.setIcon(icon);
                licenses.add(license);
            }
        }

        return licenses;
    }

    /**
     * @return
     */
    public String getBaseXUrl() {
        return getLocalString("urls.basex");
    }

    public boolean isArchivesEnabled() {
        return getLocalBoolean("archives[@enabled]", false);
    }

    public Map<String, String> getArchiveNodeTypes() {
        List<HierarchicalConfiguration<ImmutableNode>> nodeTypes = getLocalConfigurationsAt("archives.nodeTypes.node");
        nodeTypes.get(0).getString(getReCaptchaSiteKey());
        return nodeTypes.stream()
                .collect(Collectors.toMap(node -> node.getString("[@name]"), node -> node.getString("[@icon]")));
    }

    /**
     * @return
     */
    public HierarchicalConfiguration<ImmutableNode> getArchiveMetadataConfig() {
        return getLocalConfigurationAt("archives.metadataList");
    }

    public boolean isDisplayUserGeneratedContentBelowImage() {
        return getLocalBoolean("webGuiDisplay.displayUserGeneratedContentBelowImage", false);
    }

    /**
     * config: <code>&#60;iiif use-version="3.0"&#62;&#60;/iiif&#62;</code>
     *
     * @return
     */
    public String getIIIFVersionToUse() {
        return getLocalString("webapi.iiif[@use-version]", "2.1.1");
    }

    /**
     *
     * @return
     * @should read config items correctly
     */
    public List<TranslationGroup> getTranslationGroups() {
        List<TranslationGroup> ret = new ArrayList<>();
        List<HierarchicalConfiguration<ImmutableNode>> groupNodes = getLocalConfigurationsAt("translations.group");
        int id = 0;
        for (HierarchicalConfiguration<ImmutableNode> groupNode : groupNodes) {
            String typeValue = groupNode.getString("[@type]");
            if (StringUtils.isBlank(typeValue)) {
                logger.warn("translations/group/@type may not be empty.");
                continue;
            }
            TranslationGroupType type = TranslationGroupType.getByName(typeValue);
            if (type == null) {
                logger.warn("Unknown translations/group/@type: {}", typeValue);
                continue;
            }
            String name = groupNode.getString("[@name]");
            if (StringUtils.isBlank(name)) {
                logger.warn("translations/group/@name may not be empty.");
                continue;
            }
            String description = groupNode.getString("[@description]");
            List<HierarchicalConfiguration<ImmutableNode>> keyNodes = groupNode.configurationsAt("key");
            TranslationGroup group = TranslationGroup.create(id, type, name, description, keyNodes.size());
            for (HierarchicalConfiguration<ImmutableNode> keyNode : keyNodes) {
                String value = keyNode.getString(".");
                if (StringUtils.isBlank(value)) {
                    logger.warn("translations/group/key may not be empty.");
                    continue;
                }
                boolean regex = keyNode.getBoolean("[@regex]", false);
                group.getItems().add(TranslationGroupItem.create(type, value, regex));
            }
            ret.add(group);
            id++;
        }

        return ret;
    }

    /**
     *
     * @return
     */
    public boolean isDisplayAnnotationTextInImage() {
        return getLocalBoolean("webGuiDisplay.displayAnnotationTextInImage", true);
    }

    /**
     *
     * @return
     * @should return correct value
     */
    public boolean isFuzzySearchEnabled() {
        return getLocalBoolean("search.fuzzy[@enabled]", false);
    }

<<<<<<< HEAD
    /**
     * 
     * @return
     * @should return correct value
     */
    public boolean isContentUploadEnabled() {
        return getLocalBoolean("upload[@enabled]", false);
    }
=======
    //    /**
    //     *
    //     * @return
    //     * @should return correct value
    //     */
    //    public boolean isProximitySearchEnabled() {
    //        return getLocalBoolean("search.proximity[@enabled]", false);
    //    }
    //
    //
    //    /**
    //     *
    //     * @return
    //     * @should return correct value
    //     */
    //    public int getProximitySearchDistance() {
    //        return getLocalInt("search.proximity[@distance]", 10);
    //    }
>>>>>>> e87ebf07

    /**
     * 
     * @return
     * @should return correct value
     */
    public String getContentUploadToken() {
        return getLocalString("upload.token");
    }

    /**
     * 
     * @return
     * @should return correct value
     */
    public String getContentUploadDocstruct() {
        return getLocalString("upload.docstruct", "monograph");
    }

    /**
     * 
     * @return
     * @should return correct value
     */
    public String getContentUploadTemplateName() {
        return getLocalString("upload.templateName");
    }

    /**
     * 
     * @return
     * @should return correct value
     */
    public String getContentUploadRejectionPropertyName() {
        return getLocalString("upload.rejectionPropertyName");
    }

    /**
     * 
     * @return
     * @should return correct value
     */
    public String getContentUploadRejectionReasonPropertyName() {
        return getLocalString("upload.rejectionReasonPropertyName");
    }
}<|MERGE_RESOLUTION|>--- conflicted
+++ resolved
@@ -5466,7 +5466,6 @@
         return getLocalBoolean("search.fuzzy[@enabled]", false);
     }
 
-<<<<<<< HEAD
     /**
      * 
      * @return
@@ -5475,26 +5474,6 @@
     public boolean isContentUploadEnabled() {
         return getLocalBoolean("upload[@enabled]", false);
     }
-=======
-    //    /**
-    //     *
-    //     * @return
-    //     * @should return correct value
-    //     */
-    //    public boolean isProximitySearchEnabled() {
-    //        return getLocalBoolean("search.proximity[@enabled]", false);
-    //    }
-    //
-    //
-    //    /**
-    //     *
-    //     * @return
-    //     * @should return correct value
-    //     */
-    //    public int getProximitySearchDistance() {
-    //        return getLocalInt("search.proximity[@distance]", 10);
-    //    }
->>>>>>> e87ebf07
 
     /**
      * 
