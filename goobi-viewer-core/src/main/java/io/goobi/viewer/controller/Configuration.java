/**
 * This file is part of the Goobi viewer - a content presentation and management application for digitized objects.
 *
 * Visit these websites for more information.
 *          - http://www.intranda.com
 *          - http://digiverso.com
 *
 * This program is free software; you can redistribute it and/or modify it under the terms of the GNU General Public License as published by the Free
 * Software Foundation; either version 2 of the License, or (at your option) any later version.
 *
 * This program is distributed in the hope that it will be useful, but WITHOUT ANY WARRANTY; without even the implied warranty of MERCHANTABILITY or
 * FITNESS FOR A PARTICULAR PURPOSE. See the GNU General Public License for more details.
 *
 * You should have received a copy of the GNU General Public License along with this program. If not, see <http://www.gnu.org/licenses/>.
 */
package io.goobi.viewer.controller;

import java.io.BufferedReader;
import java.io.File;
import java.io.FileNotFoundException;
import java.io.FileReader;
import java.io.IOException;
import java.nio.file.Paths;
import java.util.ArrayList;
import java.util.Arrays;
import java.util.Collections;
import java.util.HashMap;
import java.util.HashSet;
import java.util.Iterator;
import java.util.List;
import java.util.Locale;
import java.util.Map;
import java.util.NoSuchElementException;
import java.util.Set;
import java.util.stream.Collectors;

import org.apache.commons.configuration2.BaseHierarchicalConfiguration;
import org.apache.commons.configuration2.HierarchicalConfiguration;
import org.apache.commons.configuration2.XMLConfiguration;
import org.apache.commons.configuration2.builder.ConfigurationBuilderEvent;
import org.apache.commons.configuration2.builder.ReloadingFileBasedConfigurationBuilder;
import org.apache.commons.configuration2.builder.fluent.Parameters;
import org.apache.commons.configuration2.convert.DefaultListDelimiterHandler;
import org.apache.commons.configuration2.event.Event;
import org.apache.commons.configuration2.event.EventListener;
import org.apache.commons.configuration2.ex.ConfigurationException;
import org.apache.commons.configuration2.ex.ConversionException;
import org.apache.commons.configuration2.tree.ImmutableNode;
import org.apache.commons.lang3.StringUtils;
import org.slf4j.Logger;
import org.slf4j.LoggerFactory;

import de.unigoettingen.sub.commons.contentlib.imagelib.ImageType;
import io.goobi.viewer.controller.model.ProviderConfiguration;
import io.goobi.viewer.exceptions.PresentationException;
import io.goobi.viewer.exceptions.ViewerConfigurationException;
import io.goobi.viewer.managedbeans.utils.BeanUtils;
import io.goobi.viewer.messages.ViewerResourceBundle;
import io.goobi.viewer.model.citation.CitationLink;
import io.goobi.viewer.model.download.DownloadOption;
import io.goobi.viewer.model.maps.GeoMapMarker;
import io.goobi.viewer.model.metadata.Metadata;
import io.goobi.viewer.model.metadata.MetadataParameter;
import io.goobi.viewer.model.metadata.MetadataParameter.MetadataParameterType;
import io.goobi.viewer.model.metadata.MetadataReplaceRule;
import io.goobi.viewer.model.metadata.MetadataReplaceRule.MetadataReplaceRuleType;
import io.goobi.viewer.model.metadata.MetadataView;
import io.goobi.viewer.model.misc.EmailRecipient;
import io.goobi.viewer.model.search.AdvancedSearchFieldConfiguration;
import io.goobi.viewer.model.search.SearchFilter;
import io.goobi.viewer.model.search.SearchHelper;
import io.goobi.viewer.model.security.SecurityQuestion;
import io.goobi.viewer.model.security.authentication.BibliothecaProvider;
import io.goobi.viewer.model.security.authentication.IAuthenticationProvider;
import io.goobi.viewer.model.security.authentication.LitteraProvider;
import io.goobi.viewer.model.security.authentication.LocalAuthenticationProvider;
import io.goobi.viewer.model.security.authentication.OpenIdProvider;
import io.goobi.viewer.model.security.authentication.SAMLProvider;
import io.goobi.viewer.model.security.authentication.VuFindProvider;
import io.goobi.viewer.model.security.authentication.XServiceProvider;
import io.goobi.viewer.model.termbrowsing.BrowsingMenuFieldConfig;
import io.goobi.viewer.model.transkribus.TranskribusUtils;
import io.goobi.viewer.model.translations.admin.TranslationGroup;
import io.goobi.viewer.model.translations.admin.TranslationGroup.TranslationGroupType;
import io.goobi.viewer.model.translations.admin.TranslationGroupItem;
import io.goobi.viewer.model.viewer.DcSortingList;
import io.goobi.viewer.model.viewer.PageType;
import io.goobi.viewer.model.viewer.StringPair;
import io.goobi.viewer.solr.SolrConstants;

/**
 * <p>
 * Configuration class.
 * </p>
 */
public final class Configuration extends AbstractConfiguration {

    private static final Logger logger = LoggerFactory.getLogger(Configuration.class);

    private Set<String> stopwords;

    /**
     * <p>
     * Constructor for Configuration.
     * </p>
     *
     * @param configFilePath a {@link java.lang.String} object.
     */
    @SuppressWarnings({ "unchecked", "rawtypes" })
    public Configuration(String configFilePath) {
        // Load default config file
        builder =
                new ReloadingFileBasedConfigurationBuilder<XMLConfiguration>(XMLConfiguration.class)
                        .configure(new Parameters().properties()
                                .setFileName(configFilePath)
                                .setListDelimiterHandler(new DefaultListDelimiterHandler(','))
                                .setThrowExceptionOnMissing(false));
        if (builder.getFileHandler().getFile().exists()) {
            try {
                builder.getConfiguration();
                logger.info("Default configuration file '{}' loaded.", builder.getFileHandler().getFile().getAbsolutePath());
            } catch (ConfigurationException e) {
                logger.error(e.getMessage(), e);
            }
            builder.addEventListener(ConfigurationBuilderEvent.CONFIGURATION_REQUEST,
                    new EventListener() {

                        @Override
                        public void onEvent(Event event) {
                            if (builder.getReloadingController().checkForReloading(null)) {
                                //
                            }
                        }
                    });
        } else {
            logger.error("Default configuration file not found: {}", Paths.get(configFilePath).toAbsolutePath());
        }

        // Load local config file
        File fileLocal = new File(getConfigLocalPath() + "config_viewer.xml");
        builderLocal =
                new ReloadingFileBasedConfigurationBuilder<XMLConfiguration>(XMLConfiguration.class)
                        .configure(new Parameters().properties()
                                .setFileName(fileLocal.getAbsolutePath())
                                .setListDelimiterHandler(new DefaultListDelimiterHandler('&')) // TODO Why '&'?
                                .setThrowExceptionOnMissing(false));
        if (builder.getFileHandler().getFile().exists()) {
            try {
                builder.getConfiguration();
                logger.info("Local configuration file '{}' loaded.", fileLocal.getAbsolutePath());
            } catch (ConfigurationException e) {
                logger.error(e.getMessage(), e);
            }
            builderLocal.addEventListener(ConfigurationBuilderEvent.CONFIGURATION_REQUEST,
                    new EventListener() {

                        @Override
                        public void onEvent(Event event) {
                            if (builderLocal.getReloadingController().checkForReloading(null)) {
                                //
                            }
                        }
                    });
        }

        // Load stopwords
        try {
            stopwords = loadStopwords(getStopwordsFilePath());
        } catch (IOException | IllegalArgumentException e) {
            logger.warn(e.getMessage());
            stopwords = new HashSet<>(0);
        }
    }

    /**
     * <p>
     * loadStopwords.
     * </p>
     *
     * @param stopwordsFilePath a {@link java.lang.String} object.
     * @return a {@link java.util.Set} object.
     * @throws java.io.FileNotFoundException if any.
     * @throws java.io.IOException if any.
     * @should load all stopwords
     * @should remove parts starting with pipe
     * @should not add empty stopwords
     * @should throw IllegalArgumentException if stopwordsFilePath empty
     * @should throw FileNotFoundException if file does not exist
     */
    protected static Set<String> loadStopwords(String stopwordsFilePath) throws FileNotFoundException, IOException {
        if (StringUtils.isEmpty(stopwordsFilePath)) {
            throw new IllegalArgumentException("stopwordsFilePath may not be null or empty");
        }

        if (StringUtils.isEmpty(stopwordsFilePath)) {
            logger.warn("'stopwordsFile' not configured. Stop words cannot be filtered from search queries.");
            return Collections.emptySet();
        }

        Set<String> ret = new HashSet<>();
        try (FileReader fr = new FileReader(stopwordsFilePath); BufferedReader br = new BufferedReader(fr)) {
            String line;
            while ((line = br.readLine()) != null) {
                line = line.trim();
                if (StringUtils.isNotBlank(line)) {
                    if (line.charAt(0) != '#') {
                        int pipeIndex = line.indexOf('|');
                        if (pipeIndex != -1) {
                            line = line.substring(0, pipeIndex).trim();
                        }
                        if (!line.isEmpty() && Character.getNumericValue(line.charAt(0)) != -1) {
                            ret.add(line);
                        }
                    }
                }
            }
        }

        return ret;
    }

    /**
     * Returns the stopwords loading during initialization.
     *
     * @should return all stopwords
     * @return a {@link java.util.Set} object.
     */
    public Set<String> getStopwords() {
        return stopwords;
    }

    /**
     * <p>
     * reloadingRequired.
     * </p>
     *
     * @return a boolean.
     */
    //    public boolean reloadingRequired() {
    //        boolean ret = false;
    //        if (getConfigLocal() != null) {
    //            ret = getConfigLocal().getReloadingStrategy().reloadingRequired() || config.getReloadingStrategy().reloadingRequired();
    //        }
    //        ret = config.getReloadingStrategy().reloadingRequired();
    //        return ret;
    //    }

    /*********************************** direct config results ***************************************/

    /**
     * <p>
     * getConfigLocalPath.
     * </p>
     *
     * @return the path to the local config_viewer.xml file.
     */
    public String getConfigLocalPath() {
        String configLocalPath = getConfig().getString("configFolder", "/opt/digiverso/viewer/config/");
        if (!configLocalPath.endsWith("/")) {
            configLocalPath += "/";
        }
        configLocalPath = FileTools.adaptPathForWindows(configLocalPath);
        return configLocalPath;
    }

    /**
     * <p>
     * getLocalRessourceBundleFile.
     * </p>
     *
     * @return a {@link java.lang.String} object.
     */
    public String getLocalRessourceBundleFile() {
        return getConfigLocalPath() + "messages_de.properties";
    }

    /**
     * <p>
     * getViewerThumbnailsPerPage.
     * </p>
     *
     * @should return correct value
     * @return a int.
     */
    public int getViewerThumbnailsPerPage() {
        return getLocalInt("viewer.thumbnailsPerPage", 10);
    }

    /**
     * <p>
     * getViewerMaxImageWidth.
     * </p>
     *
     * @should return correct value
     * @return a int.
     */
    public int getViewerMaxImageWidth() {
        return getLocalInt("viewer.maxImageWidth", 2000);
    }

    /**
     * <p>
     * getViewerMaxImageHeight.
     * </p>
     *
     * @should return correct value
     * @return a int.
     */
    public int getViewerMaxImageHeight() {
        return getLocalInt("viewer.maxImageHeight", 2000);
    }

    /**
     * <p>
     * getViewerMaxImageScale.
     * </p>
     *
     * @should return correct value
     * @return a int.
     */
    public int getViewerMaxImageScale() {
        return getLocalInt("viewer.maxImageScale", 500);
    }

    /**
     * <p>
     * isRememberImageZoom.
     * </p>
     *
     * @return a boolean.
     */
    public boolean isRememberImageZoom() {
        return getLocalBoolean("viewer.rememberImageZoom", false);
    }

    /**
     * <p>
     * isRememberImageRotation.
     * </p>
     *
     * @return a boolean.
     */
    public boolean isRememberImageRotation() {
        return getLocalBoolean("viewer.rememberImageRotation", false);
    }

    /**
     * <p>
     * getDfgViewerUrl.
     * </p>
     *
     * @should return correct value
     * @return a {@link java.lang.String} object.
     */
    public String getDfgViewerUrl() {
        return getLocalString("urls.dfg-viewer", "https://dfg-viewer.de/v2?set[mets]=");
    }

    /**
     * 
     * @should return correct value
     * @return Connector URL
     */
    public String getConnectorVersionUrl() {
        return getLocalString("urls.connectorVersion", "http://localhost:8080/M2M/oai/tools?action=getVersion");
    }

    /**
     * Returns the list of configured metadata for the title bar component. TODO Allow templates and then retire this method.
     *
     * @should return all configured metadata elements
     * @return a {@link java.util.List} object.
     */
    public List<Metadata> getTitleBarMetadata() {
        List<HierarchicalConfiguration<ImmutableNode>> elements = getLocalConfigurationsAt("metadata.titleBarMetadataList.metadata");
        if (elements == null) {
            return Collections.emptyList();
        }

        List<Metadata> ret = new ArrayList<>(elements.size());
        for (Iterator<HierarchicalConfiguration<ImmutableNode>> it = elements.iterator(); it.hasNext();) {
            HierarchicalConfiguration<ImmutableNode> sub = it.next();
            String label = sub.getString("[@label]");
            String masterValue = sub.getString("[@value]");
            boolean group = sub.getBoolean("[@group]", false);
            int type = sub.getInt("[@type]", 0);
            List<HierarchicalConfiguration<ImmutableNode>> params = sub.configurationsAt("param");
            List<MetadataParameter> paramList = null;
            if (params != null) {
                paramList = new ArrayList<>();
                for (Iterator<HierarchicalConfiguration<ImmutableNode>> it2 = params.iterator(); it2.hasNext();) {
                    HierarchicalConfiguration<ImmutableNode> sub2 = it2.next();
                    String fieldType = sub2.getString("[@type]");
                    String source = sub2.getString("[@source]", null);
                    String key = sub2.getString("[@key]");
                    String altKey = sub2.getString("[@altKey]");
                    String masterValueFragment = sub2.getString("[@value]");
                    String defaultValue = sub2.getString("[@defaultValue]");
                    String prefix = sub2.getString("[@prefix]", "").replace("_SPACE_", " ");
                    String suffix = sub2.getString("[@suffix]", "").replace("_SPACE_", " ");
                    String condition = sub2.getString("[@condition]");
                    boolean addUrl = sub2.getBoolean("[@url]", false);
                    boolean topstructValueFallback = sub2.getBoolean("[@topstructValueFallback]", false);
                    boolean topstructOnly = sub2.getBoolean("[@topstructOnly]", false);
                    paramList.add(new MetadataParameter().setType(MetadataParameterType.getByString(fieldType))
                            .setSource(source)
                            .setKey(key)
                            .setAltKey(altKey)
                            .setMasterValueFragment(masterValueFragment)
                            .setDefaultValue(defaultValue)
                            .setPrefix(prefix)
                            .setSuffix(suffix)
                            .setCondition(condition)
                            .setAddUrl(addUrl)
                            .setTopstructValueFallback(topstructValueFallback)
                            .setTopstructOnly(topstructOnly));
                }
            }
            ret.add(new Metadata(label, masterValue, type, paramList, group));
        }

        return ret;
    }

    /**
     * Returns the list of configured metadata for search hit elements.
     *
     * @param template a {@link java.lang.String} object.
     * @should return correct template configuration
     * @should return default template configuration if requested not found
     * @should return default template if template is null
     * @return a {@link java.util.List} object.
     */
    public List<Metadata> getSearchHitMetadataForTemplate(String template) {
        List<HierarchicalConfiguration<ImmutableNode>> templateList = getLocalConfigurationsAt("metadata.searchHitMetadataList.template");
        if (templateList == null) {
            return Collections.emptyList();
        }

        return getMetadataForTemplate(template, templateList, true, true);
    }

    /**
     * 
     * @return
     * @should return all configured values
     */
    public List<MetadataView> getMetadataViews() {
        List<HierarchicalConfiguration<ImmutableNode>> metadataPageList = getLocalConfigurationsAt("metadata.metadataView");
        if (metadataPageList == null) {
            metadataPageList = getLocalConfigurationsAt("metadata.mainMetadataList");
            if (metadataPageList != null) {
                logger.warn("Old <mainMetadataList> configuration found - please migrate to <metadataView>.");
                return Collections.singletonList(new MetadataView());
            }
            return Collections.emptyList();
        }

        List<MetadataView> ret = new ArrayList<>(metadataPageList.size());
        for (HierarchicalConfiguration<ImmutableNode> metadataView : metadataPageList) {
            int index = metadataView.getInt("[@index]", 0);
            String label = metadataView.getString("[@label]");
            String url = metadataView.getString("[@url]", "");
            String condition = metadataView.getString("[@condition]");
            MetadataView view = new MetadataView().setIndex(index).setLabel(label).setUrl(url).setCondition(condition);
            ret.add(view);
        }

        return ret;
    }

    /**
     * 
     * @param index
     * @param template
     * @return List of configured <code>Metadata</code> fields for the given template
     * @should return correct template configuration
     * @should return default template configuration if template not found
     * @should return default template if template is null
     */
    public List<Metadata> getMainMetadataForTemplate(int index, String template) {
        logger.trace("getMainMetadataForTemplate: {}", template);
        List<HierarchicalConfiguration<ImmutableNode>> templateList = getLocalConfigurationsAt("metadata.metadataView(" + index + ").template");
        if (templateList == null) {
            templateList = getLocalConfigurationsAt("metadata.metadataView.template");
            if (templateList == null) {
                templateList = getLocalConfigurationsAt("metadata.mainMetadataList.template");
                // Old configuration fallback
                if (templateList != null) {
                    logger.warn("Old <mainMetadataList> configuration found - please migrate to <metadataView>.");
                } else {
                    return Collections.emptyList();
                }
            }
        }

        return getMetadataForTemplate(template, templateList, true, false);
    }

    /**
     * Returns the list of configured metadata for the sidebar.
     *
     * @param template Template name
     * @return List of configured metadata for configured fields
     * @should return correct template configuration
     * @should return empty list if template not found
     * @should return empty list if template is null
     */
    public List<Metadata> getSidebarMetadataForTemplate(String template) {
        List<HierarchicalConfiguration<ImmutableNode>> templateList = getLocalConfigurationsAt("metadata.sideBarMetadataList.template");
        if (templateList == null) {
            return Collections.emptyList();
        }

        return getMetadataForTemplate(template, templateList, false, false);
    }

    /**
     * Reads metadata configuration for the given template name if it's contained in the given template list.
     * 
     * @param template Requested template name
     * @param templateList List of templates in which to look
     * @param fallbackToDefaultTemplate If true, the _DEFAULT template will be loaded if the given template is not found
     * @param topstructValueFallbackDefaultValue If true, the default value for the parameter attribute "topstructValueFallback" will be the value
     *            passed here
     * @return
     */
    private static List<Metadata> getMetadataForTemplate(String template, List<HierarchicalConfiguration<ImmutableNode>> templateList,
            boolean fallbackToDefaultTemplate, boolean topstructValueFallbackDefaultValue) {
        if (templateList == null) {
            return Collections.emptyList();
        }

        HierarchicalConfiguration<ImmutableNode> usingTemplate = null;
        HierarchicalConfiguration<ImmutableNode> defaultTemplate = null;
        for (Iterator<HierarchicalConfiguration<ImmutableNode>> it = templateList.iterator(); it.hasNext();) {
            HierarchicalConfiguration<ImmutableNode> subElement = it.next();
            if (subElement.getString("[@name]").equals(template)) {
                usingTemplate = subElement;
                break;
            } else if ("_DEFAULT".equals(subElement.getString("[@name]"))) {
                defaultTemplate = subElement;
            }
        }

        // If the requested template does not exist in the config, use _DEFAULT
        if (usingTemplate == null && fallbackToDefaultTemplate) {
            usingTemplate = defaultTemplate;
        }
        if (usingTemplate == null) {
            return Collections.emptyList();
        }

        return getMetadataForTemplate(usingTemplate, topstructValueFallbackDefaultValue);
    }

    /**
     * Reads metadata configuration for the given template configuration item. Returns empty list if template is null.
     * 
     * @param usingTemplate
     * @param topstructValueFallbackDefaultValue Default value for topstructValueFallback, if not explicitly configured
     * @return
     */
    private static List<Metadata> getMetadataForTemplate(HierarchicalConfiguration<ImmutableNode> usingTemplate,
            boolean topstructValueFallbackDefaultValue) {
        if (usingTemplate == null) {
            return Collections.emptyList();
        }
        //                logger.debug("template requested: " + template + ", using: " + usingTemplate.getString("[@name]"));
        List<HierarchicalConfiguration<ImmutableNode>> elements = usingTemplate.configurationsAt("metadata");
        if (elements == null) {
            logger.warn("Template '{}' contains no metadata elements.", usingTemplate.getRootElementName());
            return Collections.emptyList();
        }

        List<Metadata> ret = new ArrayList<>(elements.size());
        for (Iterator<HierarchicalConfiguration<ImmutableNode>> it = elements.iterator(); it.hasNext();) {
            HierarchicalConfiguration<ImmutableNode> sub = it.next();

            Metadata md = getMetadataFromSubnodeConfig(sub, topstructValueFallbackDefaultValue);
            if (md != null) {
                ret.add(md);
            }
        }

        return ret;
    }

    /**
     * Creates a {@link Metadata} instance from the given subnode configuration
     * 
     * @param sub The subnode configuration
     * @param topstructValueFallbackDefaultValue
     * @return the resulting {@link Metadata} instance
     * @should load parameters correctly
     * @should load replace rules correctly
     * @should load child metadata configurations recursively
     */
    static Metadata getMetadataFromSubnodeConfig(HierarchicalConfiguration<ImmutableNode> sub, boolean topstructValueFallbackDefaultValue) {
        if (sub == null) {
            throw new IllegalArgumentException("sub may not be null");
        }

        String label = sub.getString("[@label]");
        String masterValue = sub.getString("[@value]");
        boolean group = sub.getBoolean("[@group]", false);
        int number = sub.getInt("[@number]", -1);
        int type = sub.getInt("[@type]", 0);
        boolean hideIfOnlyMetadataField = sub.getBoolean("[@hideIfOnlyMetadataField]", false);
        String citationTemplate = sub.getString("[@citationTemplate]");
        List<HierarchicalConfiguration<ImmutableNode>> params = sub.configurationsAt("param");
        List<MetadataParameter> paramList = null;
        if (params != null) {
            paramList = new ArrayList<>(params.size());
            for (Iterator<HierarchicalConfiguration<ImmutableNode>> it2 = params.iterator(); it2.hasNext();) {
                HierarchicalConfiguration<ImmutableNode> sub2 = it2.next();
                String fieldType = sub2.getString("[@type]");
                String source = sub2.getString("[@source]", null);
                String dest = sub2.getString("[@dest]", null);
                String key = sub2.getString("[@key]");
                String altKey = sub2.getString("[@altKey]");
                String masterValueFragment = sub2.getString("[@value]");
                String defaultValue = sub2.getString("[@defaultValue]");
                String prefix = sub2.getString("[@prefix]", "").replace("_SPACE_", " ");
                String suffix = sub2.getString("[@suffix]", "").replace("_SPACE_", " ");
                String condition = sub2.getString("[@condition]");
                boolean addUrl = sub2.getBoolean("[@url]", false);
                boolean topstructValueFallback = sub2.getBoolean("[@topstructValueFallback]", topstructValueFallbackDefaultValue);
                boolean topstructOnly = sub2.getBoolean("[@topstructOnly]", false);
                List<MetadataReplaceRule> replaceRules = Collections.emptyList();
                List<HierarchicalConfiguration<ImmutableNode>> replaceRuleElements = sub2.configurationsAt("replace");
                if (replaceRuleElements != null) {
                    // Replacement rules can be applied to a character, a string or a regex
                    replaceRules = new ArrayList<>(replaceRuleElements.size());
                    for (Iterator<HierarchicalConfiguration<ImmutableNode>> it3 = replaceRuleElements.iterator(); it3.hasNext();) {
                        HierarchicalConfiguration<ImmutableNode> sub3 = it3.next();
                        String replaceCondition = sub3.getString("[@condition]");
                        Character character = null;
                        try {
                            int charIndex = sub3.getInt("[@char]");
                            character = (char) charIndex;
                        } catch (NoSuchElementException e) {
                        }
                        String string = null;
                        try {
                            string = sub3.getString("[@string]");
                        } catch (NoSuchElementException e) {
                        }
                        String regex = null;
                        try {
                            regex = sub3.getString("[@regex]");
                        } catch (NoSuchElementException e) {
                        }
                        String replaceWith = sub3.getString("");
                        if (replaceWith == null) {
                            replaceWith = "";
                        }
                        if (character != null) {
                            replaceRules.add(new MetadataReplaceRule(character, replaceWith, replaceCondition, MetadataReplaceRuleType.CHAR));
                        } else if (string != null) {
                            replaceRules.add(new MetadataReplaceRule(string, replaceWith, replaceCondition, MetadataReplaceRuleType.STRING));
                        } else if (regex != null) {
                            replaceRules.add(new MetadataReplaceRule(regex, replaceWith, replaceCondition, MetadataReplaceRuleType.REGEX));
                        }
                    }
                }

                paramList.add(new MetadataParameter().setType(MetadataParameterType.getByString(fieldType))
                        .setSource(source)
                        .setDestination(dest)
                        .setKey(key)
                        .setAltKey(altKey)
                        .setMasterValueFragment(masterValueFragment)
                        .setDefaultValue(defaultValue)
                        .setPrefix(prefix)
                        .setSuffix(suffix)
                        .setCondition(condition)
                        .setAddUrl(addUrl)
                        .setTopstructValueFallback(topstructValueFallback)
                        .setTopstructOnly(topstructOnly)
                        .setReplaceRules(replaceRules));
            }
        }

        Metadata ret = new Metadata(label, masterValue, type, paramList, group, number)
                .setHideIfOnlyMetadataField(hideIfOnlyMetadataField)
                .setCitationTemplate(citationTemplate);

        // Recursively add nested metadata configurations
        List<HierarchicalConfiguration<ImmutableNode>> children = sub.configurationsAt("metadata");
        if (children != null && !children.isEmpty()) {
            for (HierarchicalConfiguration<ImmutableNode> child : children) {
                Metadata childMetadata = getMetadataFromSubnodeConfig(child, topstructValueFallbackDefaultValue);
                childMetadata.setParentMetadata(ret);
                ret.getChildMetadata().add(childMetadata);
            }
        }

        return ret;
    }

    /**
     * <p>
     * getNormdataFieldsForTemplate.
     * </p>
     *
     * @param template Template name
     * @return List of normdata fields configured for the given template name
     * @should return correct template configuration
     */
    public List<String> getNormdataFieldsForTemplate(String template) {
        List<HierarchicalConfiguration<ImmutableNode>> templateList = getLocalConfigurationsAt("metadata.normdataList.template");
        if (templateList == null) {
            return Collections.emptyList();
        }

        HierarchicalConfiguration<ImmutableNode> usingTemplate = null;
        //        HierarchicalConfiguration<ImmutableNode> defaultTemplate = null;
        for (Iterator<HierarchicalConfiguration<ImmutableNode>> it = templateList.iterator(); it.hasNext();) {
            HierarchicalConfiguration<ImmutableNode> subElement = it.next();
            if (subElement.getString("[@name]").equals(template)) {
                usingTemplate = subElement;
                break;
            }
        }
        if (usingTemplate == null) {
            return Collections.emptyList();
        }

        return getLocalList(usingTemplate, null, "field", null);
    }

    /**
     * <p>
     * getTocLabelConfiguration.
     * </p>
     *
     * @should return correct template configuration
     * @should return default template configuration if template not found
     * @param template a {@link java.lang.String} object.
     * @return a {@link java.util.List} object.
     */
    public List<Metadata> getTocLabelConfiguration(String template) {
        List<HierarchicalConfiguration<ImmutableNode>> templateList = getLocalConfigurationsAt("toc.labelConfig.template");
        if (templateList == null) {
            return Collections.emptyList();
        }

        return getMetadataForTemplate(template, templateList, true, false);
    }

    /**
     * Returns number of elements displayed per paginator page in a table of contents for anchors and groups. Values below 1 disable pagination (all
     * elements are displayed on the single page).
     *
     * @should return correct value
     * @return a int.
     */
    public int getTocAnchorGroupElementsPerPage() {
        return getLocalInt("toc.tocAnchorGroupElementsPerPage", 0);
    }

    /**
     * <p>
     * isDisplaySidebarBrowsingTerms.
     * </p>
     *
     * @return a boolean.
     * @should return correct value
     */
    public boolean isDisplaySidebarBrowsingTerms() {
        return getLocalBoolean("sidebar.sidebarBrowsingTerms[@enabled]", true);
    }

    /**
     * <p>
     * isDisplaySidebarRssFeed.
     * </p>
     *
     * @return a boolean.
     * @should return correct value
     */
    public boolean isDisplaySidebarRssFeed() {
        return getLocalBoolean("sidebar.sidebarRssFeed[@enabled]", true);
    }

    /**
     * <p>
     * isOriginalContentDownload.
     * </p>
     *
     * @should return correct value
     * @return a boolean.
     */
    public boolean isDisplaySidebarWidgetDownloads() {
        return getLocalBoolean("sidebar.sidebarWidgetDownloads[@enabled]", false);
    }

    /**
     * 
     * @return
     * @should return correct value
     */
    public String getSidebarWidgetDownloadsIntroductionText() {
        return getLocalString("sidebar.sidebarWidgetDownloads[@introductionText]", "");
    }

    /**
     * <p>
     * Returns a regex such that all download files which filenames fit this regex should not be visible in the downloads widget. If an empty string
     * is returned, all downloads should remain visible
     * </p>
     *
     * @return a regex or an empty string if no downloads should be hidden
     */
    public String getHideDownloadFileRegex() {
        return getLocalString("sidebar.sidebarWidgetDownloads.hideFileRegex", "");
    }

    /**
     * <p>
     * isDisplayWidgetUsage.
     * </p>
     *
     * @return a boolean.
     * @should return correct value
     */
    public boolean isDisplayWidgetUsage() {
        return getLocalBoolean("sidebar.sidebarWidgetUsage[@enabled]", true);
    }

    /**
     * 
     * @return Boolean value
     * @should return correct value
     */
    public boolean isDisplaySidebarWidgetUsageCitationRecommendation() {
        return getLocalBoolean("sidebar.sidebarWidgetUsage.citationRecommendation[@enabled]", true);
    }

    /**
     * 
     * @return List of available citation style names
     * @should return all configured values
     */
    public List<String> getSidebarWidgetUsageCitationRecommendationStyles() {
        return getLocalList("sidebar.sidebarWidgetUsage.citationRecommendation.styles.style", Collections.emptyList());
    }

    /**
     * 
     * @return
     */
    public Metadata getSidebarWidgetUsageCitationRecommendationSource() {
        HierarchicalConfiguration<ImmutableNode> sub = null;
        try {
            sub = getLocalConfigurationAt("sidebar.sidebarWidgetUsage.citationRecommendation.source.metadata");
        } catch (IllegalArgumentException e) {
            // no or multiple occurrences 
        }
        if (sub != null) {
            Metadata md = getMetadataFromSubnodeConfig(sub, false);
            return md;
        }

        return new Metadata();
    }

    /**
     * 
     * @return Boolean value
     * @should return correct value
     */
    public boolean isDisplaySidebarWidgetUsageCitationLinks() {
        return getLocalBoolean("sidebar.sidebarWidgetUsage.citationLinks[@enabled]", true);
    }

    /**
     * 
     * @return String
     * @should return correct value
     */
    public String getSidebarWidgetUsageCitationLinksRecordIntroText() {
        return getLocalString("sidebar.sidebarWidgetUsage.citationLinks[@recordIntroText]", "");
    }

    /**
     * 
     * @return String
     * @should return correct value
     */
    public String getSidebarWidgetUsageCitationLinksDocstructIntroText() {
        return getLocalString("sidebar.sidebarWidgetUsage.citationLinks[@docstructIntroText]", "");
    }

    /**
     * 
     * @return String
     * @should return correct value
     */
    public String getSidebarWidgetUsageCitationLinksImageIntroText() {
        return getLocalString("sidebar.sidebarWidgetUsage.citationLinks[@imageIntroText]", "");
    }

    /**
     * 
     * @return
     * @should return all configured values
     */
    public List<CitationLink> getSidebarWidgetUsageCitationLinks() {
        List<HierarchicalConfiguration<ImmutableNode>> links = getLocalConfigurationsAt("sidebar.sidebarWidgetUsage.citationLinks.links.link");
        if (links == null || links.isEmpty()) {
            return Collections.emptyList();
        }

        List<CitationLink> ret = new ArrayList<>();
        for (Iterator<HierarchicalConfiguration<ImmutableNode>> it = links.iterator(); it.hasNext();) {
            HierarchicalConfiguration<ImmutableNode> sub = it.next();
            String type = sub.getString("[@type]");
            String level = sub.getString("[@for]");
            String label = sub.getString("[@label]");
            String field = sub.getString("[@field]");
            String prefix = sub.getString("[@prefix]");
            String suffix = sub.getString("[@suffix]");
            boolean topstructValueFallback = sub.getBoolean("[@topstructValueFallback]", false);
            boolean appendImageNumberToSuffix = sub.getBoolean("[@appendImageNumberToSuffix]", false);
            try {
                ret.add(new CitationLink(type, level, label).setField(field)
                        .setPrefix(prefix)
                        .setSuffix(suffix)
                        .setTopstructValueFallback(topstructValueFallback)
                        .setAppendImageNumberToSuffix(appendImageNumberToSuffix));
            } catch (IllegalArgumentException e) {
                logger.error(e.getMessage());
            }
        }

        return ret;
    }

    /**
     * 
     * @return
     * @should return correct value
     */
    public String getSidebarWidgetUsageIntroductionText() {
        return getLocalString("sidebar.sidebarWidgetUsage[@introductionText]", "");
    }

    /**
     * Returns a list of configured page download options.
     * 
     * @return List of configured <code>DownloadOption</code> items
     * @should return all configured elements
     */
    public List<DownloadOption> getSidebarWidgetUsagePageDownloadOptions() {
        List<HierarchicalConfiguration<ImmutableNode>> configs = getLocalConfigurationsAt("sidebar.sidebarWidgetUsage.page.downloadOptions.option");
        if (configs == null || configs.isEmpty()) {
            return Collections.emptyList();
        }

        List<DownloadOption> ret = new ArrayList<>(configs.size());
        for (HierarchicalConfiguration<ImmutableNode> config : configs) {
            ret.add(new DownloadOption().setLabel(config.getString("[@label]"))
                    .setFormat(config.getString("[@format]"))
                    .setBoxSizeInPixel(config.getString("[@boxSizeInPixel]")));
        }

        return ret;
    }
<<<<<<< HEAD

    public boolean isDisplayWidgetUsageDownloadOptions() {
        return getLocalBoolean("sidebar.sidebarWidgetUsage.page.downloadOptions[@display]", true);
=======
    
    /**
     * 
     * @return
     * @should return correct value
     */
    public boolean isDisplayWidgetUsageDownloadOptions()  {
        return getLocalBoolean("sidebar.sidebarWidgetUsage.page.downloadOptions[@enabled]", true);
>>>>>>> 912c8817
    }

    /**
     * Returns the list of structure elements allowed to be shown in calendar view
     *
     * @should return all configured elements
     * @return a {@link java.util.List} object.
     */
    public List<String> getCalendarDocStructTypes() {
        return getLocalList("metadata.calendarDocstructTypes.docStruct");
    }

    /**
     * <p>
     * isBrowsingMenuEnabled.
     * </p>
     *
     * @should return correct value
     * @return a boolean.
     */
    public boolean isBrowsingMenuEnabled() {
        return getLocalBoolean("metadata.browsingMenu[@enabled]", false);
    }

    /**
     * <p>
     * getBrowsingMenuIndexSizeThreshold.
     * </p>
     *
     * @return Solr doc count threshold for browsing term calculation
     * @should return correct value
     */
    public int getBrowsingMenuIndexSizeThreshold() {
        return getLocalInt("metadata.browsingMenu.indexSizeThreshold", 100000);
    }

    /**
     * <p>
     * getBrowsingMenuHitsPerPage.
     * </p>
     *
     * @should return correct value
     * @return a int.
     */
    public int getBrowsingMenuHitsPerPage() {
        return getLocalInt("metadata.browsingMenu.hitsPerPage", 50);
    }

    /**
     * Returns the list of index fields to be used for term browsing.
     *
     * @return a {@link java.util.List} object.
     * @should return all configured elements
     */
    public List<BrowsingMenuFieldConfig> getBrowsingMenuFields() {
        List<HierarchicalConfiguration<ImmutableNode>> fields = getLocalConfigurationsAt("metadata.browsingMenu.luceneField");
        if (fields == null) {
            return Collections.emptyList();
        }

        List<BrowsingMenuFieldConfig> ret = new ArrayList<>(fields.size());
        for (Iterator<HierarchicalConfiguration<ImmutableNode>> it = fields.iterator(); it.hasNext();) {
            HierarchicalConfiguration<ImmutableNode> sub = it.next();
            String field = sub.getString(".");
            String sortField = sub.getString("[@sortField]");
            String filterQuery = sub.getString("[@filterQuery]");
            boolean translate = sub.getBoolean("[@translate]", false);
            boolean recordsAndAnchorsOnly = sub.getBoolean("[@recordsAndAnchorsOnly]", false);
            boolean alwaysApplyFilter = sub.getBoolean("[@alwaysApplyFilter]", false);
            BrowsingMenuFieldConfig bmfc =
                    new BrowsingMenuFieldConfig(field, sortField, filterQuery, translate, recordsAndAnchorsOnly, alwaysApplyFilter);
            ret.add(bmfc);
        }

        return ret;
    }

    /**
     * 
     * @return
     * @should return correct value
     */
    public String getBrowsingMenuSortingIgnoreLeadingChars() {
        return getLocalString("metadata.browsingMenu.sorting.ignoreLeadingChars");
    }

    /**
     * <p>
     * getDocstrctWhitelistFilterQuery.
     * </p>
     *
     * @should return correct value
     * @return a {@link java.lang.String} object.
     */
    public String getDocstrctWhitelistFilterQuery() {
        return getLocalString("search.docstrctWhitelistFilterQuery", SearchHelper.DEFAULT_DOCSTRCT_WHITELIST_FILTER_QUERY);
    }

    /**
     * <p>
     * getCollectionSplittingChar.
     * </p>
     *
     * @param field a {@link java.lang.String} object.
     * @should return correct value
     * @return a {@link java.lang.String} object.
     */
    public String getCollectionSplittingChar(String field) {
        HierarchicalConfiguration<ImmutableNode> subConfig = getCollectionConfiguration(field);
        if (subConfig != null) {
            return subConfig.getString("splittingCharacter", ".");
        }

        return getLocalString("collections.splittingCharacter", ".");
    }

    /**
     * Returns the collection config block for the given field.
     *
     * @param field
     * @return
     */
    private HierarchicalConfiguration<ImmutableNode> getCollectionConfiguration(String field) {
        List<HierarchicalConfiguration<ImmutableNode>> collectionList = getLocalConfigurationsAt("collections.collection");
        if (collectionList == null) {
            return null;
        }

        for (Iterator<HierarchicalConfiguration<ImmutableNode>> it = collectionList.iterator(); it.hasNext();) {
            HierarchicalConfiguration<ImmutableNode> subElement = it.next();
            if (subElement.getString("[@field]").equals(field)) {
                return subElement;

            }
        }

        return null;
    }

    public List<String> getConfiguredCollectionFields() {
        List<String> list = getLocalList("collections.collection[@field]");
        if (list == null || list.isEmpty()) {
            return Collections.singletonList("DC");
        }

        return list;
    }

    /**
     * <p>
     * getCollectionSorting.
     * </p>
     *
     * @param field a {@link java.lang.String} object.
     * @should return all configured elements
     * @return a {@link java.util.List} object.
     */
    public List<DcSortingList> getCollectionSorting(String field) {
        List<DcSortingList> superlist = new ArrayList<>();
        HierarchicalConfiguration<ImmutableNode> collection = getCollectionConfiguration(field);
        if (collection == null) {
            return superlist;
        }

        superlist.add(new DcSortingList(getLocalList("sorting.collection")));
        List<HierarchicalConfiguration<ImmutableNode>> listConfigs = collection.configurationsAt("sorting.sortingList");
        for (HierarchicalConfiguration<ImmutableNode> listConfig : listConfigs) {
            String sortAfter = listConfig.getString("[@sortAfter]", null);
            List<String> collectionList = getLocalList(listConfig, null, "collection", Collections.<String> emptyList());
            superlist.add(new DcSortingList(sortAfter, collectionList));
        }
        return superlist;
    }

    /**
     * Returns collection names to be omitted from search results, listings etc.
     *
     * @param field a {@link java.lang.String} object.
     * @should return all configured elements
     * @return a {@link java.util.List} object.
     */
    public List<String> getCollectionBlacklist(String field) {
        HierarchicalConfiguration<ImmutableNode> collection = getCollectionConfiguration(field);
        if (collection == null) {
            return null;
        }
        return getLocalList(collection, null, "blacklist.collection", Collections.<String> emptyList());
    }

    /**
     * Returns the index field by which records in the collection with the given name are to be sorted in a listing.
     *
     * @param field a {@link java.lang.String} object.
     * @param name a {@link java.lang.String} object.
     * @return a {@link java.lang.String} object.
     * @should return correct field for collection
     * @should give priority to exact matches
     * @should return hyphen if collection not found
     */
    public String getCollectionDefaultSortField(String field, String name) {
        HierarchicalConfiguration<ImmutableNode> collection = getCollectionConfiguration(field);
        if (collection == null) {
            return "-";
        }

        List<HierarchicalConfiguration<ImmutableNode>> fields = collection.configurationsAt("defaultSortFields.field");
        if (fields == null) {
            return "-";
        }

        String exactMatch = null;
        String inheritedMatch = null;
        for (Iterator<HierarchicalConfiguration<ImmutableNode>> it = fields.iterator(); it.hasNext();) {
            HierarchicalConfiguration<ImmutableNode> sub = it.next();
            String key = sub.getString("[@collection]");
            if (name.equals(key)) {
                exactMatch = sub.getString("");
            } else if (key.endsWith("*") && name.startsWith(key.substring(0, key.length() - 1))) {
                inheritedMatch = sub.getString("");
            }
        }
        // Exact match is given priority so that it is possible to override the inherited sort field
        if (StringUtils.isNotEmpty(exactMatch)) {
            return exactMatch;
        }
        if (StringUtils.isNotEmpty(inheritedMatch)) {
            return inheritedMatch;
        }

        return "-";
    }

    /**
     * <p>
     * getCollectionDisplayNumberOfVolumesLevel.
     * </p>
     *
     * @param field a {@link java.lang.String} object.
     * @should return correct value
     * @return a int.
     */
    public int getCollectionDisplayNumberOfVolumesLevel(String field) {
        HierarchicalConfiguration<ImmutableNode> collection = getCollectionConfiguration(field);
        if (collection == null) {
            return 0;
        }
        return collection.getInt("displayNumberOfVolumesLevel", 0);
    }

    /**
     * <p>
     * getCollectionDisplayDepthForSearch.
     * </p>
     *
     * @param field a {@link java.lang.String} object.
     * @should return correct value
     * @should return -1 if no collection config was found
     * @return a int.
     */
    public int getCollectionDisplayDepthForSearch(String field) {
        HierarchicalConfiguration<ImmutableNode> collection = getCollectionConfiguration(field);
        if (collection == null) {
            return -1;
        }
        return collection.getInt("displayDepthForSearch", -1);
    }

    /**
     * <p>
     * getCollectionHierarchyField.
     * </p>
     *
     * @should return first field where hierarchy enabled
     * @return a {@link java.lang.String} object.
     */
    public String getCollectionHierarchyField() {
        for (String field : getConfiguredCollections()) {
            if (isAddCollectionHierarchyToBreadcrumbs(field)) {
                return field;
            }
        }

        return null;
    }

    /**
     * <p>
     * isAddCollectionHierarchyToBreadcrumbs.
     * </p>
     *
     * @param field a {@link java.lang.String} object.
     * @should return correct value
     * @should return false if no collection config was found
     * @return a boolean.
     */
    public boolean isAddCollectionHierarchyToBreadcrumbs(String field) {
        HierarchicalConfiguration<ImmutableNode> collection = getCollectionConfiguration(field);
        if (collection == null) {
            return false;
        }
        return collection.getBoolean("addHierarchyToBreadcrumbs", false);
    }

    /**
     * <p>
     * getSolrUrl.
     * </p>
     *
     * @should return correct value
     * @return a {@link java.lang.String} object.
     */
    public String getSolrUrl() {
        String value = getLocalString("urls.solr", "http://localhost:8089/solr");
        if (value.charAt(value.length() - 1) == '/') {
            value = value.substring(0, value.length() - 1);
        }
        return value;
    }

    /**
     * <p>
     * getContentServerWrapperUrl.
     * </p>
     *
     * @should return correct value
     * @return a {@link java.lang.String} object.
     */
    public String getContentServerWrapperUrl() {
        return getLocalString("urls.contentServerWrapper");
    }

    /**
     * <p>
     * getDownloadUrl.
     * </p>
     *
     * @should return correct value
     * @return a {@link java.lang.String} object.
     */
    public String getDownloadUrl() {
        String urlString = getLocalString("urls.download", "http://localhost:8080/viewer/download/");
        if (!urlString.endsWith("/")) {
            urlString = urlString + "/";
        }
        if (!urlString.endsWith("download/")) {
            urlString = urlString + "download/";
        }
        return urlString;
    }

    /**
     * <p>
     * getRestApiUrl.
     * </p>
     *
     * @return The url to the viewer rest api as configured in the config_viewer. The url always ends with "/"
     */
    public String getRestApiUrl() {
        String urlString = getLocalString("urls.rest");
        if (urlString == null) {
            urlString = "localhost:8080/default-viewer/rest";
        }

        if (!urlString.endsWith("/")) {
            urlString += "/";
        }

        return urlString;
    }

    /**
     * url to rest api url for record media files. Always ends with a slash
     * 
     * @return
     */
    public String getIIIFApiUrl() {
        String urlString = getLocalString("urls.iiif", getRestApiUrl());
        if (!urlString.endsWith("/")) {
            urlString += "/";
        }
        return urlString;
    }

    public boolean isUseIIIFApiUrlForCmsMediaUrls() {
        boolean use = getLocalBoolean("urls.iiif[@useForCmsMedia]", true);
        return use;
    }

    /**
     * <p>
     * getContentServerRealUrl.
     * </p>
     *
     * @should return correct value
     * @return a {@link java.lang.String} object.
     */
    public String getContentServerRealUrl() {
        return getLocalString("urls.contentServer");
    }

    /**
     * <p>
     * getMetsUrl.
     * </p>
     *
     * @should return correct value
     * @return a {@link java.lang.String} object.
     */
    public String getMetsUrl() {
        return getLocalString("urls.metadata.mets");
    }

    /**
     * <p>
     * getMarcUrl.
     * </p>
     *
     * @should return correct value
     * @return a {@link java.lang.String} object.
     */
    public String getMarcUrl() {
        return getLocalString("urls.metadata.marc");
    }

    /**
     * <p>
     * getDcUrl.
     * </p>
     *
     * @should return correct value
     * @return a {@link java.lang.String} object.
     */
    public String getDcUrl() {
        return getLocalString("urls.metadata.dc");
    }

    /**
     * <p>
     * getEseUrl.
     * </p>
     *
     * @should return correct value
     * @return a {@link java.lang.String} object.
     */
    public String getEseUrl() {
        return getLocalString("urls.metadata.ese");
    }

    /**
     * <p>
     * getSearchHitsPerPageValues.
     * </p>
     *
     * @should return all values
     * @return List of configured values
     */
    public List<Integer> getSearchHitsPerPageValues() {
        List<String> values = getLocalList("search.hitsPerPage.value");
        if (values.isEmpty()) {
            return Collections.emptyList();
        }

        List<Integer> ret = new ArrayList<>(values.size());
        for (String value : values) {
            try {
                ret.add(Integer.valueOf(value));
            } catch (NumberFormatException e) {
                logger.error("Configured hits per page value not a number: {}", value);
            }
        }

        return ret;
    }

    /**
     * <p>
     * getSearchHitsPerPageDefaultValue.
     * </p>
     *
     * @should return correct value
     * @return value element that is marked as default value; 10 if none found
     */
    public int getSearchHitsPerPageDefaultValue() {
        List<HierarchicalConfiguration<ImmutableNode>> values = getLocalConfigurationsAt("search.hitsPerPage.value");
        if (values.isEmpty()) {
            return 10;
        }
        for (Iterator<HierarchicalConfiguration<ImmutableNode>> it = values.iterator(); it.hasNext();) {
            HierarchicalConfiguration<ImmutableNode> sub = it.next();
            if (sub.getBoolean("[@default]", false)) {
                return sub.getInt(".");
            }
        }

        return 10;
    }

    /**
     * <p>
     * getFulltextFragmentLength.
     * </p>
     *
     * @should return correct value
     * @return a int.
     */
    public int getFulltextFragmentLength() {
        return getLocalInt("search.fulltextFragmentLength", 200);
    }

    /**
     * <p>
     * isAdvancedSearchEnabled.
     * </p>
     *
     * @should return correct value
     * @return a boolean.
     */
    public boolean isAdvancedSearchEnabled() {
        return getLocalBoolean("search.advanced[@enabled]", true);
    }

    /**
     * <p>
     * getAdvancedSearchDefaultItemNumber.
     * </p>
     *
     * @should return correct value
     * @return a int.
     */
    public int getAdvancedSearchDefaultItemNumber() {
        return getLocalInt("search.advanced.defaultItemNumber", 2);
    }

    /**
     * <p>
     * getAdvancedSearchFields.
     * </p>
     *
     * @should return all values
     * @return a {@link java.util.List} object.
     */
    public List<AdvancedSearchFieldConfiguration> getAdvancedSearchFields() {
        List<HierarchicalConfiguration<ImmutableNode>> fieldList = getLocalConfigurationsAt("search.advanced.searchFields.field");
        if (fieldList == null) {
            return Collections.emptyList();
        }

        List<AdvancedSearchFieldConfiguration> ret = new ArrayList<>(fieldList.size());
        for (Iterator<HierarchicalConfiguration<ImmutableNode>> it = fieldList.iterator(); it.hasNext();) {
            HierarchicalConfiguration<ImmutableNode> subElement = it.next();
            String field = subElement.getString(".");
            if (StringUtils.isEmpty(field)) {
                logger.warn("No advanced search field name defined, skipping.");
                continue;
            }
            String label = subElement.getString("[@label]", null);
            boolean hierarchical = subElement.getBoolean("[@hierarchical]", false);
            boolean range = subElement.getBoolean("[@range]", false);
            boolean untokenizeForPhraseSearch = subElement.getBoolean("[@untokenizeForPhraseSearch]", false);

            ret.add(new AdvancedSearchFieldConfiguration(field)
                    .setLabel(label)
                    .setHierarchical(hierarchical)
                    .setRange(range)
                    .setUntokenizeForPhraseSearch(untokenizeForPhraseSearch)
                    .setDisabled(field.charAt(0) == '#' && field.charAt(field.length() - 1) == '#'));
        }

        return ret;
    }

    /**
     * <p>
     * isAggregateHits.
     * </p>
     *
     * @should return correct value
     * @return a boolean.
     */
    public boolean isAggregateHits() {
        return getLocalBoolean("search.aggregateHits", true);
    }

    /**
     * <p>
     * isDisplayAdditionalMetadataEnabled.
     * </p>
     *
     * @should return correct value
     * @return a boolean.
     */
    public boolean isDisplayAdditionalMetadataEnabled() {
        return getLocalBoolean("search.displayAdditionalMetadata[@enabled]", true);
    }

    /**
     * <p>
     * getDisplayAdditionalMetadataIgnoreFields.
     * </p>
     *
     * @return List of configured fields; empty list if none found.
     * @should return correct values
     */
    public List<String> getDisplayAdditionalMetadataIgnoreFields() {
        return getLocalList("search.displayAdditionalMetadata.ignoreField", Collections.emptyList());
    }

    /**
     * <p>
     * Returns a list of additional metadata fields thats are configured to have their values translated. Field names are normalized (i.e. things like
     * _UNTOKENIZED are removed).
     * </p>
     *
     * @return List of configured fields; empty list if none found.
     * @should return correct values
     */
    public List<String> getDisplayAdditionalMetadataTranslateFields() {
        List<String> fields = getLocalList("search.displayAdditionalMetadata.translateField", Collections.emptyList());
        if (fields.isEmpty()) {
            return fields;
        }

        List<String> ret = new ArrayList<>(fields.size());
        for (String field : fields) {
            ret.add(SearchHelper.normalizeField(field));
        }

        return ret;
    }

    /**
     * <p>
     * isAdvancedSearchFieldHierarchical.
     * </p>
     *
     * @param field a {@link java.lang.String} object.
     * @return a boolean.
     * @should return correct value
     */
    public boolean isAdvancedSearchFieldHierarchical(String field) {
        return isAdvancedSearchFieldHasAttribute(field, "hierarchical");
    }

    /**
     * <p>
     * isAdvancedSearchFieldRange.
     * </p>
     *
     * @param field a {@link java.lang.String} object.
     * @return a boolean.
     * @should return correct value
     */
    public boolean isAdvancedSearchFieldRange(String field) {
        return isAdvancedSearchFieldHasAttribute(field, "range");
    }

    /**
     * <p>
     * isAdvancedSearchFieldUntokenizeForPhraseSearch.
     * </p>
     *
     * @param field a {@link java.lang.String} object.
     * @return a boolean.
     * @should return correct value
     */
    public boolean isAdvancedSearchFieldUntokenizeForPhraseSearch(String field) {
        return isAdvancedSearchFieldHasAttribute(field, "untokenizeForPhraseSearch");
    }

    /**
     * <p>
     * isAdvancedSearchFieldHierarchical.
     * </p>
     *
     * @param field a {@link java.lang.String} object.
     * @return Label attribute value for the given field name
     * @should return correct value
     */
    public String getAdvancedSearchFieldSeparatorLabel(String field) {
        List<HierarchicalConfiguration<ImmutableNode>> fieldList = getLocalConfigurationsAt("search.advanced.searchFields.field");
        if (fieldList == null) {
            return null;
        }

        for (Iterator<HierarchicalConfiguration<ImmutableNode>> it = fieldList.iterator(); it.hasNext();) {
            HierarchicalConfiguration<ImmutableNode> subElement = it.next();
            if (subElement.getString(".").equals(field)) {
                return subElement.getString("[@label]", "");
            }
        }

        return null;
    }

    /**
     * 
     * @param field Advanced search field name
     * @param attribute Attribute name
     * @return
     */
    boolean isAdvancedSearchFieldHasAttribute(String field, String attribute) {
        List<HierarchicalConfiguration<ImmutableNode>> fieldList = getLocalConfigurationsAt("search.advanced.searchFields.field");
        if (fieldList == null) {
            return false;
        }

        for (Iterator<HierarchicalConfiguration<ImmutableNode>> it = fieldList.iterator(); it.hasNext();) {
            HierarchicalConfiguration<ImmutableNode> subElement = it.next();
            if (subElement.getString(".").equals(field)) {
                return subElement.getBoolean("[@" + attribute + "]", false);
            }
        }

        return false;
    }

    /**
     * <p>
     * isTimelineSearchEnabled.
     * </p>
     *
     * @should return correct value
     * @return a boolean.
     */
    public boolean isTimelineSearchEnabled() {
        return getLocalBoolean("search.timeline[@enabled]", true);
    }

    /**
     * <p>
     * isCalendarSearchEnabled.
     * </p>
     *
     * @should return correct value
     * @return a boolean.
     */
    public boolean isCalendarSearchEnabled() {
        return getLocalBoolean("search.calendar[@enabled]", true);
    }

    /**
     * <p>
     * getStaticQuerySuffix.
     * </p>
     *
     * @should return correct value
     * @return a {@link java.lang.String} object.
     */
    public String getStaticQuerySuffix() {
        return getLocalString("search.staticQuerySuffix");
    }

    /**
     * <p>
     * getPreviousVersionIdentifierField.
     * </p>
     *
     * @should return correct value
     * @return a {@link java.lang.String} object.
     */
    public String getPreviousVersionIdentifierField() {
        return getLocalString("search.versioning.previousVersionIdentifierField");
    }

    /**
     * <p>
     * getNextVersionIdentifierField.
     * </p>
     *
     * @should return correct value
     * @return a {@link java.lang.String} object.
     */
    public String getNextVersionIdentifierField() {
        return getLocalString("search.versioning.nextVersionIdentifierField");
    }

    /**
     * <p>
     * getVersionLabelField.
     * </p>
     *
     * @should return correct value
     * @return a {@link java.lang.String} object.
     */
    public String getVersionLabelField() {
        return getLocalString("search.versioning.versionLabelField");
    }

    /**
     * <p>
     * getIndexedMetsFolder.
     * </p>
     *
     * @should return correct value
     * @return a {@link java.lang.String} object.
     */
    public String getIndexedMetsFolder() {
        return getLocalString("indexedMetsFolder", "indexed_mets");
    }

    /**
     * <p>
     * getIndexedLidoFolder.
     * </p>
     *
     * @should return correct value
     * @return a {@link java.lang.String} object.
     */
    public String getIndexedLidoFolder() {
        return getLocalString("indexedLidoFolder", "indexed_lido");
    }

    /**
     * <p>
     * getIndexedDenkxwebFolder.
     * </p>
     *
     * @should return correct value
     * @return a {@link java.lang.String} object.
     */
    public String getIndexedDenkxwebFolder() {
        return getLocalString("indexedDenkxwebFolder", "indexed_denkxweb");
    }

    /**
     * <p>
     * getIndexedDublinCoreFolder.
     * </p>
     *
     * @should return correct value
     * @return a {@link java.lang.String} object.
     */
    public String getIndexedDublinCoreFolder() {
        return getLocalString("indexedDublinCoreFolder", "indexed_dublincore");
    }

    /**
     * <p>
     * getPageSelectionFormat.
     * </p>
     *
     * @should return correct value
     * @return a {@link java.lang.String} object.
     */
    public String getPageSelectionFormat() {
        return getLocalString("viewer.pageSelectionFormat", "{pageno}:{pagenolabel}");
    }

    /**
     * <p>
     * getMediaFolder.
     * </p>
     *
     * @should return correct value
     * @return a {@link java.lang.String} object.
     */
    public String getMediaFolder() {
        return getLocalString("mediaFolder");
    }

    /**
     * <p>
     * getPdfFolder.
     * </p>
     *
     * @should return correct value
     * @return a {@link java.lang.String} object.
     */
    public String getPdfFolder() {
        return getLocalString("pdfFolder", "pdf");
    }

    /**
     * <p>
     * getVocabulariesFolder.
     * </p>
     *
     * @return a {@link java.lang.String} object.
     */
    public String getVocabulariesFolder() {
        return getLocalString("vocabularies", "vocabularies");
    }

    /**
     * <p>
     * getOrigContentFolder.
     * </p>
     *
     * @should return correct value
     * @return a {@link java.lang.String} object.
     */
    public String getOrigContentFolder() {
        return getLocalString("origContentFolder", "source");
    }

    /**
     * <p>
     * getCmsTextFolder.
     * </p>
     *
     * @should return correct value
     * @return a {@link java.lang.String} object.
     */
    public String getCmsTextFolder() {
        return getLocalString("cmsTextFolder");
    }

    /**
     * <p>
     * getAltoFolder.
     * </p>
     *
     * @should return correct value
     * @return a {@link java.lang.String} object.
     */
    public String getAltoFolder() {
        return getLocalString("altoFolder", "alto");
    }

    /**
     * <p>
     * getAltoCrowdsourcingFolder.
     * </p>
     *
     * @should return correct value
     * @return a {@link java.lang.String} object.
     */
    public String getAltoCrowdsourcingFolder() {
        return getLocalString("altoCrowdsourcingFolder", "alto_crowd");
    }

    /**
     * <p>
     * getAbbyyFolder.
     * </p>
     *
     * @should return correct value
     * @return a {@link java.lang.String} object.
     */
    public String getAbbyyFolder() {
        return getLocalString("abbyyFolder", "abbyy");
    }

    /**
     * <p>
     * getFulltextFolder.
     * </p>
     *
     * @should return correct value
     * @return a {@link java.lang.String} object.
     */
    public String getFulltextFolder() {
        return getLocalString("fulltextFolder", "fulltext");
    }

    /**
     * <p>
     * getFulltextCrowdsourcingFolder.
     * </p>
     *
     * @should return correct value
     * @return a {@link java.lang.String} object.
     */
    public String getFulltextCrowdsourcingFolder() {
        return getLocalString("fulltextCrowdsourcingFolder", "fulltext_crowd");
    }

    /**
     * <p>
     * getTeiFolder.
     * </p>
     *
     * @should return correct value
     * @return a {@link java.lang.String} object.
     */
    public String getTeiFolder() {
        return getLocalString("teiFolder", "tei");
    }

    /**
     * <p>
     * getCmdiFolder.
     * </p>
     *
     * @should return correct value
     * @return a {@link java.lang.String} object.
     */
    public String getCmdiFolder() {
        return getLocalString("cmdiFolder", "cmdi");
    }

    /**
     * <p>
     * getAnnotationFolder.
     * </p>
     *
     * @should return correct value
     * @return a {@link java.lang.String} object.
     */
    public String getAnnotationFolder() {
        return getLocalString("annotationFolder");
    }

    /**
     * <p>
     * getHotfolder.
     * </p>
     *
     * @should return correct value
     * @return a {@link java.lang.String} object.
     */
    public String getHotfolder() {
        return getLocalString("hotfolder");
    }

    /**
     * <p>
     * getTempFolder.
     * </p>
     *
     * @should return correct value
     * @return a {@link java.lang.String} object.
     */
    @SuppressWarnings("static-method")
    public String getTempFolder() {
        return Paths.get(System.getProperty("java.io.tmpdir"), "viewer").toString();
    }

    /**
     * <p>
     * isUrnDoRedirect.
     * </p>
     *
     * @should return correct value
     * @return a boolean.
     */
    public boolean isUrnDoRedirect() {
        return getLocalBoolean("urnresolver.doRedirectInsteadofForward", false);
    }

    /**
     * <p>
     * isUserRegistrationEnabled.
     * </p>
     *
     * @should return correct value
     * @return a boolean.
     */
    public boolean isUserRegistrationEnabled() {
        return getLocalBoolean("user.userRegistrationEnabled", true);
    }

    /**
     * 
     * @return
     * @should return all configured elements
     */
    public List<SecurityQuestion> getSecurityQuestions() {
        List<HierarchicalConfiguration<ImmutableNode>> nodes = getLocalConfigurationsAt("user.securityQuestions.question");
        if (nodes == null || nodes.isEmpty()) {
            return Collections.emptyList();
        }

        List<SecurityQuestion> ret = new ArrayList<>(nodes.size());
        for (HierarchicalConfiguration<ImmutableNode> node : nodes) {
            String questionKey = node.getString("[@key]");
            if (StringUtils.isEmpty(questionKey)) {
                logger.warn("Security question key not found, skipping...");
                continue;
            }
            List<Object> answerNodes = node.getList("allowedAnswer", Collections.emptyList());
            if (answerNodes.isEmpty()) {
                logger.warn("Security question '{}' has no configured answers, skipping...");
                continue;
            }
            Set<String> allowedAnswers = new HashSet<>(answerNodes.size());
            for (Object answer : answerNodes) {
                allowedAnswers.add(((String) answer).toLowerCase());
            }
            ret.add(new SecurityQuestion(questionKey, allowedAnswers));
        }

        return ret;
    }

    /**
     * <p>
     * isShowOpenIdConnect.
     * </p>
     *
     * @should return correct value
     * @return a boolean.
     */
    public boolean isShowOpenIdConnect() {
        return getAuthenticationProviders().stream().anyMatch(provider -> OpenIdProvider.TYPE_OPENID.equalsIgnoreCase(provider.getType()));
    }

    /**
     * <p>
     * getAuthenticationProviders.
     * </p>
     *
     * @should return all properly configured elements
     * @should load user group names correctly
     * @return a {@link java.util.List} object.
     */
    public List<IAuthenticationProvider> getAuthenticationProviders() {
        XMLConfiguration myConfigToUse = getConfig();
        // User local config, if available
        if (!getConfigLocal().configurationsAt("user.authenticationProviders").isEmpty()) {
            myConfigToUse = getConfigLocal();
        }

        int max = myConfigToUse.getMaxIndex("user.authenticationProviders.provider");
        List<IAuthenticationProvider> providers = new ArrayList<>(max + 1);
        for (int i = 0; i <= max; i++) {
            String label = myConfigToUse.getString("user.authenticationProviders.provider(" + i + ")[@label]");
            String name = myConfigToUse.getString("user.authenticationProviders.provider(" + i + ")[@name]");
            String endpoint = myConfigToUse.getString("user.authenticationProviders.provider(" + i + ")[@endpoint]", null);
            String image = myConfigToUse.getString("user.authenticationProviders.provider(" + i + ")[@image]", null);
            String type = myConfigToUse.getString("user.authenticationProviders.provider(" + i + ")[@type]", "");
            boolean visible = myConfigToUse.getBoolean("user.authenticationProviders.provider(" + i + ")[@show]", true);
            String clientId = myConfigToUse.getString("user.authenticationProviders.provider(" + i + ")[@clientId]", null);
            String clientSecret = myConfigToUse.getString("user.authenticationProviders.provider(" + i + ")[@clientSecret]", null);
            String idpMetadataUrl = myConfigToUse.getString("user.authenticationProviders.provider(" + i + ")[@idpMetadataUrl]", null);
            String relyingPartyIdentifier =
                    myConfigToUse.getString("user.authenticationProviders.provider(" + i + ")[@relyingPartyIdentifier]", null);
            String samlPublicKeyPath = myConfigToUse.getString("user.authenticationProviders.provider(" + i + ")[@publicKeyPath]", null);
            String samlPrivateKeyPath = myConfigToUse.getString("user.authenticationProviders.provider(" + i + ")[@privateKeyPath]", null);
            long timeoutMillis = myConfigToUse.getLong("user.authenticationProviders.provider(" + i + ")[@timeout]", 60000);

            if (visible) {
                IAuthenticationProvider provider = null;
                switch (type.toLowerCase()) {
                    case "saml":
                        providers.add(
                                new SAMLProvider(name, idpMetadataUrl, relyingPartyIdentifier, samlPublicKeyPath, samlPrivateKeyPath, timeoutMillis));
                        break;
                    case "openid":
                        providers.add(new OpenIdProvider(name, label, endpoint, image, timeoutMillis, clientId, clientSecret));
                        break;
                    case "userpassword":
                        switch (name.toLowerCase()) {
                            case "vufind":
                                provider = new VuFindProvider(name, label, endpoint, image, timeoutMillis);
                                break;
                            case "x-service":
                            case "xservice":
                                provider = new XServiceProvider(name, label, endpoint, image, timeoutMillis);
                                break;
                            case "littera":
                                provider = new LitteraProvider(name, label, endpoint, image, timeoutMillis);
                                break;
                            case "bibliotheca":
                                provider = new BibliothecaProvider(name, label, endpoint, image, timeoutMillis);
                                break;
                            default:
                                logger.error("Cannot add userpassword authentification provider with name {}. No implementation found", name);
                        }
                        break;
                    case "local":
                        provider = new LocalAuthenticationProvider(name);
                        break;
                    default:
                        logger.error("Cannot add authentification provider with name {} and type {}. No implementation found", name, type);
                }
                if (provider != null) {
                    // Look for user group configurations to which users shall be automatically added when logging in
                    List<String> addToUserGroupList =
                            getLocalList(myConfigToUse, null, "user.authenticationProviders.provider(" + i + ").addUserToGroup", null);
                    if (addToUserGroupList != null) {
                        provider.setAddUserToGroups(addToUserGroupList);
                        // logger.trace("{}: add to group: {}", provider.getName(), addToUserGroupList.toString());
                    }
                    providers.add(provider);
                }
            }
        }
        return providers;
    }

    /**
     * <p>
     * getSmtpServer.
     * </p>
     *
     * @should return correct value
     * @return a {@link java.lang.String} object.
     */
    public String getSmtpServer() {
        return getLocalString("user.smtpServer");
    }

    /**
     * <p>
     * getSmtpUser.
     * </p>
     *
     * @should return correct value
     * @return a {@link java.lang.String} object.
     */
    public String getSmtpUser() {
        return getLocalString("user.smtpUser");
    }

    /**
     * <p>
     * getSmtpPassword.
     * </p>
     *
     * @should return correct value
     * @return a {@link java.lang.String} object.
     */
    public String getSmtpPassword() {
        return getLocalString("user.smtpPassword");
    }

    /**
     * <p>
     * getSmtpSenderAddress.
     * </p>
     *
     * @should return correct value
     * @return a {@link java.lang.String} object.
     */
    public String getSmtpSenderAddress() {
        return getLocalString("user.smtpSenderAddress");
    }

    /**
     * <p>
     * getSmtpSenderName.
     * </p>
     *
     * @should return correct value
     * @return a {@link java.lang.String} object.
     */
    public String getSmtpSenderName() {
        return getLocalString("user.smtpSenderName");
    }

    /**
     * <p>
     * getSmtpSecurity.
     * </p>
     *
     * @should return correct value
     * @return a {@link java.lang.String} object.
     */
    public String getSmtpSecurity() {
        return getLocalString("user.smtpSecurity", "none");
    }

    /**
     * 
     * @return Configured SMTP port number; -1 if not configured
     * @should return correct value
     */
    public int getSmtpPort() {
        return getLocalInt("user.smtpPort", -1);
    }

    /**
     * <p>
     * getAnonymousUserEmailAddress.
     * </p>
     *
     * @should return correct value
     * @return a {@link java.lang.String} object.
     */
    public String getAnonymousUserEmailAddress() {
        return getLocalString("user.anonymousUserEmailAddress");
    }

    /**
     * <p>
     * isDisplayCollectionBrowsing.
     * </p>
     *
     * @should return correct value
     * @return a boolean.
     */
    public boolean isDisplayCollectionBrowsing() {
        return this.getLocalBoolean("webGuiDisplay.collectionBrowsing", true);
    }

    /**
     * <p>
     * isDisplayUserNavigation.
     * </p>
     *
     * @should return correct value
     * @return a boolean.
     */
    public boolean isDisplayUserNavigation() {
        return this.getLocalBoolean("webGuiDisplay.userAccountNavigation", true);
    }

    /**
     * <p>
     * isDisplayTagCloudNavigation.
     * </p>
     *
     * @should return correct value
     * @return a boolean.
     */
    public boolean isDisplayTagCloudNavigation() {
        return this.getLocalBoolean("webGuiDisplay.displayTagCloudNavigation", true);
    }

    /**
     * <p>
     * isDisplayStatistics.
     * </p>
     *
     * @should return correct value
     * @return a boolean.
     */
    public boolean isDisplayStatistics() {
        return this.getLocalBoolean("webGuiDisplay.displayStatistics", true);
    }

    /**
     * <p>
     * isDisplayTimeMatrix.
     * </p>
     *
     * @should return correct value
     * @return a boolean.
     */
    public boolean isDisplayTimeMatrix() {
        return this.getLocalBoolean("webGuiDisplay.displayTimeMatrix", false);
    }

    /**
     * <p>
     * isDisplayCrowdsourcingModuleLinks.
     * </p>
     *
     * @should return correct value
     * @return a boolean.
     */
    public boolean isDisplayCrowdsourcingModuleLinks() {
        return this.getLocalBoolean("webGuiDisplay.displayCrowdsourcingModuleLinks", false);
    }

    /**
     * <p>
     * getTheme.
     * </p>
     *
     * @should return correct value
     * @return a {@link java.lang.String} object.
     */
    public String getTheme() {
        return getSubthemeMainTheme();
    }

    /**
     * <p>
     * getThemeRootPath.
     * </p>
     *
     * @should return correct value
     * @return a {@link java.lang.String} object.
     */
    public String getThemeRootPath() {
        return getLocalString("viewer.theme.rootPath");
    }

    /**
     * <p>
     * getName.
     * </p>
     *
     * @should return correct value
     * @return a {@link java.lang.String} object.
     */
    public String getName() {
        return getLocalString("viewer.name", "Goobi viewer");
    }

    /**
     * <p>
     * getDescription.
     * </p>
     *
     * @should return correct value
     * @return a {@link java.lang.String} object.
     */
    public String getDescription() {
        return getLocalString("viewer.description", "Goobi viewer");
    }

    /**
     * TagCloud auf der Startseite anzeigen lassen
     *
     * @should return correct value
     * @return a boolean.
     */
    public boolean isDisplayTagCloudStartpage() {
        return this.getLocalBoolean("webGuiDisplay.displayTagCloudStartpage", true);
    }

    /**
     * <p>
     * isDisplaySearchResultNavigation.
     * </p>
     *
     * @should return correct value
     * @return a boolean.
     */
    public boolean isDisplaySearchResultNavigation() {
        return this.getLocalBoolean("webGuiDisplay.displaySearchResultNavigation", true);
    }

    /**
     * <p>
     * isFoldout.
     * </p>
     *
     * @param sidebarElement a {@link java.lang.String} object.
     * @return a boolean.
     */
    public boolean isFoldout(String sidebarElement) {
        return getLocalBoolean("sidebar." + sidebarElement + ".foldout", false);
    }

    /**
     * <p>
     * isSidebarPageLinkVisible.
     * </p>
     *
     * @should return correct value
     * @return a boolean.
     */
    public boolean isSidebarPageViewLinkVisible() {
        return getLocalBoolean("sidebar.page[@enabled]", true);
    }

    /**
     * <p>
     * isSidebarCalendarViewLinkVisible.
     * </p>
     *
     * @should return correct value
     * @return a boolean.
     */
    public boolean isSidebarCalendarViewLinkVisible() {
        return getLocalBoolean("sidebar.calendar[@enabled]", true);
    }

    /**
     * <p>
     * This method checks whether the TOC <strong>link</strong> in the sidebar views widget is enabled. To check whether the sidebar TOC
     * <strong>widget</strong> is enabled, use <code>isSidebarTocVisible()</code>.
     * </p>
     *
     * @should return correct value
     * @return a boolean.
     */
    public boolean isSidebarTocViewLinkVisible() {
        return getLocalBoolean("sidebar.toc[@enabled]", true);
    }

    /**
     * <p>
     * isSidebarThumbsViewLinkVisible.
     * </p>
     *
     * @should return correct value
     * @return a boolean.
     */
    public boolean isSidebarThumbsViewLinkVisible() {
        return getLocalBoolean("sidebar.thumbs[@enabled]", true);
    }

    /**
     * <p>
     * isSidebarMetadataViewLinkVisible.
     * </p>
     *
     * @should return correct value
     * @return a boolean.
     */
    public boolean isSidebarMetadataViewLinkVisible() {
        return getLocalBoolean("sidebar.metadata[@enabled]", true);
    }

    /**
     * <p>
     * isShowSidebarEventMetadata.
     * </p>
     *
     * @should return correct value
     * @return a boolean.
     */
    public boolean isShowSidebarEventMetadata() {
        return getLocalBoolean("sidebar.metadata.showEventMetadata", true);
    }

    /**
     * <p>
     * isShowSidebarEventMetadata.
     * </p>
     *
     * @should return correct value
     * @return a boolean.
     */
    public boolean isShowRecordLabelIfNoOtherViews() {
        return getLocalBoolean("sidebar.metadata.showRecordLabelIfNoOtherViews", false);
    }

    /**
     * <p>
     * isSidebarFulltextLinkVisible.
     * </p>
     *
     * @should return correct value
     * @return a boolean.
     */
    public boolean isSidebarFulltextLinkVisible() {
        return getLocalBoolean("sidebar.fulltext[@enabled]", true);
    }

    /**
     * <p>
     * This method checks whether the TOC <strong>widget</strong> is enabled. To check whether the sidebar TOC <strong>link</strong> in the views
     * widget is enabled, use <code>isSidebarTocVisible()</code>.
     * </p>
     *
     * @should return correct value
     * @return a boolean.
     */
    public boolean isSidebarTocWidgetVisible() {
        return this.getLocalBoolean("sidebar.sidebarToc[@enabled]", true);
    }

    /**
     * <p>
     * This method checks whether the TOC <strong>widget</strong> is enabled. To check whether the sidebar TOC <strong>link</strong> in the views
     * widget is enabled, use <code>isSidebarTocVisible()</code>.
     * </p>
     *
     * @should return correct value
     * @return a boolean.
     */
    public boolean isSidebarTocWidgetVisibleInFullscreen() {
        return this.getLocalBoolean("sidebar.sidebarToc.visibleInFullscreen", true);
    }

    /**
     * <p>
     * isSidebarOpacLinkVisible.
     * </p>
     *
     * @should return correct value
     * @return a boolean.
     */
    public boolean isSidebarOpacLinkVisible() {
        return this.getLocalBoolean("sidebar.opac[@enabled]", false);
    }

    /**
     * <p>
     * getSidebarTocPageNumbersVisible.
     * </p>
     *
     * @should return correct value
     * @return a boolean.
     */
    public boolean getSidebarTocPageNumbersVisible() {
        return this.getLocalBoolean("sidebar.sidebarToc.pageNumbersVisible", false);
    }

    /**
     * <p>
     * getSidebarTocLengthBeforeCut.
     * </p>
     *
     * @should return correct value
     * @return a int.
     */
    public int getSidebarTocLengthBeforeCut() {
        return this.getLocalInt("sidebar.sidebarToc.lengthBeforeCut", 10);
    }

    /**
     * <p>
     * getSidebarTocInitialCollapseLevel.
     * </p>
     *
     * @should return correct value
     * @return a int.
     */
    public int getSidebarTocInitialCollapseLevel() {
        return this.getLocalInt("sidebar.sidebarToc.initialCollapseLevel", 2);
    }

    /**
     * <p>
     * getSidebarTocCollapseLengthThreshold.
     * </p>
     *
     * @should return correct value
     * @return a int.
     */
    public int getSidebarTocCollapseLengthThreshold() {
        return this.getLocalInt("sidebar.sidebarToc.collapseLengthThreshold", 10);
    }

    /**
     * <p>
     * getSidebarTocLowestLevelToCollapseForLength.
     * </p>
     *
     * @should return correct value
     * @return a int.
     */
    public int getSidebarTocLowestLevelToCollapseForLength() {
        return this.getLocalInt("sidebar.sidebarToc.collapseLengthThreshold[@lowestLevelToTest]", 2);
    }

    /**
     * <p>
     * isSidebarTocTreeView.
     * </p>
     *
     * @should return correct value
     * @return a boolean.
     */
    public boolean isSidebarTocTreeView() {
        return getLocalBoolean("sidebar.sidebarToc.useTreeView", true);
    }

    /**
     * <p>
     * isTocTreeView.
     * </p>
     *
     * @should return true for allowed docstructs
     * @should return false for other docstructs
     * @param docStructType a {@link java.lang.String} object.
     * @return a boolean.
     */
    public boolean isTocTreeView(String docStructType) {
        List<HierarchicalConfiguration<ImmutableNode>> hcList = getLocalConfigurationsAt("toc.useTreeView");
        if (hcList == null || hcList.isEmpty()) {
            return false;
        }
        HierarchicalConfiguration<ImmutableNode> hc = hcList.get(0);
        String docStructTypes = hc.getString("[@showDocStructs]");
        boolean allowed = hc.getBoolean(".");
        if (!allowed) {
            logger.trace("Tree view disabled");
            return false;
        }

        if (docStructTypes != null) {
            String[] docStructTypesSplit = docStructTypes.split(";");
            for (String dst : docStructTypesSplit) {
                if (dst.equals("_ALL") || dst.equals(docStructType)) {
                    logger.trace("Tree view for {} allowed", docStructType);
                    return true;
                }
            }

        }

        // logger.trace("Tree view for {} not allowed", docStructType);
        return false;
    }

    /**
     * Returns the names of all configured facet fields in the order they appear in the list, no matter whether they're regular or hierarchical.
     *
     * @return List of regular and hierarchical fields in the order in which they appear in the config file
     * @should return correct order
     */
    public List<String> getAllFacetFields() {
        List<HierarchicalConfiguration<ImmutableNode>> facets = getLocalConfigurationsAt("search.facets");
        if (facets == null || facets.isEmpty()) {
            getLocalConfigurationAt("search.drillDown");
            logger.warn("Old configuration found: search.drillDown; please update to search.facets");
        }
        if (facets == null || facets.isEmpty()) {
            logger.warn("Config element not found: search.facets");
            return Collections.emptyList();
        }
        List<HierarchicalConfiguration<ImmutableNode>> nodes =
                facets.get(0).childConfigurationsAt("");
        if (nodes.isEmpty()) {
            return Collections.emptyList();
        }

        List<String> ret = new ArrayList<>(nodes.size());
        for (HierarchicalConfiguration<ImmutableNode> node : nodes) {
            switch (node.getRootElementName()) {
                case "field":
                case "hierarchicalField":
                case "geoField":
                    ret.add(node.getString("."));
                    break;
            }
        }

        return ret;
    }

    /**
     * <p>
     * Returns a list containing all simple facet fields.
     * </p>
     *
     * @should return all values
     * @return a {@link java.util.List} object.
     */
    public List<String> getFacetFields() {
        return getLocalList("search.facets.field");
    }

    /**
     * <p>
     * getHierarchicalFacetFields.
     * </p>
     *
     * @should return all values
     * @return a {@link java.util.List} object.
     */
    public List<String> getHierarchicalFacetFields() {
        return getLocalList("search.facets.hierarchicalField");
    }

    /**
     * <p>
     * getGeoFacetFields.
     * </p>
     * 
     * @should return all values
     * @return a {@link java.util.List} object.
     */
    public String getGeoFacetFields() {
        return getLocalString("search.facets.geoField");
    }

    /**
     * <p>
     * getInitialFacetElementNumber.
     * </p>
     *
     * @should return correct value
     * @should return default value if field not found
     * @param field a {@link java.lang.String} object.
     * @return a int.
     */
    public int getInitialFacetElementNumber(String facetField) {
        if (StringUtils.isBlank(facetField)) {
            return getLocalInt("search.facets.initialElementNumber", 3);
        }

        String value = getPropertyForFacetField(facetField, "[@initialElementNumber]", "-1");
        return Integer.valueOf(value);
    }

    /**
     * <p>
     * getSortOrder.
     * </p>
     *
     * @param facetField a {@link java.lang.String} object.
     * @return a {@link java.lang.String} object.
     */
    public String getSortOrder(String facetField) {
        return getPropertyForFacetField(facetField, "[@sortOrder]", "default");
    }

    /**
     * Returns a list of values to prioritize for the given facet field.
     *
     * @param field a {@link java.lang.String} object.
     * @return List of priority values; empty list if none found for the given field
     * @should return return all configured elements for regular fields
     * @should return return all configured elements for hierarchical fields
     */
    public List<String> getPriorityValuesForFacetField(String field) {
        if (StringUtils.isBlank(field)) {
            return Collections.emptyList();
        }

        String priorityValues = getPropertyForFacetField(field, "[@priorityValues]", "");
        if (priorityValues == null) {
            return Collections.emptyList();
        }
        String[] priorityValuesSplit = priorityValues.split(";");

        return Arrays.asList(priorityValuesSplit);
    }

    /**
     * 
     * @param facetField
     * @return
     * @should return correct value
     * @should return null if no value found
     */
    public String getLabelFieldForFacetField(String facetField) {
        return getPropertyForFacetField(facetField, "[@labelField]", null);
    }

    /**
     * Boilerplate code for retrieving values from regular and hierarchical facet field configurations.
     * 
     * @param facetField Facet field
     * @param property Element or attribute name to check
     * @param defaultValue Value that is returned if none was found
     * @return Found value or defaultValue
     */
    String getPropertyForFacetField(String facetField, String property, String defaultValue) {
        if (StringUtils.isBlank(facetField)) {
            return defaultValue;
        }

        String facetifiedField = SearchHelper.facetifyField(facetField);
        // Regular fields
        List<HierarchicalConfiguration<ImmutableNode>> facetFields = getLocalConfigurationsAt("search.facets.field");
        if (facetFields != null && !facetFields.isEmpty()) {
            for (HierarchicalConfiguration<ImmutableNode> fieldConfig : facetFields) {
                String nodeText = fieldConfig.getString(".", "");
                if (nodeText.equals(facetField)
                        || nodeText.equals(facetField + SolrConstants._UNTOKENIZED)
                        || nodeText.equals(facetifiedField)) {
                    String ret = fieldConfig.getString(property);
                    if (ret != null) {
                        return ret;
                    }
                }
            }
        }
        // Hierarchical fields
        facetFields = getLocalConfigurationsAt("search.facets.hierarchicalField");
        if (facetFields != null && !facetFields.isEmpty()) {
            for (HierarchicalConfiguration<ImmutableNode> fieldConfig : facetFields) {
                String nodeText = fieldConfig.getString(".", "");
                if (nodeText.equals(facetField)
                        || nodeText.equals(facetField + SolrConstants._UNTOKENIZED)
                        || nodeText.equals(facetifiedField)) {
                    String ret = fieldConfig.getString(property);
                    if (ret != null) {
                        return ret;
                    }
                }
            }
        }

        return defaultValue;
    }

    /**
     * <p>
     * getRangeFacetFields.
     * </p>
     *
     * @return List of facet fields to be used as range values
     */
    @SuppressWarnings("static-method")
    public List<String> getRangeFacetFields() {
        return Collections.singletonList(SolrConstants._CALENDAR_YEAR);
    }

    /**
     * <p>
     * isSortingEnabled.
     * </p>
     *
     * @should return correct value
     * @return a boolean.
     */
    public boolean isSortingEnabled() {
        return getLocalBoolean("search.sorting[@enabled]", true);
    }

    /**
     * <p>
     * getDefaultSortField.
     * </p>
     *
     * @should return correct value
     * @return a {@link java.lang.String} object.
     */
    public String getDefaultSortField() {
        return getLocalString("search.sorting.defaultSortField", null);
    }

    /**
     * <p>
     * getSortFields.
     * </p>
     *
     * @should return return all configured elements
     * @return a {@link java.util.List} object.
     */
    public List<String> getSortFields() {
        return getLocalList("search.sorting.luceneField");
    }

    /**
     * <p>
     * getStaticSortFields.
     * </p>
     *
     * @should return return all configured elements
     * @return a {@link java.util.List} object.
     */
    public List<String> getStaticSortFields() {
        return getLocalList("search.sorting.static.field");
    }

    /**
     * <p>
     * getUrnResolverUrl.
     * </p>
     *
     * @should return correct value
     * @return a {@link java.lang.String} object.
     */
    public String getUrnResolverUrl() {
        return getLocalString("urls.urnResolver",
                new StringBuilder(BeanUtils.getServletPathWithHostAsUrlFromJsfContext()).append("/resolver?urn=").toString());
    }

    /**
     * The maximal image size retrievable with only the permission to view thumbnails
     *
     * @should return correct value
     * @return the maximal image width
     */
    public int getThumbnailImageAccessMaxWidth() {
        return getLocalInt("accessConditions.thumbnailImageAccessMaxWidth", getLocalInt("accessConditions.unconditionalImageAccessMaxWidth", 120));
    }

    /**
     * The maximal image size retrievable with the permission to view images but without the permission to zoom images
     *
     * @should return correct value
     * @return the maximal image width, default ist 600
     */
    public int getUnzoomedImageAccessMaxWidth() {
        return getLocalInt("accessConditions.unzoomedImageAccessMaxWidth", 0);
    }

    /**
     * <p>
     * isFullAccessForLocalhost.
     * </p>
     *
     * @should return correct value
     * @return a boolean.
     */
    public boolean isFullAccessForLocalhost() {
        return getLocalBoolean("accessConditions.fullAccessForLocalhost", false);
    }

    /**
     * <p>
     * isGeneratePdfInTaskManager.
     * </p>
     *
     * @should return correct value
     * @return a boolean.
     */
    public boolean isGeneratePdfInTaskManager() {
        return getLocalBoolean("pdf.externalPdfGeneration", false);
    }

    /**
     * <p>
     * isPdfApiDisabled.
     * </p>
     *
     * @should return correct value
     * @return a boolean.
     */
    public boolean isPdfApiDisabled() {
        return getLocalBoolean("pdf.pdfApiDisabled", false);
    }

    /**
     * <p>
     * isTitlePdfEnabled.
     * </p>
     *
     * @should return correct value
     * @return a boolean.
     */
    public boolean isTitlePdfEnabled() {
        boolean enabled = getLocalBoolean("pdf.titlePdfEnabled", true);
        return enabled;
    }

    /**
     * <p>
     * isTocPdfEnabled.
     * </p>
     *
     * @should return correct value
     * @return a boolean.
     */
    public boolean isTocPdfEnabled() {
        return getLocalBoolean("pdf.tocPdfEnabled", true);
    }

    /**
     * <p>
     * isMetadataPdfEnabled.
     * </p>
     *
     * @should return correct value
     * @return a boolean.
     */
    public boolean isMetadataPdfEnabled() {
        return getLocalBoolean("pdf.metadataPdfEnabled", true);
    }

    /**
     * <p>
     * isPagePdfEnabled.
     * </p>
     *
     * @should return correct value
     * @return a boolean.
     */
    public boolean isPagePdfEnabled() {
        return getLocalBoolean("pdf.pagePdfEnabled", false);
    }

    /**
     * <p>
     * isDocHierarchyPdfEnabled.
     * </p>
     *
     * @should return correct value
     * @return a boolean.
     */
    public boolean isDocHierarchyPdfEnabled() {
        return getLocalBoolean("pdf.docHierarchyPdfEnabled", false);
    }

    /**
     * <p>
     * isTitleEpubEnabled.
     * </p>
     *
     * @should return correct value
     * @return a boolean.
     */
    public boolean isTitleEpubEnabled() {
        return getLocalBoolean("epub.titleEpubEnabled", false);
    }

    /**
     * <p>
     * isTocEpubEnabled.
     * </p>
     *
     * @should return correct value
     * @return a boolean.
     */
    public boolean isTocEpubEnabled() {
        return getLocalBoolean("epub.tocEpubEnabled", false);
    }

    /**
     * <p>
     * isMetadataEpubEnabled.
     * </p>
     *
     * @should return correct value
     * @return a boolean.
     */
    public boolean isMetadataEpubEnabled() {
        return getLocalBoolean("epub.metadataEpubEnabled", false);
    }

    /**
     * <p>
     * getDownloadFolder.
     * </p>
     *
     * @should return correct value for pdf
     * @should return correct value for epub
     * @should return empty string if type unknown
     * @param type a {@link java.lang.String} object.
     * @return a {@link java.lang.String} object.
     */
    public String getDownloadFolder(String type) {
        switch (type.toLowerCase()) {
            case "pdf":
                return getLocalString("pdf.downloadFolder", "/opt/digiverso/viewer/pdf_download");
            case "epub":
                return getLocalString("epub.downloadFolder", "/opt/digiverso/viewer/epub_download");
            default:
                return "";

        }
    }

    /**
     * <p>
     * getRssFeedItems.
     * </p>
     *
     * @should return correct value
     * @return a int.
     */
    public int getRssFeedItems() {
        return getLocalInt("rss.numberOfItems", 50);
    }

    /**
     * <p>
     * getRssTitle.
     * </p>
     *
     * @should return correct value
     * @return a {@link java.lang.String} object.
     */
    public String getRssTitle() {
        return getLocalString("rss.title", "viewer-rss");
    }

    /**
     * <p>
     * getRssDescription.
     * </p>
     *
     * @should return correct value
     * @return a {@link java.lang.String} object.
     */
    public String getRssDescription() {
        return getLocalString("rss.description", "latest imports");
    }

    /**
     * <p>
     * getRssCopyrightText.
     * </p>
     *
     * @should return correct value
     * @return a {@link java.lang.String} object.
     */
    public String getRssCopyrightText() {
        return getLocalString("rss.copyright");
    }

    /**
     * <p>
     * getThumbnailsWidth.
     * </p>
     *
     * @should return correct value
     * @return a int.
     */
    public int getThumbnailsWidth() {
        return getLocalInt("viewer.thumbnailsWidth", 100);
    }

    /**
     * <p>
     * getThumbnailsHeight.
     * </p>
     *
     * @should return correct value
     * @return a int.
     */
    public int getThumbnailsHeight() {
        return getLocalInt("viewer.thumbnailsHeight", 120);
    }

    /**
     * <p>
     * getThumbnailsCompression.
     * </p>
     *
     * @return a int.
     */
    public int getThumbnailsCompression() {
        return getLocalInt("viewer.thumbnailsCompression", 85);
    }

    /**
     * <p>
     * getAnchorThumbnailMode.
     * </p>
     *
     * @should return correct value
     * @return a {@link java.lang.String} object.
     */
    public String getAnchorThumbnailMode() {
        return getLocalString("viewer.anchorThumbnailMode", "GENERIC");
    }

    /**
     * <p>
     * getMultivolumeThumbnailWidth.
     * </p>
     *
     * @should return correct value
     * @return a int.
     */
    public int getMultivolumeThumbnailWidth() {
        return getLocalInt("toc.multiVolumeThumbnailsWidth", 50);
    }

    /**
     * <p>
     * getMultivolumeThumbnailHeight.
     * </p>
     *
     * @should return correct value
     * @return a int.
     */
    public int getMultivolumeThumbnailHeight() {
        return getLocalInt("toc.multiVolumeThumbnailsHeight", 60);
    }

    /**
     * <p>
     * getDisplayBreadcrumbs.
     * </p>
     *
     * @should return correct value
     * @return a boolean.
     */
    public boolean getDisplayBreadcrumbs() {
        return this.getLocalBoolean("webGuiDisplay.displayBreadcrumbs", true);
    }

    /**
     * <p>
     * getDisplayMetadataPageLinkBlock.
     * </p>
     *
     * @should return correct value
     * @return a boolean.
     */
    public boolean getDisplayMetadataPageLinkBlock() {
        return this.getLocalBoolean("webGuiDisplay.displayMetadataPageLinkBlock", true);
    }

    /**
     * <p>
     * isAddDublinCoreMetaTags.
     * </p>
     *
     * @should return correct value
     * @return a boolean.
     */
    public boolean isAddDublinCoreMetaTags() {
        return getLocalBoolean("metadata.addDublinCoreMetaTags", false);
    }

    /**
     * <p>
     * isAddHighwirePressMetaTags.
     * </p>
     *
     * @should return correct value
     * @return a boolean.
     */
    public boolean isAddHighwirePressMetaTags() {
        return getLocalBoolean("metadata.addHighwirePressMetaTags", false);
    }

    /**
     * 
     * @return
     * @should return correct value
     */
    public int getMetadataParamNumber() {
        return getLocalInt("metadata.metadataParamNumber", 10);
    }

    /**
     * <p>
     * useTiles.
     * </p>
     *
     * @should return correct value
     * @return a boolean.
     * @throws io.goobi.viewer.exceptions.ViewerConfigurationException if any.
     */
    public boolean useTiles() throws ViewerConfigurationException {
        return useTiles(PageType.viewImage, null);
    }

    /**
     * <p>
     * useTilesFullscreen.
     * </p>
     *
     * @should return correct value
     * @return a boolean.
     * @throws io.goobi.viewer.exceptions.ViewerConfigurationException if any.
     */
    public boolean useTilesFullscreen() throws ViewerConfigurationException {
        return useTiles(PageType.viewFullscreen, null);
    }

    /**
     * <p>
     * useTiles.
     * </p>
     *
     * @param view a {@link io.goobi.viewer.model.viewer.PageType} object.
     * @param image a {@link de.unigoettingen.sub.commons.contentlib.imagelib.ImageType} object.
     * @return a boolean.
     * @throws io.goobi.viewer.exceptions.ViewerConfigurationException if any.
     */
    public boolean useTiles(PageType view, ImageType image) throws ViewerConfigurationException {
        return getZoomImageViewConfig(view, image).getBoolean("[@tileImage]", false);
    }

    /**
     * <p>
     * getFooterHeight.
     * </p>
     *
     * @return a int.
     * @throws io.goobi.viewer.exceptions.ViewerConfigurationException if any.
     */
    public int getFooterHeight() throws ViewerConfigurationException {
        return getFooterHeight(PageType.viewImage, null);
    }

    /**
     * <p>
     * getFullscreenFooterHeight.
     * </p>
     *
     * @return a int.
     * @throws io.goobi.viewer.exceptions.ViewerConfigurationException if any.
     */
    public int getFullscreenFooterHeight() throws ViewerConfigurationException {
        return getFooterHeight(PageType.viewFullscreen, null);
    }

    /**
     * <p>
     * getFooterHeight.
     * </p>
     *
     * @param view a {@link io.goobi.viewer.model.viewer.PageType} object.
     * @param image a {@link de.unigoettingen.sub.commons.contentlib.imagelib.ImageType} object.
     * @return a int.
     * @throws io.goobi.viewer.exceptions.ViewerConfigurationException if any.
     */
    public int getFooterHeight(PageType view, ImageType image) throws ViewerConfigurationException {
        return getZoomImageViewConfig(view, image).getInt("[@footerHeight]", 50);
    }

    /**
     * <p>
     * getImageViewType.
     * </p>
     *
     * @return a {@link java.lang.String} object.
     * @throws io.goobi.viewer.exceptions.ViewerConfigurationException if any.
     */
    public String getImageViewType() throws ViewerConfigurationException {
        return getZoomImageViewType(PageType.viewImage, null);
    }

    /**
     * <p>
     * getZoomFullscreenViewType.
     * </p>
     *
     * @return a {@link java.lang.String} object.
     * @throws io.goobi.viewer.exceptions.ViewerConfigurationException if any.
     */
    public String getZoomFullscreenViewType() throws ViewerConfigurationException {
        return getZoomImageViewType(PageType.viewFullscreen, null);
    }

    /**
     * <p>
     * getZoomImageViewType.
     * </p>
     *
     * @param view a {@link io.goobi.viewer.model.viewer.PageType} object.
     * @param image a {@link de.unigoettingen.sub.commons.contentlib.imagelib.ImageType} object.
     * @return a {@link java.lang.String} object.
     * @throws io.goobi.viewer.exceptions.ViewerConfigurationException if any.
     */
    public String getZoomImageViewType(PageType view, ImageType image) throws ViewerConfigurationException {
        return getZoomImageViewConfig(view, image).getString("[@type]");
    }

    /**
     * <p>
     * useOpenSeadragon.
     * </p>
     *
     * @return a boolean.
     * @throws io.goobi.viewer.exceptions.ViewerConfigurationException if any.
     */
    public boolean useOpenSeadragon() throws ViewerConfigurationException {
        return "openseadragon".equalsIgnoreCase(getImageViewType());
    }

    /**
     * <p>
     * getImageViewZoomScales.
     * </p>
     *
     * @return a {@link java.util.List} object.
     * @throws io.goobi.viewer.exceptions.ViewerConfigurationException if any.
     */
    public List<String> getImageViewZoomScales() throws ViewerConfigurationException {
        return getImageViewZoomScales(PageType.viewImage, null);
    }

    /**
     * <p>
     * getImageViewZoomScales.
     * </p>
     *
     * @param view a {@link java.lang.String} object.
     * @return a {@link java.util.List} object.
     * @throws io.goobi.viewer.exceptions.ViewerConfigurationException if any.
     */
    public List<String> getImageViewZoomScales(String view) throws ViewerConfigurationException {
        return getImageViewZoomScales(PageType.valueOf(view), null);
    }

    /**
     * <p>
     * getImageViewZoomScales.
     * </p>
     *
     * @param view a {@link io.goobi.viewer.model.viewer.PageType} object.
     * @param image a {@link de.unigoettingen.sub.commons.contentlib.imagelib.ImageType} object.
     * @return a {@link java.util.List} object.
     * @throws io.goobi.viewer.exceptions.ViewerConfigurationException if any.
     */
    public List<String> getImageViewZoomScales(PageType view, ImageType image) throws ViewerConfigurationException {
        List<String> defaultList = new ArrayList<>();
        //        defaultList.add("600");
        //        defaultList.add("900");
        //        defaultList.add("1500");

        BaseHierarchicalConfiguration zoomImageViewConfig = getZoomImageViewConfig(view, image);
        if (zoomImageViewConfig != null) {
            String[] scales = zoomImageViewConfig.getStringArray("scale");
            if (scales != null) {
                return Arrays.asList(scales);
            }
        }
        return defaultList;
    }

    /**
     * <p>
     * getTileSizes.
     * </p>
     *
     * @return the configured tile sizes for imageView as a hashmap linking each tile size to the list of resolutions to use with that size
     * @throws io.goobi.viewer.exceptions.ViewerConfigurationException if any.
     */
    public Map<Integer, List<Integer>> getTileSizes() throws ViewerConfigurationException {
        return getTileSizes(PageType.viewImage, null);
    }

    /**
     * <p>
     * getTileSizes.
     * </p>
     *
     * @param view a {@link io.goobi.viewer.model.viewer.PageType} object.
     * @param image a {@link de.unigoettingen.sub.commons.contentlib.imagelib.ImageType} object.
     * @return a {@link java.util.Map} object.
     * @throws io.goobi.viewer.exceptions.ViewerConfigurationException if any.
     */
    public Map<Integer, List<Integer>> getTileSizes(PageType view, ImageType image) throws ViewerConfigurationException {
        Map<Integer, List<Integer>> map = new HashMap<>();
        List<HierarchicalConfiguration<ImmutableNode>> sizes = getZoomImageViewConfig(view, image).configurationsAt("tileSize");
        if (sizes != null && !sizes.isEmpty()) {
            for (HierarchicalConfiguration<ImmutableNode> sizeConfig : sizes) {
                int size = sizeConfig.getInt("size", 0);
                String[] resolutionString = sizeConfig.getStringArray("scaleFactors");
                List<Integer> resolutions = new ArrayList<>(resolutionString.length);
                for (String res : resolutionString) {
                    try {
                        int resolution = Integer.parseInt(res);
                        resolutions.add(resolution);
                    } catch (NullPointerException | NumberFormatException e) {
                        logger.warn("Cannot parse " + res + " as int");
                    }
                }
                map.put(size, resolutions);
            }
        }
        if (map.isEmpty()) {
            map.put(512, Arrays.asList(new Integer[] { 1, 32 }));
        }
        return map;
    }

    /**
     * <p>
     * getZoomImageViewConfig.
     * </p>
     *
     * @param pageType a {@link io.goobi.viewer.model.viewer.PageType} object.
     * @param imageType a {@link de.unigoettingen.sub.commons.contentlib.imagelib.ImageType} object.
     * @return a {@link org.apache.commons.configuration.SubnodeConfiguration} object.
     * @throws io.goobi.viewer.exceptions.ViewerConfigurationException if any.
     */
    public BaseHierarchicalConfiguration getZoomImageViewConfig(PageType pageType, ImageType imageType) throws ViewerConfigurationException {
        List<HierarchicalConfiguration<ImmutableNode>> configs = getLocalConfigurationsAt("viewer.zoomImageView");

        for (HierarchicalConfiguration<ImmutableNode> subConfig : configs) {

            if (pageType != null) {
                List<Object> views = subConfig.getList("useFor.view");
                if (views.isEmpty() || views.contains(pageType.name()) || views.contains(pageType.getName())) {
                    //match
                } else {
                    continue;
                }
            }

            if (imageType != null && imageType.getFormat() != null) {
                List<Object> mimeTypes = subConfig.getList("useFor.mimeType");
                if (mimeTypes.isEmpty() || mimeTypes.contains(imageType.getFormat().getMimeType())) {
                    //match
                } else {
                    continue;
                }
            }

            return (BaseHierarchicalConfiguration) subConfig;
        }
        throw new ViewerConfigurationException("Viewer config must define at least a generic <zoomImageView>");
    }

    /**
     * <p>
     * getBreadcrumbsClipping.
     * </p>
     *
     * @should return correct value
     * @return a int.
     */
    public int getBreadcrumbsClipping() {
        return getLocalInt("webGuiDisplay.breadcrumbsClipping", 50);
    }

    /**
     * <p>
     * isDisplayTopstructLabel.
     * </p>
     *
     * @should return correct value
     * @return a boolean.
     */
    public boolean isDisplayTopstructLabel() {
        return this.getLocalBoolean("metadata.searchHitMetadataList.displayTopstructLabel", false);
    }

    /**
     * <p>
     * getDisplayStructType.
     * </p>
     *
     * @should return correct value
     * @return a boolean.
     */
    public boolean getDisplayStructType() {
        return this.getLocalBoolean("metadata.searchHitMetadataList.displayStructType", true);
    }

    /**
     * <p>
     * getSearchHitMetadataValueNumber.
     * </p>
     *
     * @should return correct value
     * @return a int.
     */
    public int getSearchHitMetadataValueNumber() {
        return getLocalInt("metadata.searchHitMetadataList.valueNumber", 1);
    }

    /**
     * <p>
     * getSearchHitMetadataValueLength.
     * </p>
     *
     * @should return correct value
     * @return a int.
     */
    public int getSearchHitMetadataValueLength() {
        return getLocalInt("metadata.searchHitMetadataList.valueLength", 0);
    }

    /**
     * 
     * @return true if enabled or not configured; false otherwise
     * @should return correct value
     */
    public boolean isWatermarkTextConfigurationEnabled() {
        return getLocalBoolean("viewer.watermarkTextConfiguration[@enabled]", true);
    }

    /**
     * Returns the preference order of data to be used as an image footer text.
     *
     * @should return all configured elements in the correct order
     * @return a {@link java.util.List} object.
     */
    public List<String> getWatermarkTextConfiguration() {
        return getLocalList("viewer.watermarkTextConfiguration.text");
    }

    /**
     * <p>
     * getWatermarkFormat.
     * </p>
     *
     * @return a {@link java.lang.String} object.
     */
    public String getWatermarkFormat() {
        return getLocalString("viewer.watermarkFormat", "jpg");
    }

    /**
     * <p>
     * getStopwordsFilePath.
     * </p>
     *
     * @should return correct value
     * @return a {@link java.lang.String} object.
     */
    public String getStopwordsFilePath() {
        return getLocalString("stopwordsFile");
    }

    /**
     * Returns the locally configured page type name for URLs (e.g. "bild" instead of default "image").
     *
     * @param type a {@link io.goobi.viewer.model.viewer.PageType} object.
     * @should return the correct value for the given type
     * @should return null for non configured type
     * @return a {@link java.lang.String} object.
     */
    public String getPageType(PageType type) {
        return getLocalString("viewer.pageTypes." + type.name());
    }

    /**
     * <p>
     * getDocstructTargetPageType.
     * </p>
     *
     * @param docstruct a {@link java.lang.String} object.
     * @should return correct value
     * @should return null if docstruct not found
     * @return a {@link java.lang.String} object.
     */
    public String getDocstructTargetPageType(String docstruct) {
        return getLocalString("viewer.docstructTargetPageTypes." + docstruct);
    }

    public String getPageTypeExitView(PageType type) {
        return getLocalString("viewer.pageTypes." + type.name() + "[@exit]");
    }

    /**
     * <p>
     * getFulltextPercentageWarningThreshold.
     * </p>
     *
     * @should return correct value
     * @return a int.
     */
    public int getFulltextPercentageWarningThreshold() {
        return getLocalInt("viewer.fulltextPercentageWarningThreshold", 30);
    }

    /**
     * <p>
     * isUseViewerLocaleAsRecordLanguage.
     * </p>
     *
     * @should return correct value
     * @return a boolean.
     */
    public boolean isUseViewerLocaleAsRecordLanguage() {
        return getLocalBoolean("viewer.useViewerLocaleAsRecordLanguage", false);
    }

    /**
     * <p>
     * getFeedbackEmailAddresses.
     * </p>
     *
     * @should return correct values
     * @return a {@link java.lang.String} object.
     */
    public List<EmailRecipient> getFeedbackEmailRecipients() {
        List<EmailRecipient> ret = new ArrayList<>();
        List<HierarchicalConfiguration<ImmutableNode>> licenseNodes = getLocalConfigurationsAt("user.feedbackEmailAddressList.address");
        for (HierarchicalConfiguration<ImmutableNode> node : licenseNodes) {
            String address = node.getString(".", "");
            if (StringUtils.isNotBlank(address)) {
                String label = node.getString("[@label]", address);
                boolean defaultRecipient = node.getBoolean("[@default]", false);
                ret.add(new EmailRecipient(label, address, defaultRecipient));
            }
        }

        return ret;
    }

    /**
     * 
     * @return
     */
    public String getDefaultFeedbackEmailAddress() {
        for (EmailRecipient recipient : getFeedbackEmailRecipients()) {
            if (recipient.isDefaultRecipient()) {
                return recipient.getEmailAddress();
            }
        }

        return "<NOT CONFIGURED>";
    }

    /**
     * <p>
     * isBookmarksEnabled.
     * </p>
     *
     * @should return correct value
     * @return a boolean.
     */
    public boolean isBookmarksEnabled() {
        return getLocalBoolean("bookmarks[@enabled]", true);
    }

    /**
     * <p>
     * isForceJpegConversion.
     * </p>
     *
     * @should return correct value
     * @return a boolean.
     */
    public boolean isForceJpegConversion() {
        return getLocalBoolean("viewer.forceJpegConversion", false);
    }

    /**
     * <p>
     * getPageLoaderThreshold.
     * </p>
     *
     * @should return correct value
     * @return a int.
     */
    public int getPageLoaderThreshold() {
        return getLocalInt("performance.pageLoaderThreshold", 1000);
    }

    /**
     * <p>
     * isPreventProxyCaching.
     * </p>
     *
     * @should return correct value
     * @return a boolean.
     */
    public boolean isPreventProxyCaching() {
        return getLocalBoolean(("performance.preventProxyCaching"), false);
    }

    /**
     * <p>
     * isSolrCompressionEnabled.
     * </p>
     *
     * @should return correct value
     * @return a boolean.
     */
    public boolean isSolrCompressionEnabled() {
        return getLocalBoolean(("performance.solr.compressionEnabled"), true);
    }

    /**
     * <p>
     * isSolrBackwardsCompatible.
     * </p>
     *
     * @should return correct value
     * @return a boolean.
     */
    public boolean isSolrBackwardsCompatible() {
        return getLocalBoolean(("performance.solr.backwardsCompatible"), false);
    }

    /**
     * <p>
     * isCommentsEnabled.
     * </p>
     *
     * @should return correct value
     * @return a boolean.
     */
    public boolean isCommentsEnabled() {
        return getLocalBoolean(("comments[@enabled]"), false);
    }

    /**
     * <p>
     * getCommentsCondition.
     * </p>
     *
     * @should return correct value
     * @return a {@link java.lang.String} object.
     */
    public String getCommentsCondition() {
        return getLocalString("comments.condition");
    }

    /**
     * <p>
     * getCommentsNotificationEmailAddresses.
     * </p>
     *
     * @should return all configured elements
     * @return a {@link java.util.List} object.
     */
    public List<String> getCommentsNotificationEmailAddresses() {
        return getLocalList("comments.notificationEmailAddress");
    }

    /**
     * <p>
     * getViewerHome.
     * </p>
     *
     * @should return correct value
     * @return a {@link java.lang.String} object.
     */
    public String getViewerHome() {
        return getLocalString("viewerHome");
    }

    /**
     * 
     * @return
     * @should return correct value
     */
    String getDataRepositoriesHome() {
        return getLocalString("dataRepositoriesHome", "");
    }

    /**
     * <p>
     * getWatermarkIdField.
     * </p>
     *
     * @should return correct value
     * @return a {@link java.util.List} object.
     */
    public List<String> getWatermarkIdField() {
        return getLocalList("viewer.watermarkIdField", Collections.singletonList(SolrConstants.DC));

    }

    /**
     * 
     * @return
     * @should return correct value
     */
    public boolean isDocstructNavigationEnabled() {
        return getLocalBoolean("viewer.docstructNavigation[@enabled]", false);
    }

    /**
     * 
     * @param template
     * @param fallbackToDefaultTemplate
     * @return
     * @should return all configured values
     */
    public List<String> getDocstructNavigationTypes(String template, boolean fallbackToDefaultTemplate) {
        List<HierarchicalConfiguration<ImmutableNode>> templateList = getLocalConfigurationsAt("viewer.docstructNavigation.template");
        if (templateList == null) {
            return Collections.emptyList();
        }

        HierarchicalConfiguration<ImmutableNode> usingTemplate = null;
        HierarchicalConfiguration<ImmutableNode> defaultTemplate = null;
        for (Iterator<HierarchicalConfiguration<ImmutableNode>> it = templateList.iterator(); it.hasNext();) {
            HierarchicalConfiguration<ImmutableNode> subElement = it.next();
            if (subElement.getString("[@name]").equals(template)) {
                usingTemplate = subElement;
                break;
            } else if ("_DEFAULT".equals(subElement.getString("[@name]"))) {
                defaultTemplate = subElement;
            }
        }

        // If the requested template does not exist in the config, use _DEFAULT
        if (usingTemplate == null && fallbackToDefaultTemplate) {
            usingTemplate = defaultTemplate;
        }
        if (usingTemplate == null) {
            return Collections.emptyList();
        }

        String[] ret = usingTemplate.getStringArray("docstruct");
        if (ret == null) {
            logger.warn("Template '{}' contains no docstruct elements.", usingTemplate.getRootElementName());
            return Collections.emptyList();
        }

        return Arrays.asList(ret);
    }

    /**
     * <p>
     * getSubthemeMainTheme.
     * </p>
     *
     * @should return correct value
     * @return a {@link java.lang.String} object.
     */
    public String getSubthemeMainTheme() {
        String theme = getLocalString("viewer.theme[@mainTheme]");
        if (StringUtils.isEmpty(theme)) {
            logger.error("Theme name could not be read - config_viewer.xml may not be well-formed.");
        }
        return getLocalString("viewer.theme[@mainTheme]");
    }

    /**
     * <p>
     * getSubthemeDiscriminatorField.
     * </p>
     *
     * @should return correct value
     * @return a {@link java.lang.String} object.
     */
    public String getSubthemeDiscriminatorField() {
        return getLocalString("viewer.theme[@discriminatorField]", "");
    }

    /**
     * <p>
     * getTagCloudSampleSize.
     * </p>
     *
     * @should return correct value for existing fields
     * @should return INT_MAX for other fields
     * @param fieldName a {@link java.lang.String} object.
     * @return a int.
     */
    public int getTagCloudSampleSize(String fieldName) {
        return getLocalInt("tagclouds.sampleSizes." + fieldName, Integer.MAX_VALUE);
    }

    /**
     * <p>
     * getTocVolumeSortFieldsForTemplate.
     * </p>
     *
     * @param template a {@link java.lang.String} object.
     * @return a {@link java.util.List} object.
     * @should return correct template configuration
     * @should return default template configuration if template not found
     * @should return default template configuration if template is null
     */
    public List<StringPair> getTocVolumeSortFieldsForTemplate(String template) {
        HierarchicalConfiguration<ImmutableNode> usingTemplate = null;
        List<HierarchicalConfiguration<ImmutableNode>> templateList = getLocalConfigurationsAt("toc.volumeSortFields.template");
        if (templateList == null) {
            return Collections.emptyList();
        }
        HierarchicalConfiguration<ImmutableNode> defaultTemplate = null;
        for (Iterator<HierarchicalConfiguration<ImmutableNode>> it = templateList.iterator(); it.hasNext();) {
            HierarchicalConfiguration<ImmutableNode> subElement = it.next();
            String templateName = subElement.getString("[@name]");
            //            String groupBy = subElement.getString("[@groupBy]");
            if (templateName != null) {
                if (templateName.equals(template)) {
                    usingTemplate = subElement;
                    break;
                } else if ("_DEFAULT".equals(templateName)) {
                    defaultTemplate = subElement;
                }
            }
        }

        // If the requested template does not exist in the config, use _DEFAULT
        if (usingTemplate == null) {
            usingTemplate = defaultTemplate;
        }
        if (usingTemplate == null) {
            return Collections.emptyList();
        }

        List<HierarchicalConfiguration<ImmutableNode>> fields = usingTemplate.configurationsAt("field");
        if (fields == null) {
            return Collections.emptyList();
        }

        List<StringPair> ret = new ArrayList<>(fields.size());
        for (Iterator<HierarchicalConfiguration<ImmutableNode>> it2 = fields.iterator(); it2.hasNext();) {
            HierarchicalConfiguration<ImmutableNode> sub = it2.next();
            String field = sub.getString(".");
            String order = sub.getString("[@order]");
            ret.add(new StringPair(field, "desc".equals(order) ? "desc" : "asc"));
        }

        return ret;
    }

    /**
     * Returns the grouping Solr field for the given anchor TOC sort configuration.
     *
     * @should return correct value
     * @param template a {@link java.lang.String} object.
     * @return a {@link java.lang.String} object.
     */
    public String getTocVolumeGroupFieldForTemplate(String template) {
        HierarchicalConfiguration<ImmutableNode> usingTemplate = null;
        List<HierarchicalConfiguration<ImmutableNode>> templateList = getLocalConfigurationsAt("toc.volumeSortFields.template");
        if (templateList == null) {
            return null;
        }
        HierarchicalConfiguration<ImmutableNode> defaultTemplate = null;
        for (Iterator<HierarchicalConfiguration<ImmutableNode>> it = templateList.iterator(); it.hasNext();) {
            HierarchicalConfiguration<ImmutableNode> subElement = it.next();
            String templateName = subElement.getString("[@name]");
            if (templateName != null) {
                if (templateName.equals(template)) {
                    usingTemplate = subElement;
                    break;
                } else if ("_DEFAULT".equals(templateName)) {
                    defaultTemplate = subElement;
                }
            }
        }

        // If the requested template does not exist in the config, use _DEFAULT
        if (usingTemplate == null) {
            usingTemplate = defaultTemplate;
        }
        if (usingTemplate == null) {
            return null;
        }
        String groupBy = usingTemplate.getString("[@groupBy]");
        if (StringUtils.isNotEmpty(groupBy)) {
            return groupBy;
        }

        return null;
    }

    /**
     * <p>
     * getDisplayTitleBreadcrumbs.
     * </p>
     *
     * @should return correct value
     * @return a boolean.
     */
    public boolean getDisplayTitleBreadcrumbs() {
        return getLocalBoolean("webGuiDisplay.displayTitleBreadcrumbs", false);
    }

    /**
     * <p>
     * isDisplayTitlePURL.
     * </p>
     *
     * @should return correct value
     * @return a boolean.
     */
    public boolean isDisplayTitlePURL() {
        return this.getLocalBoolean("webGuiDisplay.displayTitlePURL", true);
    }

    /**
     * <p>
     * getTitleBreadcrumbsMaxTitleLength.
     * </p>
     *
     * @should return correct value
     * @return a int.
     */
    public int getTitleBreadcrumbsMaxTitleLength() {
        return this.getLocalInt("webGuiDisplay.displayTitleBreadcrumbs[@maxTitleLength]", 25);
    }

    /**
     * <p>
     * getIncludeAnchorInTitleBreadcrumbs.
     * </p>
     *
     * @should return correct value
     * @return a boolean.
     */
    public boolean getIncludeAnchorInTitleBreadcrumbs() {
        return this.getLocalBoolean("webGuiDisplay.displayTitleBreadcrumbs[@includeAnchor]", false);
    }

    /**
     * <p>
     * isDisplaySearchRssLinks.
     * </p>
     *
     * @should return correct value
     * @return a boolean.
     */
    public boolean isDisplaySearchRssLinks() {
        return getLocalBoolean("rss.displaySearchRssLinks", true);
    }

    /**
     * <p>
     * showThumbnailsInToc.
     * </p>
     *
     * @should return correct value
     * @return a boolean.
     */
    public boolean showThumbnailsInToc() {
        return this.getLocalBoolean("toc.multiVolumeThumbnailsEnabled", true);
    }

    /**
     * <p>
     * getStartYearForTimeline.
     * </p>
     *
     * @should return correct value
     * @return a {@link java.lang.String} object.
     */
    public String getStartYearForTimeline() {
        return this.getLocalString("search.timeline.startyear", "1750");
    }

    /**
     * <p>
     * getEndYearForTimeline.
     * </p>
     *
     * @should return correct value
     * @return a {@link java.lang.String} object.
     */
    public String getEndYearForTimeline() {
        return this.getLocalString("search.timeline.endyear", "2014");
    }

    /**
     * <p>
     * getTimelineHits.
     * </p>
     *
     * @should return correct value
     * @return a {@link java.lang.String} object.
     */
    public String getTimelineHits() {
        return this.getLocalString("search.timeline.hits", "108");
    }

    /**
     * <p>
     * isPiwikTrackingEnabled.
     * </p>
     *
     * @should return correct value
     * @return a boolean.
     */
    public boolean isPiwikTrackingEnabled() {
        return getLocalBoolean("piwik[@enabled]", false);
    }

    /**
     * <p>
     * getPiwikBaseURL.
     * </p>
     *
     * @should return correct value
     * @return a {@link java.lang.String} object.
     */
    public String getPiwikBaseURL() {
        return this.getLocalString("piwik.baseURL", "");
    }

    /**
     * <p>
     * getPiwikSiteID.
     * </p>
     *
     * @should return correct value
     * @return a {@link java.lang.String} object.
     */
    public String getPiwikSiteID() {
        return this.getLocalString("piwik.siteID", "1");

    }

    /**
     * <p>
     * isSearchSavingEnabled.
     * </p>
     *
     * @should return correct value
     * @return a boolean.
     */
    public boolean isSearchSavingEnabled() {
        return getLocalBoolean("search.searchSavingEnabled", true);
    }

    /**
     * <p>
     * isBoostTopLevelDocstructs.
     * </p>
     *
     * @should return correct value
     * @return a boolean.
     */
    public boolean isBoostTopLevelDocstructs() {
        return getLocalBoolean("search.boostTopLevelDocstructs", true);
    }

    /**
     * <p>
     * isGroupDuplicateHits.
     * </p>
     *
     * @should return correct value
     * @return a boolean.
     */
    public boolean isGroupDuplicateHits() {
        return getLocalBoolean("search.groupDuplicateHits", true);
    }

    /**
     * <p>
     * getRecordGroupIdentifierFields.
     * </p>
     *
     * @should return all configured values
     * @return a {@link java.util.List} object.
     */
    public List<String> getRecordGroupIdentifierFields() {
        return getLocalList("toc.recordGroupIdentifierFields.field");
    }

    /**
     * <p>
     * getAncestorIdentifierFields.
     * </p>
     *
     * @should return all configured values
     * @return a {@link java.util.List} object.
     */
    public List<String> getAncestorIdentifierFields() {
        return getLocalList("toc.ancestorIdentifierFields.field");
    }

    /**
     * <p>
     * isTocListSiblingRecords.
     * </p>
     *
     * @should return correctValue
     * @return a boolean.
     */
    public boolean isTocListSiblingRecords() {
        return getLocalBoolean("toc.ancestorIdentifierFields[@listSiblingRecords]", false);
    }

    /**
     * <p>
     * getSearchFilters.
     * </p>
     *
     * @should return all configured elements
     * @return a {@link java.util.List} object.
     */
    public List<SearchFilter> getSearchFilters() {
        List<String> filterStrings = getLocalList("search.filters.filter");
        List<SearchFilter> ret = new ArrayList<>(filterStrings.size());
        for (String filterString : filterStrings) {
            if (filterString.startsWith("filter_")) {
                ret.add(new SearchFilter(filterString, filterString.substring(7)));
            } else {
                logger.error("Invalid search filter definition: {}", filterString);
            }
        }

        return ret;
    }

    /**
     * <p>
     * getWebApiFields.
     * </p>
     *
     * @should return all configured elements
     * @return a {@link java.util.List} object.
     */
    public List<Map<String, String>> getWebApiFields() {
        List<HierarchicalConfiguration<ImmutableNode>> elements = getLocalConfigurationsAt("webapi.fields.field");
        if (elements == null) {
            return Collections.emptyList();
        }

        List<Map<String, String>> ret = new ArrayList<>(elements.size());
        for (Iterator<HierarchicalConfiguration<ImmutableNode>> it = elements.iterator(); it.hasNext();) {
            HierarchicalConfiguration<ImmutableNode> sub = it.next();
            Map<String, String> fieldConfig = new HashMap<>();
            fieldConfig.put("jsonField", sub.getString("[@jsonField]", null));
            fieldConfig.put("luceneField", sub.getString("[@luceneField]", null));
            fieldConfig.put("multivalue", sub.getString("[@multivalue]", null));
            ret.add(fieldConfig);
        }

        return ret;
    }

    /**
     * <p>
     * getDbPersistenceUnit.
     * </p>
     *
     * @should return correct value
     * @return a {@link java.lang.String} object.
     */
    public String getDbPersistenceUnit() {
        return getLocalString("dbPersistenceUnit", null);
    }

    /**
     * <p>
     * useCustomNavBar.
     * </p>
     *
     * @should return correct value
     * @return a boolean.
     */
    public boolean useCustomNavBar() {
        return getLocalBoolean("cms.useCustomNavBar", false);
    }

    /**
     * <p>
     * getCmsTemplateFolder.
     * </p>
     *
     * @should return correct value
     * @return a {@link java.lang.String} object.
     */
    public String getCmsTemplateFolder() {
        return getLocalString("cms.templateFolder", "resources/cms/templates/");
    }

    /**
     * <p>
     * getCmsMediaFolder.
     * </p>
     *
     * @should return correct value
     * @return a {@link java.lang.String} object.
     */
    public String getCmsMediaFolder() {
        return getLocalString("cms.mediaFolder", "cms_media");
    }

    /**
     * A folder for temporary storage of media files. Used by DC record creation to store uploaded files
     * 
     * @return "temp_media" unless otherwise configured in "tempMediaFolder"
     */
    public String getTempMediaFolder() {
        return getLocalString("tempMediaFolder", "temp_media");
    }

    /**
     * <p>
     * getCmsClassifications.
     * </p>
     *
     * @should return all configured elements
     * @return a {@link java.util.List} object.
     */
    public List<String> getCmsClassifications() {
        return getLocalList("cms.classifications.classification");
    }

    /**
     * <p>
     * getCmsMediaDisplayWidth.
     * </p>
     *
     * @return a int.
     */
    public int getCmsMediaDisplayWidth() {
        return getLocalInt("cms.mediaDisplayWidth", 0);
    }

    /**
     * <p>
     * getCmsMediaDisplayHeight.
     * </p>
     *
     * @return a int.
     */
    public int getCmsMediaDisplayHeight() {
        return getLocalInt("cms.mediaDisplayHeight", 0);
    }

    /**
     * <p>
     * isTranskribusEnabled.
     * </p>
     *
     * @should return correct value
     * @return a boolean.
     */
    public boolean isTranskribusEnabled() {
        return getLocalBoolean("transkribus[@enabled]", false);
    }

    /**
     * <p>
     * getTranskribusUserName.
     * </p>
     *
     * @should return correct value
     * @return a {@link java.lang.String} object.
     */
    public String getTranskribusUserName() {
        return getLocalString("transkribus.userName");
    }

    /**
     * <p>
     * getTranskribusPassword.
     * </p>
     *
     * @should return correct value
     * @return a {@link java.lang.String} object.
     */
    public String getTranskribusPassword() {
        return getLocalString("transkribus.password");
    }

    /**
     * <p>
     * getTranskribusDefaultCollection.
     * </p>
     *
     * @should return correct value
     * @return a {@link java.lang.String} object.
     */
    public String getTranskribusDefaultCollection() {
        return getLocalString("transkribus.defaultCollection");
    }

    /**
     * <p>
     * getTranskribusRestApiUrl.
     * </p>
     *
     * @should return correct value
     * @return a {@link java.lang.String} object.
     */
    public String getTranskribusRestApiUrl() {
        return getLocalString("transkribus.restApiUrl", TranskribusUtils.TRANSRIBUS_REST_URL);
    }

    /**
     * <p>
     * getTranskribusAllowedDocumentTypes.
     * </p>
     *
     * @should return all configured elements
     * @return a {@link java.util.List} object.
     */
    public List<String> getTranskribusAllowedDocumentTypes() {
        return getLocalList("transkribus.allowedDocumentTypes.docstruct");
    }

    /**
     * <p>
     * getTocIndentation.
     * </p>
     *
     * @should return correct value
     * @return a int.
     */
    public int getTocIndentation() {
        return getLocalInt("toc.tocIndentation", 20);
    }

    /**
     * <p>
     * isPageBrowseEnabled.
     * </p>
     *
     * @return a boolean.
     * @should return correct value
     */
    public boolean isPageBrowseEnabled() {
        return getLocalBoolean("viewer.pageBrowse[@enabled]", false);
    }

    /**
     * <p>
     * getPageBrowseSteps.
     * </p>
     *
     * @return a {@link java.util.List} object.
     */
    public List<Integer> getPageBrowseSteps() {
        List<String> defaultList = Collections.singletonList("1");
        List<String> stringList = getLocalList("viewer.pageBrowse.pageBrowseStep", defaultList);
        List<Integer> intList = new ArrayList<>();
        for (String s : stringList) {
            try {
                intList.add(Integer.valueOf(s));
            } catch (NullPointerException | NumberFormatException e) {
                logger.error("Illegal config at 'viewer.pageBrowse.pageBrowseStep': " + s);
            }
        }
        return intList;
    }

    /**
     * 
     * @return
     * @should return correct value
     */
    public int getPageSelectDropdownDisplayMinPages() {
        return getLocalInt("viewer.pageSelectDropdownDisplayMinPages", 3);
    }

    /**
     * <p>
     * getTaskManagerServiceUrl.
     * </p>
     *
     * @should return correct value
     * @return a {@link java.lang.String} object.
     */
    public String getTaskManagerServiceUrl() {
        return getLocalString("urls.taskManager", "http://localhost:8080/itm/") + "service";
    }

    /**
     * <p>
     * getTaskManagerRestUrl.
     * </p>
     *
     * @should return correct value
     * @return a {@link java.lang.String} object.
     */
    public String getTaskManagerRestUrl() {
        return getLocalString("urls.taskManager", "http://localhost:8080/itm/") + "rest";
    }

    /**
     * <p>
     * getReCaptchaSiteKey.
     * </p>
     *
     * @should return correct value
     * @return a {@link java.lang.String} object.
     */
    public String getReCaptchaSiteKey() {
        return getLocalString("reCaptcha.provider[@siteKey]");
    }

    /**
     * <p>
     * isUseReCaptcha.
     * </p>
     *
     * @should return correct value
     * @return a boolean.
     */
    public boolean isUseReCaptcha() {
        return getLocalBoolean("reCaptcha[@enabled]", true);
    }

    /**
     * <p>
     * isSearchInItemEnabled.
     * </p>
     *
     * @should return true if the search field to search the current item/work is configured to be visible
     * @return a boolean.
     */
    public boolean isSearchInItemEnabled() {
        return getLocalBoolean("sidebar.searchInItem[@enabled]", true);
    }

    /**
     * <p>
     * isSearchExcelExportEnabled.
     * </p>
     *
     * @should return correct value
     * @return a boolean.
     */
    public boolean isSearchExcelExportEnabled() {
        return getLocalBoolean("search.export.excel[@enabled]", false);
    }

    /**
     * <p>
     * getSearchExcelExportFields.
     * </p>
     *
     * @should return all values
     * @return a {@link java.util.List} object.
     */
    public List<String> getSearchExcelExportFields() {
        return getLocalList("search.export.excel.field", new ArrayList<String>(0));
    }

    /**
     * <p>
     * getExcelDownloadTimeout.
     * </p>
     *
     * @return a int.
     */
    public int getExcelDownloadTimeout() {
        return getLocalInt("search.export.excel.timeout", 120);
    }

    /**
     * <p>
     * isDisplayEmptyTocInSidebar.
     * </p>
     *
     * @should return correct value
     * @return a boolean.
     */
    public boolean isDisplayEmptyTocInSidebar() {
        return getLocalBoolean("sidebar.sidebarToc.visibleIfEmpty", true);
    }

    /**
     * <p>
     * isDoublePageNavigationEnabled.
     * </p>
     *
     * @should return correct value
     * @return a boolean.
     */
    public boolean isDoublePageNavigationEnabled() {
        return getLocalBoolean("viewer.doublePageNavigation[@enabled]", false);
    }

    /**
     * <p>
     * getRestrictedImageUrls.
     * </p>
     *
     * @return a {@link java.util.List} object.
     */
    public List<String> getRestrictedImageUrls() {
        return getLocalList("viewer.externalContent.restrictedUrls.url", Collections.emptyList());
    }

    public List<String> getIIIFLicenses() {
        return getLocalList("webapi.iiif.license", Collections.emptyList());
    }

    /**
     * <p>
     * getIIIFMetadataFields.
     * </p>
     *
     * @return a {@link java.util.List} object.
     */
    public List<String> getIIIFMetadataFields() {
        return getLocalList("webapi.iiif.metadataFields.field", Collections.emptyList());
    }

    /**
     * <p>
     * getIIIFEventFields.
     * </p>
     *
     * @return the list of all configured event fields for IIIF manifests All fields must contain a "/" to separate the event type and the actual
     *         field name If no "/" is present in the configured field it is prepended to the entry to indicate that this field should be taken from
     *         all events
     */
    public List<String> getIIIFEventFields() {
        List<String> fields = getLocalList("webapi.iiif.metadataFields.event", Collections.emptyList());
        fields = fields.stream().map(field -> field.contains("/") ? field : "/" + field).collect(Collectors.toList());
        return fields;
    }

    /**
     * <p>
     * getIIIFMetadataLabel.
     * </p>
     *
     * @param field the value of the field
     * @return The attribute "label" of any children of webapi.iiif.metadataFields
     * @should return correct values
     */
    public String getIIIFMetadataLabel(String field) {
        List<HierarchicalConfiguration<ImmutableNode>> fieldsConfig = getLocalConfigurationsAt("webapi.iiif.metadataFields");
        if (fieldsConfig == null || fieldsConfig.isEmpty()) {
            return "";
        }

        List<HierarchicalConfiguration<ImmutableNode>> fields = fieldsConfig.get(0).childConfigurationsAt("");
        for (HierarchicalConfiguration<ImmutableNode> fieldNode : fields) {
            String value = fieldNode.getString(".");
            if (value != null && value.equals(field)) {
                return fieldNode.getString("[@label]", "");
            }
        }
        return "";
    }

    /**
     * Configured in webapi.iiif.discovery.activitiesPerPage. Default value is 100
     *
     * @return The number of activities to display per collection page in the IIIF discovery api
     */
    public int getIIIFDiscoveryAvtivitiesPerPage() {
        return getLocalInt("webapi.iiif.discovery.activitiesPerPage", 100);
    }

    /**
     * <p>
     * getIIIFLogo.
     * </p>
     *
     * @return a {@link java.lang.String} object.
     */
    public List<String> getIIIFLogo() {
        return getLocalList("webapi.iiif.logo", new ArrayList<>());
    }

    /**
     * <p>
     * getIIIFNavDateField.
     * </p>
     *
     * @return a {@link java.lang.String} object.
     */
    public String getIIIFNavDateField() {
        return getLocalString("webapi.iiif.navDateField", null);
    }

    /**
     * <p>
     * getIIIFAttribution.
     * </p>
     *
     * @return a {@link java.lang.String} object.
     */
    public List<String> getIIIFAttribution() {
        return getLocalList("webapi.iiif.attribution", new ArrayList<>());
    }

    /**
     * <p>
     * getIIIFDescriptionFields.
     * </p>
     *
     * @return a {@link java.util.List} object.
     */
    public List<String> getIIIFDescriptionFields() {
        return getLocalList("webapi.iiif.descriptionFields.field", new ArrayList<>());

    }

    public List<Locale> getIIIFTranslationLocales() {
        List<Locale> list = getLocalList("webapi.iiif.translations.locale", new ArrayList<>())
                .stream()
                .map(Locale::forLanguageTag)
                .filter(l -> StringUtils.isNotBlank(l.getLanguage()))
                .collect(Collectors.toList());

        if (list.isEmpty()) {
            return ViewerResourceBundle.getAllLocales();
        }

        return list;
    }

    /**
     * 
     * @return The SOLR field containing a rights url for a IIIF3 manifest if one is configured
     */
    public String getIIIFRightsField() {
        return getLocalString("webapi.iiif.rights", null);
    }

    /**
     * Uses {@link #getIIIFAttribution()} as fallback;
     * 
     * @return the message key to use for the IIIF3 requiredStatement value if the statement should be added to manifests.
     */
    public String getIIIFRequiredValue() {
        return getLocalString("webapi.iiif.requiredStatement.value", getIIIFAttribution().stream().findFirst().orElse(null));
    }

    /**
     * 
     * @return the message key to use for the IIIF3 requiredStatement label. Default is "Attribution"
     */
    public String getIIIFRequiredLabel() {
        return getLocalString("webapi.iiif.requiredStatement.label", "Attribution");
    }

    /**
     * 
     * @return The list of configurations for IIIF3 providers
     * @throws PresentationException if a provider or a homepage configuration misses the url or label element
     */
    public List<ProviderConfiguration> getIIIFProvider() throws PresentationException {
        List<ProviderConfiguration> provider = new ArrayList<>();
        List<HierarchicalConfiguration<ImmutableNode>> configs = getLocalConfigurationsAt("webapi.iiif.provider");
        for (HierarchicalConfiguration<ImmutableNode> config : configs) {
            provider.add(new ProviderConfiguration(config));
        }
        return provider;
    }

    /**
     * 
     * @return
     * @should return correct value
     */
    public boolean isVisibleIIIFRenderingPDF() {
        return getLocalBoolean("webapi.iiif.rendering.pdf[@enabled]", true);
    }

    /**
     * 
     * @return
     * @should return correct value
     */
    public boolean isVisibleIIIFRenderingViewer() {
        return getLocalBoolean("webapi.iiif.rendering.viewer[@enabled]", true);
    }

    public String getLabelIIIFRenderingPDF() {
        return getLocalString("webapi.iiif.rendering.pdf.label", null);
    }

    public String getLabelIIIFRenderingViewer() {
        return getLocalString("webapi.iiif.rendering.viewer.label", null);
    }

    /**
     * 
     * @return
     * @should return correct value
     */
    public boolean isVisibleIIIFRenderingPlaintext() {
        return getLocalBoolean("webapi.iiif.rendering.plaintext[@enabled]", true);
    }

    /**
     * 
     * @return
     * @should return correct value
     */
    public boolean isVisibleIIIFRenderingAlto() {
        return getLocalBoolean("webapi.iiif.rendering.alto[@enabled]", true);
    }

    public String getLabelIIIFRenderingPlaintext() {
        return getLocalString("webapi.iiif.rendering.plaintext.label", null);
    }

    public String getLabelIIIFRenderingAlto() {
        return getLocalString("webapi.iiif.rendering.alto.label", null);
    }

    /**
     * <p>
     * getSitelinksField.
     * </p>
     *
     * @should return correct value
     * @return a {@link java.lang.String} object.
     */
    public String getSitelinksField() {
        return getLocalString("sitemap.sitelinksField");
    }

    /**
     * <p>
     * getSitelinksFilterQuery.
     * </p>
     *
     * @should return correct value
     * @return a {@link java.lang.String} object.
     */
    public String getSitelinksFilterQuery() {
        return getLocalString("sitemap.sitelinksFilterQuery");
    }

    /**
     * <p>
     * getConfiguredCollections.
     * </p>
     *
     * @return a {@link java.util.List} object.
     */
    public List<String> getConfiguredCollections() {
        return getLocalList("collections.collection[@field]", Collections.emptyList());

    }

    /**
     * <p>
     * getWebApiToken.
     * </p>
     *
     * @should return correct value
     * @return a {@link java.lang.String} object.
     */
    public String getWebApiToken() {
        String token = getLocalString("webapi.authorization.token", "");
        return token;
    }

    /**
     * <p>
     * isAllowRedirectCollectionToWork.
     * </p>
     *
     * @return true if opening a collection containing only a single work should redirect to that work
     * @should return correct value
     */
    public boolean isAllowRedirectCollectionToWork() {
        boolean redirect = getLocalBoolean("collections.redirectToWork", true);
        return redirect;
    }

    /**
     * <p>
     * getTwitterUserName.
     * </p>
     *
     * @return Configured value; null if none configured
     * @should return correct value
     */
    public String getTwitterUserName() {
        String token = getLocalString("embedding.twitter.userName");
        return token;
    }

    /**
     * <p>
     * getLimitImageHeightUpperRatioThreshold.
     * </p>
     *
     * @should return correct value
     * @return a float.
     */
    public float getLimitImageHeightUpperRatioThreshold() {
        return getLocalFloat("viewer.limitImageHeight[@upperRatioThreshold]", 0.3f);
    }

    /**
     * <p>
     * getLimitImageHeightLowerRatioThreshold.
     * </p>
     *
     * @should return correct value
     * @return a float.
     */
    public float getLimitImageHeightLowerRatioThreshold() {
        return getLocalFloat("viewer.limitImageHeight[@lowerRatioThreshold]", 3f);
    }

    /**
     * <p>
     * isLimitImageHeight.
     * </p>
     *
     * @should return correct value
     * @return a boolean.
     */
    public boolean isLimitImageHeight() {
        return getLocalBoolean("viewer.limitImageHeight", true);
    }

    /**
     * <p>
     * isAddCORSHeader.
     * </p>
     *
     * @should return correct value
     * @return a boolean.
     */
    public boolean isAddCORSHeader() {
        return getLocalBoolean("webapi.cors[@use]", false);
    }

    /**
     * <p>
     * Gets the value configured in webapi.cors. Default is "*"
     * </p>
     *
     * @should return correct value
     * @return a {@link java.lang.String} object.
     */
    public String getCORSHeaderValue() {
        return getLocalString("webapi.cors", "*");
    }

    /**
     * @return
     */
    public boolean isDiscloseImageContentLocation() {
        return getLocalBoolean("webapi.iiif.discloseContentLocation", true);
    }

    public String getAccessConditionDisplayField() {
        return getLocalString("webGuiDisplay.displayCopyrightInfo.accessConditionField", null);
    }

    public String getCopyrightDisplayField() {
        return getLocalString("webGuiDisplay.displayCopyrightInfo.copyrightField", null);
    }

    public boolean isDisplayCopyrightInfo() {
        return getLocalBoolean("webGuiDisplay.displayCopyrightInfo.visible", false);
    }

    public boolean isDisplaySocialMediaShareLinks() {
        return getLocalBoolean("webGuiDisplay.displaySocialMediaShareLinks", false);
    }

    public boolean isDisplayAnchorLabelInTitleBar(String template) {
        List<HierarchicalConfiguration<ImmutableNode>> templateList = getLocalConfigurationsAt("toc.titleBarLabel.template");
        HierarchicalConfiguration<ImmutableNode> subConf = getMatchingConfig(templateList, template);
        if (subConf != null) {
            return subConf.getBoolean("displayAnchorTitle", false);
        }

        return false;
    }

    public String getAnchorLabelInTitleBarPrefix(String template) {
        List<HierarchicalConfiguration<ImmutableNode>> templateList = getLocalConfigurationsAt("toc.titleBarLabel.template");
        HierarchicalConfiguration<ImmutableNode> subConf = getMatchingConfig(templateList, template);
        if (subConf != null) {
            return subConf.getString("displayAnchorTitle[@prefix]", "");
        }

        return "";
    }

    public String getAnchorLabelInTitleBarSuffix(String template) {
        List<HierarchicalConfiguration<ImmutableNode>> templateList = getLocalConfigurationsAt("toc.titleBarLabel.template");
        HierarchicalConfiguration<ImmutableNode> subConf = getMatchingConfig(templateList, template);
        if (subConf != null) {
            return subConf.getString("displayAnchorTitle[@suffix]", " ");
        }

        return " ";
    }

    public String getMapBoxToken() {
        return getLocalString("maps.mapbox.token", "");
    }

    public String getMapBoxUser() {
        return getLocalString("maps.mapbox.user", "");
    }

    public String getMapBoxStyleId() {
        return getLocalString("maps.mapbox.styleId", "");
    }

    /**
     * @param marker
     * @return
     */
    public GeoMapMarker getGeoMapMarker(String name) {
        return getGeoMapMarkers().stream().filter(m -> name.equalsIgnoreCase(m.getName())).findAny().orElse(null);
    }

    /**
     *
     * @return a list of solr field names containing GeoJson data used to create markers in maps
     */
    public List<String> getGeoMapMarkerFields() {
        return getLocalList("maps.coordinateFields.field", Arrays.asList("MD_GEOJSON_POINT", "NORM_COORDS_GEOJSON"));
    }

    public List<GeoMapMarker> getGeoMapMarkers() {

        List<GeoMapMarker> markers = new ArrayList<>();
        List<HierarchicalConfiguration<ImmutableNode>> configs = getLocalConfigurationsAt("maps.markers.marker");
        for (HierarchicalConfiguration<ImmutableNode> config : configs) {
            GeoMapMarker marker = readGeoMapMarker(config);
            if (marker != null) {
                markers.add(marker);
            }
        }
        return markers;

    }

    /**
     * @param config
     * @param marker
     * @return
     */
    public static GeoMapMarker readGeoMapMarker(HierarchicalConfiguration<ImmutableNode> config) {
        GeoMapMarker marker = null;
        String name = config.getString(".");
        if (StringUtils.isNotBlank(name)) {
            marker = new GeoMapMarker(name);
            marker.setExtraClasses(config.getString("[@extraClasses]", marker.getExtraClasses()));
            marker.setIcon(config.getString("[@icon]", marker.getIcon()));
            marker.setIconColor(config.getString("[@iconColor]", marker.getIconColor()));
            marker.setIconRotate(config.getInt("[@iconRotate]", marker.getIconRotate()));
            marker.setMarkerColor(config.getString("[@markerColor]", marker.getMarkerColor()));
            marker.setNumber(config.getString("[@number]", marker.getNumber()));
            marker.setPrefix(config.getString("[@prefix]", marker.getPrefix()));
            marker.setShape(config.getString("[@shape]", marker.getShape()));
            marker.setSvg(config.getBoolean("[@svg]", marker.isSvg()));
            marker.setShadow(config.getBoolean("[@shadow]", marker.isShadow()));
        }
        return marker;
    }

    /**
     * Find the template with the given name in the templateList. If no such template exists, find the template with name _DEFAULT. Failing that,
     * return null;
     * 
     * @param templateList
     * @param template
     * @return
     */
    private static HierarchicalConfiguration<ImmutableNode> getMatchingConfig(List<HierarchicalConfiguration<ImmutableNode>> templateList,
            String name) {
        if (name == null || templateList == null) {
            return null;
        }

        HierarchicalConfiguration<ImmutableNode> conf = null;
        HierarchicalConfiguration<ImmutableNode> defaultConf = null;
        for (HierarchicalConfiguration<ImmutableNode> subConf : templateList) {
            if (name.equalsIgnoreCase(subConf.getString("[@name]"))) {
                conf = subConf;
                break;
            } else if ("_DEFAULT".equalsIgnoreCase(subConf.getString("[@name]"))) {
                defaultConf = subConf;
            }
        }
        if (conf != null) {
            return conf;
        }

        return defaultConf;
    }

    /**
     * 
     * @return
     */
    public List<LicenseDescription> getLicenseDescriptions() {
        List<LicenseDescription> licenses = new ArrayList<>();
        List<HierarchicalConfiguration<ImmutableNode>> licenseNodes = getLocalConfigurationsAt("metadata.licenses.license");
        for (HierarchicalConfiguration<ImmutableNode> node : licenseNodes) {
            String url = node.getString("[@url]", "");
            if (StringUtils.isNotBlank(url)) {
                String label = node.getString("[@label]", url);
                String icon = node.getString("[@icon]", "");
                LicenseDescription license = new LicenseDescription(url);
                license.setLabel(label);
                license.setIcon(icon);
                licenses.add(license);
            }
        }

        return licenses;
    }

    /**
     * @return
     */
    public String getBaseXUrl() {
        return getLocalString("urls.basex.url");
    }

    /**
     * @return
     */
    public String getBaseXDatabase() {
        return getLocalString("urls.basex.defaultDatabase");

    }

    /**
     * @return
     */
    public HierarchicalConfiguration<ImmutableNode> getBaseXMetadataConfig() {
        return getLocalConfigurationAt("metadata.basexMetadataList");
    }

    public boolean isDisplayUserGeneratedContentBelowImage() {
        return getLocalBoolean("webGuiDisplay.displayUserGeneratedContentBelowImage", false);
    }

    /**
     * config: <code>&#60;iiif use-version="3.0"&#62;&#60;/iiif&#62;</code>
     * 
     * @return
     */
    public String getIIIFVersionToUse() {
        return getLocalString("webapi.iiif[@use-version]", "2.1.1");
    }

    /**
     * 
     * @return
     * @should read config items correctly
     */
    public List<TranslationGroup> getTranslationGroups() {
        List<TranslationGroup> ret = new ArrayList<>();
        List<HierarchicalConfiguration<ImmutableNode>> groupNodes = getLocalConfigurationsAt("translations.group");
        int id = 0;
        for (HierarchicalConfiguration<ImmutableNode> groupNode : groupNodes) {
            String typeValue = groupNode.getString("[@type]");
            if (StringUtils.isBlank(typeValue)) {
                logger.warn("translations/group/@type may not be empty.");
                continue;
            }
            TranslationGroupType type = TranslationGroupType.getByName(typeValue);
            if (type == null) {
                logger.warn("Unknown translations/group/@type: {}", typeValue);
                continue;
            }
            String name = groupNode.getString("[@name]");
            if (StringUtils.isBlank(name)) {
                logger.warn("translations/group/@name may not be empty.");
                continue;
            }
            String description = groupNode.getString("[@description]");
            List<HierarchicalConfiguration<ImmutableNode>> keyNodes = groupNode.configurationsAt("key");
            TranslationGroup group = TranslationGroup.create(id, type, name, description, keyNodes.size());
            for (HierarchicalConfiguration<ImmutableNode> keyNode : keyNodes) {
                String value = keyNode.getString(".");
                if (StringUtils.isBlank(value)) {
                    logger.warn("translations/group/key may not be empty.");
                    continue;
                }
                boolean regex = keyNode.getBoolean("[@regex]", false);
                group.getItems().add(TranslationGroupItem.create(type, value, regex));
            }
            ret.add(group);
            id++;
        }

        return ret;
    }

    public boolean isDisplayAnnotationTextInImage() {
        return getLocalBoolean("webGuiDisplay.displayAnnotationTextInImage", true);
    }
}<|MERGE_RESOLUTION|>--- conflicted
+++ resolved
@@ -968,11 +968,6 @@
 
         return ret;
     }
-<<<<<<< HEAD
-
-    public boolean isDisplayWidgetUsageDownloadOptions() {
-        return getLocalBoolean("sidebar.sidebarWidgetUsage.page.downloadOptions[@display]", true);
-=======
     
     /**
      * 
@@ -981,7 +976,6 @@
      */
     public boolean isDisplayWidgetUsageDownloadOptions()  {
         return getLocalBoolean("sidebar.sidebarWidgetUsage.page.downloadOptions[@enabled]", true);
->>>>>>> 912c8817
     }
 
     /**
