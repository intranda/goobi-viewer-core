/**
 * This file is part of the Goobi viewer - a content presentation and management application for digitized objects.
 *
 * Visit these websites for more information.
 *          - http://www.intranda.com
 *          - http://digiverso.com
 *
 * This program is free software; you can redistribute it and/or modify it under the terms of the GNU General Public License as published by the Free
 * Software Foundation; either version 2 of the License, or (at your option) any later version.
 *
 * This program is distributed in the hope that it will be useful, but WITHOUT ANY WARRANTY; without even the implied warranty of MERCHANTABILITY or
 * FITNESS FOR A PARTICULAR PURPOSE. See the GNU General Public License for more details.
 *
 * You should have received a copy of the GNU General Public License along with this program. If not, see <http://www.gnu.org/licenses/>.
 */
package io.goobi.viewer.controller;

import java.io.BufferedReader;
import java.io.File;
import java.io.FileNotFoundException;
import java.io.FileReader;
import java.io.IOException;
import java.nio.file.Paths;
import java.util.ArrayList;
import java.util.Arrays;
import java.util.Collections;
import java.util.HashMap;
import java.util.HashSet;
import java.util.Iterator;
import java.util.List;
import java.util.Locale;
import java.util.Map;
import java.util.NoSuchElementException;
import java.util.Optional;
import java.util.Set;
import java.util.stream.Collectors;

import org.apache.commons.configuration.ConfigurationException;
import org.apache.commons.configuration.ConversionException;
import org.apache.commons.configuration.HierarchicalConfiguration;
import org.apache.commons.configuration.SubnodeConfiguration;
import org.apache.commons.configuration.XMLConfiguration;
import org.apache.commons.configuration.reloading.FileChangedReloadingStrategy;
import org.apache.commons.configuration.tree.ConfigurationNode;
import org.apache.commons.lang3.StringUtils;
import org.slf4j.Logger;
import org.slf4j.LoggerFactory;

import de.unigoettingen.sub.commons.contentlib.imagelib.ImageType;
import io.goobi.viewer.controller.model.ProviderConfiguration;
import io.goobi.viewer.exceptions.PresentationException;
import io.goobi.viewer.exceptions.ViewerConfigurationException;
import io.goobi.viewer.managedbeans.utils.BeanUtils;
import io.goobi.viewer.messages.ViewerResourceBundle;
import io.goobi.viewer.model.download.DownloadOption;
import io.goobi.viewer.model.maps.GeoMapMarker;
import io.goobi.viewer.model.metadata.Metadata;
import io.goobi.viewer.model.metadata.MetadataParameter;
import io.goobi.viewer.model.metadata.MetadataParameter.MetadataParameterType;
import io.goobi.viewer.model.metadata.MetadataReplaceRule;
import io.goobi.viewer.model.metadata.MetadataReplaceRule.MetadataReplaceRuleType;
import io.goobi.viewer.model.metadata.MetadataView;
import io.goobi.viewer.model.search.AdvancedSearchFieldConfiguration;
import io.goobi.viewer.model.search.SearchFilter;
import io.goobi.viewer.model.search.SearchHelper;
import io.goobi.viewer.model.security.SecurityQuestion;
import io.goobi.viewer.model.security.authentication.BibliothecaProvider;
import io.goobi.viewer.model.security.authentication.IAuthenticationProvider;
import io.goobi.viewer.model.security.authentication.LitteraProvider;
import io.goobi.viewer.model.security.authentication.LocalAuthenticationProvider;
import io.goobi.viewer.model.security.authentication.OpenIdProvider;
import io.goobi.viewer.model.security.authentication.SAMLProvider;
import io.goobi.viewer.model.security.authentication.VuFindProvider;
import io.goobi.viewer.model.security.authentication.XServiceProvider;
import io.goobi.viewer.model.termbrowsing.BrowsingMenuFieldConfig;
import io.goobi.viewer.model.transkribus.TranskribusUtils;
import io.goobi.viewer.model.translations.admin.TranslationGroup;
import io.goobi.viewer.model.translations.admin.TranslationGroupItem;
import io.goobi.viewer.model.translations.admin.TranslationGroup.TranslationGroupType;
import io.goobi.viewer.model.viewer.DcSortingList;
import io.goobi.viewer.model.viewer.PageType;
import io.goobi.viewer.model.viewer.StringPair;

/**
 * <p>
 * Configuration class.
 * </p>
 */
public final class Configuration extends AbstractConfiguration {

    private static final Logger logger = LoggerFactory.getLogger(Configuration.class);

    private Set<String> stopwords;

    /**
     * <p>
     * Constructor for Configuration.
     * </p>
     *
     * @param configFilePath a {@link java.lang.String} object.
     */
    public Configuration(String configFilePath) {
        // Load default config file
        try {
            config = new XMLConfiguration();
            config.setReloadingStrategy(new FileChangedReloadingStrategy());
            //            config.setDelimiterParsingDisabled(true);
            config.load(configFilePath);
            if (config.getFile() == null || !config.getFile().exists()) {
                logger.error("Default configuration file not found: {}", Paths.get(configFilePath).toAbsolutePath());
                throw new ConfigurationException();
            }
            logger.info("Default configuration file '{}' loaded.", config.getFile().getAbsolutePath());
        } catch (ConfigurationException e) {
            logger.error("ConfigurationException", e);
            config = new XMLConfiguration();
        }

        // Load local config file
        try {
            File fileLocal = new File(getConfigLocalPath() + "config_viewer.xml");
            if (fileLocal.exists()) {
                configLocal = new XMLConfiguration();
                configLocal.setReloadingStrategy(new FileChangedReloadingStrategy());
                //                configLocal.setDelimiterParsingDisabled(true);
                configLocal.load(fileLocal);
                logger.info("Local configuration file '{}' loaded.", fileLocal.getAbsolutePath());
            } else {
                configLocal = new XMLConfiguration();
            }
        } catch (ConfigurationException e) {
            logger.error("ConfigurationException", e);
            // If failed loading the local file, use default for both
            configLocal = config;
        }

        // Load stopwords
        try {
            stopwords = loadStopwords(getStopwordsFilePath());
        } catch (IOException | IllegalArgumentException e) {
            logger.warn(e.getMessage());
            stopwords = new HashSet<>(0);
        }
    }

    /**
     * <p>
     * loadStopwords.
     * </p>
     *
     * @param stopwordsFilePath a {@link java.lang.String} object.
     * @return a {@link java.util.Set} object.
     * @throws java.io.FileNotFoundException if any.
     * @throws java.io.IOException if any.
     * @should load all stopwords
     * @should remove parts starting with pipe
     * @should not add empty stopwords
     * @should throw IllegalArgumentException if stopwordsFilePath empty
     * @should throw FileNotFoundException if file does not exist
     */
    protected static Set<String> loadStopwords(String stopwordsFilePath) throws FileNotFoundException, IOException {
        if (StringUtils.isEmpty(stopwordsFilePath)) {
            throw new IllegalArgumentException("stopwordsFilePath may not be null or empty");
        }

        if (StringUtils.isEmpty(stopwordsFilePath)) {
            logger.warn("'stopwordsFile' not configured. Stop words cannot be filtered from search queries.");
            return Collections.emptySet();
        }

        Set<String> ret = new HashSet<>();
        try (FileReader fr = new FileReader(stopwordsFilePath); BufferedReader br = new BufferedReader(fr)) {
            String line;
            while ((line = br.readLine()) != null) {
                line = line.trim();
                if (StringUtils.isNotBlank(line)) {
                    if (line.charAt(0) != '#') {
                        int pipeIndex = line.indexOf('|');
                        if (pipeIndex != -1) {
                            line = line.substring(0, pipeIndex).trim();
                        }
                        if (!line.isEmpty() && Character.getNumericValue(line.charAt(0)) != -1) {
                            ret.add(line);
                        }
                    }
                }
            }
        }

        return ret;
    }

    /**
     * Returns the stopwords loading during initialization.
     *
     * @should return all stopwords
     * @return a {@link java.util.Set} object.
     */
    public Set<String> getStopwords() {
        return stopwords;
    }

    /**
     * <p>
     * reloadingRequired.
     * </p>
     *
     * @return a boolean.
     */
    public boolean reloadingRequired() {
        boolean ret = false;
        if (configLocal != null) {
            ret = configLocal.getReloadingStrategy().reloadingRequired() || config.getReloadingStrategy().reloadingRequired();
        }
        ret = config.getReloadingStrategy().reloadingRequired();
        return ret;
    }

    /*********************************** direct config results ***************************************/

    /**
     * <p>
     * getConfigLocalPath.
     * </p>
     *
     * @return the path to the local config_viewer.xml file.
     */
    public String getConfigLocalPath() {
        String configLocalPath = config.getString("configFolder", "/opt/digiverso/config/");
        if (!configLocalPath.endsWith("/")) {
            configLocalPath += "/";
        }
        configLocalPath = FileTools.adaptPathForWindows(configLocalPath);
        return configLocalPath;
    }

    /**
     * <p>
     * getLocalRessourceBundleFile.
     * </p>
     *
     * @return a {@link java.lang.String} object.
     */
    public String getLocalRessourceBundleFile() {
        return getConfigLocalPath() + "messages_de.properties";
    }

    /**
     * <p>
     * getViewerThumbnailsPerPage.
     * </p>
     *
     * @should return correct value
     * @return a int.
     */
    public int getViewerThumbnailsPerPage() {
        return getLocalInt("viewer.thumbnailsPerPage", 10);
    }

    /**
     * <p>
     * getViewerMaxImageWidth.
     * </p>
     *
     * @should return correct value
     * @return a int.
     */
    public int getViewerMaxImageWidth() {
        return getLocalInt("viewer.maxImageWidth", 2000);
    }

    /**
     * <p>
     * getViewerMaxImageHeight.
     * </p>
     *
     * @should return correct value
     * @return a int.
     */
    public int getViewerMaxImageHeight() {
        return getLocalInt("viewer.maxImageHeight", 2000);
    }

    /**
     * <p>
     * getViewerMaxImageScale.
     * </p>
     *
     * @should return correct value
     * @return a int.
     */
    public int getViewerMaxImageScale() {
        return getLocalInt("viewer.maxImageScale", 500);
    }

    /**
     * <p>
     * isRememberImageZoom.
     * </p>
     *
     * @return a boolean.
     */
    public boolean isRememberImageZoom() {
        return getLocalBoolean("viewer.rememberImageZoom", false);
    }

    /**
     * <p>
     * isRememberImageRotation.
     * </p>
     *
     * @return a boolean.
     */
    public boolean isRememberImageRotation() {
        return getLocalBoolean("viewer.rememberImageRotation", false);
    }

    /**
     * <p>
     * getDfgViewerUrl.
     * </p>
     *
     * @should return correct value
     * @return a {@link java.lang.String} object.
     */
    public String getDfgViewerUrl() {
        return getLocalString("urls.dfg-viewer", "https://dfg-viewer.de/v2?set[mets]=");
    }

    /**
     * 
     * @should return correct value
     * @return Connector URL
     */
    public String getConnectorVersionUrl() {
        return getLocalString("urls.connectorVersion", "http://localhost:8080/M2M/oai/tools?action=getVersion");
    }

    /**
     * Returns the list of configured metadata for the title bar component. TODO Allow templates and then retire this method.
     *
     * @should return all configured metadata elements
     * @return a {@link java.util.List} object.
     */
    public List<Metadata> getTitleBarMetadata() {
        List<HierarchicalConfiguration> elements = getLocalConfigurationsAt("metadata.titleBarMetadataList.metadata");
        if (elements == null) {
            return Collections.emptyList();
        }

        List<Metadata> ret = new ArrayList<>(elements.size());
        for (Iterator<HierarchicalConfiguration> it = elements.iterator(); it.hasNext();) {
            HierarchicalConfiguration sub = it.next();
            String label = sub.getString("[@label]");
            String masterValue = sub.getString("[@value]");
            boolean group = sub.getBoolean("[@group]", false);
            int type = sub.getInt("[@type]", 0);
            List<HierarchicalConfiguration> params = sub.configurationsAt("param");
            List<MetadataParameter> paramList = null;
            if (params != null) {
                paramList = new ArrayList<>();
                for (Iterator<HierarchicalConfiguration> it2 = params.iterator(); it2.hasNext();) {
                    HierarchicalConfiguration sub2 = it2.next();
                    String fieldType = sub2.getString("[@type]");
                    String source = sub2.getString("[@source]", null);
                    String key = sub2.getString("[@key]");
                    String altKey = sub2.getString("[@altKey]");
                    String masterValueFragment = sub2.getString("[@value]");
                    String defaultValue = sub2.getString("[@defaultValue]");
                    String prefix = sub2.getString("[@prefix]", "").replace("_SPACE_", " ");
                    String suffix = sub2.getString("[@suffix]", "").replace("_SPACE_", " ");
                    boolean addUrl = sub2.getBoolean("[@url]", false);
                    boolean topstructValueFallback = sub2.getBoolean("[@topstructValueFallback]", false);
                    boolean topstructOnly = sub2.getBoolean("[@topstructOnly]", false);
                    paramList.add(new MetadataParameter().setType(MetadataParameterType.getByString(fieldType))
                            .setSource(source)
                            .setKey(key)
                            .setAltKey(altKey)
                            .setMasterValueFragment(masterValueFragment)
                            .setDefaultValue(defaultValue)
                            .setPrefix(prefix)
                            .setSuffix(suffix)
                            .setAddUrl(addUrl)
                            .setTopstructValueFallback(topstructValueFallback)
                            .setTopstructOnly(topstructOnly));
                }
            }
            ret.add(new Metadata(label, masterValue, type, paramList, group));
        }

        return ret;
    }

    /**
     * Returns the list of configured metadata for search hit elements.
     *
     * @param template a {@link java.lang.String} object.
     * @should return correct template configuration
     * @should return default template configuration if requested not found
     * @should return default template if template is null
     * @return a {@link java.util.List} object.
     */
    public List<Metadata> getSearchHitMetadataForTemplate(String template) {
        List<HierarchicalConfiguration> templateList = getLocalConfigurationsAt("metadata.searchHitMetadataList.template");
        if (templateList == null) {
            return Collections.emptyList();
        }

        return getMetadataForTemplate(template, templateList, true, true);
    }

    /**
     * 
     * @return
     * @should return all configured values
     */
    public List<MetadataView> getMetadataViews() {
        List<HierarchicalConfiguration> metadataPageList = getLocalConfigurationsAt("metadata.metadataView");
        if (metadataPageList == null) {
            metadataPageList = getLocalConfigurationsAt("metadata.mainMetadataList");
            if (metadataPageList != null) {
                logger.warn("Old <mainMetadataList> configuration found - please migrate to <metadataView>.");
                return Collections.singletonList(new MetadataView());
            }
            return Collections.emptyList();
        }

        List<MetadataView> ret = new ArrayList<>(metadataPageList.size());
        for (HierarchicalConfiguration metadataView : metadataPageList) {
            int index = metadataView.getInt("[@index]", 0);
            String label = metadataView.getString("[@label]");
            String url = metadataView.getString("[@url]", "");
            String condition = metadataView.getString("[@condition]");
            MetadataView view = new MetadataView().setIndex(index).setLabel(label).setUrl(url).setCondition(condition);
            ret.add(view);
        }

        return ret;
    }

    /**
     * 
     * @param index
     * @param template
     * @return List of configured <code>Metadata</code> fields for the given template
     * @should return correct template configuration
     * @should return default template configuration if template not found
     * @should return default template if template is null
     */
    public List<Metadata> getMainMetadataForTemplate(int index, String template) {
        logger.trace("getMainMetadataForTemplate: {}", template);
        List<HierarchicalConfiguration> templateList = getLocalConfigurationsAt("metadata.metadataView(" + index + ").template");
        if (templateList == null) {
            templateList = getLocalConfigurationsAt("metadata.metadataView.template");
            if (templateList == null) {
                templateList = getLocalConfigurationsAt("metadata.mainMetadataList.template");
                // Old configuration fallback
                if (templateList != null) {
                    logger.warn("Old <mainMetadataList> configuration found - please migrate to <metadataView>.");
                } else {
                    return Collections.emptyList();
                }
            }
        }

        return getMetadataForTemplate(template, templateList, true, false);
    }

    /**
     * Returns the list of configured metadata for the sidebar.
     *
     * @param template Template name
     * @return List of configured metadata for configured fields
     * @should return correct template configuration
     * @should return empty list if template not found
     * @should return empty list if template is null
     */
    public List<Metadata> getSidebarMetadataForTemplate(String template) {
        List<HierarchicalConfiguration> templateList = getLocalConfigurationsAt("metadata.sideBarMetadataList.template");
        if (templateList == null) {
            return Collections.emptyList();
        }

        return getMetadataForTemplate(template, templateList, false, false);
    }

    /**
     * Reads metadata configuration for the given template name if it's contained in the given template list.
     * 
     * @param template Requested template name
     * @param templateList List of templates in which to look
     * @param fallbackToDefaultTemplate If true, the _DEFAULT template will be loaded if the given template is not found
     * @param topstructValueFallbackDefaultValue If true, the default value for the parameter attribute "topstructValueFallback" will be the value
     *            passed here
     * @return
     */
    private static List<Metadata> getMetadataForTemplate(String template, List<HierarchicalConfiguration> templateList,
            boolean fallbackToDefaultTemplate, boolean topstructValueFallbackDefaultValue) {
        if (templateList == null) {
            return Collections.emptyList();
        }

        HierarchicalConfiguration usingTemplate = null;
        HierarchicalConfiguration defaultTemplate = null;
        for (Iterator<HierarchicalConfiguration> it = templateList.iterator(); it.hasNext();) {
            HierarchicalConfiguration subElement = it.next();
            if (subElement.getString("[@name]").equals(template)) {
                usingTemplate = subElement;
                break;
            } else if ("_DEFAULT".equals(subElement.getString("[@name]"))) {
                defaultTemplate = subElement;
            }
        }

        // If the requested template does not exist in the config, use _DEFAULT
        if (usingTemplate == null && fallbackToDefaultTemplate) {
            usingTemplate = defaultTemplate;
        }
        if (usingTemplate == null) {
            return Collections.emptyList();
        }

        return getMetadataForTemplate(usingTemplate, topstructValueFallbackDefaultValue);
    }

    /**
     * Reads metadata configuration for the given template configuration item. Returns empty list if template is null.
     * 
     * @param usingTemplate
     * @param topstructValueFallbackDefaultValue Default value for topstructValueFallback, if not explicitly configured
     * @return
     */
    private static List<Metadata> getMetadataForTemplate(HierarchicalConfiguration usingTemplate, boolean topstructValueFallbackDefaultValue) {
        if (usingTemplate == null) {
            return Collections.emptyList();
        }
        //                logger.debug("template requested: " + template + ", using: " + usingTemplate.getString("[@name]"));
        List<HierarchicalConfiguration> elements = usingTemplate.configurationsAt("metadata");
        if (elements == null) {
            logger.warn("Template '{}' contains no metadata elements.", usingTemplate.getRoot().getName());
            return Collections.emptyList();
        }

        List<Metadata> ret = new ArrayList<>(elements.size());
        for (Iterator<HierarchicalConfiguration> it = elements.iterator(); it.hasNext();) {
            HierarchicalConfiguration sub = it.next();

            Metadata md = getMetadataFromSubnodeConfig(sub, topstructValueFallbackDefaultValue);
            if (md != null) {
                ret.add(md);
            }
        }

        return ret;
    }

    /**
     * Creates a {@link Metadata} instance from the given subnode configuration
     * 
     * @param sub The subnode configuration
     * @param topstructValueFallbackDefaultValue
     * @return the resulting {@link Metadata} instance
     * @should load replace rules correctly
     */
    static Metadata getMetadataFromSubnodeConfig(HierarchicalConfiguration sub, boolean topstructValueFallbackDefaultValue) {
        if (sub == null) {
            throw new IllegalArgumentException("sub may not be null");
        }

        String label = sub.getString("[@label]");
        String masterValue = sub.getString("[@value]");
        boolean group = sub.getBoolean("[@group]", false);
        int number = sub.getInt("[@number]", -1);
        int type = sub.getInt("[@type]", 0);
        boolean hideIfOnlyMetadataField = sub.getBoolean("[@hideIfOnlyMetadataField]", false);
        String citationTemplate = sub.getString("[@citationTemplate]");
        List<HierarchicalConfiguration> params = sub.configurationsAt("param");
        List<MetadataParameter> paramList = null;
        if (params != null) {
            paramList = new ArrayList<>(params.size());
            for (Iterator<HierarchicalConfiguration> it2 = params.iterator(); it2.hasNext();) {
                HierarchicalConfiguration sub2 = it2.next();
                String fieldType = sub2.getString("[@type]");
                String source = sub2.getString("[@source]", null);
                String dest = sub2.getString("[@dest]", null);
                String key = sub2.getString("[@key]");
                String altKey = sub2.getString("[@altKey]");
                String masterValueFragment = sub2.getString("[@value]");
                String defaultValue = sub2.getString("[@defaultValue]");
                String prefix = sub2.getString("[@prefix]", "").replace("_SPACE_", " ");
                String suffix = sub2.getString("[@suffix]", "").replace("_SPACE_", " ");
                String search = sub2.getString("[@search]", "").replace("_SPACE_", " ");
                boolean addUrl = sub2.getBoolean("[@url]", false);
                boolean topstructValueFallback = sub2.getBoolean("[@topstructValueFallback]", topstructValueFallbackDefaultValue);
                boolean topstructOnly = sub2.getBoolean("[@topstructOnly]", false);
                List<MetadataReplaceRule> replaceRules = Collections.emptyList();
                List<HierarchicalConfiguration> replaceRuleElements = sub2.configurationsAt("replace");
                if (replaceRuleElements != null) {
                    // Replacement rules can be applied to a character, a string or a regex
                    replaceRules = new ArrayList<>(replaceRuleElements.size());
                    for (Iterator<HierarchicalConfiguration> it3 = replaceRuleElements.iterator(); it3.hasNext();) {
                        HierarchicalConfiguration sub3 = it3.next();
                        String condition = sub3.getString("[@conditions]");
                        Character character = null;
                        try {
                            int charIndex = sub3.getInt("[@char]");
                            character = (char) charIndex;
                        } catch (NoSuchElementException e) {
                        }
                        String string = null;
                        try {
                            string = sub3.getString("[@string]");
                        } catch (NoSuchElementException e) {
                        }
                        String regex = null;
                        try {
                            regex = sub3.getString("[@regex]");
                        } catch (NoSuchElementException e) {
                        }
                        String replaceWith = sub3.getString("");
                        if (replaceWith == null) {
                            replaceWith = "";
                        }
                        if (character != null) {
                            replaceRules.add(new MetadataReplaceRule(character, replaceWith, condition, MetadataReplaceRuleType.CHAR));
                        } else if (string != null) {
                            replaceRules.add(new MetadataReplaceRule(string, replaceWith, condition, MetadataReplaceRuleType.STRING));
                        } else if (regex != null) {
                            replaceRules.add(new MetadataReplaceRule(regex, replaceWith, condition, MetadataReplaceRuleType.REGEX));
                        }
                    }
                }

                paramList.add(new MetadataParameter().setType(MetadataParameterType.getByString(fieldType))
                        .setSource(source)
                        .setDestination(dest)
                        .setKey(key)
                        .setAltKey(altKey)
                        .setMasterValueFragment(masterValueFragment)
                        .setDefaultValue(defaultValue)
                        .setPrefix(prefix)
                        .setSuffix(suffix)
                        .setAddUrl(addUrl)
                        .setTopstructValueFallback(topstructValueFallback)
                        .setTopstructOnly(topstructOnly)
                        .setReplaceRules(replaceRules));
            }
        }

        return new Metadata(label, masterValue, type, paramList, group, number)
                .setHideIfOnlyMetadataField(hideIfOnlyMetadataField)
                .setCitationTemplate(citationTemplate);
    }

    /**
     * <p>
     * getNormdataFieldsForTemplate.
     * </p>
     *
     * @param template Template name
     * @return List of normdata fields configured for the given template name
     * @should return correct template configuration
     */
    public List<String> getNormdataFieldsForTemplate(String template) {
        List<HierarchicalConfiguration> templateList = getLocalConfigurationsAt("metadata.normdataList.template");
        if (templateList == null) {
            return Collections.emptyList();
        }

        HierarchicalConfiguration usingTemplate = null;
        HierarchicalConfiguration defaultTemplate = null;
        for (Iterator<HierarchicalConfiguration> it = templateList.iterator(); it.hasNext();) {
            HierarchicalConfiguration subElement = it.next();
            if (subElement.getString("[@name]").equals(template)) {
                usingTemplate = subElement;
                break;
            }
        }
        if (usingTemplate == null) {
            return Collections.emptyList();
        }

        return getLocalList(usingTemplate, null, "field", null);
    }

    /**
     * <p>
     * getTocLabelConfiguration.
     * </p>
     *
     * @should return correct template configuration
     * @should return default template configuration if template not found
     * @param template a {@link java.lang.String} object.
     * @return a {@link java.util.List} object.
     */
    public List<Metadata> getTocLabelConfiguration(String template) {
        List<HierarchicalConfiguration> templateList = getLocalConfigurationsAt("toc.labelConfig.template");
        if (templateList == null) {
            return Collections.emptyList();
        }

        return getMetadataForTemplate(template, templateList, true, false);
    }

    /**
     * Returns number of elements displayed per paginator page in a table of contents for anchors and groups. Values below 1 disable pagination (all
     * elements are displayed on the single page).
     *
     * @should return correct value
     * @return a int.
     */
    public int getTocAnchorGroupElementsPerPage() {
        return getLocalInt("toc.tocAnchorGroupElementsPerPage", 0);
    }

    /**
     * <p>
     * isDisplaySidebarBrowsingTerms.
     * </p>
     *
     * @return a boolean.
     * @should return correct value
     */
    public boolean isDisplaySidebarBrowsingTerms() {
        return getLocalBoolean("sidebar.sidebarBrowsingTerms[@display]", true);
    }

    /**
     * <p>
     * isDisplaySidebarRssFeed.
     * </p>
     *
     * @return a boolean.
     * @should return correct value
     */
    public boolean isDisplaySidebarRssFeed() {
        return getLocalBoolean("sidebar.sidebarRssFeed[@display]", true);
    }

    /**
     * <p>
     * isOriginalContentDownload.
     * </p>
     *
     * @should return correct value
     * @return a boolean.
     */
    public boolean isDisplaySidebarWidgetDownloads() {
        return getLocalBoolean("sidebar.sidebarWidgetDownloads[@visible]", false);
    }

    /**
     * 
     * @return
     * @should return correct value
     */
    public String getSidebarWidgetDownloadsIntroductionText() {
        return getLocalString("sidebar.sidebarWidgetDownloads[@introductionText]", "");
    }

    /**
     * <p>
     * Returns a regex such that all download files which filenames fit this regex should not be visible in the downloads widget. If an empty string
     * is returned, all downloads should remain visible
     * </p>
     *
     * @return a regex or an empty string if no downloads should be hidden
     */
    public String getHideDownloadFileRegex() {
        return getLocalString("sidebar.sidebarWidgetDownloads.hideFileRegex", "");
    }

    /**
     * <p>
     * isDisplayWidgetUsage.
     * </p>
     *
     * @return a boolean.
     * @should return correct value
     */
    public boolean isDisplayWidgetUsage() {
        return getLocalBoolean("sidebar.sidebarWidgetUsage[@display]", true);
    }

    /**
     * 
     * @return List of available citation style names
     * @should return all configured values
     */
    public List<String> getSidebarWidgetUsageCitationStyles() {
        return getLocalList("sidebar.sidebarWidgetUsage.citation.styles.style", Collections.emptyList());
    }

    /**
     * 
     * @return
     */
    public Metadata getSidebarWidgetUsageCitationSource() {
        HierarchicalConfiguration sub = null;
        try {
            sub = getLocalConfigurationAt("sidebar.sidebarWidgetUsage.citation.source.metadata");
        } catch (IllegalArgumentException e) {
            // no or multiple occurrences 
        }
        if (sub != null) {
            Metadata md = getMetadataFromSubnodeConfig(sub, false);
            return md;
        }

        return new Metadata();
    }

    /**
     * 
     * @return
     * @should return correct value
     */
    public String getSidebarWidgetUsageIntroductionText() {
        return getLocalString("sidebar.sidebarWidgetUsage[@introductionText]", "");
    }

    /**
     * Returns a list of configured page download options.
     * 
     * @return List of configured <code>DownloadOption</code> items
     * @should return all configured elements
     */
    public List<DownloadOption> getSidebarWidgetUsagePageDownloadOptions() {
        List<HierarchicalConfiguration> configs = getLocalConfigurationsAt("sidebar.sidebarWidgetUsage.page.downloadOptions.option");
        if (configs == null || configs.isEmpty()) {
            return Collections.emptyList();
        }

        List<DownloadOption> ret = new ArrayList<>(configs.size());
        for (HierarchicalConfiguration config : configs) {
            ret.add(new DownloadOption().setLabel(config.getString("[@label]"))
                    .setFormat(config.getString("[@format]"))
                    .setBoxSizeInPixel(config.getString("[@boxSizeInPixel]")));
        }

        return ret;
    }

    /**
     * Returns the list of structure elements allowed to be shown in calendar view
     *
     * @should return all configured elements
     * @return a {@link java.util.List} object.
     */
    public List<String> getCalendarDocStructTypes() {
        return getLocalList("metadata.calendarDocstructTypes.docStruct");
    }

    /**
     * <p>
     * isBrowsingMenuEnabled.
     * </p>
     *
     * @should return correct value
     * @return a boolean.
     */
    public boolean isBrowsingMenuEnabled() {
        return getLocalBoolean("metadata.browsingMenu.enabled", false);
    }

    /**
     * <p>
     * getBrowsingMenuIndexSizeThreshold.
     * </p>
     *
     * @return Solr doc count threshold for browsing term calculation
     * @should return correct value
     */
    public int getBrowsingMenuIndexSizeThreshold() {
        return getLocalInt("metadata.browsingMenu.indexSizeThreshold", 100000);
    }

    /**
     * <p>
     * getBrowsingMenuHitsPerPage.
     * </p>
     *
     * @should return correct value
     * @return a int.
     */
    public int getBrowsingMenuHitsPerPage() {
        return getLocalInt("metadata.browsingMenu.hitsPerPage", 50);
    }

    /**
     * Returns the list of index fields to be used for term browsing.
     *
     * @return a {@link java.util.List} object.
     * @should return all configured elements
     */
    public List<BrowsingMenuFieldConfig> getBrowsingMenuFields() {
        List<HierarchicalConfiguration> fields = getLocalConfigurationsAt("metadata.browsingMenu.luceneField");
        if (fields == null) {
            return Collections.emptyList();
        }

        List<BrowsingMenuFieldConfig> ret = new ArrayList<>(fields.size());
        for (Iterator<HierarchicalConfiguration> it = fields.iterator(); it.hasNext();) {
            HierarchicalConfiguration sub = it.next();
            String field = sub.getString(".");
            String sortField = sub.getString("[@sortField]");
            String filterQuery = sub.getString("[@filterQuery]");
            boolean translate = sub.getBoolean("[@translate]", false);
            boolean recordsAndAnchorsOnly = sub.getBoolean("[@recordsAndAnchorsOnly]", false);
            boolean alwaysApplyFilter = sub.getBoolean("[@alwaysApplyFilter]", false);
            BrowsingMenuFieldConfig bmfc =
                    new BrowsingMenuFieldConfig(field, sortField, filterQuery, translate, recordsAndAnchorsOnly, alwaysApplyFilter);
            ret.add(bmfc);
        }

        return ret;
    }

    /**
     * 
     * @return
     * @should return correct value
     */
    public String getBrowsingMenuSortingIgnoreLeadingChars() {
        return getLocalString("metadata.browsingMenu.sorting.ignoreLeadingChars");
    }

    /**
     * <p>
     * getDocstrctWhitelistFilterQuery.
     * </p>
     *
     * @should return correct value
     * @return a {@link java.lang.String} object.
     */
    public String getDocstrctWhitelistFilterQuery() {
        return getLocalString("search.docstrctWhitelistFilterQuery", SearchHelper.DEFAULT_DOCSTRCT_WHITELIST_FILTER_QUERY);
    }

    /**
     * <p>
     * getCollectionSplittingChar.
     * </p>
     *
     * @param field a {@link java.lang.String} object.
     * @should return correct value
     * @return a {@link java.lang.String} object.
     */
    public String getCollectionSplittingChar(String field) {
        HierarchicalConfiguration subConfig = getCollectionConfiguration(field);
        if (subConfig != null) {
            return subConfig.getString("splittingCharacter", ".");
        }

        return getLocalString("collections.splittingCharacter", ".");
    }

    /**
     * Returns the collection config block for the given field.
     *
     * @param field
     * @return
     */
    private HierarchicalConfiguration getCollectionConfiguration(String field) {
        List<HierarchicalConfiguration> collectionList = getLocalConfigurationsAt("collections.collection");
        if (collectionList == null) {
            return null;
        }

        for (Iterator<HierarchicalConfiguration> it = collectionList.iterator(); it.hasNext();) {
            HierarchicalConfiguration subElement = it.next();
            if (subElement.getString("[@field]").equals(field)) {
                return subElement;

            }
        }

        return null;
    }

    public List<String> getConfiguredCollectionFields() {
        List<String> list = getLocalList("collections.collection[@field]");
        if (list == null || list.isEmpty()) {
            return Collections.singletonList("DC");
        }

        return list;
    }

    /**
     * <p>
     * getCollectionSorting.
     * </p>
     *
     * @param field a {@link java.lang.String} object.
     * @should return all configured elements
     * @return a {@link java.util.List} object.
     */
    public List<DcSortingList> getCollectionSorting(String field) {
        List<DcSortingList> superlist = new ArrayList<>();
        HierarchicalConfiguration collection = getCollectionConfiguration(field);
        if (collection == null) {
            return superlist;
        }

        superlist.add(new DcSortingList(getLocalList("sorting.collection")));
        List<HierarchicalConfiguration> listConfigs = collection.configurationsAt("sorting.sortingList");
        for (HierarchicalConfiguration listConfig : listConfigs) {
            String sortAfter = listConfig.getString("[@sortAfter]", null);
            List<String> collectionList = getLocalList(listConfig, null, "collection", Collections.<String> emptyList());
            superlist.add(new DcSortingList(sortAfter, collectionList));
        }
        return superlist;
    }

    /**
     * Returns collection names to be omitted from search results, listings etc.
     *
     * @param field a {@link java.lang.String} object.
     * @should return all configured elements
     * @return a {@link java.util.List} object.
     */
    public List<String> getCollectionBlacklist(String field) {
        HierarchicalConfiguration collection = getCollectionConfiguration(field);
        if (collection == null) {
            return null;
        }
        return getLocalList(collection, null, "blacklist.collection", Collections.<String> emptyList());
    }

    /**
     * Returns the index field by which records in the collection with the given name are to be sorted in a listing.
     *
     * @param field a {@link java.lang.String} object.
     * @param name a {@link java.lang.String} object.
     * @should return correct field for collection
     * @should give priority to exact matches
     * @should return hyphen if collection not found
     * @return a {@link java.lang.String} object.
     */
    public String getCollectionDefaultSortField(String field, String name) {
        HierarchicalConfiguration collection = getCollectionConfiguration(field);
        if (collection == null) {
            return "-";
        }

        List<HierarchicalConfiguration> fields = collection.configurationsAt("defaultSortFields.field");
        if (fields == null) {
            return "-";
        }

        String exactMatch = null;
        String inheritedMatch = null;
        for (Iterator<HierarchicalConfiguration> it = fields.iterator(); it.hasNext();) {
            HierarchicalConfiguration sub = it.next();
            String key = sub.getString("[@collection]");
            if (name.equals(key)) {
                exactMatch = sub.getString("");
            } else if (key.endsWith("*") && name.startsWith(key.substring(0, key.length() - 1))) {
                inheritedMatch = sub.getString("");
            }
        }
        // Exact match is given priority so that it is possible to override the inherited sort field
        if (StringUtils.isNotEmpty(exactMatch)) {
            return exactMatch;
        }
        if (StringUtils.isNotEmpty(inheritedMatch)) {
            return inheritedMatch;
        }

        return "-";
    }

    /**
     * <p>
     * getCollectionDisplayNumberOfVolumesLevel.
     * </p>
     *
     * @param field a {@link java.lang.String} object.
     * @should return correct value
     * @return a int.
     */
    public int getCollectionDisplayNumberOfVolumesLevel(String field) {
        HierarchicalConfiguration collection = getCollectionConfiguration(field);
        if (collection == null) {
            return 0;
        }
        return collection.getInt("displayNumberOfVolumesLevel", 0);
    }

    /**
     * <p>
     * getCollectionDisplayDepthForSearch.
     * </p>
     *
     * @param field a {@link java.lang.String} object.
     * @should return correct value
     * @should return -1 if no collection config was found
     * @return a int.
     */
    public int getCollectionDisplayDepthForSearch(String field) {
        HierarchicalConfiguration collection = getCollectionConfiguration(field);
        if (collection == null) {
            return -1;
        }
        return collection.getInt("displayDepthForSearch", -1);
    }

    /**
     * <p>
     * getCollectionHierarchyField.
     * </p>
     *
     * @should return first field where hierarchy enabled
     * @return a {@link java.lang.String} object.
     */
    public String getCollectionHierarchyField() {
        for (String field : getConfiguredCollections()) {
            if (isAddCollectionHierarchyToBreadcrumbs(field)) {
                return field;
            }
        }

        return null;
    }

    /**
     * <p>
     * isAddCollectionHierarchyToBreadcrumbs.
     * </p>
     *
     * @param field a {@link java.lang.String} object.
     * @should return correct value
     * @should return false if no collection config was found
     * @return a boolean.
     */
    public boolean isAddCollectionHierarchyToBreadcrumbs(String field) {
        HierarchicalConfiguration collection = getCollectionConfiguration(field);
        if (collection == null) {
            return false;
        }
        return collection.getBoolean("addHierarchyToBreadcrumbs", false);
    }

    /**
     * <p>
     * getSolrUrl.
     * </p>
     *
     * @should return correct value
     * @return a {@link java.lang.String} object.
     */
    public String getSolrUrl() {
        String value = getLocalString("urls.solr", "http://localhost:8089/solr");
        if (value.charAt(value.length() - 1) == '/') {
            value = value.substring(0, value.length() - 1);
        }
        return value;
    }

    /**
     * <p>
     * getContentServerWrapperUrl.
     * </p>
     *
     * @should return correct value
     * @return a {@link java.lang.String} object.
     */
    public String getContentServerWrapperUrl() {
        return getLocalString("urls.contentServerWrapper");
    }

    /**
     * <p>
     * getDownloadUrl.
     * </p>
     *
     * @should return correct value
     * @return a {@link java.lang.String} object.
     */
    public String getDownloadUrl() {
        String urlString = getLocalString("urls.download", "http://localhost:8080/viewer/download/");
        if (!urlString.endsWith("/")) {
            urlString = urlString + "/";
        }
        if (!urlString.endsWith("download/")) {
            urlString = urlString + "download/";
        }
        return urlString;
    }

    /**
     * <p>
     * getRestApiUrl.
     * </p>
     *
     * @return The url to the viewer rest api as configured in the config_viewer. The url always ends with "/"
     */
    public String getRestApiUrl() {
        String urlString = getLocalString("urls.rest");
        if (urlString == null) {
            urlString = "localhost:8080/default-viewer/rest";
        }

        if (!urlString.endsWith("/")) {
            urlString += "/";
        }

        return urlString;
    }

    /**
     * url to rest api url for record media files. Always ends with a slash
     * 
     * @return
     */
    public String getIIIFApiUrl() {
        String urlString = getLocalString("urls.iiif", getRestApiUrl());
        if (!urlString.endsWith("/")) {
            urlString += "/";
        }
        return urlString;
    }

    public boolean isUseIIIFApiUrlForCmsMediaUrls() {
        boolean use = getLocalBoolean("urls.iiif[@useForCmsMedia]", true);
        return use;
    }

    /**
     * <p>
     * getContentServerRealUrl.
     * </p>
     *
     * @should return correct value
     * @return a {@link java.lang.String} object.
     */
    public String getContentServerRealUrl() {
        return getLocalString("urls.contentServer");
    }

    /**
     * <p>
     * getMetsUrl.
     * </p>
     *
     * @should return correct value
     * @return a {@link java.lang.String} object.
     */
    public String getMetsUrl() {
        return getLocalString("urls.metadata.mets");
    }

    /**
     * <p>
     * getMarcUrl.
     * </p>
     *
     * @should return correct value
     * @return a {@link java.lang.String} object.
     */
    public String getMarcUrl() {
        return getLocalString("urls.metadata.marc");
    }

    /**
     * <p>
     * getDcUrl.
     * </p>
     *
     * @should return correct value
     * @return a {@link java.lang.String} object.
     */
    public String getDcUrl() {
        return getLocalString("urls.metadata.dc");
    }

    /**
     * <p>
     * getEseUrl.
     * </p>
     *
     * @should return correct value
     * @return a {@link java.lang.String} object.
     */
    public String getEseUrl() {
        return getLocalString("urls.metadata.ese");
    }

    /**
     * <p>
     * getSearchHitsPerPageValues.
     * </p>
     *
     * @should return all values
     * @return List of configured values
     */
    public List<Integer> getSearchHitsPerPageValues() {
        List<String> values = getLocalList("search.hitsPerPage.value");
        if (values.isEmpty()) {
            return Collections.emptyList();
        }

        List<Integer> ret = new ArrayList<>(values.size());
        for (String value : values) {
            try {
                ret.add(Integer.valueOf(value));
            } catch (NumberFormatException e) {
                logger.error("Configured hits per page value not a number: {}", value);
            }
        }

        return ret;
    }

    /**
     * <p>
     * getSearchHitsPerPageDefaultValue.
     * </p>
     *
     * @should return correct value
     * @return value element that is marked as default value; 10 if none found
     */
    public int getSearchHitsPerPageDefaultValue() {
        List<HierarchicalConfiguration> values = getLocalConfigurationsAt("search.hitsPerPage.value");
        if (values.isEmpty()) {
            return 10;
        }
        for (Iterator<HierarchicalConfiguration> it = values.iterator(); it.hasNext();) {
            HierarchicalConfiguration sub = it.next();
            if (sub.getBoolean("[@default]", false)) {
                return sub.getInt(".");
            }
        }

        return 10;
    }

    /**
     * <p>
     * getFulltextFragmentLength.
     * </p>
     *
     * @should return correct value
     * @return a int.
     */
    public int getFulltextFragmentLength() {
        return getLocalInt("search.fulltextFragmentLength", 200);
    }

    /**
     * <p>
     * isAdvancedSearchEnabled.
     * </p>
     *
     * @should return correct value
     * @return a boolean.
     */
    public boolean isAdvancedSearchEnabled() {
        return getLocalBoolean("search.advanced.enabled", true);
    }

    /**
     * <p>
     * getAdvancedSearchDefaultItemNumber.
     * </p>
     *
     * @should return correct value
     * @return a int.
     */
    public int getAdvancedSearchDefaultItemNumber() {
        return getLocalInt("search.advanced.defaultItemNumber", 2);
    }

    /**
     * <p>
     * getAdvancedSearchFields.
     * </p>
     *
     * @should return all values
     * @return a {@link java.util.List} object.
     */
    public List<AdvancedSearchFieldConfiguration> getAdvancedSearchFields() {
        List<HierarchicalConfiguration> fieldList = getLocalConfigurationsAt("search.advanced.searchFields.field");
        if (fieldList == null) {
            return Collections.emptyList();
        }

        List<AdvancedSearchFieldConfiguration> ret = new ArrayList<>(fieldList.size());
        for (Iterator<HierarchicalConfiguration> it = fieldList.iterator(); it.hasNext();) {
            HierarchicalConfiguration subElement = it.next();
            String field = subElement.getString(".");
            if (StringUtils.isEmpty(field)) {
                logger.warn("No advanced search field name defined, skipping.");
                continue;
            }
            String label = subElement.getString("[@label]", null);
            boolean hierarchical = subElement.getBoolean("[@hierarchical]", false);
            boolean range = subElement.getBoolean("[@range]", false);
            boolean untokenizeForPhraseSearch = subElement.getBoolean("[@untokenizeForPhraseSearch]", false);

            ret.add(new AdvancedSearchFieldConfiguration(field)
                    .setLabel(label)
                    .setHierarchical(hierarchical)
                    .setRange(range)
                    .setUntokenizeForPhraseSearch(untokenizeForPhraseSearch)
                    .setDisabled(field.charAt(0) == '#' && field.charAt(field.length() - 1) == '#'));
        }

        return ret;
    }

    /**
     * <p>
     * isAggregateHits.
     * </p>
     *
     * @should return correct value
     * @return a boolean.
     */
    public boolean isAggregateHits() {
        return getLocalBoolean("search.aggregateHits", true);
    }

    /**
     * <p>
     * isDisplayAdditionalMetadataEnabled.
     * </p>
     *
     * @should return correct value
     * @return a boolean.
     */
    public boolean isDisplayAdditionalMetadataEnabled() {
        return getLocalBoolean("search.displayAdditionalMetadata.enabled", true);
    }

    /**
     * <p>
     * getDisplayAdditionalMetadataIgnoreFields.
     * </p>
     *
     * @return List of configured fields; empty list if none found.
     * @should return correct values
     */
    public List<String> getDisplayAdditionalMetadataIgnoreFields() {
        return getLocalList("search.displayAdditionalMetadata.ignoreField", Collections.emptyList());
    }

    /**
     * <p>
     * Returns a list of additional metadata fields thats are configured to have their values translated. Field names are normalized (i.e. things like
     * _UNTOKENIZED are removed).
     * </p>
     *
     * @return List of configured fields; empty list if none found.
     * @should return correct values
     */
    public List<String> getDisplayAdditionalMetadataTranslateFields() {
        List<String> fields = getLocalList("search.displayAdditionalMetadata.translateField", Collections.emptyList());
        if (fields.isEmpty()) {
            return fields;
        }

        List<String> ret = new ArrayList<>(fields.size());
        for (String field : fields) {
            ret.add(SearchHelper.normalizeField(field));
        }

        return ret;
    }

    /**
     * <p>
     * isAdvancedSearchFieldHierarchical.
     * </p>
     *
     * @param field a {@link java.lang.String} object.
     * @return a boolean.
     * @should return correct value
     */
    public boolean isAdvancedSearchFieldHierarchical(String field) {
        return isAdvancedSearchFieldHasAttribute(field, "hierarchical");
    }

    /**
     * <p>
     * isAdvancedSearchFieldRange.
     * </p>
     *
     * @param field a {@link java.lang.String} object.
     * @return a boolean.
     * @should return correct value
     */
    public boolean isAdvancedSearchFieldRange(String field) {
        return isAdvancedSearchFieldHasAttribute(field, "range");
    }

    /**
     * <p>
     * isAdvancedSearchFieldUntokenizeForPhraseSearch.
     * </p>
     *
     * @param field a {@link java.lang.String} object.
     * @return a boolean.
     * @should return correct value
     */
    public boolean isAdvancedSearchFieldUntokenizeForPhraseSearch(String field) {
        return isAdvancedSearchFieldHasAttribute(field, "untokenizeForPhraseSearch");
    }

    /**
     * <p>
     * isAdvancedSearchFieldHierarchical.
     * </p>
     *
     * @param field a {@link java.lang.String} object.
     * @return Label attribute value for the given field name
     * @should return correct value
     */
    public String getAdvancedSearchFieldSeparatorLabel(String field) {
        List<HierarchicalConfiguration> fieldList = getLocalConfigurationsAt("search.advanced.searchFields.field");
        if (fieldList == null) {
            return null;
        }

        for (Iterator<HierarchicalConfiguration> it = fieldList.iterator(); it.hasNext();) {
            HierarchicalConfiguration subElement = it.next();
            if (subElement.getString(".").equals(field)) {
                return subElement.getString("[@label]", "");
            }
        }

        return null;
    }

    /**
     * 
     * @param field Advanced search field name
     * @param attribute Attribute name
     * @return
     */
    boolean isAdvancedSearchFieldHasAttribute(String field, String attribute) {
        List<HierarchicalConfiguration> fieldList = getLocalConfigurationsAt("search.advanced.searchFields.field");
        if (fieldList == null) {
            return false;
        }

        for (Iterator<HierarchicalConfiguration> it = fieldList.iterator(); it.hasNext();) {
            HierarchicalConfiguration subElement = it.next();
            if (subElement.getString(".").equals(field)) {
                return subElement.getBoolean("[@" + attribute + "]", false);
            }
        }

        return false;
    }

    /**
     * <p>
     * isTimelineSearchEnabled.
     * </p>
     *
     * @should return correct value
     * @return a boolean.
     */
    public boolean isTimelineSearchEnabled() {
        return getLocalBoolean("search.timeline.enabled", true);
    }

    /**
     * <p>
     * isCalendarSearchEnabled.
     * </p>
     *
     * @should return correct value
     * @return a boolean.
     */
    public boolean isCalendarSearchEnabled() {
        return getLocalBoolean("search.calendar.enabled", true);
    }

    /**
     * <p>
     * getStaticQuerySuffix.
     * </p>
     *
     * @should return correct value
     * @return a {@link java.lang.String} object.
     */
    public String getStaticQuerySuffix() {
        return getLocalString("search.staticQuerySuffix");
    }

    /**
     * <p>
     * getPreviousVersionIdentifierField.
     * </p>
     *
     * @should return correct value
     * @return a {@link java.lang.String} object.
     */
    public String getPreviousVersionIdentifierField() {
        return getLocalString("search.versioning.previousVersionIdentifierField");
    }

    /**
     * <p>
     * getNextVersionIdentifierField.
     * </p>
     *
     * @should return correct value
     * @return a {@link java.lang.String} object.
     */
    public String getNextVersionIdentifierField() {
        return getLocalString("search.versioning.nextVersionIdentifierField");
    }

    /**
     * <p>
     * getVersionLabelField.
     * </p>
     *
     * @should return correct value
     * @return a {@link java.lang.String} object.
     */
    public String getVersionLabelField() {
        return getLocalString("search.versioning.versionLabelField");
    }

    /**
     * <p>
     * getIndexedMetsFolder.
     * </p>
     *
     * @should return correct value
     * @return a {@link java.lang.String} object.
     */
    public String getIndexedMetsFolder() {
        return getLocalString("indexedMetsFolder", "indexed_mets");
    }

    /**
     * <p>
     * getIndexedLidoFolder.
     * </p>
     *
     * @should return correct value
     * @return a {@link java.lang.String} object.
     */
    public String getIndexedLidoFolder() {
        return getLocalString("indexedLidoFolder", "indexed_lido");
    }

    /**
     * <p>
     * getIndexedDenkxwebFolder.
     * </p>
     *
     * @should return correct value
     * @return a {@link java.lang.String} object.
     */
    public String getIndexedDenkxwebFolder() {
        return getLocalString("indexedDenkxwebFolder", "indexed_denkxweb");
    }

    /**
     * <p>
     * getIndexedDublinCoreFolder.
     * </p>
     *
     * @should return correct value
     * @return a {@link java.lang.String} object.
     */
    public String getIndexedDublinCoreFolder() {
        return getLocalString("indexedDublinCoreFolder", "indexed_dublincore");
    }

    /**
     * <p>
     * getPageSelectionFormat.
     * </p>
     *
     * @should return correct value
     * @return a {@link java.lang.String} object.
     */
    public String getPageSelectionFormat() {
        return getLocalString("viewer.pageSelectionFormat", "{pageno}:{pagenolabel}");
    }

    /**
     * <p>
     * getMediaFolder.
     * </p>
     *
     * @should return correct value
     * @return a {@link java.lang.String} object.
     */
    public String getMediaFolder() {
        return getLocalString("mediaFolder");
    }

    /**
     * <p>
     * getPdfFolder.
     * </p>
     *
     * @should return correct value
     * @return a {@link java.lang.String} object.
     */
    public String getPdfFolder() {
        return getLocalString("pdfFolder", "pdf");
    }

    /**
     * <p>
     * getVocabulariesFolder.
     * </p>
     *
     * @return a {@link java.lang.String} object.
     */
    public String getVocabulariesFolder() {
        return getLocalString("vocabularies", "vocabularies");
    }

    /**
     * <p>
     * getOrigContentFolder.
     * </p>
     *
     * @should return correct value
     * @return a {@link java.lang.String} object.
     */
    public String getOrigContentFolder() {
        return getLocalString("origContentFolder", "source");
    }

    /**
     * <p>
     * getCmsTextFolder.
     * </p>
     *
     * @should return correct value
     * @return a {@link java.lang.String} object.
     */
    public String getCmsTextFolder() {
        return getLocalString("cmsTextFolder");
    }

    /**
     * <p>
     * getAltoFolder.
     * </p>
     *
     * @should return correct value
     * @return a {@link java.lang.String} object.
     */
    public String getAltoFolder() {
        return getLocalString("altoFolder", "alto");
    }

    /**
     * <p>
     * getAltoCrowdsourcingFolder.
     * </p>
     *
     * @should return correct value
     * @return a {@link java.lang.String} object.
     */
    public String getAltoCrowdsourcingFolder() {
        return getLocalString("altoCrowdsourcingFolder", "alto_crowd");
    }

    /**
     * <p>
     * getAbbyyFolder.
     * </p>
     *
     * @should return correct value
     * @return a {@link java.lang.String} object.
     */
    public String getAbbyyFolder() {
        return getLocalString("abbyyFolder", "abbyy");
    }

    /**
     * <p>
     * getFulltextFolder.
     * </p>
     *
     * @should return correct value
     * @return a {@link java.lang.String} object.
     */
    public String getFulltextFolder() {
        return getLocalString("fulltextFolder", "fulltext");
    }

    /**
     * <p>
     * getFulltextCrowdsourcingFolder.
     * </p>
     *
     * @should return correct value
     * @return a {@link java.lang.String} object.
     */
    public String getFulltextCrowdsourcingFolder() {
        return getLocalString("fulltextCrowdsourcingFolder", "fulltext_crowd");
    }

    /**
     * <p>
     * getTeiFolder.
     * </p>
     *
     * @should return correct value
     * @return a {@link java.lang.String} object.
     */
    public String getTeiFolder() {
        return getLocalString("teiFolder", "tei");
    }

    /**
     * <p>
     * getCmdiFolder.
     * </p>
     *
     * @should return correct value
     * @return a {@link java.lang.String} object.
     */
    public String getCmdiFolder() {
        return getLocalString("cmdiFolder", "cmdi");
    }

    /**
     * <p>
     * getAnnotationFolder.
     * </p>
     *
     * @should return correct value
     * @return a {@link java.lang.String} object.
     */
    public String getAnnotationFolder() {
        return getLocalString("annotationFolder");
    }

    /**
     * <p>
     * getHotfolder.
     * </p>
     *
     * @should return correct value
     * @return a {@link java.lang.String} object.
     */
    public String getHotfolder() {
        return getLocalString("hotfolder");
    }

    /**
     * <p>
     * getTempFolder.
     * </p>
     *
     * @should return correct value
     * @return a {@link java.lang.String} object.
     */
    @SuppressWarnings("static-method")
    public String getTempFolder() {
        return Paths.get(System.getProperty("java.io.tmpdir"), "viewer").toString();
    }

    /**
     * <p>
     * isUrnDoRedirect.
     * </p>
     *
     * @should return correct value
     * @return a boolean.
     */
    public boolean isUrnDoRedirect() {
        return getLocalBoolean("urnresolver.doRedirectInsteadofForward", false);
    }

    /**
     * <p>
     * isUserRegistrationEnabled.
     * </p>
     *
     * @should return correct value
     * @return a boolean.
     */
    public boolean isUserRegistrationEnabled() {
        return getLocalBoolean("user.userRegistrationEnabled", true);
    }

    /**
     * 
     * @return
     * @should return all configured elements
     */
    public List<SecurityQuestion> getSecurityQuestions() {
        List<HierarchicalConfiguration> nodes = getLocalConfigurationsAt("user.securityQuestions.question");
        if (nodes == null || nodes.isEmpty()) {
            return Collections.emptyList();
        }

        List<SecurityQuestion> ret = new ArrayList<>(nodes.size());
        for (HierarchicalConfiguration node : nodes) {
            String questionKey = node.getString("[@key]");
            if (StringUtils.isEmpty(questionKey)) {
                logger.warn("Security question key not found, skipping...");
                continue;
            }
            List<Object> answerNodes = node.getList("allowedAnswer", Collections.emptyList());
            if (answerNodes.isEmpty()) {
                logger.warn("Security question '{}' has no configured answers, skipping...");
                continue;
            }
            Set<String> allowedAnswers = new HashSet<>(answerNodes.size());
            for (Object answer : answerNodes) {
                allowedAnswers.add(((String) answer).toLowerCase());
            }
            ret.add(new SecurityQuestion(questionKey, allowedAnswers));
        }

        return ret;
    }

    /**
     * <p>
     * isShowOpenIdConnect.
     * </p>
     *
     * @should return correct value
     * @return a boolean.
     */
    public boolean isShowOpenIdConnect() {
        return getAuthenticationProviders().stream().anyMatch(provider -> OpenIdProvider.TYPE_OPENID.equalsIgnoreCase(provider.getType()));
    }

    /**
     * <p>
     * getAuthenticationProviders.
     * </p>
     *
     * @should return all properly configured elements
     * @should load user group names correctly
     * @return a {@link java.util.List} object.
     */
    public List<IAuthenticationProvider> getAuthenticationProviders() {
        XMLConfiguration myConfigToUse = config;
        // User local config, if available
        if (!configLocal.configurationsAt("user.authenticationProviders").isEmpty()) {
            myConfigToUse = configLocal;
        }

        int max = myConfigToUse.getMaxIndex("user.authenticationProviders.provider");
        List<IAuthenticationProvider> providers = new ArrayList<>(max + 1);
        for (int i = 0; i <= max; i++) {
            String label = myConfigToUse.getString("user.authenticationProviders.provider(" + i + ")[@label]");
            String name = myConfigToUse.getString("user.authenticationProviders.provider(" + i + ")[@name]");
            String endpoint = myConfigToUse.getString("user.authenticationProviders.provider(" + i + ")[@endpoint]", null);
            String image = myConfigToUse.getString("user.authenticationProviders.provider(" + i + ")[@image]", null);
            String type = myConfigToUse.getString("user.authenticationProviders.provider(" + i + ")[@type]", "");
            boolean visible = myConfigToUse.getBoolean("user.authenticationProviders.provider(" + i + ")[@show]", true);
            String clientId = myConfigToUse.getString("user.authenticationProviders.provider(" + i + ")[@clientId]", null);
            String clientSecret = myConfigToUse.getString("user.authenticationProviders.provider(" + i + ")[@clientSecret]", null);
            String idpMetadataUrl = myConfigToUse.getString("user.authenticationProviders.provider(" + i + ")[@idpMetadataUrl]", null);
            String relyingPartyIdentifier =
                    myConfigToUse.getString("user.authenticationProviders.provider(" + i + ")[@relyingPartyIdentifier]", null);
            String samlPublicKeyPath = myConfigToUse.getString("user.authenticationProviders.provider(" + i + ")[@publicKeyPath]", null);
            String samlPrivateKeyPath = myConfigToUse.getString("user.authenticationProviders.provider(" + i + ")[@privateKeyPath]", null);
            long timeoutMillis = myConfigToUse.getLong("user.authenticationProviders.provider(" + i + ")[@timeout]", 60000);

            if (visible) {
                IAuthenticationProvider provider = null;
                switch (type.toLowerCase()) {
                    case "saml":
                        providers.add(
                                new SAMLProvider(name, idpMetadataUrl, relyingPartyIdentifier, samlPublicKeyPath, samlPrivateKeyPath, timeoutMillis));
                        break;
                    case "openid":
                        providers.add(new OpenIdProvider(name, label, endpoint, image, timeoutMillis, clientId, clientSecret));
                        break;
                    case "userpassword":
                        switch (name.toLowerCase()) {
                            case "vufind":
                                provider = new VuFindProvider(name, label, endpoint, image, timeoutMillis);
                                break;
                            case "x-service":
                            case "xservice":
                                provider = new XServiceProvider(name, label, endpoint, image, timeoutMillis);
                                break;
                            case "littera":
                                provider = new LitteraProvider(name, label, endpoint, image, timeoutMillis);
                                break;
                            case "bibliotheca":
                                provider = new BibliothecaProvider(name, label, endpoint, image, timeoutMillis);
                                break;
                            default:
                                logger.error("Cannot add userpassword authentification provider with name {}. No implementation found", name);
                        }
                        break;
                    case "local":
                        provider = new LocalAuthenticationProvider(name);
                        break;
                    default:
                        logger.error("Cannot add authentification provider with name {} and type {}. No implementation found", name, type);
                }
                if (provider != null) {
                    // Look for user group configurations to which users shall be automatically added when logging in
                    List<String> addToUserGroupList =
                            getLocalList(myConfigToUse, null, "user.authenticationProviders.provider(" + i + ").addUserToGroup", null);
                    if (addToUserGroupList != null) {
                        provider.setAddUserToGroups(addToUserGroupList);
                        // logger.trace("{}: add to group: {}", provider.getName(), addToUserGroupList.toString());
                    }
                    providers.add(provider);
                }
            }
        }
        return providers;
    }

    /**
     * <p>
     * getSmtpServer.
     * </p>
     *
     * @should return correct value
     * @return a {@link java.lang.String} object.
     */
    public String getSmtpServer() {
        return getLocalString("user.smtpServer");
    }

    /**
     * <p>
     * getSmtpUser.
     * </p>
     *
     * @should return correct value
     * @return a {@link java.lang.String} object.
     */
    public String getSmtpUser() {
        return getLocalString("user.smtpUser");
    }

    /**
     * <p>
     * getSmtpPassword.
     * </p>
     *
     * @should return correct value
     * @return a {@link java.lang.String} object.
     */
    public String getSmtpPassword() {
        return getLocalString("user.smtpPassword");
    }

    /**
     * <p>
     * getSmtpSenderAddress.
     * </p>
     *
     * @should return correct value
     * @return a {@link java.lang.String} object.
     */
    public String getSmtpSenderAddress() {
        return getLocalString("user.smtpSenderAddress");
    }

    /**
     * <p>
     * getSmtpSenderName.
     * </p>
     *
     * @should return correct value
     * @return a {@link java.lang.String} object.
     */
    public String getSmtpSenderName() {
        return getLocalString("user.smtpSenderName");
    }

    /**
     * <p>
     * getSmtpSecurity.
     * </p>
     *
     * @should return correct value
     * @return a {@link java.lang.String} object.
     */
    public String getSmtpSecurity() {
        return getLocalString("user.smtpSecurity", "none");
    }

    /**
     * 
     * @return Configured SMTP port number; -1 if not configured
     * @should return correct value
     */
    public int getSmtpPort() {
        return getLocalInt("user.smtpPort", -1);
    }

    /**
     * <p>
     * getAnonymousUserEmailAddress.
     * </p>
     *
     * @should return correct value
     * @return a {@link java.lang.String} object.
     */
    public String getAnonymousUserEmailAddress() {
        return getLocalString("user.anonymousUserEmailAddress");
    }

    /**
     * <p>
     * isDisplayCollectionBrowsing.
     * </p>
     *
     * @should return correct value
     * @return a boolean.
     */
    public boolean isDisplayCollectionBrowsing() {
        return this.getLocalBoolean("webGuiDisplay.collectionBrowsing", true);
    }

    /**
     * <p>
     * isDisplayUserNavigation.
     * </p>
     *
     * @should return correct value
     * @return a boolean.
     */
    public boolean isDisplayUserNavigation() {
        return this.getLocalBoolean("webGuiDisplay.userAccountNavigation", true);
    }

    /**
     * <p>
     * isDisplayTagCloudNavigation.
     * </p>
     *
     * @should return correct value
     * @return a boolean.
     */
    public boolean isDisplayTagCloudNavigation() {
        return this.getLocalBoolean("webGuiDisplay.displayTagCloudNavigation", true);
    }

    /**
     * <p>
     * isDisplayStatistics.
     * </p>
     *
     * @should return correct value
     * @return a boolean.
     */
    public boolean isDisplayStatistics() {
        return this.getLocalBoolean("webGuiDisplay.displayStatistics", true);
    }

    /**
     * <p>
     * isDisplayTimeMatrix.
     * </p>
     *
     * @should return correct value
     * @return a boolean.
     */
    public boolean isDisplayTimeMatrix() {
        return this.getLocalBoolean("webGuiDisplay.displayTimeMatrix", false);
    }

    /**
     * <p>
     * isDisplayCrowdsourcingModuleLinks.
     * </p>
     *
     * @should return correct value
     * @return a boolean.
     */
    public boolean isDisplayCrowdsourcingModuleLinks() {
        return this.getLocalBoolean("webGuiDisplay.displayCrowdsourcingModuleLinks", false);
    }

    /**
     * <p>
     * getTheme.
     * </p>
     *
     * @should return correct value
     * @return a {@link java.lang.String} object.
     */
    public String getTheme() {
        return getSubthemeMainTheme();
    }

    /**
     * <p>
     * getThemeRootPath.
     * </p>
     *
     * @should return correct value
     * @return a {@link java.lang.String} object.
     */
    public String getThemeRootPath() {
        return getLocalString("viewer.theme.rootPath");
    }

    /**
     * <p>
     * getName.
     * </p>
     *
     * @should return correct value
     * @return a {@link java.lang.String} object.
     */
    public String getName() {
        return getLocalString("viewer.name", "Goobi viewer");
    }

    /**
     * <p>
     * getDescription.
     * </p>
     *
     * @should return correct value
     * @return a {@link java.lang.String} object.
     */
    public String getDescription() {
        return getLocalString("viewer.description", "Goobi viewer");
    }

    /**
     * TagCloud auf der Startseite anzeigen lassen
     *
     * @should return correct value
     * @return a boolean.
     */
    public boolean isDisplayTagCloudStartpage() {
        return this.getLocalBoolean("webGuiDisplay.displayTagCloudStartpage", true);
    }

    /**
     * <p>
     * isDisplaySearchResultNavigation.
     * </p>
     *
     * @should return correct value
     * @return a boolean.
     */
    public boolean isDisplaySearchResultNavigation() {
        return this.getLocalBoolean("webGuiDisplay.displaySearchResultNavigation", true);
    }

    /**
     * <p>
     * isFoldout.
     * </p>
     *
     * @param sidebarElement a {@link java.lang.String} object.
     * @return a boolean.
     */
    public boolean isFoldout(String sidebarElement) {
        return getLocalBoolean("sidebar." + sidebarElement + ".foldout", false);
    }

    /**
     * <p>
     * isSidebarPageLinkVisible.
     * </p>
     *
     * @should return correct value
     * @return a boolean.
     */
    public boolean isSidebarPageViewLinkVisible() {
        return getLocalBoolean("sidebar.page.visible", true);
    }

    /**
     * <p>
     * isSidebarCalendarViewLinkVisible.
     * </p>
     *
     * @should return correct value
     * @return a boolean.
     */
    public boolean isSidebarCalendarViewLinkVisible() {
        return getLocalBoolean("sidebar.calendar.visible", true);
    }

    /**
     * <p>
     * This method checks whether the TOC <strong>link</strong> in the sidebar views widget is enabled. To check whether the sidebar TOC
     * <strong>widget</strong> is enabled, use <code>isSidebarTocVisible()</code>.
     * </p>
     *
     * @should return correct value
     * @return a boolean.
     */
    public boolean isSidebarTocViewLinkVisible() {
        return getLocalBoolean("sidebar.toc.visible", true);
    }

    /**
     * <p>
     * isSidebarThumbsViewLinkVisible.
     * </p>
     *
     * @should return correct value
     * @return a boolean.
     */
    public boolean isSidebarThumbsViewLinkVisible() {
        return getLocalBoolean("sidebar.thumbs.visible", true);
    }

    /**
     * <p>
     * isSidebarMetadataViewLinkVisible.
     * </p>
     *
     * @should return correct value
     * @return a boolean.
     */
    public boolean isSidebarMetadataViewLinkVisible() {
        return getLocalBoolean("sidebar.metadata.visible", true);
    }

    /**
     * <p>
     * isShowSidebarEventMetadata.
     * </p>
     *
     * @should return correct value
     * @return a boolean.
     */
    public boolean isShowSidebarEventMetadata() {
        return getLocalBoolean("sidebar.metadata.showEventMetadata", true);
    }

    /**
     * <p>
     * isShowSidebarEventMetadata.
     * </p>
     *
     * @should return correct value
     * @return a boolean.
     */
    public boolean isShowRecordLabelIfNoOtherViews() {
        return getLocalBoolean("sidebar.metadata.showRecordLabelIfNoOtherViews", false);
    }

    /**
     * <p>
     * isSidebarFulltextLinkVisible.
     * </p>
     *
     * @should return correct value
     * @return a boolean.
     */
    public boolean isSidebarFulltextLinkVisible() {
        return getLocalBoolean("sidebar.fulltext.visible", true);
    }

    /**
     * <p>
     * This method checks whether the TOC <strong>widget</strong> is enabled. To check whether the sidebar TOC <strong>link</strong> in the views
     * widget is enabled, use <code>isSidebarTocVisible()</code>.
     * </p>
     *
     * @should return correct value
     * @return a boolean.
     */
    public boolean isSidebarTocWidgetVisible() {
        return this.getLocalBoolean("sidebar.sidebarToc.visible", true);
    }

    /**
     * <p>
     * This method checks whether the TOC <strong>widget</strong> is enabled. To check whether the sidebar TOC <strong>link</strong> in the views
     * widget is enabled, use <code>isSidebarTocVisible()</code>.
     * </p>
     *
     * @should return correct value
     * @return a boolean.
     */
    public boolean isSidebarTocWidgetVisibleInFullscreen() {
        return this.getLocalBoolean("sidebar.sidebarToc.visibleInFullscreen", true);
    }

    /**
     * <p>
     * isSidebarOpacLinkVisible.
     * </p>
     *
     * @should return correct value
     * @return a boolean.
     */
    public boolean isSidebarOpacLinkVisible() {
        return this.getLocalBoolean("sidebar.opac.visible", false);
    }

    /**
     * <p>
     * getSidebarTocPageNumbersVisible.
     * </p>
     *
     * @should return correct value
     * @return a boolean.
     */
    public boolean getSidebarTocPageNumbersVisible() {
        return this.getLocalBoolean("sidebar.sidebarToc.pageNumbersVisible", false);
    }

    /**
     * <p>
     * getSidebarTocLengthBeforeCut.
     * </p>
     *
     * @should return correct value
     * @return a int.
     */
    public int getSidebarTocLengthBeforeCut() {
        return this.getLocalInt("sidebar.sidebarToc.lengthBeforeCut", 10);
    }

    /**
     * <p>
     * getSidebarTocInitialCollapseLevel.
     * </p>
     *
     * @should return correct value
     * @return a int.
     */
    public int getSidebarTocInitialCollapseLevel() {
        return this.getLocalInt("sidebar.sidebarToc.initialCollapseLevel", 2);
    }

    /**
     * <p>
     * getSidebarTocCollapseLengthThreshold.
     * </p>
     *
     * @should return correct value
     * @return a int.
     */
    public int getSidebarTocCollapseLengthThreshold() {
        return this.getLocalInt("sidebar.sidebarToc.collapseLengthThreshold", 10);
    }

    /**
     * <p>
     * getSidebarTocLowestLevelToCollapseForLength.
     * </p>
     *
     * @should return correct value
     * @return a int.
     */
    public int getSidebarTocLowestLevelToCollapseForLength() {
        return this.getLocalInt("sidebar.sidebarToc.collapseLengthThreshold[@lowestLevelToTest]", 2);
    }

    /**
     * <p>
     * isSidebarTocTreeView.
     * </p>
     *
     * @should return correct value
     * @return a boolean.
     */
    public boolean isSidebarTocTreeView() {
        return getLocalBoolean("sidebar.sidebarToc.useTreeView", true);
    }

    /**
     * <p>
     * isTocTreeView.
     * </p>
     *
     * @should return true for allowed docstructs
     * @should return false for other docstructs
     * @param docStructType a {@link java.lang.String} object.
     * @return a boolean.
     */
    public boolean isTocTreeView(String docStructType) {
        HierarchicalConfiguration hc = getLocalConfigurationAt("toc.useTreeView");
        String docStructTypes = hc.getString("[@showDocStructs]");
        boolean allowed = hc.getBoolean(".");
        if (!allowed) {
            logger.trace("Tree view disabled");
            return false;
        }

        if (docStructTypes != null) {
            String[] docStructTypesSplit = docStructTypes.split(";");
            for (String dst : docStructTypesSplit) {
                if (dst.equals("_ALL") || dst.equals(docStructType)) {
                    logger.trace("Tree view for {} allowed", docStructType);
                    return true;
                }
            }

        }

        // logger.trace("Tree view for {} not allowed", docStructType);
        return false;
    }

    /**
     * Returns the names of all configured drill-down fields in the order they appear in the list, no matter whether they're regular or hierarchical.
     *
     * @return List of regular and hierarchical fields in the order in which they appear in the config file
     * @should return correct order
     */
    public List<String> getAllDrillDownFields() {
        HierarchicalConfiguration drillDown = getLocalConfigurationAt("search.drillDown");
        List<ConfigurationNode> nodes = drillDown.getRootNode().getChildren();
        if (!nodes.isEmpty()) {
            List<String> ret = new ArrayList<>(nodes.size());
            for (ConfigurationNode node : nodes) {
                switch (node.getName()) {
                    case "field":
                    case "hierarchicalField":
                        ret.add((String) node.getValue());
                        break;
                }
            }

            return ret;
        }

        return Collections.emptyList();
    }

    /**
     * <p>
     * getDrillDownFields.
     * </p>
     *
     * @should return all values
     * @return a {@link java.util.List} object.
     */
    public List<String> getDrillDownFields() {
        return getLocalList("search.drillDown.field");
    }

    /**
     * <p>
     * getHierarchicalDrillDownFields.
     * </p>
     *
     * @should return all values
     * @return a {@link java.util.List} object.
     */
    public List<String> getHierarchicalDrillDownFields() {
        return getLocalList("search.drillDown.hierarchicalField");
    }

    /**
     * <p>
     * getInitialDrillDownElementNumber.
     * </p>
     *
     * @should return correct value
     * @should return default value if field not found
     * @param field a {@link java.lang.String} object.
     * @return a int.
     */
    public int getInitialDrillDownElementNumber(String field) {
        if (StringUtils.isBlank(field)) {
            return getLocalInt("search.drillDown.initialElementNumber", 3);
        }

        String facetifiedField = SearchHelper.facetifyField(field);
        // Regular fields
        List<HierarchicalConfiguration> drillDownFields = getLocalConfigurationsAt("search.drillDown.field");
        if (drillDownFields != null && !drillDownFields.isEmpty()) {
            for (HierarchicalConfiguration fieldConfig : drillDownFields) {
                if (fieldConfig.getRootNode().getValue().equals(field)
                        || fieldConfig.getRootNode().getValue().equals(field + SolrConstants._UNTOKENIZED)
                        || fieldConfig.getRootNode().getValue().equals(facetifiedField)) {
                    try {
                        return fieldConfig.getInt("[@initialElementNumber]");
                    } catch (ConversionException | NoSuchElementException e) {
                    }
                }
            }
        }
        // Hierarchical fields
        drillDownFields = getLocalConfigurationsAt("search.drillDown.hierarchicalField");
        if (drillDownFields != null && !drillDownFields.isEmpty()) {
            for (HierarchicalConfiguration fieldConfig : drillDownFields) {
                if (fieldConfig.getRootNode().getValue().equals(field)
                        || fieldConfig.getRootNode().getValue().equals(field + SolrConstants._UNTOKENIZED)
                        || fieldConfig.getRootNode().getValue().equals(facetifiedField)) {
                    try {
                        return fieldConfig.getInt("[@initialElementNumber]");
                    } catch (ConversionException | NoSuchElementException e) {
                    }
                }
            }
        }

        // return getLocalInt("search.drillDown.initialElementNumber", 3);
        return -1;
    }

    /**
     * <p>
     * getSortOrder.
     * </p>
     *
     * @param field a {@link java.lang.String} object.
     * @return a {@link java.lang.String} object.
     */
    public String getSortOrder(String field) {
        if (StringUtils.isBlank(field)) {
            return "default";
        }

        String facetifiedField = SearchHelper.facetifyField(field);

        // Regular fields
        List<HierarchicalConfiguration> drillDownFields = getLocalConfigurationsAt("search.drillDown.field");
        if (drillDownFields != null && !drillDownFields.isEmpty()) {
            for (HierarchicalConfiguration fieldConfig : drillDownFields) {
                if (fieldConfig.getRootNode().getValue().equals(field)
                        || fieldConfig.getRootNode().getValue().equals(field + SolrConstants._UNTOKENIZED)
                        || fieldConfig.getRootNode().getValue().equals(facetifiedField)) {
                    try {
                        String sortOrder = fieldConfig.getString("[@sortOrder]");
                        if (sortOrder != null) {
                            return sortOrder;
                        }
                    } catch (ConversionException | NoSuchElementException e) {
                    }
                }
            }
        }
        // Hierarchical Field
        drillDownFields = getLocalConfigurationsAt("search.drillDown.hierarchicalField");
        if (drillDownFields != null && !drillDownFields.isEmpty()) {
            for (HierarchicalConfiguration fieldConfig : drillDownFields) {
                if (fieldConfig.getRootNode().getValue().equals(field)
                        || fieldConfig.getRootNode().getValue().equals(field + SolrConstants._UNTOKENIZED)
                        || fieldConfig.getRootNode().getValue().equals(facetifiedField)) {
                    try {
                        String sortOrder = fieldConfig.getString("[@sortOrder]");
                        if (sortOrder != null) {
                            return sortOrder;
                        }
                    } catch (ConversionException | NoSuchElementException e) {
                    }
                }
            }
        }

        return "default";
    }

    /**
     * Returns a list of values to prioritize for the given drill-down field.
     *
     * @param field a {@link java.lang.String} object.
     * @return List of priority values; empty list if none found for the given field
     * @should return return all configured elements for regular fields
     * @should return return all configured elements for hierarchical fields
     */
    public List<String> getPriorityValuesForDrillDownField(String field) {
        if (StringUtils.isBlank(field)) {
            return Collections.emptyList();
        }

        String facetifiedField = SearchHelper.facetifyField(field);

        // Regular fields
        List<HierarchicalConfiguration> drillDownFields = getLocalConfigurationsAt("search.drillDown.field");
        if (drillDownFields != null && !drillDownFields.isEmpty()) {
            for (HierarchicalConfiguration fieldConfig : drillDownFields) {
                if (fieldConfig.getRootNode().getValue().equals(field)
                        || fieldConfig.getRootNode().getValue().equals(field + SolrConstants._UNTOKENIZED)
                        || fieldConfig.getRootNode().getValue().equals(facetifiedField)) {
                    try {
                        String priorityValues = fieldConfig.getString("[@priorityValues]");
                        if (StringUtils.isNotEmpty(priorityValues)) {
                            String[] priorityValuesSplit = priorityValues.split(";");
                            return Arrays.asList(priorityValuesSplit);
                        }
                    } catch (ConversionException | NoSuchElementException e) {
                    }
                }
            }
        }

        // Hierarchical Field
        drillDownFields = getLocalConfigurationsAt("search.drillDown.hierarchicalField");
        if (drillDownFields != null && !drillDownFields.isEmpty()) {
            for (HierarchicalConfiguration fieldConfig : drillDownFields) {
                if (fieldConfig.getRootNode().getValue().equals(field)
                        || fieldConfig.getRootNode().getValue().equals(field + SolrConstants._UNTOKENIZED)
                        || fieldConfig.getRootNode().getValue().equals(facetifiedField)) {
                    try {
                        String priorityValues = fieldConfig.getString("[@priorityValues]");
                        if (StringUtils.isNotEmpty(priorityValues)) {
                            String[] priorityValuesSplit = priorityValues.split(";");
                            return Arrays.asList(priorityValuesSplit);
                        }
                    } catch (ConversionException | NoSuchElementException e) {
                    }
                }
            }
        }

        return Collections.emptyList();
    }

    /**
     * 
     * @param facetField
     * @return
     * @should return correct value
     * @should return null if no value found
     */
    public String getLabelFieldForDrillDownField(String facetField) {
        if (StringUtils.isBlank(facetField)) {
            return null;
        }

        String facetifiedField = SearchHelper.facetifyField(facetField);
        // Regular fields
        List<HierarchicalConfiguration> drillDownFields = getLocalConfigurationsAt("search.drillDown.field");
        if (drillDownFields != null && !drillDownFields.isEmpty()) {
            for (HierarchicalConfiguration fieldConfig : drillDownFields) {
                if (fieldConfig.getRootNode().getValue().equals(facetField)
                        || fieldConfig.getRootNode().getValue().equals(facetField + SolrConstants._UNTOKENIZED)
                        || fieldConfig.getRootNode().getValue().equals(facetifiedField)) {
                    try {
                        return fieldConfig.getString("[@labelField]");
                    } catch (ConversionException | NoSuchElementException e) {
                    }
                }
            }
        }
        // Hierarchical fields
        drillDownFields = getLocalConfigurationsAt("search.drillDown.hierarchicalField");
        if (drillDownFields != null && !drillDownFields.isEmpty()) {
            for (HierarchicalConfiguration fieldConfig : drillDownFields) {
                if (fieldConfig.getRootNode().getValue().equals(facetField)
                        || fieldConfig.getRootNode().getValue().equals(facetField + SolrConstants._UNTOKENIZED)
                        || fieldConfig.getRootNode().getValue().equals(facetifiedField)) {
                    try {
                        return fieldConfig.getString("[@labelField]");
                    } catch (ConversionException | NoSuchElementException e) {
                    }
                }
            }
        }

        return null;
    }

    /**
     * <p>
     * getRangeFacetFields.
     * </p>
     *
     * @return List of facet fields to be used as range values
     */
    @SuppressWarnings("static-method")
    public List<String> getRangeFacetFields() {
        return Collections.singletonList(SolrConstants._CALENDAR_YEAR);
    }

    /**
     * <p>
     * isSortingEnabled.
     * </p>
     *
     * @should return correct value
     * @return a boolean.
     */
    public boolean isSortingEnabled() {
        return getLocalBoolean("search.sorting.enabled", true);
    }

    /**
     * <p>
     * getDefaultSortField.
     * </p>
     *
     * @should return correct value
     * @return a {@link java.lang.String} object.
     */
    public String getDefaultSortField() {
        return getLocalString("search.sorting.defaultSortField", null);
    }

    /**
     * <p>
     * getSortFields.
     * </p>
     *
     * @should return return all configured elements
     * @return a {@link java.util.List} object.
     */
    public List<String> getSortFields() {
        return getLocalList("search.sorting.luceneField");
    }

    /**
     * <p>
     * getStaticSortFields.
     * </p>
     *
     * @should return return all configured elements
     * @return a {@link java.util.List} object.
     */
    public List<String> getStaticSortFields() {
        return getLocalList("search.sorting.static.field");
    }

    /**
     * <p>
     * getUrnResolverUrl.
     * </p>
     *
     * @should return correct value
     * @return a {@link java.lang.String} object.
     */
    public String getUrnResolverUrl() {
        return getLocalString("urls.urnResolver",
                new StringBuilder(BeanUtils.getServletPathWithHostAsUrlFromJsfContext()).append("/resolver?urn=").toString());
    }

    /**
     * <p>
     * getUnconditionalImageAccessMaxWidth.
     * </p>
     *
     * @should return correct value
     * @return a int.
     */
    public int getUnconditionalImageAccessMaxWidth() {
        return getLocalInt("accessConditions.unconditionalImageAccessMaxWidth", 120);
    }

    /**
     * <p>
     * isFullAccessForLocalhost.
     * </p>
     *
     * @should return correct value
     * @return a boolean.
     */
    public boolean isFullAccessForLocalhost() {
        return getLocalBoolean("accessConditions.fullAccessForLocalhost", false);
    }

    /**
     * <p>
     * isGeneratePdfInTaskManager.
     * </p>
     *
     * @should return correct value
     * @return a boolean.
     */
    public boolean isGeneratePdfInTaskManager() {
        return getLocalBoolean("pdf.externalPdfGeneration", false);
    }

    /**
     * <p>
     * isPdfApiDisabled.
     * </p>
     *
     * @should return correct value
     * @return a boolean.
     */
    public boolean isPdfApiDisabled() {
        return getLocalBoolean("pdf.pdfApiDisabled", false);
    }

    /**
     * <p>
     * isTitlePdfEnabled.
     * </p>
     *
     * @should return correct value
     * @return a boolean.
     */
    public boolean isTitlePdfEnabled() {
        boolean enabled = getLocalBoolean("pdf.titlePdfEnabled", true);
        return enabled;
    }

    /**
     * <p>
     * isTocPdfEnabled.
     * </p>
     *
     * @should return correct value
     * @return a boolean.
     */
    public boolean isTocPdfEnabled() {
        return getLocalBoolean("pdf.tocPdfEnabled", true);
    }

    /**
     * <p>
     * isMetadataPdfEnabled.
     * </p>
     *
     * @should return correct value
     * @return a boolean.
     */
    public boolean isMetadataPdfEnabled() {
        return getLocalBoolean("pdf.metadataPdfEnabled", true);
    }

    /**
     * <p>
     * isPagePdfEnabled.
     * </p>
     *
     * @should return correct value
     * @return a boolean.
     */
    public boolean isPagePdfEnabled() {
        return getLocalBoolean("pdf.pagePdfEnabled", false);
    }

    /**
     * <p>
     * isDocHierarchyPdfEnabled.
     * </p>
     *
     * @should return correct value
     * @return a boolean.
     */
    public boolean isDocHierarchyPdfEnabled() {
        return getLocalBoolean("pdf.docHierarchyPdfEnabled", false);
    }

    /**
     * <p>
     * isTitleEpubEnabled.
     * </p>
     *
     * @should return correct value
     * @return a boolean.
     */
    public boolean isTitleEpubEnabled() {
        return getLocalBoolean("epub.titleEpubEnabled", false);
    }

    /**
     * <p>
     * isTocEpubEnabled.
     * </p>
     *
     * @should return correct value
     * @return a boolean.
     */
    public boolean isTocEpubEnabled() {
        return getLocalBoolean("epub.tocEpubEnabled", false);
    }

    /**
     * <p>
     * isMetadataEpubEnabled.
     * </p>
     *
     * @should return correct value
     * @return a boolean.
     */
    public boolean isMetadataEpubEnabled() {
        return getLocalBoolean("epub.metadataEpubEnabled", false);
    }

    /**
     * <p>
     * getDownloadFolder.
     * </p>
     *
     * @should return correct value for pdf
     * @should return correct value for epub
     * @should return empty string if type unknown
     * @param type a {@link java.lang.String} object.
     * @return a {@link java.lang.String} object.
     */
    public String getDownloadFolder(String type) {
        switch (type.toLowerCase()) {
            case "pdf":
                return getLocalString("pdf.downloadFolder", "/opt/digiverso/viewer/pdf_download");
            case "epub":
                return getLocalString("epub.downloadFolder", "/opt/digiverso/viewer/epub_download");
            default:
                return "";

        }
    }

    /**
     * <p>
     * getRssFeedItems.
     * </p>
     *
     * @should return correct value
     * @return a int.
     */
    public int getRssFeedItems() {
        return getLocalInt("rss.numberOfItems", 50);
    }

    /**
     * <p>
     * getRssTitle.
     * </p>
     *
     * @should return correct value
     * @return a {@link java.lang.String} object.
     */
    public String getRssTitle() {
        return getLocalString("rss.title", "viewer-rss");
    }

    /**
     * <p>
     * getRssDescription.
     * </p>
     *
     * @should return correct value
     * @return a {@link java.lang.String} object.
     */
    public String getRssDescription() {
        return getLocalString("rss.description", "latest imports");
    }

    /**
     * <p>
     * getRssCopyrightText.
     * </p>
     *
     * @should return correct value
     * @return a {@link java.lang.String} object.
     */
    public String getRssCopyrightText() {
        return getLocalString("rss.copyright");
    }

    /**
     * <p>
     * getThumbnailsWidth.
     * </p>
     *
     * @should return correct value
     * @return a int.
     */
    public int getThumbnailsWidth() {
        return getLocalInt("viewer.thumbnailsWidth", 100);
    }

    /**
     * <p>
     * getThumbnailsHeight.
     * </p>
     *
     * @should return correct value
     * @return a int.
     */
    public int getThumbnailsHeight() {
        return getLocalInt("viewer.thumbnailsHeight", 120);
    }

    /**
     * <p>
     * getThumbnailsCompression.
     * </p>
     *
     * @return a int.
     */
    public int getThumbnailsCompression() {
        return getLocalInt("viewer.thumbnailsCompression", 85);
    }

    /**
     * <p>
     * getAnchorThumbnailMode.
     * </p>
     *
     * @should return correct value
     * @return a {@link java.lang.String} object.
     */
    public String getAnchorThumbnailMode() {
        return getLocalString("viewer.anchorThumbnailMode", "GENERIC");
    }

    /**
     * <p>
     * getMultivolumeThumbnailWidth.
     * </p>
     *
     * @should return correct value
     * @return a int.
     */
    public int getMultivolumeThumbnailWidth() {
        return getLocalInt("toc.multiVolumeThumbnailsWidth", 50);
    }

    /**
     * <p>
     * getMultivolumeThumbnailHeight.
     * </p>
     *
     * @should return correct value
     * @return a int.
     */
    public int getMultivolumeThumbnailHeight() {
        return getLocalInt("toc.multiVolumeThumbnailsHeight", 60);
    }

    /**
     * <p>
     * getDisplayBreadcrumbs.
     * </p>
     *
     * @should return correct value
     * @return a boolean.
     */
    public boolean getDisplayBreadcrumbs() {
        return this.getLocalBoolean("webGuiDisplay.displayBreadcrumbs", true);
    }

    /**
     * <p>
     * getDisplayMetadataPageLinkBlock.
     * </p>
     *
     * @should return correct value
     * @return a boolean.
     */
    public boolean getDisplayMetadataPageLinkBlock() {
        return this.getLocalBoolean("webGuiDisplay.displayMetadataPageLinkBlock", true);
    }

    /**
     * <p>
     * isAddDublinCoreMetaTags.
     * </p>
     *
     * @should return correct value
     * @return a boolean.
     */
    public boolean isAddDublinCoreMetaTags() {
        return getLocalBoolean("metadata.addDublinCoreMetaTags", false);
    }

    /**
     * <p>
     * isAddHighwirePressMetaTags.
     * </p>
     *
     * @should return correct value
     * @return a boolean.
     */
    public boolean isAddHighwirePressMetaTags() {
        return getLocalBoolean("metadata.addHighwirePressMetaTags", false);
    }

    /**
     * 
     * @return
     * @should return correct value
     */
    public int getMetadataParamNumber() {
        return getLocalInt("metadata.metadataParamNumber", 10);
    }

    /**
     * <p>
     * useTiles.
     * </p>
     *
     * @should return correct value
     * @return a boolean.
     * @throws io.goobi.viewer.exceptions.ViewerConfigurationException if any.
     */
    public boolean useTiles() throws ViewerConfigurationException {
        return useTiles(PageType.viewImage, null);
    }

    /**
     * <p>
     * useTilesFullscreen.
     * </p>
     *
     * @should return correct value
     * @return a boolean.
     * @throws io.goobi.viewer.exceptions.ViewerConfigurationException if any.
     */
    public boolean useTilesFullscreen() throws ViewerConfigurationException {
        return useTiles(PageType.viewFullscreen, null);
    }

    /**
     * <p>
     * useTiles.
     * </p>
     *
     * @param view a {@link io.goobi.viewer.model.viewer.PageType} object.
     * @param image a {@link de.unigoettingen.sub.commons.contentlib.imagelib.ImageType} object.
     * @return a boolean.
     * @throws io.goobi.viewer.exceptions.ViewerConfigurationException if any.
     */
    public boolean useTiles(PageType view, ImageType image) throws ViewerConfigurationException {
        return getZoomImageViewConfig(view, image).getBoolean("[@tileImage]", false);
    }

    /**
     * <p>
     * getFooterHeight.
     * </p>
     *
     * @return a int.
     * @throws io.goobi.viewer.exceptions.ViewerConfigurationException if any.
     */
    public int getFooterHeight() throws ViewerConfigurationException {
        return getFooterHeight(PageType.viewImage, null);
    }

    /**
     * <p>
     * getFullscreenFooterHeight.
     * </p>
     *
     * @return a int.
     * @throws io.goobi.viewer.exceptions.ViewerConfigurationException if any.
     */
    public int getFullscreenFooterHeight() throws ViewerConfigurationException {
        return getFooterHeight(PageType.viewFullscreen, null);
    }

    /**
     * <p>
     * getFooterHeight.
     * </p>
     *
     * @param view a {@link io.goobi.viewer.model.viewer.PageType} object.
     * @param image a {@link de.unigoettingen.sub.commons.contentlib.imagelib.ImageType} object.
     * @return a int.
     * @throws io.goobi.viewer.exceptions.ViewerConfigurationException if any.
     */
    public int getFooterHeight(PageType view, ImageType image) throws ViewerConfigurationException {
        return getZoomImageViewConfig(view, image).getInt("[@footerHeight]", 50);
    }

    /**
     * <p>
     * getImageViewType.
     * </p>
     *
     * @return a {@link java.lang.String} object.
     * @throws io.goobi.viewer.exceptions.ViewerConfigurationException if any.
     */
    public String getImageViewType() throws ViewerConfigurationException {
        return getZoomImageViewType(PageType.viewImage, null);
    }

    /**
     * <p>
     * getZoomFullscreenViewType.
     * </p>
     *
     * @return a {@link java.lang.String} object.
     * @throws io.goobi.viewer.exceptions.ViewerConfigurationException if any.
     */
    public String getZoomFullscreenViewType() throws ViewerConfigurationException {
        return getZoomImageViewType(PageType.viewFullscreen, null);
    }

    /**
     * <p>
     * getZoomImageViewType.
     * </p>
     *
     * @param view a {@link io.goobi.viewer.model.viewer.PageType} object.
     * @param image a {@link de.unigoettingen.sub.commons.contentlib.imagelib.ImageType} object.
     * @return a {@link java.lang.String} object.
     * @throws io.goobi.viewer.exceptions.ViewerConfigurationException if any.
     */
    public String getZoomImageViewType(PageType view, ImageType image) throws ViewerConfigurationException {
        return getZoomImageViewConfig(view, image).getString("[@type]");
    }

    /**
     * <p>
     * useOpenSeadragon.
     * </p>
     *
     * @return a boolean.
     * @throws io.goobi.viewer.exceptions.ViewerConfigurationException if any.
     */
    public boolean useOpenSeadragon() throws ViewerConfigurationException {
        return "openseadragon".equalsIgnoreCase(getImageViewType());
    }

    /**
     * <p>
     * getImageViewZoomScales.
     * </p>
     *
     * @return a {@link java.util.List} object.
     * @throws io.goobi.viewer.exceptions.ViewerConfigurationException if any.
     */
    public List<String> getImageViewZoomScales() throws ViewerConfigurationException {
        return getImageViewZoomScales(PageType.viewImage, null);
    }

    /**
     * <p>
     * getImageViewZoomScales.
     * </p>
     *
     * @param view a {@link java.lang.String} object.
     * @return a {@link java.util.List} object.
     * @throws io.goobi.viewer.exceptions.ViewerConfigurationException if any.
     */
    public List<String> getImageViewZoomScales(String view) throws ViewerConfigurationException {
        return getImageViewZoomScales(PageType.valueOf(view), null);
    }

    /**
     * <p>
     * getImageViewZoomScales.
     * </p>
     *
     * @param view a {@link io.goobi.viewer.model.viewer.PageType} object.
     * @param image a {@link de.unigoettingen.sub.commons.contentlib.imagelib.ImageType} object.
     * @return a {@link java.util.List} object.
     * @throws io.goobi.viewer.exceptions.ViewerConfigurationException if any.
     */
    public List<String> getImageViewZoomScales(PageType view, ImageType image) throws ViewerConfigurationException {
        List<String> defaultList = new ArrayList<>();
        //        defaultList.add("600");
        //        defaultList.add("900");
        //        defaultList.add("1500");

        SubnodeConfiguration zoomImageViewConfig = getZoomImageViewConfig(view, image);
        if (zoomImageViewConfig != null) {
            String[] scales = zoomImageViewConfig.getStringArray("scale");
            if (scales != null) {
                return Arrays.asList(scales);
            }
        }
        return defaultList;
    }

    /**
     * <p>
     * getTileSizes.
     * </p>
     *
     * @return the configured tile sizes for imageView as a hashmap linking each tile size to the list of resolutions to use with that size
     * @throws io.goobi.viewer.exceptions.ViewerConfigurationException if any.
     */
    public Map<Integer, List<Integer>> getTileSizes() throws ViewerConfigurationException {
        return getTileSizes(PageType.viewImage, null);
    }

    /**
     * <p>
     * getTileSizes.
     * </p>
     *
     * @param view a {@link io.goobi.viewer.model.viewer.PageType} object.
     * @param image a {@link de.unigoettingen.sub.commons.contentlib.imagelib.ImageType} object.
     * @return a {@link java.util.Map} object.
     * @throws io.goobi.viewer.exceptions.ViewerConfigurationException if any.
     */
    public Map<Integer, List<Integer>> getTileSizes(PageType view, ImageType image) throws ViewerConfigurationException {
        Map<Integer, List<Integer>> map = new HashMap<>();
        List<HierarchicalConfiguration> sizes = getZoomImageViewConfig(view, image).configurationsAt("tileSize");
        if (sizes != null) {
            for (HierarchicalConfiguration sizeConfig : sizes) {
                int size = sizeConfig.getInt("size", 0);
                String[] resolutionString = sizeConfig.getStringArray("scaleFactors");
                List<Integer> resolutions = new ArrayList<>();
                for (String res : resolutionString) {
                    try {
                        int resolution = Integer.parseInt(res);
                        resolutions.add(resolution);
                    } catch (NullPointerException | NumberFormatException e) {
                        logger.warn("Cannot parse " + res + " as int");
                    }
                }
                map.put(size, resolutions);
            }
        }
        if (map.isEmpty()) {
            map.put(512, Arrays.asList(new Integer[] { 1, 32 }));
        }
        return map;
    }

    /**
     * <p>
     * getZoomImageViewConfig.
     * </p>
     *
     * @param pageType a {@link io.goobi.viewer.model.viewer.PageType} object.
     * @param imageType a {@link de.unigoettingen.sub.commons.contentlib.imagelib.ImageType} object.
     * @return a {@link org.apache.commons.configuration.SubnodeConfiguration} object.
     * @throws io.goobi.viewer.exceptions.ViewerConfigurationException if any.
     */
    public SubnodeConfiguration getZoomImageViewConfig(PageType pageType, ImageType imageType) throws ViewerConfigurationException {
        List<HierarchicalConfiguration> configs = getLocalConfigurationsAt("viewer.zoomImageView");

        for (HierarchicalConfiguration subConfig : configs) {

            if (pageType != null) {
                List<Object> views = subConfig.getList("useFor.view");
                if (views.isEmpty() || views.contains(pageType.name()) || views.contains(pageType.getName())) {
                    //match
                } else {
                    continue;
                }
            }

            if (imageType != null && imageType.getFormat() != null) {
                List<Object> mimeTypes = subConfig.getList("useFor.mimeType");
                if (mimeTypes.isEmpty() || mimeTypes.contains(imageType.getFormat().getMimeType())) {
                    //match
                } else {
                    continue;
                }
            }

            return (SubnodeConfiguration) subConfig;
        }
        throw new ViewerConfigurationException("Viewer config must define at least a generic <zoomImageView>");
    }

    /**
     * <p>
     * getBreadcrumbsClipping.
     * </p>
     *
     * @should return correct value
     * @return a int.
     */
    public int getBreadcrumbsClipping() {
        return getLocalInt("webGuiDisplay.breadcrumbsClipping", 50);
    }

    /**
     * <p>
     * isDisplayTopstructLabel.
     * </p>
     *
     * @should return correct value
     * @return a boolean.
     */
    public boolean isDisplayTopstructLabel() {
        return this.getLocalBoolean("metadata.searchHitMetadataList.displayTopstructLabel", false);
    }

    /**
     * <p>
     * getDisplayStructType.
     * </p>
     *
     * @should return correct value
     * @return a boolean.
     */
    public boolean getDisplayStructType() {
        return this.getLocalBoolean("metadata.searchHitMetadataList.displayStructType", true);
    }

    /**
     * <p>
     * getSearchHitMetadataValueNumber.
     * </p>
     *
     * @should return correct value
     * @return a int.
     */
    public int getSearchHitMetadataValueNumber() {
        return getLocalInt("metadata.searchHitMetadataList.valueNumber", 1);
    }

    /**
     * <p>
     * getSearchHitMetadataValueLength.
     * </p>
     *
     * @should return correct value
     * @return a int.
     */
    public int getSearchHitMetadataValueLength() {
        return getLocalInt("metadata.searchHitMetadataList.valueLength", 0);
    }

    /**
     * Returns the preference order of data to be used as an image footer text.
     *
     * @should return all configured elements in the correct order
     * @return a {@link java.util.List} object.
     */
    public List<String> getWatermarkTextConfiguration() {
        List<String> list = getLocalList("viewer.watermarkTextConfiguration.text");
        return list;
    }

    /**
     * <p>
     * getWatermarkFormat.
     * </p>
     *
     * @return a {@link java.lang.String} object.
     */
    public String getWatermarkFormat() {
        return getLocalString("viewer.watermarkFormat", "jpg");
    }

    /**
     * <p>
     * getStopwordsFilePath.
     * </p>
     *
     * @should return correct value
     * @return a {@link java.lang.String} object.
     */
    public String getStopwordsFilePath() {
        return getLocalString("stopwordsFile");
    }

    /**
     * Returns the locally configured page type name for URLs (e.g. "bild" instead of default "image").
     *
     * @param type a {@link io.goobi.viewer.model.viewer.PageType} object.
     * @should return the correct value for the given type
     * @should return null for non configured type
     * @return a {@link java.lang.String} object.
     */
    public String getPageType(PageType type) {
        return getLocalString("viewer.pageTypes." + type.name());
    }

    /**
     * <p>
     * getDocstructTargetPageType.
     * </p>
     *
     * @param docstruct a {@link java.lang.String} object.
     * @should return correct value
     * @should return null if docstruct not found
     * @return a {@link java.lang.String} object.
     */
    public String getDocstructTargetPageType(String docstruct) {
        return getLocalString("viewer.docstructTargetPageTypes." + docstruct);
    }

    public String getPageTypeExitView(PageType type) {
        return getLocalString("viewer.pageTypes." + type.name() + "[@exit]");
    }

    /**
     * <p>
     * getFulltextPercentageWarningThreshold.
     * </p>
     *
     * @should return correct value
     * @return a int.
     */
    public int getFulltextPercentageWarningThreshold() {
        return getLocalInt("viewer.fulltextPercentageWarningThreshold", 30);
    }

    /**
     * <p>
     * isUseViewerLocaleAsRecordLanguage.
     * </p>
     *
     * @should return correct value
     * @return a boolean.
     */
    public boolean isUseViewerLocaleAsRecordLanguage() {
        return getLocalBoolean("viewer.useViewerLocaleAsRecordLanguage", false);
    }

    /**
     * <p>
     * getFeedbackEmailAddress.
     * </p>
     *
     * @should return correct value
     * @return a {@link java.lang.String} object.
     */
    public String getFeedbackEmailAddress() {
        return getLocalString("user.feedbackEmailAddress");
    }

    /**
     * <p>
     * isBookmarksEnabled.
     * </p>
     *
     * @should return correct value
     * @return a boolean.
     */
    public boolean isBookmarksEnabled() {
        return getLocalBoolean("bookmarks.bookmarksEnabled", true);
    }

    /**
     * <p>
     * isForceJpegConversion.
     * </p>
     *
     * @should return correct value
     * @return a boolean.
     */
    public boolean isForceJpegConversion() {
        return getLocalBoolean("viewer.forceJpegConversion", false);
    }

    /**
     * <p>
     * getPageLoaderThreshold.
     * </p>
     *
     * @should return correct value
     * @return a int.
     */
    public int getPageLoaderThreshold() {
        return getLocalInt("performance.pageLoaderThreshold", 1000);
    }

    /**
     * <p>
     * isPreventProxyCaching.
     * </p>
     *
     * @should return correct value
     * @return a boolean.
     */
    public boolean isPreventProxyCaching() {
        return getLocalBoolean(("performance.preventProxyCaching"), false);
    }

    /**
     * <p>
     * isSolrCompressionEnabled.
     * </p>
     *
     * @should return correct value
     * @return a boolean.
     */
    public boolean isSolrCompressionEnabled() {
        return getLocalBoolean(("performance.solr.compressionEnabled"), true);
    }

    /**
     * <p>
     * isSolrBackwardsCompatible.
     * </p>
     *
     * @should return correct value
     * @return a boolean.
     */
    public boolean isSolrBackwardsCompatible() {
        return getLocalBoolean(("performance.solr.backwardsCompatible"), false);
    }

    /**
     * <p>
     * isUserCommentsEnabled.
     * </p>
     *
     * @should return correct value
     * @return a boolean.
     */
    public boolean isUserCommentsEnabled() {
        return getLocalBoolean(("userComments.enabled"), false);
    }

    /**
     * <p>
     * getUserCommentsConditionalQuery.
     * </p>
     *
     * @should return correct value
     * @return a {@link java.lang.String} object.
     */
    public String getUserCommentsConditionalQuery() {
        return getLocalString("userComments.conditionalQuery");
    }

    /**
     * <p>
     * getUserCommentsNotificationEmailAddresses.
     * </p>
     *
     * @should return all configured elements
     * @return a {@link java.util.List} object.
     */
    public List<String> getUserCommentsNotificationEmailAddresses() {
        return getLocalList("userComments.notificationEmailAddress");
    }

    /**
     * <p>
     * getViewerHome.
     * </p>
     *
     * @should return correct value
     * @return a {@link java.lang.String} object.
     */
    public String getViewerHome() {
        return getLocalString("viewerHome");
    }

    /**
     * 
     * @return
     * @should return correct value
     */
    String getDataRepositoriesHome() {
        return getLocalString("dataRepositoriesHome", "");
    }

    /**
     * <p>
     * getWatermarkIdField.
     * </p>
     *
     * @should return correct value
     * @return a {@link java.util.List} object.
     */
    public List<String> getWatermarkIdField() {
        return getLocalList("viewer.watermarkIdField", Collections.singletonList(SolrConstants.DC));

    }

    /**
     * 
     * @return
     * @should return correct value
     */
    public boolean isDocstructNavigationEnabled() {
        return getLocalBoolean("viewer.docstructNavigation[@enabled]", false);
    }

    /**
     * 
     * @param template
     * @param fallbackToDefaultTemplate
     * @return
     * @should return all configured values
     */
    public List<String> getDocstructNavigationTypes(String template, boolean fallbackToDefaultTemplate) {
        List<HierarchicalConfiguration> templateList = getLocalConfigurationsAt("viewer.docstructNavigation.template");
        if (templateList == null) {
            return Collections.emptyList();
        }

        HierarchicalConfiguration usingTemplate = null;
        HierarchicalConfiguration defaultTemplate = null;
        for (Iterator<HierarchicalConfiguration> it = templateList.iterator(); it.hasNext();) {
            HierarchicalConfiguration subElement = it.next();
            if (subElement.getString("[@name]").equals(template)) {
                usingTemplate = subElement;
                break;
            } else if ("_DEFAULT".equals(subElement.getString("[@name]"))) {
                defaultTemplate = subElement;
            }
        }

        // If the requested template does not exist in the config, use _DEFAULT
        if (usingTemplate == null && fallbackToDefaultTemplate) {
            usingTemplate = defaultTemplate;
        }
        if (usingTemplate == null) {
            return Collections.emptyList();
        }

        String[] ret = usingTemplate.getStringArray("docstruct");
        if (ret == null) {
            logger.warn("Template '{}' contains no docstruct elements.", usingTemplate.getRoot().getName());
            return Collections.emptyList();
        }

        return Arrays.asList(ret);
    }

    /**
     * <p>
     * getSubthemeMainTheme.
     * </p>
     *
     * @should return correct value
     * @return a {@link java.lang.String} object.
     */
    public String getSubthemeMainTheme() {
        String theme = getLocalString("viewer.theme[@mainTheme]");
        if (StringUtils.isEmpty(theme)) {
            logger.error("Theme name could not be read - config_viewer.xml may not be well-formed.");
        }
        return getLocalString("viewer.theme[@mainTheme]");
    }

    /**
     * <p>
     * getSubthemeDiscriminatorField.
     * </p>
     *
     * @should return correct value
     * @return a {@link java.lang.String} object.
     */
    public String getSubthemeDiscriminatorField() {
        return getLocalString("viewer.theme[@discriminatorField]", "");
    }

    /**
     * <p>
     * getTagCloudSampleSize.
     * </p>
     *
     * @should return correct value for existing fields
     * @should return INT_MAX for other fields
     * @param fieldName a {@link java.lang.String} object.
     * @return a int.
     */
    public int getTagCloudSampleSize(String fieldName) {
        return getLocalInt("tagclouds.sampleSizes." + fieldName, Integer.MAX_VALUE);
    }

    /**
     * <p>
     * getTocVolumeSortFieldsForTemplate.
     * </p>
     *
     * @param template a {@link java.lang.String} object.
     * @return a {@link java.util.List} object.
     * @should return correct template configuration
     * @should return default template configuration if template not found
     * @should return default template configuration if template is null
     */
    public List<StringPair> getTocVolumeSortFieldsForTemplate(String template) {
        HierarchicalConfiguration usingTemplate = null;
        List<HierarchicalConfiguration> templateList = getLocalConfigurationsAt("toc.volumeSortFields.template");
        if (templateList == null) {
            return Collections.emptyList();
        }
        HierarchicalConfiguration defaultTemplate = null;
        for (Iterator<HierarchicalConfiguration> it = templateList.iterator(); it.hasNext();) {
            HierarchicalConfiguration subElement = it.next();
            String templateName = subElement.getString("[@name]");
            String groupBy = subElement.getString("[@groupBy]");
            if (templateName != null) {
                if (templateName.equals(template)) {
                    usingTemplate = subElement;
                    break;
                } else if ("_DEFAULT".equals(templateName)) {
                    defaultTemplate = subElement;
                }
            }
        }

        // If the requested template does not exist in the config, use _DEFAULT
        if (usingTemplate == null) {
            usingTemplate = defaultTemplate;
        }
        if (usingTemplate == null) {
            return Collections.emptyList();
        }

        List<HierarchicalConfiguration> fields = usingTemplate.configurationsAt("field");
        if (fields == null) {
            return Collections.emptyList();
        }

        List<StringPair> ret = new ArrayList<>(fields.size());
        for (Iterator<HierarchicalConfiguration> it2 = fields.iterator(); it2.hasNext();) {
            HierarchicalConfiguration sub = it2.next();
            String field = sub.getString(".");
            String order = sub.getString("[@order]");
            ret.add(new StringPair(field, "desc".equals(order) ? "desc" : "asc"));
        }

        return ret;
    }

    /**
     * Returns the grouping Solr field for the given anchor TOC sort configuration.
     *
     * @should return correct value
     * @param template a {@link java.lang.String} object.
     * @return a {@link java.lang.String} object.
     */
    public String getTocVolumeGroupFieldForTemplate(String template) {
        HierarchicalConfiguration usingTemplate = null;
        List<HierarchicalConfiguration> templateList = getLocalConfigurationsAt("toc.volumeSortFields.template");
        if (templateList == null) {
            return null;
        }
        HierarchicalConfiguration defaultTemplate = null;
        for (Iterator<HierarchicalConfiguration> it = templateList.iterator(); it.hasNext();) {
            HierarchicalConfiguration subElement = it.next();
            String templateName = subElement.getString("[@name]");
            if (templateName != null) {
                if (templateName.equals(template)) {
                    usingTemplate = subElement;
                    break;
                } else if ("_DEFAULT".equals(templateName)) {
                    defaultTemplate = subElement;
                }
            }
        }

        // If the requested template does not exist in the config, use _DEFAULT
        if (usingTemplate == null) {
            usingTemplate = defaultTemplate;
        }
        if (usingTemplate == null) {
            return null;
        }
        String groupBy = usingTemplate.getString("[@groupBy]");
        if (StringUtils.isNotEmpty(groupBy)) {
            return groupBy;
        }

        return null;
    }

    /**
     * <p>
     * getDisplayTitleBreadcrumbs.
     * </p>
     *
     * @should return correct value
     * @return a boolean.
     */
    public boolean getDisplayTitleBreadcrumbs() {
        return getLocalBoolean("webGuiDisplay.displayTitleBreadcrumbs", false);
    }

    /**
     * <p>
     * isDisplayTitlePURL.
     * </p>
     *
     * @should return correct value
     * @return a boolean.
     */
    public boolean isDisplayTitlePURL() {
        return this.getLocalBoolean("webGuiDisplay.displayTitlePURL", true);
    }

    /**
     * <p>
     * getTitleBreadcrumbsMaxTitleLength.
     * </p>
     *
     * @should return correct value
     * @return a int.
     */
    public int getTitleBreadcrumbsMaxTitleLength() {
        return this.getLocalInt("webGuiDisplay.displayTitleBreadcrumbs[@maxTitleLength]", 25);
    }

    /**
     * <p>
     * getIncludeAnchorInTitleBreadcrumbs.
     * </p>
     *
     * @should return correct value
     * @return a boolean.
     */
    public boolean getIncludeAnchorInTitleBreadcrumbs() {
        return this.getLocalBoolean("webGuiDisplay.displayTitleBreadcrumbs[@includeAnchor]", false);
    }

    /**
     * <p>
     * isDisplaySearchRssLinks.
     * </p>
     *
     * @should return correct value
     * @return a boolean.
     */
    public boolean isDisplaySearchRssLinks() {
        return getLocalBoolean("rss.displaySearchRssLinks", true);
    }

    /**
     * <p>
     * showThumbnailsInToc.
     * </p>
     *
     * @should return correct value
     * @return a boolean.
     */
    public boolean showThumbnailsInToc() {
        return this.getLocalBoolean("toc.multiVolumeThumbnailsEnabled", true);
    }

    /**
     * <p>
     * getStartYearForTimeline.
     * </p>
     *
     * @should return correct value
     * @return a {@link java.lang.String} object.
     */
    public String getStartYearForTimeline() {
        return this.getLocalString("search.timeline.startyear", "1750");
    }

    /**
     * <p>
     * getEndYearForTimeline.
     * </p>
     *
     * @should return correct value
     * @return a {@link java.lang.String} object.
     */
    public String getEndYearForTimeline() {
        return this.getLocalString("search.timeline.endyear", "2014");
    }

    /**
     * <p>
     * getTimelineHits.
     * </p>
     *
     * @should return correct value
     * @return a {@link java.lang.String} object.
     */
    public String getTimelineHits() {
        return this.getLocalString("search.timeline.hits", "108");
    }

    /**
     * <p>
     * isPiwikTrackingEnabled.
     * </p>
     *
     * @should return correct value
     * @return a boolean.
     */
    public boolean isPiwikTrackingEnabled() {
        return getLocalBoolean("piwik.enabled", false);
    }

    /**
     * <p>
     * getPiwikBaseURL.
     * </p>
     *
     * @should return correct value
     * @return a {@link java.lang.String} object.
     */
    public String getPiwikBaseURL() {
        return this.getLocalString("piwik.baseURL", "");
    }

    /**
     * <p>
     * getPiwikSiteID.
     * </p>
     *
     * @should return correct value
     * @return a {@link java.lang.String} object.
     */
    public String getPiwikSiteID() {
        return this.getLocalString("piwik.siteID", "1");

    }

    /**
     * <p>
     * isSearchSavingEnabled.
     * </p>
     *
     * @should return correct value
     * @return a boolean.
     */
    public boolean isSearchSavingEnabled() {
        return getLocalBoolean("search.searchSavingEnabled", true);
    }

    /**
     * <p>
     * isBoostTopLevelDocstructs.
     * </p>
     *
     * @should return correct value
     * @return a boolean.
     */
    public boolean isBoostTopLevelDocstructs() {
        return getLocalBoolean("search.boostTopLevelDocstructs", true);
    }

    /**
     * <p>
     * isGroupDuplicateHits.
     * </p>
     *
     * @should return correct value
     * @return a boolean.
     */
    public boolean isGroupDuplicateHits() {
        return getLocalBoolean("search.groupDuplicateHits", true);
    }

    /**
     * <p>
     * getRecordGroupIdentifierFields.
     * </p>
     *
     * @should return all configured values
     * @return a {@link java.util.List} object.
     */
    public List<String> getRecordGroupIdentifierFields() {
        return getLocalList("toc.recordGroupIdentifierFields.field");
    }

    /**
     * <p>
     * getAncestorIdentifierFields.
     * </p>
     *
     * @should return all configured values
     * @return a {@link java.util.List} object.
     */
    public List<String> getAncestorIdentifierFields() {
        return getLocalList("toc.ancestorIdentifierFields.field");
    }

    /**
     * <p>
     * isTocListSiblingRecords.
     * </p>
     *
     * @should return correctValue
     * @return a boolean.
     */
    public boolean isTocListSiblingRecords() {
        return getLocalBoolean("toc.ancestorIdentifierFields[@listSiblingRecords]", false);
    }

    /**
     * <p>
     * getSearchFilters.
     * </p>
     *
     * @should return all configured elements
     * @return a {@link java.util.List} object.
     */
    public List<SearchFilter> getSearchFilters() {
        List<String> filterStrings = getLocalList("search.filters.filter");
        List<SearchFilter> ret = new ArrayList<>(filterStrings.size());
        for (String filterString : filterStrings) {
            if (filterString.startsWith("filter_")) {
                ret.add(new SearchFilter(filterString, filterString.substring(7)));
            } else {
                logger.error("Invalid search filter definition: {}", filterString);
            }
        }

        return ret;
    }

    /**
     * <p>
     * getWebApiFields.
     * </p>
     *
     * @should return all configured elements
     * @return a {@link java.util.List} object.
     */
    public List<Map<String, String>> getWebApiFields() {
        List<HierarchicalConfiguration> elements = getLocalConfigurationsAt("webapi.fields.field");
        if (elements == null) {
            return Collections.emptyList();
        }

        List<Map<String, String>> ret = new ArrayList<>(elements.size());
        for (Iterator<HierarchicalConfiguration> it = elements.iterator(); it.hasNext();) {
            HierarchicalConfiguration sub = it.next();
            Map<String, String> fieldConfig = new HashMap<>();
            fieldConfig.put("jsonField", sub.getString("[@jsonField]", null));
            fieldConfig.put("luceneField", sub.getString("[@luceneField]", null));
            fieldConfig.put("multivalue", sub.getString("[@multivalue]", null));
            ret.add(fieldConfig);
        }

        return ret;
    }

    /**
     * <p>
     * getDbPersistenceUnit.
     * </p>
     *
     * @should return correct value
     * @return a {@link java.lang.String} object.
     */
    public String getDbPersistenceUnit() {
        return getLocalString("dbPersistenceUnit", null);
    }

    /**
     * <p>
     * useCustomNavBar.
     * </p>
     *
     * @should return correct value
     * @return a boolean.
     */
    public boolean useCustomNavBar() {
        return getLocalBoolean("cms.useCustomNavBar", false);
    }

    /**
     * <p>
     * getCmsTemplateFolder.
     * </p>
     *
     * @should return correct value
     * @return a {@link java.lang.String} object.
     */
    public String getCmsTemplateFolder() {
        return getLocalString("cms.templateFolder", "resources/cms/templates/");
    }

    /**
     * <p>
     * getCmsMediaFolder.
     * </p>
     *
     * @should return correct value
     * @return a {@link java.lang.String} object.
     */
    public String getCmsMediaFolder() {
        return getLocalString("cms.mediaFolder", "cms_media");
    }

    /**
     * A folder for temporary storage of media files. Used by DC record creation to store uploaded files
     * 
     * @return "temp_media" unless otherwise configured in "tempMediaFolder"
     */
    public String getTempMediaFolder() {
        return getLocalString("tempMediaFolder", "temp_media");
    }

    /**
     * <p>
     * getCmsClassifications.
     * </p>
     *
     * @should return all configured elements
     * @return a {@link java.util.List} object.
     */
    public List<String> getCmsClassifications() {
        return getLocalList("cms.classifications.classification");
    }

    /**
     * <p>
     * getCmsMediaDisplayWidth.
     * </p>
     *
     * @return a int.
     */
    public int getCmsMediaDisplayWidth() {
        return getLocalInt("cms.mediaDisplayWidth", 0);
    }

    /**
     * <p>
     * getCmsMediaDisplayHeight.
     * </p>
     *
     * @return a int.
     */
    public int getCmsMediaDisplayHeight() {
        return getLocalInt("cms.mediaDisplayHeight", 0);
    }

    /**
     * <p>
     * isTranskribusEnabled.
     * </p>
     *
     * @should return correct value
     * @return a boolean.
     */
    public boolean isTranskribusEnabled() {
        return getLocalBoolean("transkribus[@enabled]", false);
    }

    /**
     * <p>
     * getTranskribusUserName.
     * </p>
     *
     * @should return correct value
     * @return a {@link java.lang.String} object.
     */
    public String getTranskribusUserName() {
        return getLocalString("transkribus.userName");
    }

    /**
     * <p>
     * getTranskribusPassword.
     * </p>
     *
     * @should return correct value
     * @return a {@link java.lang.String} object.
     */
    public String getTranskribusPassword() {
        return getLocalString("transkribus.password");
    }

    /**
     * <p>
     * getTranskribusDefaultCollection.
     * </p>
     *
     * @should return correct value
     * @return a {@link java.lang.String} object.
     */
    public String getTranskribusDefaultCollection() {
        return getLocalString("transkribus.defaultCollection");
    }

    /**
     * <p>
     * getTranskribusRestApiUrl.
     * </p>
     *
     * @should return correct value
     * @return a {@link java.lang.String} object.
     */
    public String getTranskribusRestApiUrl() {
        return getLocalString("transkribus.restApiUrl", TranskribusUtils.TRANSRIBUS_REST_URL);
    }

    /**
     * <p>
     * getTranskribusAllowedDocumentTypes.
     * </p>
     *
     * @should return all configured elements
     * @return a {@link java.util.List} object.
     */
    public List<String> getTranskribusAllowedDocumentTypes() {
        return getLocalList("transkribus.allowedDocumentTypes.docstruct");
    }

    /**
     * <p>
     * getTocIndentation.
     * </p>
     *
     * @should return correct value
     * @return a int.
     */
    public int getTocIndentation() {
        return getLocalInt("toc.tocIndentation", 20);
    }

    /**
     * <p>
     * isPageBrowseEnabled.
     * </p>
     *
     * @return a boolean.
     */
    public boolean isPageBrowseEnabled() {
        return getLocalBoolean("viewer.pageBrowse.enabled", false);
    }

    /**
     * <p>
     * getPageBrowseSteps.
     * </p>
     *
     * @return a {@link java.util.List} object.
     */
    public List<Integer> getPageBrowseSteps() {
        List<String> defaultList = Collections.singletonList("1");
        List<String> stringList = getLocalList("viewer.pageBrowse.pageBrowseStep", defaultList);
        List<Integer> intList = new ArrayList<>();
        for (String s : stringList) {
            try {
                intList.add(Integer.valueOf(s));
            } catch (NullPointerException | NumberFormatException e) {
                logger.error("Illegal config at 'viewer.pageBrowse.pageBrowseStep': " + s);
            }
        }
        return intList;
    }

    /**
     * 
     * @return
     * @should return correct value
     */
    public int getPageSelectDropdownDisplayMinPages() {
        return getLocalInt("viewer.pageSelectDropdownDisplayMinPages", 3);
    }

    /**
     * <p>
     * getTaskManagerServiceUrl.
     * </p>
     *
     * @should return correct value
     * @return a {@link java.lang.String} object.
     */
    public String getTaskManagerServiceUrl() {
        return getLocalString("urls.taskManager", "http://localhost:8080/itm/") + "service";
    }

    /**
     * <p>
     * getTaskManagerRestUrl.
     * </p>
     *
     * @should return correct value
     * @return a {@link java.lang.String} object.
     */
    public String getTaskManagerRestUrl() {
        return getLocalString("urls.taskManager", "http://localhost:8080/itm/") + "rest";
    }

    /**
     * <p>
     * getReCaptchaSiteKey.
     * </p>
     *
     * @should return correct value
     * @return a {@link java.lang.String} object.
     */
    public String getReCaptchaSiteKey() {
        return getLocalString("reCaptcha.provider[@siteKey]");
    }

    /**
     * <p>
     * isUseReCaptcha.
     * </p>
     *
     * @should return correct value
     * @return a boolean.
     */
    public boolean isUseReCaptcha() {
        return getLocalBoolean("reCaptcha[@show]", true);
    }

    /**
     * <p>
     * isSearchInItemEnabled.
     * </p>
     *
     * @should return true if the search field to search the current item/work is configured to be visible
     * @return a boolean.
     */
    public boolean isSearchInItemEnabled() {
        return getLocalBoolean("sidebar.searchInItem.visible", true);
    }

    /**
     * <p>
     * getDefaultBrowseIcon.
     * </p>
     *
     * @param field a {@link java.lang.String} object.
     * @return a {@link java.lang.String} object.
     */
    public String getDefaultBrowseIcon(String field) {
        HierarchicalConfiguration subConfig = getCollectionConfiguration(field);
        if (subConfig != null) {
            return subConfig.getString("defaultBrowseIcon", getLocalString("collections.defaultBrowseIcon", ""));
        }

        return getLocalString("collections.collection.defaultBrowseIcon", getLocalString("collections.defaultBrowseIcon", ""));
    }

    /**
     * <p>
     * isSearchExcelExportEnabled.
     * </p>
     *
     * @should return correct value
     * @return a boolean.
     */
    public boolean isSearchExcelExportEnabled() {
        return getLocalBoolean("search.export.excel.enabled", false);
    }

    /**
     * <p>
     * getSearchExcelExportFields.
     * </p>
     *
     * @should return all values
     * @return a {@link java.util.List} object.
     */
    public List<String> getSearchExcelExportFields() {
        return getLocalList("search.export.excel.field", new ArrayList<String>(0));
    }

    /**
     * <p>
     * getExcelDownloadTimeout.
     * </p>
     *
     * @return a int.
     */
    public int getExcelDownloadTimeout() {
        return getLocalInt("search.export.excel.timeout", 120);
    }

    /**
     * <p>
     * isDisplayEmptyTocInSidebar.
     * </p>
     *
     * @should return correct value
     * @return a boolean.
     */
    public boolean isDisplayEmptyTocInSidebar() {
        return getLocalBoolean("sidebar.sidebarToc.visibleIfEmpty", true);
    }

    /**
     * <p>
     * isDoublePageModeEnabled.
     * </p>
     *
     * @should return correct value
     * @return a boolean.
     */
    public boolean isDoublePageModeEnabled() {
        return getLocalBoolean("viewer.doublePageMode.enabled", false);
    }

    /**
     * <p>
     * getRestrictedImageUrls.
     * </p>
     *
     * @return a {@link java.util.List} object.
     */
    public List<String> getRestrictedImageUrls() {
        return getLocalList("viewer.externalContent.restrictedUrls.url", Collections.emptyList());
    }

    public List<String> getIIIFLicenses() {
        return getLocalList("webapi.iiif.license", Collections.emptyList());
    }

    /**
     * <p>
     * getIIIFMetadataFields.
     * </p>
     *
     * @return a {@link java.util.List} object.
     */
    public List<String> getIIIFMetadataFields() {
        return getLocalList("webapi.iiif.metadataFields.field", Collections.emptyList());
    }

    /**
     * <p>
     * getIIIFEventFields.
     * </p>
     *
     * @return the list of all configured event fields for IIIF manifests All fields must contain a "/" to separate the event type and the actual
     *         field name If no "/" is present in the configured field it is prepended to the entry to indicate that this field should be taken from
     *         all events
     */
    public List<String> getIIIFEventFields() {
        List<String> fields = getLocalList("webapi.iiif.metadataFields.event", Collections.emptyList());
        fields = fields.stream().map(field -> field.contains("/") ? field : "/" + field).collect(Collectors.toList());
        return fields;
    }

    /**
     * <p>
     * getIIIFMetadataLabel.
     * </p>
     *
     * @param field the value of the field
     * @return The attribute "label" of any children of webapi.iiif.metadataFields
     * @should return correct values
     */
    public String getIIIFMetadataLabel(String field) {

        HierarchicalConfiguration fieldsConfig = getLocalConfigurationAt("webapi.iiif.metadataFields");
        List<ConfigurationNode> fields = fieldsConfig.getRootNode().getChildren();
        for (ConfigurationNode fieldNode : fields) {
            if (fieldNode.getValue().equals(field)) {
                return fieldNode.getAttributes("label").stream().findFirst().map(node -> node.getValue().toString()).orElse("");
            }
        }
        return "";
    }

    /**
     * Configured in webapi.iiif.discovery.activitiesPerPage. Default value is 100
     *
     * @return The number of activities to display per collection page in the IIIF discovery api
     */
    public int getIIIFDiscoveryAvtivitiesPerPage() {
        return getLocalInt("webapi.iiif.discovery.activitiesPerPage", 100);
    }

    /**
     * <p>
     * getIIIFLogo.
     * </p>
     *
     * @return a {@link java.lang.String} object.
     */
    public List<String> getIIIFLogo() {
        return getLocalList("webapi.iiif.logo", new ArrayList<>());
    }

    /**
     * <p>
     * getIIIFNavDateField.
     * </p>
     *
     * @return a {@link java.lang.String} object.
     */
    public String getIIIFNavDateField() {
        return getLocalString("webapi.iiif.navDateField", null);
    }

    /**
     * <p>
     * getIIIFAttribution.
     * </p>
     *
     * @return a {@link java.lang.String} object.
     */
    public List<String> getIIIFAttribution() {
        return getLocalList("webapi.iiif.attribution", new ArrayList<>());
    }

    /**
     * <p>
     * getIIIFDescriptionFields.
     * </p>
     *
     * @return a {@link java.util.List} object.
     */
    public List<String> getIIIFDescriptionFields() {
        return getLocalList("webapi.iiif.descriptionFields.field", new ArrayList<>());

    }

    public List<Locale> getIIIFTranslationLocales() {
        List<Locale> list = getLocalList("webapi.iiif.translations.locale", new ArrayList<>())
                .stream()
                .map(Locale::forLanguageTag)
                .filter(l -> StringUtils.isNotBlank(l.getLanguage()))
                .collect(Collectors.toList());

        if (list.isEmpty()) {
            return ViewerResourceBundle.getAllLocales();
        }

        return list;
    }
    
    /**
     * 
     * @return The SOLR field containing a rights url for a IIIF3 manifest if one is configured
     */
    public String getIIIFRightsField() {
        return getLocalString("webapi.iiif.rights", null);
    }
    
    /**
     * Uses {@link #getIIIFAttribution()} as fallback;
     * @return the message key to use for the IIIF3 requiredStatement value if the statement should be added to manifests.
     */
    public String getIIIFRequiredValue() {
        return getLocalString("webapi.iiif.requiredStatement.value", getIIIFAttribution().stream().findFirst().orElse(null));
    }
    
    /**
     * 
     * @return the message key to use for the IIIF3 requiredStatement label. Default is "Attribution"
     */
    public String getIIIFRequiredLabel() {
        return getLocalString("webapi.iiif.requiredStatement.label", "Attribution");
    }
    
    /**
     * 
     * @return The list of configurations for IIIF3 providers
     * @throws PresentationException if a provider or a homepage configuration misses the url or label element
     */
    public List<ProviderConfiguration> getIIIFProvider() throws PresentationException {
        List<ProviderConfiguration> provider = new ArrayList<>();
        List<HierarchicalConfiguration> configs =  getLocalConfigurationsAt("webapi.iiif.provider");
        for (HierarchicalConfiguration config : configs) {
            provider.add(new ProviderConfiguration(config));
        }
        return provider;
    }

    public boolean isVisibleIIIFRenderingPDF() {
        return getLocalBoolean("webapi.iiif.rendering.pdf[@visible]", true);
    }

    public boolean isVisibleIIIFRenderingViewer() {
        return getLocalBoolean("webapi.iiif.rendering.viewer[@visible]", true);
    }

    public String getLabelIIIFRenderingPDF() {
        return getLocalString("webapi.iiif.rendering.pdf.label", null);
    }

    public String getLabelIIIFRenderingViewer() {
        return getLocalString("webapi.iiif.rendering.viewer.label", null);
    }

    public boolean isVisibleIIIFRenderingPlaintext() {
        return getLocalBoolean("webapi.iiif.rendering.plaintext[@visible]", true);
    }

    public boolean isVisibleIIIFRenderingAlto() {
        return getLocalBoolean("webapi.iiif.rendering.alto[@visible]", true);
    }

    public String getLabelIIIFRenderingPlaintext() {
        return getLocalString("webapi.iiif.rendering.plaintext.label", null);
    }

    public String getLabelIIIFRenderingAlto() {
        return getLocalString("webapi.iiif.rendering.alto.label", null);
    }

    /**
     * <p>
     * getSitelinksField.
     * </p>
     *
     * @should return correct value
     * @return a {@link java.lang.String} object.
     */
    public String getSitelinksField() {
        return getLocalString("sitemap.sitelinksField");
    }

    /**
     * <p>
     * getSitelinksFilterQuery.
     * </p>
     *
     * @should return correct value
     * @return a {@link java.lang.String} object.
     */
    public String getSitelinksFilterQuery() {
        return getLocalString("sitemap.sitelinksFilterQuery");
    }

    /**
     * <p>
     * getConfiguredCollections.
     * </p>
     *
     * @return a {@link java.util.List} object.
     */
    public List<String> getConfiguredCollections() {
        return getLocalList("collections.collection[@field]", Collections.emptyList());

    }

    /**
     * <p>
     * getWebApiToken.
     * </p>
     *
     * @should return correct value
     * @return a {@link java.lang.String} object.
     */
    public String getWebApiToken() {
        String token = getLocalString("webapi.authorization.token", "");
        return token;
    }

    /**
     * <p>
     * isAllowRedirectCollectionToWork.
     * </p>
     *
     * @return true if opening a collection containing only a single work should redirect to that work
     * @should return correct value
     */
    public boolean isAllowRedirectCollectionToWork() {
        boolean redirect = getLocalBoolean("collections.redirectToWork", true);
        return redirect;
    }

    /**
     * <p>
     * getTwitterUserName.
     * </p>
     *
     * @return Configured value; null if none configured
     * @should return correct value
     */
    public String getTwitterUserName() {
        String token = getLocalString("embedding.twitter.userName");
        return token;
    }

    /**
     * <p>
     * getLimitImageHeightUpperRatioThreshold.
     * </p>
     *
     * @should return correct value
     * @return a float.
     */
    public float getLimitImageHeightUpperRatioThreshold() {
        return getLocalFloat("viewer.limitImageHeight[@upperRatioThreshold]", 0.3f);
    }

    /**
     * <p>
     * getLimitImageHeightLowerRatioThreshold.
     * </p>
     *
     * @should return correct value
     * @return a float.
     */
    public float getLimitImageHeightLowerRatioThreshold() {
        return getLocalFloat("viewer.limitImageHeight[@lowerRatioThreshold]", 3f);
    }

    /**
     * <p>
     * isLimitImageHeight.
     * </p>
     *
     * @should return correct value
     * @return a boolean.
     */
    public boolean isLimitImageHeight() {
        return getLocalBoolean("viewer.limitImageHeight", true);
    }

    /**
     * <p>
     * isAddCORSHeader.
     * </p>
     *
     * @should return correct value
     * @return a boolean.
     */
    public boolean isAddCORSHeader() {
        return getLocalBoolean("webapi.cors[@use]", false);
    }

    /**
     * <p>
     * Gets the value configured in webapi.cors. Default is "*"
     * </p>
     *
     * @should return correct value
     * @return a {@link java.lang.String} object.
     */
    public String getCORSHeaderValue() {
        return getLocalString("webapi.cors", "*");
    }

    /**
     * @return
     */
    public boolean isDiscloseImageContentLocation() {
        return getLocalBoolean("webapi.iiif.discloseContentLocation", true);
    }

    public String getAccessConditionDisplayField() {
        return getLocalString("webGuiDisplay.displayCopyrightInfo.accessConditionField", null);
    }

    public String getCopyrightDisplayField() {
        return getLocalString("webGuiDisplay.displayCopyrightInfo.copyrightField", null);
    }

    public boolean isDisplayCopyrightInfo() {
        return getLocalBoolean("webGuiDisplay.displayCopyrightInfo.visible", false);
    }

    public boolean isDisplaySocialMediaShareLinks() {
        return getLocalBoolean("webGuiDisplay.displaySocialMediaShareLinks", false);
    }

    public boolean isDisplayAnchorLabelInTitleBar(String template) {
        List<HierarchicalConfiguration> templateList = getLocalConfigurationsAt("toc.titleBarLabel.template");
        HierarchicalConfiguration subConf = getMatchingConfig(templateList, template);
        if (subConf != null) {
            return subConf.getBoolean("displayAnchorTitle", false);
        }

        return false;
    }

    public String getAnchorLabelInTitleBarPrefix(String template) {
        List<HierarchicalConfiguration> templateList = getLocalConfigurationsAt("toc.titleBarLabel.template");
        HierarchicalConfiguration subConf = getMatchingConfig(templateList, template);
        if (subConf != null) {
            return subConf.getString("displayAnchorTitle[@prefix]", "");
        }

        return "";
    }

    public String getAnchorLabelInTitleBarSuffix(String template) {
        List<HierarchicalConfiguration> templateList = getLocalConfigurationsAt("toc.titleBarLabel.template");
        HierarchicalConfiguration subConf = getMatchingConfig(templateList, template);
        if (subConf != null) {
            return subConf.getString("displayAnchorTitle[@suffix]", " ");
        }

        return " ";
    }

    public String getMapBoxToken() {
        return getLocalString("maps.mapbox.token", "");
    }

    public String getMapBoxUser() {
        return getLocalString("maps.mapbox.user", "");
    }

    public String getMapBoxStyleId() {
        return getLocalString("maps.mapbox.styleId", "");
    }

    /**
     * @param marker
     * @return
     */
    public GeoMapMarker getGeoMapMarker(String name) {
        return getGeoMapMarkers().stream().filter(m -> name.equalsIgnoreCase(m.getName())).findAny().orElse(null);
    }

    /**
     *
     * @return a list of solr field names containing GeoJson data used to create markers in maps
     */
    public List<String> getGeoMapMarkerFields() {
        return getLocalList("maps.coordinateFields.field", Arrays.asList("MD_GEOJSON_POINT", "NORM_COORDS_GEOJSON"));
    }

    public List<GeoMapMarker> getGeoMapMarkers() {

        List<GeoMapMarker> markers = new ArrayList<>();
        List<HierarchicalConfiguration> configs = getLocalConfigurationsAt("maps.markers.marker");
        for (HierarchicalConfiguration config : configs) {
            GeoMapMarker marker = readGeoMapMarker(config);
            if (marker != null) {
                markers.add(marker);
            }
        }
        return markers;

    }

    /**
     * @param config
     * @param marker
     * @return
     */
    public static GeoMapMarker readGeoMapMarker(HierarchicalConfiguration config) {
        GeoMapMarker marker = null;
        String name = config.getString(".");
        if (StringUtils.isNotBlank(name)) {
            marker = new GeoMapMarker(name);
            marker.setExtraClasses(config.getString("[@extraClasses]", marker.getExtraClasses()));
            marker.setIcon(config.getString("[@icon]", marker.getIcon()));
            marker.setIconColor(config.getString("[@iconColor]", marker.getIconColor()));
            marker.setIconRotate(config.getInt("[@iconRotate]", marker.getIconRotate()));
            marker.setMarkerColor(config.getString("[@markerColor]", marker.getMarkerColor()));
            marker.setNumber(config.getString("[@number]", marker.getNumber()));
            marker.setPrefix(config.getString("[@prefix]", marker.getPrefix()));
            marker.setShape(config.getString("[@shape]", marker.getShape()));
            marker.setSvg(config.getBoolean("[@svg]", marker.isSvg()));
            marker.setShadow(config.getBoolean("[@shadow]", marker.isShadow()));
        }
        return marker;
    }

    /**
     * Find the template with the given name in the templateList. If no such template exists, find the template with name _DEFAULT. Failing that,
     * return null;
     * 
     * @param templateList
     * @param template
     * @return
     */
    private static HierarchicalConfiguration getMatchingConfig(List<HierarchicalConfiguration> templateList, String name) {
        if (name == null || templateList == null) {
            return null;
        }

        HierarchicalConfiguration conf = null;
        HierarchicalConfiguration defaultConf = null;
        for (HierarchicalConfiguration subConf : templateList) {
            if (name.equalsIgnoreCase(subConf.getString("[@name]"))) {
                conf = subConf;
                break;
            } else if ("_DEFAULT".equalsIgnoreCase(subConf.getString("[@name]"))) {
                defaultConf = subConf;
            }
        }
        if (conf != null) {
            return conf;
        }

        return defaultConf;
    }

    /**
     * 
     * @return
     */
    public List<LicenseDescription> getLicenseDescriptions() {
        List<LicenseDescription> licenses = new ArrayList<>();
        List<HierarchicalConfiguration> licenseNodes = getLocalConfigurationsAt("metadata.licenses.license");
        for (HierarchicalConfiguration node : licenseNodes) {
            String url = node.getString("[@url]", "");
            if (StringUtils.isNotBlank(url)) {
                String label = node.getString("[@label]", url);
                String icon = node.getString("[@icon]", "");
                LicenseDescription license = new LicenseDescription(url);
                license.setLabel(label);
                license.setIcon(icon);
                licenses.add(license);
            }
        }

        return licenses;
    }

    /**
     * @return
     */
    public String getBaseXUrl() {
        return getLocalString("urls.basex.url");
    }

    /**
     * @return
     */
    public String getBaseXDatabase() {
        return getLocalString("urls.basex.defaultDatabase");

    }

    /**
     * @return
     */
    public HierarchicalConfiguration getBaseXMetadataConfig() {
        return getLocalConfigurationAt("metadata.basexMetadataList");
    }

    public boolean isDisplayUserGeneratedContentBelowImage() {
        return getLocalBoolean("webGuiDisplay.displayUserGeneratedContentBelowImage", false);
    }

    /**
<<<<<<< HEAD
     * 
     * @return
     * @should read config items correctly
     */
    public List<TranslationGroup> getTranslationGroups() {
        List<TranslationGroup> ret = new ArrayList<>();
        List<HierarchicalConfiguration> groupNodes = getLocalConfigurationsAt("translations.group");
        int id = 0;
        for (HierarchicalConfiguration groupNode : groupNodes) {
            String typeValue = groupNode.getString("[@type]");
            if (StringUtils.isBlank(typeValue)) {
                logger.warn("translations/group/@type may not be empty.");
                continue;
            }
            TranslationGroupType type = TranslationGroupType.getByName(typeValue);
            if (type == null) {
                logger.warn("Unknown translations/group/@type: {}", typeValue);
                continue;
            }
            String name = groupNode.getString("[@name]");
            if (StringUtils.isBlank(name)) {
                logger.warn("translations/group/@name may not be empty.");
                continue;
            }
            String description = groupNode.getString("[@description]");
            List<HierarchicalConfiguration> keyNodes = groupNode.configurationsAt("key");
            TranslationGroup group = TranslationGroup.create(id, type, name, description, keyNodes.size());
            for (HierarchicalConfiguration keyNode : keyNodes) {
                String value = keyNode.getString(".");
                if (StringUtils.isBlank(value)) {
                    logger.warn("translations/group/key may not be empty.");
                    continue;
                }
                boolean regex = keyNode.getBoolean("[@regex]", false);
                group.getItems().add(TranslationGroupItem.create(type, value, regex));
            }
            ret.add(group);
            id++;
        }

        return ret;
=======
     * config: <code>&#60;iiif use-version="3.0"&#62;&#60;/iiif&#62;</code>
     * 
     * @return
     */
    public String getIIIFVersionToUse() {
        return getLocalString("webapi.iiif[@use-version]", "2.1.1");
>>>>>>> e7ba7376
    }
}<|MERGE_RESOLUTION|>--- conflicted
+++ resolved
@@ -31,7 +31,6 @@
 import java.util.Locale;
 import java.util.Map;
 import java.util.NoSuchElementException;
-import java.util.Optional;
 import java.util.Set;
 import java.util.stream.Collectors;
 
@@ -75,8 +74,8 @@
 import io.goobi.viewer.model.termbrowsing.BrowsingMenuFieldConfig;
 import io.goobi.viewer.model.transkribus.TranskribusUtils;
 import io.goobi.viewer.model.translations.admin.TranslationGroup;
+import io.goobi.viewer.model.translations.admin.TranslationGroup.TranslationGroupType;
 import io.goobi.viewer.model.translations.admin.TranslationGroupItem;
-import io.goobi.viewer.model.translations.admin.TranslationGroup.TranslationGroupType;
 import io.goobi.viewer.model.viewer.DcSortingList;
 import io.goobi.viewer.model.viewer.PageType;
 import io.goobi.viewer.model.viewer.StringPair;
@@ -4682,7 +4681,7 @@
 
         return list;
     }
-    
+
     /**
      * 
      * @return The SOLR field containing a rights url for a IIIF3 manifest if one is configured
@@ -4690,15 +4689,16 @@
     public String getIIIFRightsField() {
         return getLocalString("webapi.iiif.rights", null);
     }
-    
+
     /**
      * Uses {@link #getIIIFAttribution()} as fallback;
+     * 
      * @return the message key to use for the IIIF3 requiredStatement value if the statement should be added to manifests.
      */
     public String getIIIFRequiredValue() {
         return getLocalString("webapi.iiif.requiredStatement.value", getIIIFAttribution().stream().findFirst().orElse(null));
     }
-    
+
     /**
      * 
      * @return the message key to use for the IIIF3 requiredStatement label. Default is "Attribution"
@@ -4706,7 +4706,7 @@
     public String getIIIFRequiredLabel() {
         return getLocalString("webapi.iiif.requiredStatement.label", "Attribution");
     }
-    
+
     /**
      * 
      * @return The list of configurations for IIIF3 providers
@@ -4714,7 +4714,7 @@
      */
     public List<ProviderConfiguration> getIIIFProvider() throws PresentationException {
         List<ProviderConfiguration> provider = new ArrayList<>();
-        List<HierarchicalConfiguration> configs =  getLocalConfigurationsAt("webapi.iiif.provider");
+        List<HierarchicalConfiguration> configs = getLocalConfigurationsAt("webapi.iiif.provider");
         for (HierarchicalConfiguration config : configs) {
             provider.add(new ProviderConfiguration(config));
         }
@@ -5086,7 +5086,15 @@
     }
 
     /**
-<<<<<<< HEAD
+     * config: <code>&#60;iiif use-version="3.0"&#62;&#60;/iiif&#62;</code>
+     * 
+     * @return
+     */
+    public String getIIIFVersionToUse() {
+        return getLocalString("webapi.iiif[@use-version]", "2.1.1");
+    }
+
+    /**
      * 
      * @return
      * @should read config items correctly
@@ -5128,13 +5136,5 @@
         }
 
         return ret;
-=======
-     * config: <code>&#60;iiif use-version="3.0"&#62;&#60;/iiif&#62;</code>
-     * 
-     * @return
-     */
-    public String getIIIFVersionToUse() {
-        return getLocalString("webapi.iiif[@use-version]", "2.1.1");
->>>>>>> e7ba7376
     }
 }