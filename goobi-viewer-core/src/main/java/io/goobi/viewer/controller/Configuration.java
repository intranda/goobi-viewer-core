/**
 * This file is part of the Goobi viewer - a content presentation and management application for digitized objects.
 *
 * Visit these websites for more information.
 *          - http://www.intranda.com
 *          - http://digiverso.com
 *
 * This program is free software; you can redistribute it and/or modify it under the terms of the GNU General Public License as published by the Free
 * Software Foundation; either version 2 of the License, or (at your option) any later version.
 *
 * This program is distributed in the hope that it will be useful, but WITHOUT ANY WARRANTY; without even the implied warranty of MERCHANTABILITY or
 * FITNESS FOR A PARTICULAR PURPOSE. See the GNU General Public License for more details.
 *
 * You should have received a copy of the GNU General Public License along with this program. If not, see <http://www.gnu.org/licenses/>.
 */
package io.goobi.viewer.controller;

import java.io.BufferedReader;
import java.io.File;
import java.io.FileNotFoundException;
import java.io.FileReader;
import java.io.IOException;
import java.nio.file.Paths;
import java.util.ArrayList;
import java.util.Arrays;
import java.util.Collections;
import java.util.HashMap;
import java.util.HashSet;
import java.util.Iterator;
import java.util.List;
import java.util.Locale;
import java.util.Map;
import java.util.NoSuchElementException;
import java.util.Optional;
import java.util.Set;
import java.util.stream.Collectors;

import org.apache.commons.configuration2.BaseHierarchicalConfiguration;
import org.apache.commons.configuration2.HierarchicalConfiguration;
import org.apache.commons.configuration2.XMLConfiguration;
import org.apache.commons.configuration2.builder.ConfigurationBuilderEvent;
import org.apache.commons.configuration2.builder.ReloadingFileBasedConfigurationBuilder;
import org.apache.commons.configuration2.builder.fluent.Parameters;
import org.apache.commons.configuration2.convert.DefaultListDelimiterHandler;
import org.apache.commons.configuration2.event.Event;
import org.apache.commons.configuration2.event.EventListener;
import org.apache.commons.configuration2.ex.ConfigurationException;
import org.apache.commons.configuration2.tree.ImmutableNode;
import org.apache.commons.lang3.StringUtils;
import org.slf4j.Logger;
import org.slf4j.LoggerFactory;

import de.unigoettingen.sub.commons.contentlib.imagelib.ImageType;
import io.goobi.viewer.controller.model.ProviderConfiguration;
import io.goobi.viewer.exceptions.PresentationException;
import io.goobi.viewer.exceptions.ViewerConfigurationException;
import io.goobi.viewer.managedbeans.utils.BeanUtils;
import io.goobi.viewer.messages.ViewerResourceBundle;
import io.goobi.viewer.model.citation.CitationLink;
import io.goobi.viewer.model.download.DownloadOption;
import io.goobi.viewer.model.maps.GeoMapMarker;
import io.goobi.viewer.model.metadata.Metadata;
import io.goobi.viewer.model.metadata.MetadataParameter;
import io.goobi.viewer.model.metadata.MetadataParameter.MetadataParameterType;
import io.goobi.viewer.model.metadata.MetadataReplaceRule;
import io.goobi.viewer.model.metadata.MetadataReplaceRule.MetadataReplaceRuleType;
import io.goobi.viewer.model.metadata.MetadataView;
import io.goobi.viewer.model.misc.EmailRecipient;
import io.goobi.viewer.model.search.AdvancedSearchFieldConfiguration;
import io.goobi.viewer.model.search.SearchFilter;
import io.goobi.viewer.model.search.SearchHelper;
import io.goobi.viewer.model.security.SecurityQuestion;
import io.goobi.viewer.model.security.authentication.BibliothecaProvider;
import io.goobi.viewer.model.security.authentication.IAuthenticationProvider;
import io.goobi.viewer.model.security.authentication.LitteraProvider;
import io.goobi.viewer.model.security.authentication.LocalAuthenticationProvider;
import io.goobi.viewer.model.security.authentication.OpenIdProvider;
import io.goobi.viewer.model.security.authentication.SAMLProvider;
import io.goobi.viewer.model.security.authentication.VuFindProvider;
import io.goobi.viewer.model.security.authentication.XServiceProvider;
import io.goobi.viewer.model.termbrowsing.BrowsingMenuFieldConfig;
import io.goobi.viewer.model.transkribus.TranskribusUtils;
import io.goobi.viewer.model.translations.admin.TranslationGroup;
import io.goobi.viewer.model.translations.admin.TranslationGroup.TranslationGroupType;
import io.goobi.viewer.model.translations.admin.TranslationGroupItem;
import io.goobi.viewer.model.viewer.DcSortingList;
import io.goobi.viewer.model.viewer.PageType;
import io.goobi.viewer.model.viewer.StringPair;
import io.goobi.viewer.solr.SolrConstants;

/**
 * <p>
 * Configuration class.
 * </p>
 */
public final class Configuration extends AbstractConfiguration {

    private static final Logger logger = LoggerFactory.getLogger(Configuration.class);

    private Set<String> stopwords;

    /**
     * <p>
     * Constructor for Configuration.
     * </p>
     *
     * @param configFilePath a {@link java.lang.String} object.
     */
    @SuppressWarnings({ "unchecked", "rawtypes" })
    public Configuration(String configFilePath) {
        // Load default config file
        builder =
                new ReloadingFileBasedConfigurationBuilder<XMLConfiguration>(XMLConfiguration.class)
                        .configure(new Parameters().properties()
                                .setBasePath(Configuration.class.getClassLoader().getResource("").getFile())
                                .setFileName(configFilePath)
                                .setListDelimiterHandler(new DefaultListDelimiterHandler(';'))
                                .setThrowExceptionOnMissing(false));
        //alternative to .setBasePath from ClassLoader
        //builder.getFileHandler().setFile(new File(builder.getFileHandler().getURL().getFile()));
        if (builder.getFileHandler().getFile().exists()) {
            try {
                builder.getConfiguration();
                logger.info("Default configuration file '{}' loaded.", builder.getFileHandler().getFile().getAbsolutePath());
            } catch (ConfigurationException e) {
                logger.error(e.getMessage(), e);
            }
            builder.addEventListener(ConfigurationBuilderEvent.CONFIGURATION_REQUEST,
                    new EventListener() {

                        @Override
                        public void onEvent(Event event) {
                            if (builder.getReloadingController().checkForReloading(null)) {
                                //
                            }
                        }
                    });
        } else {
            logger.error("Default configuration file not found: {}; Base path is {}", builder.getFileHandler().getFile().getAbsoluteFile(),
                    builder.getFileHandler().getBasePath());
        }

        // Load local config file
        File fileLocal = new File(getConfigLocalPath() + "config_viewer.xml");
        builderLocal =
                new ReloadingFileBasedConfigurationBuilder<XMLConfiguration>(XMLConfiguration.class)
                        .configure(new Parameters().properties()
                                .setFileName(fileLocal.getAbsolutePath())
                                .setListDelimiterHandler(new DefaultListDelimiterHandler(';'))
                                .setThrowExceptionOnMissing(false));
        if (builderLocal.getFileHandler().getFile().exists()) {
            try {
                builderLocal.getConfiguration();
                logger.info("Local configuration file '{}' loaded.", fileLocal.getAbsolutePath());
            } catch (ConfigurationException e) {
                logger.error(e.getMessage(), e);
            }
            builderLocal.addEventListener(ConfigurationBuilderEvent.CONFIGURATION_REQUEST,
                    new EventListener() {

                        @Override
                        public void onEvent(Event event) {
                            if (builderLocal.getReloadingController().checkForReloading(null)) {
                                //
                            }
                        }
                    });
        }

        // Load stopwords
        try {
            stopwords = loadStopwords(getStopwordsFilePath());
        } catch (FileNotFoundException e) {
            logger.error(e.getMessage());
            stopwords = new HashSet<>(0);
        } catch (IOException | IllegalArgumentException e) {
            logger.error(e.getMessage(), e);
            stopwords = new HashSet<>(0);
        }
    }

    /**
     * <p>
     * loadStopwords.
     * </p>
     *
     * @param stopwordsFilePath a {@link java.lang.String} object.
     * @return a {@link java.util.Set} object.
     * @throws java.io.FileNotFoundException if any.
     * @throws java.io.IOException if any.
     * @should load all stopwords
     * @should remove parts starting with pipe
     * @should not add empty stopwords
     * @should throw IllegalArgumentException if stopwordsFilePath empty
     * @should throw FileNotFoundException if file does not exist
     */
    protected static Set<String> loadStopwords(String stopwordsFilePath) throws FileNotFoundException, IOException {
        if (StringUtils.isEmpty(stopwordsFilePath)) {
            throw new IllegalArgumentException("stopwordsFilePath may not be null or empty");
        }

        if (StringUtils.isEmpty(stopwordsFilePath)) {
            logger.warn("'stopwordsFile' not configured. Stop words cannot be filtered from search queries.");
            return Collections.emptySet();
        }

        Set<String> ret = new HashSet<>();
        try (FileReader fr = new FileReader(stopwordsFilePath); BufferedReader br = new BufferedReader(fr)) {
            String line;
            while ((line = br.readLine()) != null) {
                line = line.trim();
                if (StringUtils.isNotBlank(line)) {
                    if (line.charAt(0) != '#') {
                        int pipeIndex = line.indexOf('|');
                        if (pipeIndex != -1) {
                            line = line.substring(0, pipeIndex).trim();
                        }
                        if (!line.isEmpty() && Character.getNumericValue(line.charAt(0)) != -1) {
                            ret.add(line);
                        }
                    }
                }
            }
        }

        return ret;
    }

    /**
     * Returns the stopwords loading during initialization.
     *
     * @should return all stopwords
     * @return a {@link java.util.Set} object.
     */
    public Set<String> getStopwords() {
        return stopwords;
    }

    /**
     * <p>
     * reloadingRequired.
     * </p>
     *
     * @return a boolean.
     */
    //    public boolean reloadingRequired() {
    //        boolean ret = false;
    //        if (getConfigLocal() != null) {
    //            ret = getConfigLocal().getReloadingStrategy().reloadingRequired() || config.getReloadingStrategy().reloadingRequired();
    //        }
    //        ret = config.getReloadingStrategy().reloadingRequired();
    //        return ret;
    //    }

    /*********************************** direct config results ***************************************/

    /**
     * <p>
     * getConfigLocalPath.
     * </p>
     *
     * @return the path to the local config_viewer.xml file.
     */
    public String getConfigLocalPath() {
        String configLocalPath = getConfig().getString("configFolder", "/opt/digiverso/viewer/config/");
        if (!configLocalPath.endsWith("/")) {
            configLocalPath += "/";
        }
        configLocalPath = FileTools.adaptPathForWindows(configLocalPath);
        return configLocalPath;
    }

    /**
     * <p>
     * getLocalRessourceBundleFile.
     * </p>
     *
     * @return a {@link java.lang.String} object.
     */
    public String getLocalRessourceBundleFile() {
        return getConfigLocalPath() + "messages_de.properties";
    }

    /**
     * <p>
     * getViewerThumbnailsPerPage.
     * </p>
     *
     * @should return correct value
     * @return a int.
     */
    public int getViewerThumbnailsPerPage() {
        return getLocalInt("viewer.thumbnailsPerPage", 10);
    }

    /**
     * <p>
     * getViewerMaxImageWidth.
     * </p>
     *
     * @should return correct value
     * @return a int.
     */
    public int getViewerMaxImageWidth() {
        return getLocalInt("viewer.maxImageWidth", 2000);
    }

    /**
     * <p>
     * getViewerMaxImageHeight.
     * </p>
     *
     * @should return correct value
     * @return a int.
     */
    public int getViewerMaxImageHeight() {
        return getLocalInt("viewer.maxImageHeight", 2000);
    }

    /**
     * <p>
     * getViewerMaxImageScale.
     * </p>
     *
     * @should return correct value
     * @return a int.
     */
    public int getViewerMaxImageScale() {
        return getLocalInt("viewer.maxImageScale", 500);
    }

    /**
     * <p>
     * isRememberImageZoom.
     * </p>
     *
     * @return a boolean.
     * @should return correct value
     */
    public boolean isRememberImageZoom() {
        return getLocalBoolean("viewer.rememberImageZoom[@enabled]", false);
    }

    /**
     * <p>
     * isRememberImageRotation.
     * </p>
     *
     * @return a boolean.
     * @should return correct value
     */
    public boolean isRememberImageRotation() {
        return getLocalBoolean("viewer.rememberImageRotation[@enabled]", false);
    }

    /**
     * <p>
     * getDfgViewerUrl.
     * </p>
     *
     * @should return correct value
     * @return a {@link java.lang.String} object.
     */
    public String getDfgViewerUrl() {
        return getLocalString("urls.dfg-viewer", "https://dfg-viewer.de/v2?set[mets]=");
    }

    /**
     * 
     * @should return correct value
     * @return Connector URL
     */
    public String getConnectorVersionUrl() {
        return getLocalString("urls.connectorVersion", "http://localhost:8080/viewer/oai/tools?action=getVersion");
    }

    /**
     * Returns the list of configured metadata for the title bar component. TODO Allow templates and then retire this method.
     *
     * @should return all configured metadata elements
     * @return a {@link java.util.List} object.
     */
    public List<Metadata> getTitleBarMetadata() {
        List<HierarchicalConfiguration<ImmutableNode>> elements = getLocalConfigurationsAt("metadata.titleBarMetadataList.metadata");
        if (elements == null) {
            return Collections.emptyList();
        }

        List<Metadata> ret = new ArrayList<>(elements.size());
        for (Iterator<HierarchicalConfiguration<ImmutableNode>> it = elements.iterator(); it.hasNext();) {
            HierarchicalConfiguration<ImmutableNode> sub = it.next();
            String label = sub.getString("[@label]");
            String masterValue = sub.getString("[@value]");
            boolean group = sub.getBoolean("[@group]", false);
            int type = sub.getInt("[@type]", 0);
            List<HierarchicalConfiguration<ImmutableNode>> params = sub.configurationsAt("param");
            List<MetadataParameter> paramList = null;
            if (params != null) {
                paramList = new ArrayList<>();
                for (Iterator<HierarchicalConfiguration<ImmutableNode>> it2 = params.iterator(); it2.hasNext();) {
                    HierarchicalConfiguration<ImmutableNode> sub2 = it2.next();
                    String fieldType = sub2.getString("[@type]");
                    String source = sub2.getString("[@source]", null);
                    String key = sub2.getString("[@key]");
                    String altKey = sub2.getString("[@altKey]");
                    String masterValueFragment = sub2.getString("[@value]");
                    String defaultValue = sub2.getString("[@defaultValue]");
                    String prefix = sub2.getString("[@prefix]", "").replace("_SPACE_", " ");
                    String suffix = sub2.getString("[@suffix]", "").replace("_SPACE_", " ");
                    String condition = sub2.getString("[@condition]");
                    boolean addUrl = sub2.getBoolean("[@url]", false);
                    boolean topstructValueFallback = sub2.getBoolean("[@topstructValueFallback]", false);
                    boolean topstructOnly = sub2.getBoolean("[@topstructOnly]", false);
                    paramList.add(new MetadataParameter().setType(MetadataParameterType.getByString(fieldType))
                            .setSource(source)
                            .setKey(key)
                            .setAltKey(altKey)
                            .setMasterValueFragment(masterValueFragment)
                            .setDefaultValue(defaultValue)
                            .setPrefix(prefix)
                            .setSuffix(suffix)
                            .setCondition(condition)
                            .setAddUrl(addUrl)
                            .setTopstructValueFallback(topstructValueFallback)
                            .setTopstructOnly(topstructOnly));
                }
            }
            ret.add(new Metadata(label, masterValue, paramList).setGroup(group).setType(type));
        }

        return ret;
    }

    /**
     * Returns the list of configured metadata for search hit elements.
     *
     * @param template a {@link java.lang.String} object.
     * @should return correct template configuration
     * @should return default template configuration if requested not found
     * @should return default template if template is null
     * @return a {@link java.util.List} object.
     */
    public List<Metadata> getSearchHitMetadataForTemplate(String template) {
        List<HierarchicalConfiguration<ImmutableNode>> templateList = getLocalConfigurationsAt("metadata.searchHitMetadataList.template");
        if (templateList == null) {
            return Collections.emptyList();
        }

        return getMetadataForTemplate(template, templateList, true, true);
    }

    /**
     * 
     * @return
     * @should return all configured values
     */
    public List<MetadataView> getMetadataViews() {
        List<HierarchicalConfiguration<ImmutableNode>> metadataPageList = getLocalConfigurationsAt("metadata.metadataView");
        if (metadataPageList == null) {
            metadataPageList = getLocalConfigurationsAt("metadata.mainMetadataList");
            if (metadataPageList != null) {
                logger.warn("Old <mainMetadataList> configuration found - please migrate to <metadataView>.");
                return Collections.singletonList(new MetadataView());
            }
            return Collections.emptyList();
        }

        List<MetadataView> ret = new ArrayList<>(metadataPageList.size());
        for (HierarchicalConfiguration<ImmutableNode> metadataView : metadataPageList) {
            int index = metadataView.getInt("[@index]", 0);
            String label = metadataView.getString("[@label]");
            String url = metadataView.getString("[@url]", "");
            String condition = metadataView.getString("[@condition]");
            MetadataView view = new MetadataView().setIndex(index).setLabel(label).setUrl(url).setCondition(condition);
            ret.add(view);
        }

        return ret;
    }

    /**
     * 
     * @param index
     * @param template
     * @return List of configured <code>Metadata</code> fields for the given template
     * @should return correct template configuration
     * @should return default template configuration if template not found
     * @should return default template if template is null
     */
    public List<Metadata> getMainMetadataForTemplate(int index, String template) {
        logger.trace("getMainMetadataForTemplate: {}", template);
        List<HierarchicalConfiguration<ImmutableNode>> templateList = getLocalConfigurationsAt("metadata.metadataView(" + index + ").template");
        if (templateList == null) {
            templateList = getLocalConfigurationsAt("metadata.metadataView.template");
            if (templateList == null) {
                templateList = getLocalConfigurationsAt("metadata.mainMetadataList.template");
                // Old configuration fallback
                if (templateList != null) {
                    logger.warn("Old <mainMetadataList> configuration found - please migrate to <metadataView>.");
                } else {
                    return Collections.emptyList();
                }
            }
        }

        return getMetadataForTemplate(template, templateList, true, false);
    }

    /**
     * Returns the list of configured metadata for the sidebar.
     *
     * @param template Template name
     * @return List of configured metadata for configured fields
     * @should return correct template configuration
     * @should return empty list if template not found
     * @should return empty list if template is null
     */
    public List<Metadata> getSidebarMetadataForTemplate(String template) {
        List<HierarchicalConfiguration<ImmutableNode>> templateList = getLocalConfigurationsAt("metadata.sideBarMetadataList.template");
        if (templateList == null) {
            return Collections.emptyList();
        }

        return getMetadataForTemplate(template, templateList, false, false);
    }

    /**
     * Reads metadata configuration for the given template name if it's contained in the given template list.
     * 
     * @param template Requested template name
     * @param templateList List of templates in which to look
     * @param fallbackToDefaultTemplate If true, the _DEFAULT template will be loaded if the given template is not found
     * @param topstructValueFallbackDefaultValue If true, the default value for the parameter attribute "topstructValueFallback" will be the value
     *            passed here
     * @return
     */
    private static List<Metadata> getMetadataForTemplate(String template, List<HierarchicalConfiguration<ImmutableNode>> templateList,
            boolean fallbackToDefaultTemplate, boolean topstructValueFallbackDefaultValue) {
        if (templateList == null) {
            return Collections.emptyList();
        }

        HierarchicalConfiguration<ImmutableNode> usingTemplate = null;
        HierarchicalConfiguration<ImmutableNode> defaultTemplate = null;
        for (Iterator<HierarchicalConfiguration<ImmutableNode>> it = templateList.iterator(); it.hasNext();) {
            HierarchicalConfiguration<ImmutableNode> subElement = it.next();
            if (subElement.getString("[@name]").equals(template)) {
                usingTemplate = subElement;
                break;
            } else if ("_DEFAULT".equals(subElement.getString("[@name]"))) {
                defaultTemplate = subElement;
            }
        }

        // If the requested template does not exist in the config, use _DEFAULT
        if (usingTemplate == null && fallbackToDefaultTemplate) {
            usingTemplate = defaultTemplate;
        }
        if (usingTemplate == null) {
            return Collections.emptyList();
        }

        return getMetadataForTemplate(usingTemplate, topstructValueFallbackDefaultValue);
    }

    /**
     * Reads metadata configuration for the given template configuration item. Returns empty list if template is null.
     * 
     * @param usingTemplate
     * @param topstructValueFallbackDefaultValue Default value for topstructValueFallback, if not explicitly configured
     * @return
     */
    private static List<Metadata> getMetadataForTemplate(HierarchicalConfiguration<ImmutableNode> usingTemplate,
            boolean topstructValueFallbackDefaultValue) {
        if (usingTemplate == null) {
            return Collections.emptyList();
        }
        //                logger.debug("template requested: " + template + ", using: " + usingTemplate.getString("[@name]"));
        List<HierarchicalConfiguration<ImmutableNode>> elements = usingTemplate.configurationsAt("metadata");
        if (elements == null) {
            logger.warn("Template '{}' contains no metadata elements.", usingTemplate.getRootElementName());
            return Collections.emptyList();
        }

        List<Metadata> ret = new ArrayList<>(elements.size());
        for (Iterator<HierarchicalConfiguration<ImmutableNode>> it = elements.iterator(); it.hasNext();) {
            HierarchicalConfiguration<ImmutableNode> sub = it.next();

            Metadata md = getMetadataFromSubnodeConfig(sub, topstructValueFallbackDefaultValue, 0);
            if (md != null) {
                ret.add(md);
            }
        }

        return ret;
    }

    /**
     * Creates a {@link Metadata} instance from the given subnode configuration
     * 
     * @param sub The subnode configuration
     * @param topstructValueFallbackDefaultValue
     * @param indentation
     * @return the resulting {@link Metadata} instance
     * @should load parameters correctly
     * @should load replace rules correctly
     * @should load child metadata configurations recursively
     */
    static Metadata getMetadataFromSubnodeConfig(HierarchicalConfiguration<ImmutableNode> sub, boolean topstructValueFallbackDefaultValue,
            int indentation) {
        if (sub == null) {
            throw new IllegalArgumentException("sub may not be null");
        }

        String label = sub.getString("[@label]");
        String masterValue = sub.getString("[@value]");
        String citationTemplate = sub.getString("[@citationTemplate]");
        boolean group = sub.getBoolean("[@group]", false);
        boolean singleString = sub.getBoolean("[@singleString]", true);
        int number = sub.getInt("[@number]", -1);
        int type = sub.getInt("[@type]", 0);
        boolean hideIfOnlyMetadataField = sub.getBoolean("[@hideIfOnlyMetadataField]", false);
        String labelField = sub.getString("[@labelField]");
        String sortField = sub.getString("[@sortField]");
        List<HierarchicalConfiguration<ImmutableNode>> params = sub.configurationsAt("param");
        List<MetadataParameter> paramList = null;
        if (params != null) {
            paramList = new ArrayList<>(params.size());
            for (Iterator<HierarchicalConfiguration<ImmutableNode>> it2 = params.iterator(); it2.hasNext();) {
                HierarchicalConfiguration<ImmutableNode> sub2 = it2.next();
                String fieldType = sub2.getString("[@type]");
                String source = sub2.getString("[@source]", null);
                String dest = sub2.getString("[@dest]", null);
                String key = sub2.getString("[@key]");
                String altKey = sub2.getString("[@altKey]");
                String masterValueFragment = sub2.getString("[@value]");
                String defaultValue = sub2.getString("[@defaultValue]");
                String prefix = sub2.getString("[@prefix]", "").replace("_SPACE_", " ");
                String suffix = sub2.getString("[@suffix]", "").replace("_SPACE_", " ");
                String condition = sub2.getString("[@condition]");
                boolean addUrl = sub2.getBoolean("[@url]", false);
                boolean topstructValueFallback = sub2.getBoolean("[@topstructValueFallback]", topstructValueFallbackDefaultValue);
                boolean topstructOnly = sub2.getBoolean("[@topstructOnly]", false);
                List<MetadataReplaceRule> replaceRules = Collections.emptyList();
                List<HierarchicalConfiguration<ImmutableNode>> replaceRuleElements = sub2.configurationsAt("replace");
                if (replaceRuleElements != null) {
                    // Replacement rules can be applied to a character, a string or a regex
                    replaceRules = new ArrayList<>(replaceRuleElements.size());
                    for (Iterator<HierarchicalConfiguration<ImmutableNode>> it3 = replaceRuleElements.iterator(); it3.hasNext();) {
                        HierarchicalConfiguration<ImmutableNode> sub3 = it3.next();
                        String replaceCondition = sub3.getString("[@condition]");
                        Character character = null;
                        try {
                            int charIndex = sub3.getInt("[@char]");
                            character = (char) charIndex;
                        } catch (NoSuchElementException e) {
                            //
                        }
                        String string = null;
                        try {
                            string = sub3.getString("[@string]");
                        } catch (NoSuchElementException e) {
                            //
                        }
                        String regex = null;
                        try {
                            regex = sub3.getString("[@regex]");
                        } catch (NoSuchElementException e) {
                            //
                        }
                        String replaceWith = sub3.getString("");
                        if (replaceWith == null) {
                            replaceWith = "";
                        }
                        if (character != null) {
                            replaceRules.add(new MetadataReplaceRule(character, replaceWith, replaceCondition, MetadataReplaceRuleType.CHAR));
                        } else if (string != null) {
                            replaceRules.add(new MetadataReplaceRule(string, replaceWith, replaceCondition, MetadataReplaceRuleType.STRING));
                        } else if (regex != null) {
                            replaceRules.add(new MetadataReplaceRule(regex, replaceWith, replaceCondition, MetadataReplaceRuleType.REGEX));
                        }
                    }
                }

                paramList.add(new MetadataParameter().setType(MetadataParameterType.getByString(fieldType))
                        .setSource(source)
                        .setDestination(dest)
                        .setKey(key)
                        .setAltKey(altKey)
                        .setMasterValueFragment(masterValueFragment)
                        .setDefaultValue(defaultValue)
                        .setPrefix(prefix)
                        .setSuffix(suffix)
                        .setCondition(condition)
                        .setAddUrl(addUrl)
                        .setTopstructValueFallback(topstructValueFallback)
                        .setTopstructOnly(topstructOnly)
                        .setReplaceRules(replaceRules));
            }
        }

        Metadata ret = new Metadata(label, masterValue, paramList)
                .setType(type)
                .setGroup(group)
                .setNumber(number)
                .setSingleString(singleString)
                .setHideIfOnlyMetadataField(hideIfOnlyMetadataField)
                .setCitationTemplate(citationTemplate)
                .setLabelField(labelField)
                .setSortField(
                        sortField)
                .setIndentation(indentation);

        // Recursively add nested metadata configurations
        List<HierarchicalConfiguration<ImmutableNode>> children = sub.configurationsAt("metadata");
        if (children != null && !children.isEmpty()) {
            for (HierarchicalConfiguration<ImmutableNode> child : children) {
                Metadata childMetadata = getMetadataFromSubnodeConfig(child, topstructValueFallbackDefaultValue, indentation + 1);
                childMetadata.setParentMetadata(ret);
                ret.getChildMetadata().add(childMetadata);
            }
        }

        return ret;
    }

    /**
     * <p>
     * getNormdataFieldsForTemplate.
     * </p>
     *
     * @param template Template name
     * @return List of normdata fields configured for the given template name
     * @should return correct template configuration
     */
    public List<String> getNormdataFieldsForTemplate(String template) {
        List<HierarchicalConfiguration<ImmutableNode>> templateList = getLocalConfigurationsAt("metadata.normdataList.template");
        if (templateList == null) {
            return Collections.emptyList();
        }

        HierarchicalConfiguration<ImmutableNode> usingTemplate = null;
        //        HierarchicalConfiguration<ImmutableNode> defaultTemplate = null;
        for (Iterator<HierarchicalConfiguration<ImmutableNode>> it = templateList.iterator(); it.hasNext();) {
            HierarchicalConfiguration<ImmutableNode> subElement = it.next();
            if (subElement.getString("[@name]").equals(template)) {
                usingTemplate = subElement;
                break;
            }
        }
        if (usingTemplate == null) {
            return Collections.emptyList();
        }

        return getLocalList(usingTemplate, null, "field", null);
    }

    /**
     * <p>
     * getTocLabelConfiguration.
     * </p>
     *
     * @should return correct template configuration
     * @should return default template configuration if template not found
     * @param template a {@link java.lang.String} object.
     * @return a {@link java.util.List} object.
     */
    public List<Metadata> getTocLabelConfiguration(String template) {
        List<HierarchicalConfiguration<ImmutableNode>> templateList = getLocalConfigurationsAt("toc.labelConfig.template");
        if (templateList == null) {
            return Collections.emptyList();
        }

        return getMetadataForTemplate(template, templateList, true, false);
    }

    /**
     * Returns number of elements displayed per paginator page in a table of contents for anchors and groups. Values below 1 disable pagination (all
     * elements are displayed on the single page).
     *
     * @should return correct value
     * @return a int.
     */
    public int getTocAnchorGroupElementsPerPage() {
        return getLocalInt("toc.tocAnchorGroupElementsPerPage", 0);
    }

    /**
     * <p>
     * isDisplaySidebarBrowsingTerms.
     * </p>
     *
     * @return a boolean.
     * @should return correct value
     */
    public boolean isDisplaySidebarBrowsingTerms() {
        return getLocalBoolean("sidebar.sidebarBrowsingTerms[@enabled]", true);
    }

    /**
     * <p>
     * isDisplaySidebarRssFeed.
     * </p>
     *
     * @return a boolean.
     * @should return correct value
     */
    public boolean isDisplaySidebarRssFeed() {
        return getLocalBoolean("sidebar.sidebarRssFeed[@enabled]", true);
    }

    /**
     * <p>
     * isOriginalContentDownload.
     * </p>
     *
     * @should return correct value
     * @return a boolean.
     */
    public boolean isDisplaySidebarWidgetDownloads() {
        return getLocalBoolean("sidebar.sidebarWidgetDownloads[@enabled]", false);
    }

    /**
     * 
     * @return
     * @should return correct value
     */
    public String getSidebarWidgetDownloadsIntroductionText() {
        return getLocalString("sidebar.sidebarWidgetDownloads[@introductionText]", "");
    }

    /**
     * <p>
     * Returns a regex such that all download files which filenames fit this regex should not be visible in the downloads widget. If an empty string
     * is returned, all downloads should remain visible
     * </p>
     *
     * @return a regex or an empty string if no downloads should be hidden
     */
    public String getHideDownloadFileRegex() {
        return getLocalString("sidebar.sidebarWidgetDownloads.hideFileRegex", "");
    }

    /**
     * <p>
     * isDisplayWidgetUsage.
     * </p>
     *
     * @return a boolean.
     * @should return correct value
     */
    public boolean isDisplayWidgetUsage() {
        return getLocalBoolean("sidebar.sidebarWidgetUsage[@enabled]", true);
    }

    /**
     * 
     * @return Boolean value
     * @should return correct value
     */
    public boolean isDisplaySidebarWidgetUsageCitationRecommendation() {
        return getLocalBoolean("sidebar.sidebarWidgetUsage.citationRecommendation[@enabled]", true);
    }

    /**
     * 
     * @return List of available citation style names
     * @should return all configured values
     */
    public List<String> getSidebarWidgetUsageCitationRecommendationStyles() {
        return getLocalList("sidebar.sidebarWidgetUsage.citationRecommendation.styles.style", Collections.emptyList());
    }

    /**
     * 
     * @return
     */
    public Metadata getSidebarWidgetUsageCitationRecommendationSource() {
        HierarchicalConfiguration<ImmutableNode> sub = null;
        try {
            sub = getLocalConfigurationAt("sidebar.sidebarWidgetUsage.citationRecommendation.source.metadata");
        } catch (IllegalArgumentException e) {
            // no or multiple occurrences 
        }
        if (sub != null) {
            Metadata md = getMetadataFromSubnodeConfig(sub, false, 0);
            return md;
        }

        return new Metadata();
    }

    /**
     * 
     * @return Boolean value
     * @should return correct value
     */
    public boolean isDisplaySidebarWidgetUsageCitationLinks() {
        return getLocalBoolean("sidebar.sidebarWidgetUsage.citationLinks[@enabled]", true);
    }

    /**
     * 
     * @return String
     * @should return correct value
     */
    public String getSidebarWidgetUsageCitationLinksRecordIntroText() {
        return getLocalString("sidebar.sidebarWidgetUsage.citationLinks[@recordIntroText]", "");
    }

    /**
     * 
     * @return String
     * @should return correct value
     */
    public String getSidebarWidgetUsageCitationLinksDocstructIntroText() {
        return getLocalString("sidebar.sidebarWidgetUsage.citationLinks[@docstructIntroText]", "");
    }

    /**
     * 
     * @return String
     * @should return correct value
     */
    public String getSidebarWidgetUsageCitationLinksImageIntroText() {
        return getLocalString("sidebar.sidebarWidgetUsage.citationLinks[@imageIntroText]", "");
    }

    /**
     * 
     * @return
     * @should return all configured values
     */
    public List<CitationLink> getSidebarWidgetUsageCitationLinks() {
        List<HierarchicalConfiguration<ImmutableNode>> links = getLocalConfigurationsAt("sidebar.sidebarWidgetUsage.citationLinks.links.link");
        if (links == null || links.isEmpty()) {
            return Collections.emptyList();
        }

        List<CitationLink> ret = new ArrayList<>();
        for (Iterator<HierarchicalConfiguration<ImmutableNode>> it = links.iterator(); it.hasNext();) {
            HierarchicalConfiguration<ImmutableNode> sub = it.next();
            String type = sub.getString("[@type]");
            String level = sub.getString("[@for]");
            String label = sub.getString("[@label]");
            String field = sub.getString("[@field]");
            String prefix = sub.getString("[@prefix]");
            String suffix = sub.getString("[@suffix]");
            boolean topstructValueFallback = sub.getBoolean("[@topstructValueFallback]", false);
            boolean appendImageNumberToSuffix = sub.getBoolean("[@appendImageNumberToSuffix]", false);
            try {
                ret.add(new CitationLink(type, level, label).setField(field)
                        .setPrefix(prefix)
                        .setSuffix(suffix)
                        .setTopstructValueFallback(topstructValueFallback)
                        .setAppendImageNumberToSuffix(appendImageNumberToSuffix));
            } catch (IllegalArgumentException e) {
                logger.error(e.getMessage());
            }
        }

        return ret;
    }

    /**
     * 
     * @return
     * @should return correct value
     */
    public String getSidebarWidgetUsageIntroductionText() {
        return getLocalString("sidebar.sidebarWidgetUsage[@introductionText]", "");
    }

    /**
     * Returns a list of configured page download options.
     * 
     * @return List of configured <code>DownloadOption</code> items
     * @should return all configured elements
     */
    public List<DownloadOption> getSidebarWidgetUsagePageDownloadOptions() {
        List<HierarchicalConfiguration<ImmutableNode>> configs = getLocalConfigurationsAt("sidebar.sidebarWidgetUsage.page.downloadOptions.option");
        if (configs == null || configs.isEmpty()) {
            return Collections.emptyList();
        }

        List<DownloadOption> ret = new ArrayList<>(configs.size());
        for (HierarchicalConfiguration<ImmutableNode> config : configs) {
            ret.add(new DownloadOption().setLabel(config.getString("[@label]"))
                    .setFormat(config.getString("[@format]"))
                    .setBoxSizeInPixel(config.getString("[@boxSizeInPixel]")));
        }

        return ret;
    }

    /**
     * 
     * @return
     * @should return correct value
     */
    public boolean isDisplayWidgetUsageDownloadOptions() {
        return getLocalBoolean("sidebar.sidebarWidgetUsage.page.downloadOptions[@enabled]", true);
    }

    /**
     * Returns the list of structure elements allowed to be shown in calendar view
     *
     * @should return all configured elements
     * @return a {@link java.util.List} object.
     */
    public List<String> getCalendarDocStructTypes() {
        return getLocalList("metadata.calendarDocstructTypes.docStruct");
    }

    /**
     * <p>
     * isBrowsingMenuEnabled.
     * </p>
     *
     * @should return correct value
     * @return a boolean.
     */
    public boolean isBrowsingMenuEnabled() {
        return getLocalBoolean("metadata.browsingMenu[@enabled]", false);
    }

    /**
     * <p>
     * getBrowsingMenuIndexSizeThreshold.
     * </p>
     *
     * @return Solr doc count threshold for browsing term calculation
     * @should return correct value
     */
    public int getBrowsingMenuIndexSizeThreshold() {
        return getLocalInt("metadata.browsingMenu.indexSizeThreshold", 100000);
    }

    /**
     * <p>
     * getBrowsingMenuHitsPerPage.
     * </p>
     *
     * @should return correct value
     * @return a int.
     */
    public int getBrowsingMenuHitsPerPage() {
        return getLocalInt("metadata.browsingMenu.hitsPerPage", 50);
    }

    /**
     * Returns the list of index fields to be used for term browsing.
     *
     * @return a {@link java.util.List} object.
     * @should return all configured elements
     */
    public List<BrowsingMenuFieldConfig> getBrowsingMenuFields() {
        List<HierarchicalConfiguration<ImmutableNode>> fields = getLocalConfigurationsAt("metadata.browsingMenu.luceneField");
        if (fields == null) {
            return Collections.emptyList();
        }

        List<BrowsingMenuFieldConfig> ret = new ArrayList<>(fields.size());
        for (Iterator<HierarchicalConfiguration<ImmutableNode>> it = fields.iterator(); it.hasNext();) {
            HierarchicalConfiguration<ImmutableNode> sub = it.next();
            String field = sub.getString(".");
            String sortField = sub.getString("[@sortField]");
            String filterQuery = sub.getString("[@filterQuery]");
            boolean translate = sub.getBoolean("[@translate]", false);
            boolean recordsAndAnchorsOnly = sub.getBoolean("[@recordsAndAnchorsOnly]", false);
            boolean alwaysApplyFilter = sub.getBoolean("[@alwaysApplyFilter]", false);
            BrowsingMenuFieldConfig bmfc =
                    new BrowsingMenuFieldConfig(field, sortField, filterQuery, translate, recordsAndAnchorsOnly, alwaysApplyFilter);
            ret.add(bmfc);
        }

        return ret;
    }

    /**
     * 
     * @return
     * @should return correct value
     */
    public String getBrowsingMenuSortingIgnoreLeadingChars() {
        return getLocalString("metadata.browsingMenu.sorting.ignoreLeadingChars");
    }

    /**
     * <p>
     * getDocstrctWhitelistFilterQuery.
     * </p>
     *
     * @should return correct value
     * @return a {@link java.lang.String} object.
     */
    public String getDocstrctWhitelistFilterQuery() {
        return getLocalString("search.docstrctWhitelistFilterQuery", SearchHelper.DEFAULT_DOCSTRCT_WHITELIST_FILTER_QUERY);
    }

    /**
     * <p>
     * getCollectionSplittingChar.
     * </p>
     *
     * @param field a {@link java.lang.String} object.
     * @should return correct value
     * @return a {@link java.lang.String} object.
     */
    public String getCollectionSplittingChar(String field) {
        HierarchicalConfiguration<ImmutableNode> subConfig = getCollectionConfiguration(field);
        if (subConfig != null) {
            return subConfig.getString("splittingCharacter", ".");
        }

        return getLocalString("collections.splittingCharacter", ".");
    }

    /**
     * Returns the config block for the given field.
     *
     * @param field
     * @return
     */
    private HierarchicalConfiguration<ImmutableNode> getCollectionConfiguration(String field) {
            List<HierarchicalConfiguration<ImmutableNode>> collectionList = getLocalConfigurationsAt("collections.collection");
            if (collectionList == null) {
                return null;
            }

            for (Iterator<HierarchicalConfiguration<ImmutableNode>> it = collectionList.iterator(); it.hasNext();) {
                HierarchicalConfiguration<ImmutableNode> subElement = it.next();
                if (subElement.getString("[@field]").equals(field)) {
                    return subElement;

                }
            }

        return null;
    }

    public List<String> getConfiguredCollectionFields() {
        List<String> list = getLocalList("collections.collection[@field]");
        if (list == null || list.isEmpty()) {
            return Collections.singletonList("DC");
        }

        return list;
    }

    /**
     * <p>
     * getCollectionSorting.
     * </p>
     *
     * @param field a {@link java.lang.String} object.
     * @should return all configured elements
     * @return a {@link java.util.List} object.
     */
    public List<DcSortingList> getCollectionSorting(String field) {

        List<DcSortingList> superlist = new ArrayList<>();
        HierarchicalConfiguration<ImmutableNode> collection = getCollectionConfiguration(field);
        if (collection == null) {
            return superlist;
        }

        superlist.add(new DcSortingList(getLocalList("sorting.collection")));
        List<HierarchicalConfiguration<ImmutableNode>> listConfigs = collection.configurationsAt("sorting.sortingList");
        for (HierarchicalConfiguration<ImmutableNode> listConfig : listConfigs) {
            String sortAfter = listConfig.getString("[@sortAfter]", null);
            List<String> collectionList = getLocalList(listConfig, null, "collection", Collections.<String> emptyList());
            superlist.add(new DcSortingList(sortAfter, collectionList));
        }
        return superlist;
    }

    /**
     * Returns collection names to be omitted from search results, listings etc.
     *
     * @param field a {@link java.lang.String} object.
     * @should return all configured elements
     * @return a {@link java.util.List} object.
     */
    public List<String> getCollectionBlacklist(String field) {
        HierarchicalConfiguration<ImmutableNode> collection = getCollectionConfiguration(field);
        if (collection == null) {
            return null;
        }
        return getLocalList(collection, null, "blacklist.collection", Collections.<String> emptyList());
        }

    /**
     * Returns the index field by which records in the collection with the given name are to be sorted in a listing.
     *
     * @param field a {@link java.lang.String} object.
     * @param name a {@link java.lang.String} object.
     * @return a {@link java.lang.String} object.
     * @should return correct field for collection
     * @should give priority to exact matches
     * @should return hyphen if collection not found
     */
    public Map<String, String> getCollectionDefaultSortFields(String field) {
            Map<String, String> map = new HashMap<>();
        HierarchicalConfiguration<ImmutableNode> collection = getCollectionConfiguration(field);
        if (collection == null) {
            return map;
        }

        List<HierarchicalConfiguration<ImmutableNode>> fields = collection.configurationsAt("defaultSortFields.field");
        if (fields == null) {
            return map;
        }

        for (HierarchicalConfiguration<ImmutableNode> sub : fields) {
            String key = sub.getString("[@collection]");
            String value = sub.getString("");
            map.put(key, value);
        }
        return map;
    }

    /**
     * <p>
     * getCollectionDisplayNumberOfVolumesLevel.
     * </p>
     *
     * @param field a {@link java.lang.String} object.
     * @should return correct value
     * @return a int.
     */
    public int getCollectionDisplayNumberOfVolumesLevel(String field) {
        HierarchicalConfiguration<ImmutableNode> collection = getCollectionConfiguration(field);
        if (collection == null) {
            return 0;
        }
        return collection.getInt("displayNumberOfVolumesLevel", 0);
    }

    /**
     * <p>
     * getCollectionDisplayDepthForSearch.
     * </p>
     *
     * @param field a {@link java.lang.String} object.
     * @should return correct value
     * @should return -1 if no collection config was found
     * @return a int.
     */
    public int getCollectionDisplayDepthForSearch(String field) {

        HierarchicalConfiguration<ImmutableNode> collection = getCollectionConfiguration(field);
        if (collection == null) {
            return -1;
        }
        return collection.getInt("displayDepthForSearch", -1);
    }

    /**
     * <p>
     * getCollectionHierarchyField.
     * </p>
     *
     * @should return first field where hierarchy enabled
     * @return a {@link java.lang.String} object.
     */
    public String getCollectionHierarchyField() {

        for (String field : getConfiguredCollections()) {
            if (isAddCollectionHierarchyToBreadcrumbs(field)) {
                return field;
            }
        }

        return null;
    }

    /**
     * <p>
     * isAddCollectionHierarchyToBreadcrumbs.
     * </p>
     *
     * @param field a {@link java.lang.String} object.
     * @should return correct value
     * @should return false if no collection config was found
     * @return a boolean.
     */
    public boolean isAddCollectionHierarchyToBreadcrumbs(String field) {
        HierarchicalConfiguration<ImmutableNode> collection = getCollectionConfiguration(field);
        if (collection == null) {
            return false;
        }
        return collection.getBoolean("addHierarchyToBreadcrumbs", false);
    }

    /**
     * <p>
     * getSolrUrl.
     * </p>
     *
     * @should return correct value
     * @return a {@link java.lang.String} object.
     */
    public String getSolrUrl() {
        String value = getLocalString("urls.solr", "http://localhost:8089/solr");
        if (value.charAt(value.length() - 1) == '/') {
            value = value.substring(0, value.length() - 1);
        }
        return value;
    }

    /**
     * <p>
     * getContentServerWrapperUrl.
     * </p>
     *
     * @should return correct value
     * @return a {@link java.lang.String} object.
     */
    public String getContentServerWrapperUrl() {
        return getLocalString("urls.contentServerWrapper");
    }

    /**
     * <p>
     * getDownloadUrl.
     * </p>
     *
     * @should return correct value
     * @return a {@link java.lang.String} object.
     */
    public String getDownloadUrl() {
        String urlString = getLocalString("urls.download", "http://localhost:8080/viewer/download/");
        if (!urlString.endsWith("/")) {
            urlString = urlString + "/";
        }
        if (!urlString.endsWith("download/")) {
            urlString = urlString + "download/";
        }
        return urlString;
    }

    /**
     * <p>
     * getRestApiUrl.
     * </p>
     *
     * @return The url to the viewer rest api as configured in the config_viewer. The url always ends with "/"
     */
    public String getRestApiUrl() {
        String urlString = getLocalString("urls.rest");
        if (urlString == null) {
            urlString = "localhost:8080/default-viewer/rest";
        }

        if (!urlString.endsWith("/")) {
            urlString += "/";
        }

        return urlString;
    }

    /**
     * url to rest api url for record media files. Always ends with a slash
     * 
     * @return
     */
    public String getIIIFApiUrl() {
        String urlString = getLocalString("urls.iiif", getRestApiUrl());
        if (!urlString.endsWith("/")) {
            urlString += "/";
        }
        return urlString;
    }

    public boolean isUseIIIFApiUrlForCmsMediaUrls() {
        boolean use = getLocalBoolean("urls.iiif[@useForCmsMedia]", true);
        return use;
    }

    /**
     * <p>
     * getContentServerRealUrl.
     * </p>
     *
     * @should return correct value
     * @return a {@link java.lang.String} object.
     */
    public String getContentServerRealUrl() {
        return getLocalString("urls.contentServer");
    }

    /**
     * <p>
     * getSourceFileUrl.
     * </p>
     *
     * @should return correct value
     * @return a {@link java.lang.String} object.
     */
    public String getSourceFileUrl() {
        return getLocalString("urls.metadata.sourcefile");
    }

    /**
     * <p>
     * getMarcUrl.
     * </p>
     *
     * @should return correct value
     * @return a {@link java.lang.String} object.
     */
    public String getMarcUrl() {
        return getLocalString("urls.metadata.marc");
    }

    /**
     * <p>
     * getDcUrl.
     * </p>
     *
     * @should return correct value
     * @return a {@link java.lang.String} object.
     */
    public String getDcUrl() {
        return getLocalString("urls.metadata.dc");
    }

    /**
     * <p>
     * getEseUrl.
     * </p>
     *
     * @should return correct value
     * @return a {@link java.lang.String} object.
     */
    public String getEseUrl() {
        return getLocalString("urls.metadata.ese");
    }

    /**
     * <p>
     * getSearchHitsPerPageValues.
     * </p>
     *
     * @should return all values
     * @return List of configured values
     */
    public List<Integer> getSearchHitsPerPageValues() {
        List<String> values = getLocalList("search.hitsPerPage.value");
        if (values.isEmpty()) {
            return Collections.emptyList();
        }

        List<Integer> ret = new ArrayList<>(values.size());
        for (String value : values) {
            try {
                ret.add(Integer.valueOf(value));
            } catch (NumberFormatException e) {
                logger.error("Configured hits per page value not a number: {}", value);
            }
        }

        return ret;
    }

    /**
     * <p>
     * getSearchHitsPerPageDefaultValue.
     * </p>
     *
     * @should return correct value
     * @return value element that is marked as default value; 10 if none found
     */
    public int getSearchHitsPerPageDefaultValue() {
        List<HierarchicalConfiguration<ImmutableNode>> values = getLocalConfigurationsAt("search.hitsPerPage.value");
        if (values.isEmpty()) {
            return 10;
        }
        for (Iterator<HierarchicalConfiguration<ImmutableNode>> it = values.iterator(); it.hasNext();) {
            HierarchicalConfiguration<ImmutableNode> sub = it.next();
            if (sub.getBoolean("[@default]", false)) {
                return sub.getInt(".");
            }
        }

        return 10;
    }

    /**
     * <p>
     * getFulltextFragmentLength.
     * </p>
     *
     * @should return correct value
     * @return a int.
     */
    public int getFulltextFragmentLength() {
        return getLocalInt("search.fulltextFragmentLength", 200);
    }

    /**
     * <p>
     * isAdvancedSearchEnabled.
     * </p>
     *
     * @should return correct value
     * @return a boolean.
     */
    public boolean isAdvancedSearchEnabled() {
        return getLocalBoolean("search.advanced[@enabled]", true);
    }

    /**
     * <p>
     * getAdvancedSearchDefaultItemNumber.
     * </p>
     *
     * @should return correct value
     * @return a int.
     */
    public int getAdvancedSearchDefaultItemNumber() {
        return getLocalInt("search.advanced.defaultItemNumber", 2);
    }

    /**
     * <p>
     * getAdvancedSearchFields.
     * </p>
     *
     * @should return all values
     * @return a {@link java.util.List} object.
     */
    public List<AdvancedSearchFieldConfiguration> getAdvancedSearchFields() {
        List<HierarchicalConfiguration<ImmutableNode>> fieldList = getLocalConfigurationsAt("search.advanced.searchFields.field");
        if (fieldList == null) {
            return Collections.emptyList();
        }

        List<AdvancedSearchFieldConfiguration> ret = new ArrayList<>(fieldList.size());
        for (Iterator<HierarchicalConfiguration<ImmutableNode>> it = fieldList.iterator(); it.hasNext();) {
            HierarchicalConfiguration<ImmutableNode> subElement = it.next();
            String field = subElement.getString(".");
            if (StringUtils.isEmpty(field)) {
                logger.warn("No advanced search field name defined, skipping.");
                continue;
            }
            String label = subElement.getString("[@label]", null);
            boolean hierarchical = subElement.getBoolean("[@hierarchical]", false);
            boolean range = subElement.getBoolean("[@range]", false);
            boolean untokenizeForPhraseSearch = subElement.getBoolean("[@untokenizeForPhraseSearch]", false);

            ret.add(new AdvancedSearchFieldConfiguration(field)
                    .setLabel(label)
                    .setHierarchical(hierarchical)
                    .setRange(range)
                    .setUntokenizeForPhraseSearch(untokenizeForPhraseSearch)
                    .setDisabled(field.charAt(0) == '#' && field.charAt(field.length() - 1) == '#'));
        }

        return ret;
    }

    /**
     * <p>
     * isDisplayAdditionalMetadataEnabled.
     * </p>
     *
     * @should return correct value
     * @return a boolean.
     */
    public boolean isDisplayAdditionalMetadataEnabled() {
        return getLocalBoolean("search.displayAdditionalMetadata[@enabled]", true);
    }

    /**
     * <p>
     * getDisplayAdditionalMetadataIgnoreFields.
     * </p>
     *
     * @return List of configured fields; empty list if none found.
     * @should return correct values
     */
    public List<String> getDisplayAdditionalMetadataIgnoreFields() {
        return getLocalList("search.displayAdditionalMetadata.ignoreField", Collections.emptyList());
    }

    /**
     * <p>
     * Returns a list of additional metadata fields thats are configured to have their values translated. Field names are normalized (i.e. things like
     * _UNTOKENIZED are removed).
     * </p>
     *
     * @return List of configured fields; empty list if none found.
     * @should return correct values
     */
    public List<String> getDisplayAdditionalMetadataTranslateFields() {
        List<String> fields = getLocalList("search.displayAdditionalMetadata.translateField", Collections.emptyList());
        if (fields.isEmpty()) {
            return fields;
        }

        List<String> ret = new ArrayList<>(fields.size());
        for (String field : fields) {
            ret.add(SearchHelper.normalizeField(field));
        }

        return ret;
    }

    /**
     * <p>
     * isAdvancedSearchFieldHierarchical.
     * </p>
     *
     * @param field a {@link java.lang.String} object.
     * @return a boolean.
     * @should return correct value
     */
    public boolean isAdvancedSearchFieldHierarchical(String field) {
        return isAdvancedSearchFieldHasAttribute(field, "hierarchical");
    }

    /**
     * <p>
     * isAdvancedSearchFieldRange.
     * </p>
     *
     * @param field a {@link java.lang.String} object.
     * @return a boolean.
     * @should return correct value
     */
    public boolean isAdvancedSearchFieldRange(String field) {
        return isAdvancedSearchFieldHasAttribute(field, "range");
    }

    /**
     * <p>
     * isAdvancedSearchFieldUntokenizeForPhraseSearch.
     * </p>
     *
     * @param field a {@link java.lang.String} object.
     * @return a boolean.
     * @should return correct value
     */
    public boolean isAdvancedSearchFieldUntokenizeForPhraseSearch(String field) {
        return isAdvancedSearchFieldHasAttribute(field, "untokenizeForPhraseSearch");
    }

    /**
     * <p>
     * isAdvancedSearchFieldHierarchical.
     * </p>
     *
     * @param field a {@link java.lang.String} object.
     * @return Label attribute value for the given field name
     * @should return correct value
     */
    public String getAdvancedSearchFieldSeparatorLabel(String field) {
        List<HierarchicalConfiguration<ImmutableNode>> fieldList = getLocalConfigurationsAt("search.advanced.searchFields.field");
        if (fieldList == null) {
            return null;
        }

        for (Iterator<HierarchicalConfiguration<ImmutableNode>> it = fieldList.iterator(); it.hasNext();) {
            HierarchicalConfiguration<ImmutableNode> subElement = it.next();
            if (subElement.getString(".").equals(field)) {
                return subElement.getString("[@label]", "");
            }
        }

        return null;
    }

    /**
     * 
     * @param field Advanced search field name
     * @param attribute Attribute name
     * @return
     */
    boolean isAdvancedSearchFieldHasAttribute(String field, String attribute) {
        List<HierarchicalConfiguration<ImmutableNode>> fieldList = getLocalConfigurationsAt("search.advanced.searchFields.field");
        if (fieldList == null) {
            return false;
        }

        for (Iterator<HierarchicalConfiguration<ImmutableNode>> it = fieldList.iterator(); it.hasNext();) {
            HierarchicalConfiguration<ImmutableNode> subElement = it.next();
            if (subElement.getString(".").equals(field)) {
                return subElement.getBoolean("[@" + attribute + "]", false);
            }
        }

        return false;
    }

    /**
     * <p>
     * isTimelineSearchEnabled.
     * </p>
     *
     * @should return correct value
     * @return a boolean.
     */
    public boolean isTimelineSearchEnabled() {
        return getLocalBoolean("search.timeline[@enabled]", true);
    }

    /**
     * <p>
     * isCalendarSearchEnabled.
     * </p>
     *
     * @should return correct value
     * @return a boolean.
     */
    public boolean isCalendarSearchEnabled() {
        return getLocalBoolean("search.calendar[@enabled]", true);
    }

    /**
     * <p>
     * getStaticQuerySuffix.
     * </p>
     *
     * @should return correct value
     * @return a {@link java.lang.String} object.
     */
    public String getStaticQuerySuffix() {
        return getLocalString("search.staticQuerySuffix");
    }

    /**
     * <p>
     * getPreviousVersionIdentifierField.
     * </p>
     *
     * @should return correct value
     * @return a {@link java.lang.String} object.
     */
    public String getPreviousVersionIdentifierField() {
        return getLocalString("search.versioning.previousVersionIdentifierField");
    }

    /**
     * <p>
     * getNextVersionIdentifierField.
     * </p>
     *
     * @should return correct value
     * @return a {@link java.lang.String} object.
     */
    public String getNextVersionIdentifierField() {
        return getLocalString("search.versioning.nextVersionIdentifierField");
    }

    /**
     * <p>
     * getVersionLabelField.
     * </p>
     *
     * @should return correct value
     * @return a {@link java.lang.String} object.
     */
    public String getVersionLabelField() {
        return getLocalString("search.versioning.versionLabelField");
    }

    /**
     * <p>
     * getIndexedMetsFolder.
     * </p>
     *
     * @should return correct value
     * @return a {@link java.lang.String} object.
     */
    public String getIndexedMetsFolder() {
        return getLocalString("indexedMetsFolder", "indexed_mets");
    }

    /**
     * <p>
     * getIndexedLidoFolder.
     * </p>
     *
     * @should return correct value
     * @return a {@link java.lang.String} object.
     */
    public String getIndexedLidoFolder() {
        return getLocalString("indexedLidoFolder", "indexed_lido");
    }

    /**
     * <p>
     * getIndexedDenkxwebFolder.
     * </p>
     *
     * @should return correct value
     * @return a {@link java.lang.String} object.
     */
    public String getIndexedDenkxwebFolder() {
        return getLocalString("indexedDenkxwebFolder", "indexed_denkxweb");
    }

    /**
     * <p>
     * getIndexedDublinCoreFolder.
     * </p>
     *
     * @should return correct value
     * @return a {@link java.lang.String} object.
     */
    public String getIndexedDublinCoreFolder() {
        return getLocalString("indexedDublinCoreFolder", "indexed_dublincore");
    }

    /**
     * <p>
     * getPageSelectionFormat.
     * </p>
     *
     * @should return correct value
     * @return a {@link java.lang.String} object.
     */
    public String getPageSelectionFormat() {
        return getLocalString("viewer.pageSelectionFormat", "{pageno}:{pagenolabel}");
    }

    /**
     * <p>
     * getMediaFolder.
     * </p>
     *
     * @should return correct value
     * @return a {@link java.lang.String} object.
     */
    public String getMediaFolder() {
        return getLocalString("mediaFolder");
    }

    /**
     * <p>
     * getPdfFolder.
     * </p>
     *
     * @should return correct value
     * @return a {@link java.lang.String} object.
     */
    public String getPdfFolder() {
        return getLocalString("pdfFolder", "pdf");
    }

    /**
     * <p>
     * getVocabulariesFolder.
     * </p>
     *
     * @return a {@link java.lang.String} object.
     */
    public String getVocabulariesFolder() {
        return getLocalString("vocabularies", "vocabularies");
    }

    /**
     * <p>
     * getOrigContentFolder.
     * </p>
     *
     * @should return correct value
     * @return a {@link java.lang.String} object.
     */
    public String getOrigContentFolder() {
        return getLocalString("origContentFolder", "source");
    }

    /**
     * <p>
     * getCmsTextFolder.
     * </p>
     *
     * @should return correct value
     * @return a {@link java.lang.String} object.
     */
    public String getCmsTextFolder() {
        return getLocalString("cmsTextFolder");
    }

    /**
     * <p>
     * getAltoFolder.
     * </p>
     *
     * @should return correct value
     * @return a {@link java.lang.String} object.
     */
    public String getAltoFolder() {
        return getLocalString("altoFolder", "alto");
    }

    /**
     * <p>
     * getAltoCrowdsourcingFolder.
     * </p>
     *
     * @should return correct value
     * @return a {@link java.lang.String} object.
     */
    public String getAltoCrowdsourcingFolder() {
        return getLocalString("altoCrowdsourcingFolder", "alto_crowd");
    }

    /**
     * <p>
     * getAbbyyFolder.
     * </p>
     *
     * @should return correct value
     * @return a {@link java.lang.String} object.
     */
    public String getAbbyyFolder() {
        return getLocalString("abbyyFolder", "abbyy");
    }

    /**
     * <p>
     * getFulltextFolder.
     * </p>
     *
     * @should return correct value
     * @return a {@link java.lang.String} object.
     */
    public String getFulltextFolder() {
        return getLocalString("fulltextFolder", "fulltext");
    }

    /**
     * <p>
     * getFulltextCrowdsourcingFolder.
     * </p>
     *
     * @should return correct value
     * @return a {@link java.lang.String} object.
     */
    public String getFulltextCrowdsourcingFolder() {
        return getLocalString("fulltextCrowdsourcingFolder", "fulltext_crowd");
    }

    /**
     * <p>
     * getTeiFolder.
     * </p>
     *
     * @should return correct value
     * @return a {@link java.lang.String} object.
     */
    public String getTeiFolder() {
        return getLocalString("teiFolder", "tei");
    }

    /**
     * <p>
     * getCmdiFolder.
     * </p>
     *
     * @should return correct value
     * @return a {@link java.lang.String} object.
     */
    public String getCmdiFolder() {
        return getLocalString("cmdiFolder", "cmdi");
    }

    /**
     * <p>
     * getAnnotationFolder.
     * </p>
     *
     * @should return correct value
     * @return a {@link java.lang.String} object.
     */
    public String getAnnotationFolder() {
        return getLocalString("annotationFolder");
    }

    /**
     * <p>
     * getHotfolder.
     * </p>
     *
     * @should return correct value
     * @return a {@link java.lang.String} object.
     */
    public String getHotfolder() {
        return getLocalString("hotfolder");
    }

    /**
     * <p>
     * getTempFolder.
     * </p>
     *
     * @should return correct value
     * @return a {@link java.lang.String} object.
     */
    @SuppressWarnings("static-method")
    public String getTempFolder() {
        return Paths.get(System.getProperty("java.io.tmpdir"), "viewer").toString();
    }

    /**
     * <p>
     * isUrnDoRedirect.
     * </p>
     *
     * @should return correct value
     * @return a boolean.
     */
    public boolean isUrnDoRedirect() {
        return getLocalBoolean("urnresolver.doRedirectInsteadofForward", false);
    }

    /**
     * <p>
     * isUserRegistrationEnabled.
     * </p>
     *
     * @should return correct value
     * @return a boolean.
     */
    public boolean isUserRegistrationEnabled() {
        return getLocalBoolean("user.registration[@enabled]", true);
    }

    /**
     * 
     * @return
     * @should return all configured elements
     */
    public List<SecurityQuestion> getSecurityQuestions() {
        List<HierarchicalConfiguration<ImmutableNode>> nodes = getLocalConfigurationsAt("user.securityQuestions.question");
        if (nodes == null || nodes.isEmpty()) {
            return Collections.emptyList();
        }

        List<SecurityQuestion> ret = new ArrayList<>(nodes.size());
        for (HierarchicalConfiguration<ImmutableNode> node : nodes) {
            String questionKey = node.getString("[@key]");
            if (StringUtils.isEmpty(questionKey)) {
                logger.warn("Security question key not found, skipping...");
                continue;
            }
            List<Object> answerNodes = node.getList("allowedAnswer", Collections.emptyList());
            if (answerNodes.isEmpty()) {
                logger.warn("Security question '{}' has no configured answers, skipping...");
                continue;
            }
            Set<String> allowedAnswers = new HashSet<>(answerNodes.size());
            for (Object answer : answerNodes) {
                allowedAnswers.add(((String) answer).toLowerCase());
            }
            ret.add(new SecurityQuestion(questionKey, allowedAnswers));
        }

        return ret;
    }

    /**
     * <p>
     * isShowOpenIdConnect.
     * </p>
     *
     * @should return correct value
     * @return a boolean.
     */
    public boolean isShowOpenIdConnect() {
        return getAuthenticationProviders().stream().anyMatch(provider -> OpenIdProvider.TYPE_OPENID.equalsIgnoreCase(provider.getType()));
    }

    /**
     * <p>
     * getAuthenticationProviders.
     * </p>
     *
     * @should return all properly configured elements
     * @should load user group names correctly
     * @return a {@link java.util.List} object.
     */
    public List<IAuthenticationProvider> getAuthenticationProviders() {
        XMLConfiguration myConfigToUse = getConfig();
        // User local config, if available
        if (!getConfigLocal().configurationsAt("user.authenticationProviders").isEmpty()) {
            myConfigToUse = getConfigLocal();
        }

        int max = myConfigToUse.getMaxIndex("user.authenticationProviders.provider");
        List<IAuthenticationProvider> providers = new ArrayList<>(max + 1);
        for (int i = 0; i <= max; i++) {
            String label = myConfigToUse.getString("user.authenticationProviders.provider(" + i + ")[@label]");
            String name = myConfigToUse.getString("user.authenticationProviders.provider(" + i + ")[@name]");
            String endpoint = myConfigToUse.getString("user.authenticationProviders.provider(" + i + ")[@endpoint]", null);
            String image = myConfigToUse.getString("user.authenticationProviders.provider(" + i + ")[@image]", null);
            String type = myConfigToUse.getString("user.authenticationProviders.provider(" + i + ")[@type]", "");
            boolean visible = myConfigToUse.getBoolean("user.authenticationProviders.provider(" + i + ")[@enabled]", true);
            String clientId = myConfigToUse.getString("user.authenticationProviders.provider(" + i + ")[@clientId]", null);
            String clientSecret = myConfigToUse.getString("user.authenticationProviders.provider(" + i + ")[@clientSecret]", null);
            String idpMetadataUrl = myConfigToUse.getString("user.authenticationProviders.provider(" + i + ")[@idpMetadataUrl]", null);
            String relyingPartyIdentifier =
                    myConfigToUse.getString("user.authenticationProviders.provider(" + i + ")[@relyingPartyIdentifier]", null);
            String samlPublicKeyPath = myConfigToUse.getString("user.authenticationProviders.provider(" + i + ")[@publicKeyPath]", null);
            String samlPrivateKeyPath = myConfigToUse.getString("user.authenticationProviders.provider(" + i + ")[@privateKeyPath]", null);
            long timeoutMillis = myConfigToUse.getLong("user.authenticationProviders.provider(" + i + ")[@timeout]", 60000);

            if (visible) {
                IAuthenticationProvider provider = null;
                switch (type.toLowerCase()) {
                    case "saml":
                        providers.add(
                                new SAMLProvider(name, idpMetadataUrl, relyingPartyIdentifier, samlPublicKeyPath, samlPrivateKeyPath, timeoutMillis));
                        break;
                    case "openid":
                        providers.add(new OpenIdProvider(name, label, endpoint, image, timeoutMillis, clientId, clientSecret));
                        break;
                    case "userpassword":
                        switch (name.toLowerCase()) {
                            case "vufind":
                                provider = new VuFindProvider(name, label, endpoint, image, timeoutMillis);
                                break;
                            case "x-service":
                            case "xservice":
                                provider = new XServiceProvider(name, label, endpoint, image, timeoutMillis);
                                break;
                            case "littera":
                                provider = new LitteraProvider(name, label, endpoint, image, timeoutMillis);
                                break;
                            case "bibliotheca":
                                provider = new BibliothecaProvider(name, label, endpoint, image, timeoutMillis);
                                break;
                            default:
                                logger.error("Cannot add userpassword authentification provider with name {}. No implementation found", name);
                        }
                        break;
                    case "local":
                        provider = new LocalAuthenticationProvider(name);
                        break;
                    default:
                        logger.error("Cannot add authentification provider with name {} and type {}. No implementation found", name, type);
                }
                if (provider != null) {
                    // Look for user group configurations to which users shall be automatically added when logging in
                    List<String> addToUserGroupList =
                            getLocalList(myConfigToUse, null, "user.authenticationProviders.provider(" + i + ").addUserToGroup", null);
                    if (addToUserGroupList != null) {
                        provider.setAddUserToGroups(addToUserGroupList);
                        // logger.trace("{}: add to group: {}", provider.getName(), addToUserGroupList.toString());
                    }
                    providers.add(provider);
                }
            }
        }
        return providers;
    }

    /**
     * <p>
     * getSmtpServer.
     * </p>
     *
     * @should return correct value
     * @return a {@link java.lang.String} object.
     */
    public String getSmtpServer() {
        return getLocalString("user.smtpServer");
    }

    /**
     * <p>
     * getSmtpUser.
     * </p>
     *
     * @should return correct value
     * @return a {@link java.lang.String} object.
     */
    public String getSmtpUser() {
        return getLocalString("user.smtpUser");
    }

    /**
     * <p>
     * getSmtpPassword.
     * </p>
     *
     * @should return correct value
     * @return a {@link java.lang.String} object.
     */
    public String getSmtpPassword() {
        return getLocalString("user.smtpPassword");
    }

    /**
     * <p>
     * getSmtpSenderAddress.
     * </p>
     *
     * @should return correct value
     * @return a {@link java.lang.String} object.
     */
    public String getSmtpSenderAddress() {
        return getLocalString("user.smtpSenderAddress");
    }

    /**
     * <p>
     * getSmtpSenderName.
     * </p>
     *
     * @should return correct value
     * @return a {@link java.lang.String} object.
     */
    public String getSmtpSenderName() {
        return getLocalString("user.smtpSenderName");
    }

    /**
     * <p>
     * getSmtpSecurity.
     * </p>
     *
     * @should return correct value
     * @return a {@link java.lang.String} object.
     */
    public String getSmtpSecurity() {
        return getLocalString("user.smtpSecurity", "none");
    }

    /**
     * 
     * @return Configured SMTP port number; -1 if not configured
     * @should return correct value
     */
    public int getSmtpPort() {
        return getLocalInt("user.smtpPort", -1);
    }

    /**
     * <p>
     * getAnonymousUserEmailAddress.
     * </p>
     *
     * @should return correct value
     * @return a {@link java.lang.String} object.
     */
    public String getAnonymousUserEmailAddress() {
        return getLocalString("user.anonymousUserEmailAddress");
    }

    /**
     * <p>
     * isDisplayCollectionBrowsing.
     * </p>
     *
     * @should return correct value
     * @return a boolean.
     */
    public boolean isDisplayCollectionBrowsing() {
        return this.getLocalBoolean("webGuiDisplay.collectionBrowsing", true);
    }

    /**
     * <p>
     * isDisplayUserNavigation.
     * </p>
     *
     * @should return correct value
     * @return a boolean.
     */
    public boolean isDisplayUserNavigation() {
        return this.getLocalBoolean("webGuiDisplay.userAccountNavigation", true);
    }

    /**
     * <p>
     * isDisplayTagCloudNavigation.
     * </p>
     *
     * @should return correct value
     * @return a boolean.
     */
    public boolean isDisplayTagCloudNavigation() {
        return this.getLocalBoolean("webGuiDisplay.displayTagCloudNavigation", true);
    }

    /**
     * <p>
     * isDisplayStatistics.
     * </p>
     *
     * @should return correct value
     * @return a boolean.
     */
    public boolean isDisplayStatistics() {
        return this.getLocalBoolean("webGuiDisplay.displayStatistics", true);
    }

    /**
     * <p>
     * isDisplayTimeMatrix.
     * </p>
     *
     * @should return correct value
     * @return a boolean.
     */
    public boolean isDisplayTimeMatrix() {
        return this.getLocalBoolean("webGuiDisplay.displayTimeMatrix", false);
    }

    /**
     * <p>
     * isDisplayCrowdsourcingModuleLinks.
     * </p>
     *
     * @should return correct value
     * @return a boolean.
     */
    public boolean isDisplayCrowdsourcingModuleLinks() {
        return this.getLocalBoolean("webGuiDisplay.displayCrowdsourcingModuleLinks", false);
    }

    /**
     * <p>
     * getTheme.
     * </p>
     *
     * @should return correct value
     * @return a {@link java.lang.String} object.
     */
    public String getTheme() {
        return getSubthemeMainTheme();
    }

    /**
     * <p>
     * getThemeRootPath.
     * </p>
     *
     * @should return correct value
     * @return a {@link java.lang.String} object.
     */
    public String getThemeRootPath() {
        return getLocalString("viewer.theme.rootPath");
    }

    /**
     * <p>
     * getName.
     * </p>
     *
     * @should return correct value
     * @return a {@link java.lang.String} object.
     */
    public String getName() {
        return getLocalString("viewer.name", "Goobi viewer");
    }

    /**
     * <p>
     * getDescription.
     * </p>
     *
     * @should return correct value
     * @return a {@link java.lang.String} object.
     */
    public String getDescription() {
        return getLocalString("viewer.description", "Goobi viewer");
    }

    /**
     * TagCloud auf der Startseite anzeigen lassen
     *
     * @should return correct value
     * @return a boolean.
     */
    public boolean isDisplayTagCloudStartpage() {
        return this.getLocalBoolean("webGuiDisplay.displayTagCloudStartpage", true);
    }

    /**
     * <p>
     * isDisplaySearchResultNavigation.
     * </p>
     *
     * @should return correct value
     * @return a boolean.
     */
    public boolean isDisplaySearchResultNavigation() {
        return this.getLocalBoolean("webGuiDisplay.displaySearchResultNavigation", true);
    }

    /**
     * <p>
     * isFoldout.
     * </p>
     *
     * @param sidebarElement a {@link java.lang.String} object.
     * @return a boolean.
     */
    public boolean isFoldout(String sidebarElement) {
        return getLocalBoolean("sidebar." + sidebarElement + ".foldout", false);
    }

    /**
     * <p>
     * isSidebarPageLinkVisible.
     * </p>
     *
     * @should return correct value
     * @return a boolean.
     */
    public boolean isSidebarPageViewLinkVisible() {
        return getLocalBoolean("sidebar.page[@enabled]", true);
    }

    /**
     * <p>
     * isSidebarCalendarViewLinkVisible.
     * </p>
     *
     * @should return correct value
     * @return a boolean.
     */
    public boolean isSidebarCalendarViewLinkVisible() {
        return getLocalBoolean("sidebar.calendar[@enabled]", true);
    }

    /**
     * <p>
     * This method checks whether the TOC <strong>link</strong> in the sidebar views widget is enabled. To check whether the sidebar TOC
     * <strong>widget</strong> is enabled, use <code>isSidebarTocVisible()</code>.
     * </p>
     *
     * @should return correct value
     * @return a boolean.
     */
    public boolean isSidebarTocViewLinkVisible() {
        return getLocalBoolean("sidebar.toc[@enabled]", true);
    }

    /**
     * <p>
     * isSidebarThumbsViewLinkVisible.
     * </p>
     *
     * @should return correct value
     * @return a boolean.
     */
    public boolean isSidebarThumbsViewLinkVisible() {
        return getLocalBoolean("sidebar.thumbs[@enabled]", true);
    }

    /**
     * <p>
     * isSidebarMetadataViewLinkVisible.
     * </p>
     *
     * @should return correct value
     * @return a boolean.
     */
    public boolean isSidebarMetadataViewLinkVisible() {
        return getLocalBoolean("sidebar.metadata[@enabled]", true);
    }

    /**
     * <p>
     * isShowSidebarEventMetadata.
     * </p>
     *
     * @should return correct value
     * @return a boolean.
     */
    public boolean isShowSidebarEventMetadata() {
        return getLocalBoolean("sidebar.metadata.showEventMetadata", true);
    }

    /**
     * <p>
     * isShowSidebarEventMetadata.
     * </p>
     *
     * @should return correct value
     * @return a boolean.
     */
    public boolean isShowRecordLabelIfNoOtherViews() {
        return getLocalBoolean("sidebar.metadata.showRecordLabelIfNoOtherViews", false);
    }

    /**
     * <p>
     * isSidebarFulltextLinkVisible.
     * </p>
     *
     * @should return correct value
     * @return a boolean.
     */
    public boolean isSidebarFulltextLinkVisible() {
        return getLocalBoolean("sidebar.fulltext[@enabled]", true);
    }

    /**
     * <p>
     * This method checks whether the TOC <strong>widget</strong> is enabled. To check whether the sidebar TOC <strong>link</strong> in the views
     * widget is enabled, use <code>isSidebarTocVisible()</code>.
     * </p>
     *
     * @should return correct value
     * @return a boolean.
     */
    public boolean isSidebarTocWidgetVisible() {
        return this.getLocalBoolean("sidebar.sidebarToc[@enabled]", true);
    }

    /**
     * <p>
     * This method checks whether the TOC <strong>widget</strong> is enabled. To check whether the sidebar TOC <strong>link</strong> in the views
     * widget is enabled, use <code>isSidebarTocVisible()</code>.
     * </p>
     *
     * @should return correct value
     * @return a boolean.
     */
    public boolean isSidebarTocWidgetVisibleInFullscreen() {
        return this.getLocalBoolean("sidebar.sidebarToc.visibleInFullscreen", true);
    }

    /**
     * <p>
     * isSidebarOpacLinkVisible.
     * </p>
     *
     * @should return correct value
     * @return a boolean.
     */
    public boolean isSidebarOpacLinkVisible() {
        return this.getLocalBoolean("sidebar.opac[@enabled]", false);
    }

    /**
     * <p>
     * getSidebarTocPageNumbersVisible.
     * </p>
     *
     * @should return correct value
     * @return a boolean.
     */
    public boolean getSidebarTocPageNumbersVisible() {
        return this.getLocalBoolean("sidebar.sidebarToc.pageNumbersVisible", false);
    }

    /**
     * <p>
     * getSidebarTocLengthBeforeCut.
     * </p>
     *
     * @should return correct value
     * @return a int.
     */
    public int getSidebarTocLengthBeforeCut() {
        return this.getLocalInt("sidebar.sidebarToc.lengthBeforeCut", 10);
    }

    /**
     * <p>
     * getSidebarTocInitialCollapseLevel.
     * </p>
     *
     * @should return correct value
     * @return a int.
     */
    public int getSidebarTocInitialCollapseLevel() {
        return this.getLocalInt("sidebar.sidebarToc.initialCollapseLevel", 2);
    }

    /**
     * <p>
     * getSidebarTocCollapseLengthThreshold.
     * </p>
     *
     * @should return correct value
     * @return a int.
     */
    public int getSidebarTocCollapseLengthThreshold() {
        return this.getLocalInt("sidebar.sidebarToc.collapseLengthThreshold", 10);
    }

    /**
     * <p>
     * getSidebarTocLowestLevelToCollapseForLength.
     * </p>
     *
     * @should return correct value
     * @return a int.
     */
    public int getSidebarTocLowestLevelToCollapseForLength() {
        return this.getLocalInt("sidebar.sidebarToc.collapseLengthThreshold[@lowestLevelToTest]", 2);
    }

    /**
     * <p>
     * isSidebarTocTreeView.
     * </p>
     *
     * @should return correct value
     * @return a boolean.
     */
    public boolean isSidebarTocTreeView() {
        return getLocalBoolean("sidebar.sidebarToc.useTreeView", true);
    }

    /**
     * <p>
     * isTocTreeView.
     * </p>
     *
     * @should return true for allowed docstructs
     * @should return false for other docstructs
     * @param docStructType a {@link java.lang.String} object.
     * @return a boolean.
     */
    public boolean isTocTreeView(String docStructType) {
        List<HierarchicalConfiguration<ImmutableNode>> hcList = getLocalConfigurationsAt("toc.useTreeView");
        if (hcList == null || hcList.isEmpty()) {
            return false;
        }
        HierarchicalConfiguration<ImmutableNode> hc = hcList.get(0);
        String docStructTypes = hc.getString("[@showDocStructs]");
        boolean allowed = hc.getBoolean(".");
        if (!allowed) {
            logger.trace("Tree view disabled");
            return false;
        }

        if (docStructTypes != null) {
            String[] docStructTypesSplit = docStructTypes.split(";");
            for (String dst : docStructTypesSplit) {
                if (dst.equals("_ALL") || dst.equals(docStructType)) {
                    logger.trace("Tree view for {} allowed", docStructType);
                    return true;
                }
            }

        }

        // logger.trace("Tree view for {} not allowed", docStructType);
        return false;
    }

    /**
     * Returns the names of all configured facet fields in the order they appear in the list, no matter whether they're regular or hierarchical.
     *
     * @return List of regular and hierarchical fields in the order in which they appear in the config file
     * @should return correct order
     */
    public List<String> getAllFacetFields() {
        List<HierarchicalConfiguration<ImmutableNode>> facets = getLocalConfigurationsAt("search.facets");
        if (facets == null || facets.isEmpty()) {
            getLocalConfigurationAt("search.drillDown");
            logger.warn("Old configuration found: search.drillDown; please update to search.facets");
        }
        if (facets == null || facets.isEmpty()) {
            logger.warn("Config element not found: search.facets");
            return Collections.emptyList();
        }
        List<HierarchicalConfiguration<ImmutableNode>> nodes =
                facets.get(0).childConfigurationsAt("");
        if (nodes.isEmpty()) {
            return Collections.emptyList();
        }

        List<String> ret = new ArrayList<>(nodes.size());
        for (HierarchicalConfiguration<ImmutableNode> node : nodes) {
            switch (node.getRootElementName()) {
                case "field":
                case "hierarchicalField":
                case "geoField":
                    ret.add(node.getString("."));
                    break;
            }
        }

        return ret;
    }

    /**
     * <p>
     * Returns a list containing all simple facet fields.
     * </p>
     *
     * @should return all values
     * @return a {@link java.util.List} object.
     */
    public List<String> getFacetFields() {
        return getLocalList("search.facets.field");
    }

    /**
     * <p>
     * getHierarchicalFacetFields.
     * </p>
     *
     * @should return all values
     * @return a {@link java.util.List} object.
     */
    public List<String> getHierarchicalFacetFields() {
        return getLocalList("search.facets.hierarchicalField");
    }

    /**
     * <p>
     * getGeoFacetFields.
     * </p>
     * 
     * @should return all values
     * @return a {@link java.util.List} object.
     */
    public String getGeoFacetFields() {
        return getLocalString("search.facets.geoField");
    }

    public String getGeoFacetFieldPredicate() {
        return getLocalString("search.facets.geoField[@predicate]", "ISWITHIN");
    }

    /**
     * @return
     */
    public boolean isShowSearchHitsInGeoFacetMap() {
        return getLocalBoolean("search.facets.geoField[@displayResultsOnMap]", true);
    }

    /**
     * <p>
     * getInitialFacetElementNumber.
     * </p>
     *
     * @should return correct value
     * @should return default value if field not found
     * @param field a {@link java.lang.String} object.
     * @return a int.
     */
    public int getInitialFacetElementNumber(String facetField) {
        if (StringUtils.isBlank(facetField)) {
            return getLocalInt("search.facets.initialElementNumber", 3);
        }

        String value = getPropertyForFacetField(facetField, "[@initialElementNumber]", "-1");
        return Integer.valueOf(value);
    }

    /**
     * <p>
     * getSortOrder.
     * </p>
     *
     * @param facetField a {@link java.lang.String} object.
     * @return a {@link java.lang.String} object.
     */
    public String getSortOrder(String facetField) {
        return getPropertyForFacetField(facetField, "[@sortOrder]", "default");
    }

    /**
     * Returns a list of values to prioritize for the given facet field.
     *
     * @param field a {@link java.lang.String} object.
     * @return List of priority values; empty list if none found for the given field
     * @should return return all configured elements for regular fields
     * @should return return all configured elements for hierarchical fields
     */
    public List<String> getPriorityValuesForFacetField(String field) {
        if (StringUtils.isBlank(field)) {
            return Collections.emptyList();
        }

        String priorityValues = getPropertyForFacetField(field, "[@priorityValues]", "");
        if (priorityValues == null) {
            return Collections.emptyList();
        }
        String[] priorityValuesSplit = priorityValues.split(";");

        return Arrays.asList(priorityValuesSplit);
    }

    /**
     * 
     * @param facetField
     * @return
     * @should return correct value
     * @should return null if no value found
     */
    public String getLabelFieldForFacetField(String facetField) {
        return getPropertyForFacetField(facetField, "[@labelField]", null);
    }

    /**
     * Boilerplate code for retrieving values from regular and hierarchical facet field configurations.
     * 
     * @param facetField Facet field
     * @param property Element or attribute name to check
     * @param defaultValue Value that is returned if none was found
     * @return Found value or defaultValue
     */
    String getPropertyForFacetField(String facetField, String property, String defaultValue) {
        if (StringUtils.isBlank(facetField)) {
            return defaultValue;
        }

        String facetifiedField = SearchHelper.facetifyField(facetField);
        // Regular fields
        List<HierarchicalConfiguration<ImmutableNode>> facetFields = getLocalConfigurationsAt("search.facets.field");
        if (facetFields != null && !facetFields.isEmpty()) {
            for (HierarchicalConfiguration<ImmutableNode> fieldConfig : facetFields) {
                String nodeText = fieldConfig.getString(".", "");
                if (nodeText.equals(facetField)
                        || nodeText.equals(facetField + SolrConstants._UNTOKENIZED)
                        || nodeText.equals(facetifiedField)) {
                    String ret = fieldConfig.getString(property);
                    if (ret != null) {
                        return ret;
                    }
                }
            }
        }
        // Hierarchical fields
        facetFields = getLocalConfigurationsAt("search.facets.hierarchicalField");
        if (facetFields != null && !facetFields.isEmpty()) {
            for (HierarchicalConfiguration<ImmutableNode> fieldConfig : facetFields) {
                String nodeText = fieldConfig.getString(".", "");
                if (nodeText.equals(facetField)
                        || nodeText.equals(facetField + SolrConstants._UNTOKENIZED)
                        || nodeText.equals(facetifiedField)) {
                    String ret = fieldConfig.getString(property);
                    if (ret != null) {
                        return ret;
                    }
                }
            }
        }

        return defaultValue;
    }

    /**
     * <p>
     * getRangeFacetFields.
     * </p>
     *
     * @return List of facet fields to be used as range values
     */
    @SuppressWarnings("static-method")
    public List<String> getRangeFacetFields() {
        return Collections.singletonList(SolrConstants._CALENDAR_YEAR);
    }

    /**
     * <p>
     * isSortingEnabled.
     * </p>
     *
     * @should return correct value
     * @return a boolean.
     */
    public boolean isSortingEnabled() {
        return getLocalBoolean("search.sorting[@enabled]", true);
    }

    /**
     * <p>
     * getDefaultSortField.
     * </p>
     *
     * @should return correct value
     * @return a {@link java.lang.String} object.
     */
    public String getDefaultSortField() {
        return getLocalString("search.sorting.defaultSortField", null);
    }

    /**
     * <p>
     * getSortFields.
     * </p>
     *
     * @should return return all configured elements
     * @return a {@link java.util.List} object.
     */
    public List<String> getSortFields() {
        return getLocalList("search.sorting.luceneField");
    }

    /**
     * <p>
     * getStaticSortFields.
     * </p>
     *
     * @should return return all configured elements
     * @return a {@link java.util.List} object.
     */
    public List<String> getStaticSortFields() {
        return getLocalList("search.sorting.static.field");
    }

    /**
     * @return
     */
    public Optional<String> getSearchSortingKeyAscending(String field) {
        List<HierarchicalConfiguration<ImmutableNode>> luceneFieldConfigs = getLocalConfigurationsAt("search.sorting.luceneField");
        for (HierarchicalConfiguration<ImmutableNode> conf : luceneFieldConfigs) {
            String configField = conf.getString(".");
            if(StringUtils.equals(configField, field)) {
                return Optional.ofNullable(conf.getString("[@dropDownAscMessageKey]", null));
            }
        }
        return Optional.empty();
    }
    
    public Optional<String> getSearchSortingKeyDescending(String field) {
        List<HierarchicalConfiguration<ImmutableNode>> luceneFieldConfigs = getLocalConfigurationsAt("search.sorting.luceneField");
        for (HierarchicalConfiguration<ImmutableNode> conf : luceneFieldConfigs) {
            String configField = conf.getString(".");
            if(StringUtils.equals(configField, field)) {
                return Optional.ofNullable(conf.getString("[@dropDownDescMessageKey]", null));
            }
        }
        return Optional.empty();
    }
   
    /**
     * <p>
     * getUrnResolverUrl.
     * </p>
     *
     * @should return correct value
     * @return a {@link java.lang.String} object.
     */
    public String getUrnResolverUrl() {
        return getLocalString("urls.urnResolver",
                new StringBuilder(BeanUtils.getServletPathWithHostAsUrlFromJsfContext()).append("/resolver?urn=").toString());
    }

    /**
     * The maximal image size retrievable with only the permission to view thumbnails
     *
     * @should return correct value
     * @return the maximal image width
     */
    public int getThumbnailImageAccessMaxWidth() {
        return getLocalInt("accessConditions.thumbnailImageAccessMaxWidth", getLocalInt("accessConditions.unconditionalImageAccessMaxWidth", 120));
    }

    /**
     * The maximal image size retrievable with the permission to view images but without the permission to zoom images
     *
     * @should return correct value
     * @return the maximal image width, default ist 600
     */
    public int getUnzoomedImageAccessMaxWidth() {
        return getLocalInt("accessConditions.unzoomedImageAccessMaxWidth", 0);
    }

    /**
     * <p>
     * isFullAccessForLocalhost.
     * </p>
     *
     * @should return correct value
     * @return a boolean.
     */
    public boolean isFullAccessForLocalhost() {
        return getLocalBoolean("accessConditions.fullAccessForLocalhost", false);
    }

    /**
     * <p>
     * isGeneratePdfInTaskManager.
     * </p>
     *
     * @should return correct value
     * @return a boolean.
     */
    public boolean isGeneratePdfInTaskManager() {
        return getLocalBoolean("pdf.externalPdfGeneration", false);
    }

    /**
     * <p>
     * isPdfApiDisabled.
     * </p>
     *
     * @should return correct value
     * @return a boolean.
     */
    public boolean isPdfApiDisabled() {
        return getLocalBoolean("pdf.pdfApiDisabled", false);
    }

    /**
     * <p>
     * isTitlePdfEnabled.
     * </p>
     *
     * @should return correct value
     * @return a boolean.
     */
    public boolean isTitlePdfEnabled() {
        boolean enabled = getLocalBoolean("pdf.titlePdfEnabled", true);
        return enabled;
    }

    /**
     * <p>
     * isTocPdfEnabled.
     * </p>
     *
     * @should return correct value
     * @return a boolean.
     */
    public boolean isTocPdfEnabled() {
        return getLocalBoolean("pdf.tocPdfEnabled", true);
    }

    /**
     * <p>
     * isMetadataPdfEnabled.
     * </p>
     *
     * @should return correct value
     * @return a boolean.
     */
    public boolean isMetadataPdfEnabled() {
        return getLocalBoolean("pdf.metadataPdfEnabled", true);
    }

    /**
     * <p>
     * isPagePdfEnabled.
     * </p>
     *
     * @should return correct value
     * @return a boolean.
     */
    public boolean isPagePdfEnabled() {
        return getLocalBoolean("pdf.pagePdfEnabled", false);
    }

    /**
     * <p>
     * isDocHierarchyPdfEnabled.
     * </p>
     *
     * @should return correct value
     * @return a boolean.
     */
    public boolean isDocHierarchyPdfEnabled() {
        return getLocalBoolean("pdf.docHierarchyPdfEnabled", false);
    }

    /**
     * <p>
     * isTitleEpubEnabled.
     * </p>
     *
     * @should return correct value
     * @return a boolean.
     */
    public boolean isTitleEpubEnabled() {
        return getLocalBoolean("epub.titleEpubEnabled", false);
    }

    /**
     * <p>
     * isTocEpubEnabled.
     * </p>
     *
     * @should return correct value
     * @return a boolean.
     */
    public boolean isTocEpubEnabled() {
        return getLocalBoolean("epub.tocEpubEnabled", false);
    }

    /**
     * <p>
     * isMetadataEpubEnabled.
     * </p>
     *
     * @should return correct value
     * @return a boolean.
     */
    public boolean isMetadataEpubEnabled() {
        return getLocalBoolean("epub.metadataEpubEnabled", false);
    }

    /**
     * <p>
     * getDownloadFolder.
     * </p>
     *
     * @should return correct value for pdf
     * @should return correct value for epub
     * @should return empty string if type unknown
     * @param type a {@link java.lang.String} object.
     * @return a {@link java.lang.String} object.
     */
    public String getDownloadFolder(String type) {
        switch (type.toLowerCase()) {
            case "pdf":
                return getLocalString("pdf.downloadFolder", "/opt/digiverso/viewer/pdf_download");
            case "epub":
                return getLocalString("epub.downloadFolder", "/opt/digiverso/viewer/epub_download");
            default:
                return "";

        }
    }

    /**
     * <p>
     * getRssFeedItems.
     * </p>
     *
     * @should return correct value
     * @return a int.
     */
    public int getRssFeedItems() {
        return getLocalInt("rss.numberOfItems", 50);
    }

    /**
     * <p>
     * getRssTitle.
     * </p>
     *
     * @should return correct value
     * @return a {@link java.lang.String} object.
     */
    public String getRssTitle() {
        return getLocalString("rss.title", "viewer-rss");
    }

    /**
     * <p>
     * getRssDescription.
     * </p>
     *
     * @should return correct value
     * @return a {@link java.lang.String} object.
     */
    public String getRssDescription() {
        return getLocalString("rss.description", "latest imports");
    }

    /**
     * <p>
     * getRssCopyrightText.
     * </p>
     *
     * @should return correct value
     * @return a {@link java.lang.String} object.
     */
    public String getRssCopyrightText() {
        return getLocalString("rss.copyright");
    }

    /**
     * <p>
     * getThumbnailsWidth.
     * </p>
     *
     * @should return correct value
     * @return a int.
     */
    public int getThumbnailsWidth() {
        return getLocalInt("viewer.thumbnailsWidth", 100);
    }

    /**
     * <p>
     * getThumbnailsHeight.
     * </p>
     *
     * @should return correct value
     * @return a int.
     */
    public int getThumbnailsHeight() {
        return getLocalInt("viewer.thumbnailsHeight", 120);
    }

    /**
     * <p>
     * getThumbnailsCompression.
     * </p>
     *
     * @return a int.
     */
    public int getThumbnailsCompression() {
        return getLocalInt("viewer.thumbnailsCompression", 85);
    }

    /**
     * <p>
     * getAnchorThumbnailMode.
     * </p>
     *
     * @should return correct value
     * @return a {@link java.lang.String} object.
     */
    public String getAnchorThumbnailMode() {
        return getLocalString("viewer.anchorThumbnailMode", "GENERIC");
    }

    /**
     * <p>
     * getMultivolumeThumbnailWidth.
     * </p>
     *
     * @should return correct value
     * @return a int.
     */
    public int getMultivolumeThumbnailWidth() {
        return getLocalInt("toc.multiVolumeThumbnails.width", 50);
    }

    /**
     * <p>
     * getMultivolumeThumbnailHeight.
     * </p>
     *
     * @should return correct value
     * @return a int.
     */
    public int getMultivolumeThumbnailHeight() {
        return getLocalInt("toc.multiVolumeThumbnails.height", 60);
    }

    /**
     * <p>
     * getDisplayBreadcrumbs.
     * </p>
     *
     * @should return correct value
     * @return a boolean.
     */
    public boolean getDisplayBreadcrumbs() {
        return this.getLocalBoolean("webGuiDisplay.displayBreadcrumbs", true);
    }

    /**
     * <p>
     * getDisplayMetadataPageLinkBlock.
     * </p>
     *
     * @should return correct value
     * @return a boolean.
     */
    public boolean getDisplayMetadataPageLinkBlock() {
        return this.getLocalBoolean("webGuiDisplay.displayMetadataPageLinkBlock", true);
    }

    /**
     * <p>
     * isAddDublinCoreMetaTags.
     * </p>
     *
     * @should return correct value
     * @return a boolean.
     */
    public boolean isAddDublinCoreMetaTags() {
        return getLocalBoolean("metadata.addDublinCoreMetaTags", false);
    }

    /**
     * <p>
     * isAddHighwirePressMetaTags.
     * </p>
     *
     * @should return correct value
     * @return a boolean.
     */
    public boolean isAddHighwirePressMetaTags() {
        return getLocalBoolean("metadata.addHighwirePressMetaTags", false);
    }

    /**
     * 
     * @return
     * @should return correct value
     */
    public int getMetadataParamNumber() {
        return getLocalInt("metadata.metadataParamNumber", 10);
    }

    /**
     * <p>
     * useTiles.
     * </p>
     *
     * @should return correct value
     * @return a boolean.
     * @throws io.goobi.viewer.exceptions.ViewerConfigurationException if any.
     */
    public boolean useTiles() throws ViewerConfigurationException {
        return useTiles(PageType.viewImage, null);
    }

    /**
     * <p>
     * useTilesFullscreen.
     * </p>
     *
     * @should return correct value
     * @return a boolean.
     * @throws io.goobi.viewer.exceptions.ViewerConfigurationException if any.
     */
    public boolean useTilesFullscreen() throws ViewerConfigurationException {
        return useTiles(PageType.viewFullscreen, null);
    }

    /**
     * <p>
     * useTiles.
     * </p>
     *
     * @param view a {@link io.goobi.viewer.model.viewer.PageType} object.
     * @param image a {@link de.unigoettingen.sub.commons.contentlib.imagelib.ImageType} object.
     * @return a boolean.
     * @throws io.goobi.viewer.exceptions.ViewerConfigurationException if any.
     */
    public boolean useTiles(PageType view, ImageType image) throws ViewerConfigurationException {
        return getZoomImageViewConfig(view, image).getBoolean("[@tileImage]", false);
    }

    /**
     * <p>
     * getFooterHeight.
     * </p>
     *
     * @return a int.
     * @throws io.goobi.viewer.exceptions.ViewerConfigurationException if any.
     */
    public int getFooterHeight() throws ViewerConfigurationException {
        return getFooterHeight(PageType.viewImage, null);
    }

    /**
     * <p>
     * getFullscreenFooterHeight.
     * </p>
     *
     * @return a int.
     * @throws io.goobi.viewer.exceptions.ViewerConfigurationException if any.
     */
    public int getFullscreenFooterHeight() throws ViewerConfigurationException {
        return getFooterHeight(PageType.viewFullscreen, null);
    }

    /**
     * <p>
     * getFooterHeight.
     * </p>
     *
     * @param view a {@link io.goobi.viewer.model.viewer.PageType} object.
     * @param image a {@link de.unigoettingen.sub.commons.contentlib.imagelib.ImageType} object.
     * @return a int.
     * @throws io.goobi.viewer.exceptions.ViewerConfigurationException if any.
     */
    public int getFooterHeight(PageType view, ImageType image) throws ViewerConfigurationException {
        return getZoomImageViewConfig(view, image).getInt("[@footerHeight]", 50);
    }

    /**
     * <p>
     * getImageViewType.
     * </p>
     *
     * @return a {@link java.lang.String} object.
     * @throws io.goobi.viewer.exceptions.ViewerConfigurationException if any.
     */
    public String getImageViewType() throws ViewerConfigurationException {
        return getZoomImageViewType(PageType.viewImage, null);
    }

    /**
     * <p>
     * getZoomFullscreenViewType.
     * </p>
     *
     * @return a {@link java.lang.String} object.
     * @throws io.goobi.viewer.exceptions.ViewerConfigurationException if any.
     */
    public String getZoomFullscreenViewType() throws ViewerConfigurationException {
        return getZoomImageViewType(PageType.viewFullscreen, null);
    }

    /**
     * <p>
     * getZoomImageViewType.
     * </p>
     *
     * @param view a {@link io.goobi.viewer.model.viewer.PageType} object.
     * @param image a {@link de.unigoettingen.sub.commons.contentlib.imagelib.ImageType} object.
     * @return a {@link java.lang.String} object.
     * @throws io.goobi.viewer.exceptions.ViewerConfigurationException if any.
     */
    public String getZoomImageViewType(PageType view, ImageType image) throws ViewerConfigurationException {
        return getZoomImageViewConfig(view, image).getString("[@type]");
    }

    /**
     * <p>
     * useOpenSeadragon.
     * </p>
     *
     * @return a boolean.
     * @throws io.goobi.viewer.exceptions.ViewerConfigurationException if any.
     */
    public boolean useOpenSeadragon() throws ViewerConfigurationException {
        return "openseadragon".equalsIgnoreCase(getImageViewType());
    }

    /**
     * <p>
     * getImageViewZoomScales.
     * </p>
     *
     * @return a {@link java.util.List} object.
     * @throws io.goobi.viewer.exceptions.ViewerConfigurationException if any.
     */
    public List<String> getImageViewZoomScales() throws ViewerConfigurationException {
        return getImageViewZoomScales(PageType.viewImage, null);
    }

    /**
     * <p>
     * getImageViewZoomScales.
     * </p>
     *
     * @param view a {@link java.lang.String} object.
     * @return a {@link java.util.List} object.
     * @throws io.goobi.viewer.exceptions.ViewerConfigurationException if any.
     */
    public List<String> getImageViewZoomScales(String view) throws ViewerConfigurationException {
        return getImageViewZoomScales(PageType.valueOf(view), null);
    }

    /**
     * <p>
     * getImageViewZoomScales.
     * </p>
     *
     * @param view a {@link io.goobi.viewer.model.viewer.PageType} object.
     * @param image a {@link de.unigoettingen.sub.commons.contentlib.imagelib.ImageType} object.
     * @return a {@link java.util.List} object.
     * @throws io.goobi.viewer.exceptions.ViewerConfigurationException if any.
     */
    public List<String> getImageViewZoomScales(PageType view, ImageType image) throws ViewerConfigurationException {
        List<String> defaultList = new ArrayList<>();
        //        defaultList.add("600");
        //        defaultList.add("900");
        //        defaultList.add("1500");

        BaseHierarchicalConfiguration zoomImageViewConfig = getZoomImageViewConfig(view, image);
        if (zoomImageViewConfig != null) {
            String[] scales = zoomImageViewConfig.getStringArray("scale");
            if (scales != null) {
                return Arrays.asList(scales);
            }
        }
        return defaultList;
    }

    /**
     * <p>
     * getTileSizes.
     * </p>
     *
     * @return the configured tile sizes for imageView as a hashmap linking each tile size to the list of resolutions to use with that size
     * @throws io.goobi.viewer.exceptions.ViewerConfigurationException if any.
     */
    public Map<Integer, List<Integer>> getTileSizes() throws ViewerConfigurationException {
        return getTileSizes(PageType.viewImage, null);
    }

    /**
     * <p>
     * getTileSizes.
     * </p>
     *
     * @param view a {@link io.goobi.viewer.model.viewer.PageType} object.
     * @param image a {@link de.unigoettingen.sub.commons.contentlib.imagelib.ImageType} object.
     * @return a {@link java.util.Map} object.
     * @throws io.goobi.viewer.exceptions.ViewerConfigurationException if any.
     */
    public Map<Integer, List<Integer>> getTileSizes(PageType view, ImageType image) throws ViewerConfigurationException {
        Map<Integer, List<Integer>> map = new HashMap<>();
        List<HierarchicalConfiguration<ImmutableNode>> sizes = getZoomImageViewConfig(view, image).configurationsAt("tileSize");
        if (sizes != null && !sizes.isEmpty()) {
            for (HierarchicalConfiguration<ImmutableNode> sizeConfig : sizes) {
                int size = sizeConfig.getInt("size", 0);
                String[] resolutionString = sizeConfig.getStringArray("scaleFactors");
                List<Integer> resolutions = new ArrayList<>(resolutionString.length);
                for (String res : resolutionString) {
                    try {
                        int resolution = Integer.parseInt(res);
                        resolutions.add(resolution);
                    } catch (NullPointerException | NumberFormatException e) {
                        logger.warn("Cannot parse " + res + " as int");
                    }
                }
                map.put(size, resolutions);
            }
        }
        if (map.isEmpty()) {
            map.put(512, Arrays.asList(new Integer[] { 1, 32 }));
        }
        return map;
    }

    /**
     * <p>
     * getZoomImageViewConfig.
     * </p>
     *
     * @param pageType a {@link io.goobi.viewer.model.viewer.PageType} object.
     * @param imageType a {@link de.unigoettingen.sub.commons.contentlib.imagelib.ImageType} object.
     * @return a {@link org.apache.commons.configuration2.SubnodeConfiguration} object.
     * @throws io.goobi.viewer.exceptions.ViewerConfigurationException if any.
     */
    public BaseHierarchicalConfiguration getZoomImageViewConfig(PageType pageType, ImageType imageType) throws ViewerConfigurationException {
        List<HierarchicalConfiguration<ImmutableNode>> configs = getLocalConfigurationsAt("viewer.zoomImageView");

        for (HierarchicalConfiguration<ImmutableNode> subConfig : configs) {

            if (pageType != null) {
                List<Object> views = subConfig.getList("useFor.view");
                if (views.isEmpty() || views.contains(pageType.name()) || views.contains(pageType.getName())) {
                    //match
                } else {
                    continue;
                }
            }

            if (imageType != null && imageType.getFormat() != null) {
                List<Object> mimeTypes = subConfig.getList("useFor.mimeType");
                if (mimeTypes.isEmpty() || mimeTypes.contains(imageType.getFormat().getMimeType())) {
                    //match
                } else {
                    continue;
                }
            }

            return (BaseHierarchicalConfiguration) subConfig;
        }
        throw new ViewerConfigurationException("Viewer config must define at least a generic <zoomImageView>");
    }

    /**
     * <p>
     * getBreadcrumbsClipping.
     * </p>
     *
     * @should return correct value
     * @return a int.
     */
    public int getBreadcrumbsClipping() {
        return getLocalInt("webGuiDisplay.breadcrumbsClipping", 50);
    }

    /**
     * <p>
     * getDisplayStructType.
     * </p>
     *
     * @should return correct value
     * @return a boolean.
     */
    public boolean getDisplayStructType() {
        return this.getLocalBoolean("metadata.searchHitMetadataList.displayStructType", true);
    }

    /**
     * <p>
     * getSearchHitMetadataValueNumber.
     * </p>
     *
     * @should return correct value
     * @return a int.
     */
    public int getSearchHitMetadataValueNumber() {
        return getLocalInt("metadata.searchHitMetadataList.valueNumber", 1);
    }

    /**
     * <p>
     * getSearchHitMetadataValueLength.
     * </p>
     *
     * @should return correct value
     * @return a int.
     */
    public int getSearchHitMetadataValueLength() {
        return getLocalInt("metadata.searchHitMetadataList.valueLength", 0);
    }

    /**
     * 
     * @return true if enabled or not configured; false otherwise
     * @should return correct value
     */
    public boolean isWatermarkTextConfigurationEnabled() {
        return getLocalBoolean("viewer.watermarkTextConfiguration[@enabled]", true);
    }

    /**
     * Returns the preference order of data to be used as an image footer text.
     *
     * @should return all configured elements in the correct order
     * @return a {@link java.util.List} object.
     */
    public List<String> getWatermarkTextConfiguration() {
        return getLocalList("viewer.watermarkTextConfiguration.text");
    }

    /**
     * <p>
     * getWatermarkFormat.
     * </p>
     *
     * @return a {@link java.lang.String} object.
     */
    public String getWatermarkFormat() {
        return getLocalString("viewer.watermarkFormat", "jpg");
    }

    /**
     * <p>
     * getStopwordsFilePath.
     * </p>
     *
     * @should return correct value
     * @return a {@link java.lang.String} object.
     */
    public String getStopwordsFilePath() {
        return getLocalString("stopwordsFile");
    }

    /**
     * Returns the locally configured page type name for URLs (e.g. "bild" instead of default "image").
     *
     * @param type a {@link io.goobi.viewer.model.viewer.PageType} object.
     * @should return the correct value for the given type
     * @should return null for non configured type
     * @return a {@link java.lang.String} object.
     */
    public String getPageType(PageType type) {
        return getLocalString("viewer.pageTypes." + type.name());
    }

    /**
     * <p>
     * getDocstructTargetPageType.
     * </p>
     *
     * @param docstruct a {@link java.lang.String} object.
     * @should return correct value
     * @should return null if docstruct not found
     * @return a {@link java.lang.String} object.
     */
    public String getDocstructTargetPageType(String docstruct) {
        return getLocalString("viewer.docstructTargetPageTypes." + docstruct);
    }

    public String getPageTypeExitView(PageType type) {
        return getLocalString("viewer.pageTypes." + type.name() + "[@exit]");
    }

    /**
     * <p>
     * getFulltextPercentageWarningThreshold.
     * </p>
     *
     * @should return correct value
     * @return a int.
     */
    public int getFulltextPercentageWarningThreshold() {
        return getLocalInt("viewer.fulltextPercentageWarningThreshold", 30);
    }

    /**
     * <p>
     * isUseViewerLocaleAsRecordLanguage.
     * </p>
     *
     * @should return correct value
     * @return a boolean.
     */
    public boolean isUseViewerLocaleAsRecordLanguage() {
        return getLocalBoolean("viewer.useViewerLocaleAsRecordLanguage", false);
    }

    /**
     * 
     * @return
     * @should return correct value
     */
    public String getFallbackDefaultLanguage() {
        return getLocalString("viewer.fallbackDefaultLanguage", "en");
    }

    /**
     * <p>
     * getFeedbackEmailAddresses.
     * </p>
     *
     * @should return correct values
     * @return a {@link java.lang.String} object.
     */
    public List<EmailRecipient> getFeedbackEmailRecipients() {
        List<EmailRecipient> ret = new ArrayList<>();
        List<HierarchicalConfiguration<ImmutableNode>> licenseNodes = getLocalConfigurationsAt("user.feedbackEmailAddressList.address");
        int counter = 0;
        for (HierarchicalConfiguration<ImmutableNode> node : licenseNodes) {
            String address = node.getString(".", "");
            if (StringUtils.isNotBlank(address)) {
                String id = node.getString("[@id]", "genId_" + (++counter));
                String label = node.getString("[@label]", address);
                boolean defaultRecipient = node.getBoolean("[@default]", false);
                ret.add(new EmailRecipient(id, label, address, defaultRecipient));
            }
        }

        return ret;
    }

    /**
     * 
     * @return
     */
    public String getDefaultFeedbackEmailAddress() {
        for (EmailRecipient recipient : getFeedbackEmailRecipients()) {
            if (recipient.isDefaultRecipient()) {
                return recipient.getEmailAddress();
            }
        }

        return "<NOT CONFIGURED>";
    }

    /**
     * <p>
     * isBookmarksEnabled.
     * </p>
     *
     * @should return correct value
     * @return a boolean.
     */
    public boolean isBookmarksEnabled() {
        return getLocalBoolean("bookmarks[@enabled]", true);
    }

    /**
     * <p>
     * isForceJpegConversion.
     * </p>
     *
     * @should return correct value
     * @return a boolean.
     */
    public boolean isForceJpegConversion() {
        return getLocalBoolean("viewer.forceJpegConversion", false);
    }

    /**
     * <p>
     * getPageLoaderThreshold.
     * </p>
     *
     * @should return correct value
     * @return a int.
     */
    public int getPageLoaderThreshold() {
        return getLocalInt("performance.pageLoaderThreshold", 1000);
    }

    /**
     * <p>
     * isPreventProxyCaching.
     * </p>
     *
     * @should return correct value
     * @return a boolean.
     */
    public boolean isPreventProxyCaching() {
        return getLocalBoolean(("performance.preventProxyCaching"), false);
    }

    /**
     * <p>
     * isSolrCompressionEnabled.
     * </p>
     *
     * @should return correct value
     * @return a boolean.
     */
    public boolean isSolrCompressionEnabled() {
        return getLocalBoolean(("performance.solr.compressionEnabled"), true);
    }

    /**
     * <p>
     * isSolrBackwardsCompatible.
     * </p>
     *
     * @should return correct value
     * @return a boolean.
     */
    public boolean isSolrBackwardsCompatible() {
        return getLocalBoolean(("performance.solr.backwardsCompatible"), false);
    }

    /**
     * <p>
     * isCommentsEnabled.
     * </p>
     *
     * @should return correct value
     * @return a boolean.
     */
    public boolean isCommentsEnabled() {
        return getLocalBoolean(("comments[@enabled]"), false);
    }
    
    /**
     * @return
     */
    public boolean reviewEnabledForComments() {
        return getLocalBoolean("comments.review[@enabled]", false);
    }

    /**
     * <p>
     * getCommentsCondition.
     * </p>
     *
     * @should return correct value
     * @return a {@link java.lang.String} object.
     */
    public String getCommentsCondition() {
        return getLocalString("comments.condition");
    }

    /**
     * <p>
     * getCommentsNotificationEmailAddresses.
     * </p>
     *
     * @should return all configured elements
     * @return a {@link java.util.List} object.
     */
    public List<String> getCommentsNotificationEmailAddresses() {
        return getLocalList("comments.notificationEmailAddress");
    }

    /**
     * <p>
     * getViewerHome.
     * </p>
     *
     * @should return correct value
     * @return a {@link java.lang.String} object.
     */
    public String getViewerHome() {
        return getLocalString("viewerHome");
    }

    /**
     * 
     * @return
     * @should return correct value
     */
    String getDataRepositoriesHome() {
        return getLocalString("dataRepositoriesHome", "");
    }

    /**
     * <p>
     * getWatermarkIdField.
     * </p>
     *
     * @should return correct value
     * @return a {@link java.util.List} object.
     */
    public List<String> getWatermarkIdField() {
        return getLocalList("viewer.watermarkIdField", Collections.singletonList(SolrConstants.DC));

    }

    /**
     * 
     * @return
     * @should return correct value
     */
    public boolean isDocstructNavigationEnabled() {
        return getLocalBoolean("viewer.docstructNavigation[@enabled]", false);
    }

    /**
     * 
     * @param template
     * @param fallbackToDefaultTemplate
     * @return
     * @should return all configured values
     */
    public List<String> getDocstructNavigationTypes(String template, boolean fallbackToDefaultTemplate) {
        List<HierarchicalConfiguration<ImmutableNode>> templateList = getLocalConfigurationsAt("viewer.docstructNavigation.template");
        if (templateList == null) {
            return Collections.emptyList();
        }

        HierarchicalConfiguration<ImmutableNode> usingTemplate = null;
        HierarchicalConfiguration<ImmutableNode> defaultTemplate = null;
        for (Iterator<HierarchicalConfiguration<ImmutableNode>> it = templateList.iterator(); it.hasNext();) {
            HierarchicalConfiguration<ImmutableNode> subElement = it.next();
            if (subElement.getString("[@name]").equals(template)) {
                usingTemplate = subElement;
                break;
            } else if ("_DEFAULT".equals(subElement.getString("[@name]"))) {
                defaultTemplate = subElement;
            }
        }

        // If the requested template does not exist in the config, use _DEFAULT
        if (usingTemplate == null && fallbackToDefaultTemplate) {
            usingTemplate = defaultTemplate;
        }
        if (usingTemplate == null) {
            return Collections.emptyList();
        }

        String[] ret = usingTemplate.getStringArray("docstruct");
        if (ret == null) {
            logger.warn("Template '{}' contains no docstruct elements.", usingTemplate.getRootElementName());
            return Collections.emptyList();
        }

        return Arrays.asList(ret);
    }

    /**
     * <p>
     * getSubthemeMainTheme.
     * </p>
     *
     * @should return correct value
     * @return a {@link java.lang.String} object.
     */
    public String getSubthemeMainTheme() {
        String theme = getLocalString("viewer.theme[@mainTheme]");
        if (StringUtils.isEmpty(theme)) {
            logger.error("Theme name could not be read - config_viewer.xml may not be well-formed.");
        }
        return getLocalString("viewer.theme[@mainTheme]");
    }

    /**
     * <p>
     * getSubthemeDiscriminatorField.
     * </p>
     *
     * @should return correct value
     * @return a {@link java.lang.String} object.
     */
    public String getSubthemeDiscriminatorField() {
        return getLocalString("viewer.theme[@discriminatorField]", "");
    }

    /**
     * <p>
     * getTagCloudSampleSize.
     * </p>
     *
     * @should return correct value for existing fields
     * @should return INT_MAX for other fields
     * @param fieldName a {@link java.lang.String} object.
     * @return a int.
     */
    public int getTagCloudSampleSize(String fieldName) {
        return getLocalInt("tagclouds.sampleSizes." + fieldName, Integer.MAX_VALUE);
    }

    /**
     * <p>
     * getTocVolumeSortFieldsForTemplate.
     * </p>
     *
     * @param template a {@link java.lang.String} object.
     * @return a {@link java.util.List} object.
     * @should return correct template configuration
     * @should return default template configuration if template not found
     * @should return default template configuration if template is null
     */
    public List<StringPair> getTocVolumeSortFieldsForTemplate(String template) {
        HierarchicalConfiguration<ImmutableNode> usingTemplate = null;
        List<HierarchicalConfiguration<ImmutableNode>> templateList = getLocalConfigurationsAt("toc.volumeSortFields.template");
        if (templateList == null) {
            return Collections.emptyList();
        }
        HierarchicalConfiguration<ImmutableNode> defaultTemplate = null;
        for (Iterator<HierarchicalConfiguration<ImmutableNode>> it = templateList.iterator(); it.hasNext();) {
            HierarchicalConfiguration<ImmutableNode> subElement = it.next();
            String templateName = subElement.getString("[@name]");
            //            String groupBy = subElement.getString("[@groupBy]");
            if (templateName != null) {
                if (templateName.equals(template)) {
                    usingTemplate = subElement;
                    break;
                } else if ("_DEFAULT".equals(templateName)) {
                    defaultTemplate = subElement;
                }
            }
        }

        // If the requested template does not exist in the config, use _DEFAULT
        if (usingTemplate == null) {
            usingTemplate = defaultTemplate;
        }
        if (usingTemplate == null) {
            return Collections.emptyList();
        }

        List<HierarchicalConfiguration<ImmutableNode>> fields = usingTemplate.configurationsAt("field");
        if (fields == null) {
            return Collections.emptyList();
        }

        List<StringPair> ret = new ArrayList<>(fields.size());
        for (Iterator<HierarchicalConfiguration<ImmutableNode>> it2 = fields.iterator(); it2.hasNext();) {
            HierarchicalConfiguration<ImmutableNode> sub = it2.next();
            String field = sub.getString(".");
            String order = sub.getString("[@order]");
            ret.add(new StringPair(field, "desc".equals(order) ? "desc" : "asc"));
        }

        return ret;
    }

    /**
     * Returns the grouping Solr field for the given anchor TOC sort configuration.
     *
     * @should return correct value
     * @param template a {@link java.lang.String} object.
     * @return a {@link java.lang.String} object.
     */
    public String getTocVolumeGroupFieldForTemplate(String template) {
        HierarchicalConfiguration<ImmutableNode> usingTemplate = null;
        List<HierarchicalConfiguration<ImmutableNode>> templateList = getLocalConfigurationsAt("toc.volumeSortFields.template");
        if (templateList == null) {
            return null;
        }
        HierarchicalConfiguration<ImmutableNode> defaultTemplate = null;
        for (Iterator<HierarchicalConfiguration<ImmutableNode>> it = templateList.iterator(); it.hasNext();) {
            HierarchicalConfiguration<ImmutableNode> subElement = it.next();
            String templateName = subElement.getString("[@name]");
            if (templateName != null) {
                if (templateName.equals(template)) {
                    usingTemplate = subElement;
                    break;
                } else if ("_DEFAULT".equals(templateName)) {
                    defaultTemplate = subElement;
                }
            }
        }

        // If the requested template does not exist in the config, use _DEFAULT
        if (usingTemplate == null) {
            usingTemplate = defaultTemplate;
        }
        if (usingTemplate == null) {
            return null;
        }
        String groupBy = usingTemplate.getString("[@groupBy]");
        if (StringUtils.isNotEmpty(groupBy)) {
            return groupBy;
        }

        return null;
    }

    /**
     * <p>
     * getDisplayTitleBreadcrumbs.
     * </p>
     *
     * @should return correct value
     * @return a boolean.
     */
    public boolean getDisplayTitleBreadcrumbs() {
        return getLocalBoolean("webGuiDisplay.displayTitleBreadcrumbs", false);
    }

    /**
     * <p>
     * isDisplayTitlePURL.
     * </p>
     *
     * @should return correct value
     * @return a boolean.
     */
    public boolean isDisplayTitlePURL() {
        return this.getLocalBoolean("webGuiDisplay.displayTitlePURL", true);
    }

    /**
     * <p>
     * getTitleBreadcrumbsMaxTitleLength.
     * </p>
     *
     * @should return correct value
     * @return a int.
     */
    public int getTitleBreadcrumbsMaxTitleLength() {
        return this.getLocalInt("webGuiDisplay.displayTitleBreadcrumbs[@maxTitleLength]", 25);
    }

    /**
     * <p>
     * getIncludeAnchorInTitleBreadcrumbs.
     * </p>
     *
     * @should return correct value
     * @return a boolean.
     */
    public boolean getIncludeAnchorInTitleBreadcrumbs() {
        return this.getLocalBoolean("webGuiDisplay.displayTitleBreadcrumbs[@includeAnchor]", false);
    }

    /**
     * <p>
     * isDisplaySearchRssLinks.
     * </p>
     *
     * @should return correct value
     * @return a boolean.
     */
    public boolean isDisplaySearchRssLinks() {
        return getLocalBoolean("rss.displaySearchRssLinks", true);
    }

    /**
     * <p>
     * showThumbnailsInToc.
     * </p>
     *
     * @should return correct value
     * @return a boolean.
     */
    public boolean showThumbnailsInToc() {
        return this.getLocalBoolean("toc.multiVolumeThumbnails[@enabled]", true);
    }

    /**
     * <p>
     * getStartYearForTimeline.
     * </p>
     *
     * @should return correct value
     * @return a {@link java.lang.String} object.
     */
    public String getStartYearForTimeline() {
        return this.getLocalString("search.timeline.startyear", "1750");
    }

    /**
     * <p>
     * getEndYearForTimeline.
     * </p>
     *
     * @should return correct value
     * @return a {@link java.lang.String} object.
     */
    public String getEndYearForTimeline() {
        return this.getLocalString("search.timeline.endyear", "2014");
    }

    /**
     * <p>
     * getTimelineHits.
     * </p>
     *
     * @should return correct value
     * @return a {@link java.lang.String} object.
     */
    public String getTimelineHits() {
        return this.getLocalString("search.timeline.hits", "108");
    }

    /**
     * <p>
     * isPiwikTrackingEnabled.
     * </p>
     *
     * @should return correct value
     * @return a boolean.
     */
    public boolean isPiwikTrackingEnabled() {
        return getLocalBoolean("piwik[@enabled]", false);
    }

    /**
     * <p>
     * getPiwikBaseURL.
     * </p>
     *
     * @should return correct value
     * @return a {@link java.lang.String} object.
     */
    public String getPiwikBaseURL() {
        return this.getLocalString("piwik.baseURL", "");
    }

    /**
     * <p>
     * getPiwikSiteID.
     * </p>
     *
     * @should return correct value
     * @return a {@link java.lang.String} object.
     */
    public String getPiwikSiteID() {
        return this.getLocalString("piwik.siteID", "1");

    }

    /**
     * <p>
     * isSearchSavingEnabled.
     * </p>
     *
     * @should return correct value
     * @return a boolean.
     */
    public boolean isSearchSavingEnabled() {
        return getLocalBoolean("search.searchSaving[@enabled]", true);
    }

    /**
     * <p>
     * isBoostTopLevelDocstructs.
     * </p>
     *
     * @should return correct value
     * @return a boolean.
     */
    public boolean isBoostTopLevelDocstructs() {
        return getLocalBoolean("search.boostTopLevelDocstructs", true);
    }

    /**
     * <p>
     * getRecordGroupIdentifierFields.
     * </p>
     *
     * @should return all configured values
     * @return a {@link java.util.List} object.
     */
    public List<String> getRecordGroupIdentifierFields() {
        return getLocalList("toc.recordGroupIdentifierFields.field");
    }

    /**
     * <p>
     * getAncestorIdentifierFields.
     * </p>
     *
     * @should return all configured values
     * @return a {@link java.util.List} object.
     */
    public List<String> getAncestorIdentifierFields() {
        return getLocalList("toc.ancestorIdentifierFields.field");
    }

    /**
     * <p>
     * isTocListSiblingRecords.
     * </p>
     *
     * @should return correctValue
     * @return a boolean.
     */
    public boolean isTocListSiblingRecords() {
        return getLocalBoolean("toc.ancestorIdentifierFields[@listSiblingRecords]", false);
    }

    /**
     * <p>
     * getSearchFilters.
     * </p>
     *
     * @should return all configured elements
     * @return a {@link java.util.List} object.
     */
    public List<SearchFilter> getSearchFilters() {
        List<String> filterStrings = getLocalList("search.filters.filter");
        List<SearchFilter> ret = new ArrayList<>(filterStrings.size());
        for (String filterString : filterStrings) {
            if (filterString.startsWith("filter_")) {
                ret.add(new SearchFilter(filterString, filterString.substring(7)));
            } else {
                logger.error("Invalid search filter definition: {}", filterString);
            }
        }

        return ret;
    }

    /**
     * <p>
     * getWebApiFields.
     * </p>
     *
     * @should return all configured elements
     * @return a {@link java.util.List} object.
     */
    public List<Map<String, String>> getWebApiFields() {
        List<HierarchicalConfiguration<ImmutableNode>> elements = getLocalConfigurationsAt("webapi.fields.field");
        if (elements == null) {
            return Collections.emptyList();
        }

        List<Map<String, String>> ret = new ArrayList<>(elements.size());
        for (Iterator<HierarchicalConfiguration<ImmutableNode>> it = elements.iterator(); it.hasNext();) {
            HierarchicalConfiguration<ImmutableNode> sub = it.next();
            Map<String, String> fieldConfig = new HashMap<>();
            fieldConfig.put("jsonField", sub.getString("[@jsonField]", null));
            fieldConfig.put("luceneField", sub.getString("[@luceneField]", null));
            fieldConfig.put("multivalue", sub.getString("[@multivalue]", null));
            ret.add(fieldConfig);
        }

        return ret;
    }

    /**
     * <p>
     * getDbPersistenceUnit.
     * </p>
     *
     * @should return correct value
     * @return a {@link java.lang.String} object.
     */
    public String getDbPersistenceUnit() {
        return getLocalString("dbPersistenceUnit", null);
    }

    /**
     * <p>
     * useCustomNavBar.
     * </p>
     *
     * @should return correct value
     * @return a boolean.
     */
    public boolean useCustomNavBar() {
        return getLocalBoolean("cms.useCustomNavBar", false);
    }

    /**
     * <p>
     * getCmsTemplateFolder.
     * </p>
     *
     * @should return correct value
     * @return a {@link java.lang.String} object.
     */
    public String getCmsTemplateFolder() {
        return getLocalString("cms.templateFolder", "resources/cms/templates/");
    }

    /**
     * <p>
     * getCmsMediaFolder.
     * </p>
     *
     * @should return correct value
     * @return a {@link java.lang.String} object.
     */
    public String getCmsMediaFolder() {
        return getLocalString("cms.mediaFolder", "cms_media");
    }

    /**
     * A folder for temporary storage of media files. Used by DC record creation to store uploaded files
     * 
     * @return "temp_media" unless otherwise configured in "tempMediaFolder"
     */
    public String getTempMediaFolder() {
        return getLocalString("tempMediaFolder", "temp_media");
    }

    public String getUserAvatarFolder() {
        return getLocalString("userAvatarFolder", "users/avatar");
    }

    /**
     * <p>
     * getCmsClassifications.
     * </p>
     *
     * @should return all configured elements
     * @return a {@link java.util.List} object.
     */
    public List<String> getCmsClassifications() {
        return getLocalList("cms.classifications.classification");
    }

    /**
     * <p>
     * getCmsMediaDisplayWidth.
     * </p>
     *
     * @return a int.
     */
    public int getCmsMediaDisplayWidth() {
        return getLocalInt("cms.mediaDisplayWidth", 0);
    }

    /**
     * <p>
     * getCmsMediaDisplayHeight.
     * </p>
     *
     * @return a int.
     */
    public int getCmsMediaDisplayHeight() {
        return getLocalInt("cms.mediaDisplayHeight", 0);
    }

    /**
     * <p>
     * isTranskribusEnabled.
     * </p>
     *
     * @should return correct value
     * @return a boolean.
     */
    public boolean isTranskribusEnabled() {
        return getLocalBoolean("transkribus[@enabled]", false);
    }

    /**
     * <p>
     * getTranskribusUserName.
     * </p>
     *
     * @should return correct value
     * @return a {@link java.lang.String} object.
     */
    public String getTranskribusUserName() {
        return getLocalString("transkribus.userName");
    }

    /**
     * <p>
     * getTranskribusPassword.
     * </p>
     *
     * @should return correct value
     * @return a {@link java.lang.String} object.
     */
    public String getTranskribusPassword() {
        return getLocalString("transkribus.password");
    }

    /**
     * <p>
     * getTranskribusDefaultCollection.
     * </p>
     *
     * @should return correct value
     * @return a {@link java.lang.String} object.
     */
    public String getTranskribusDefaultCollection() {
        return getLocalString("transkribus.defaultCollection");
    }

    /**
     * <p>
     * getTranskribusRestApiUrl.
     * </p>
     *
     * @should return correct value
     * @return a {@link java.lang.String} object.
     */
    public String getTranskribusRestApiUrl() {
        return getLocalString("transkribus.restApiUrl", TranskribusUtils.TRANSRIBUS_REST_URL);
    }

    /**
     * <p>
     * getTranskribusAllowedDocumentTypes.
     * </p>
     *
     * @should return all configured elements
     * @return a {@link java.util.List} object.
     */
    public List<String> getTranskribusAllowedDocumentTypes() {
        return getLocalList("transkribus.allowedDocumentTypes.docstruct");
    }

    /**
     * <p>
     * getTocIndentation.
     * </p>
     *
     * @should return correct value
     * @return a int.
     */
    public int getTocIndentation() {
        return getLocalInt("toc.tocIndentation", 20);
    }

    /**
     * <p>
     * isPageBrowseEnabled.
     * </p>
     *
     * @return a boolean.
     * @should return correct value
     */
    public boolean isPageBrowseEnabled() {
        return getLocalBoolean("viewer.pageBrowse[@enabled]", false);
    }

    /**
     * <p>
     * getPageBrowseSteps.
     * </p>
     *
     * @return a {@link java.util.List} object.
     */
    public List<Integer> getPageBrowseSteps() {
        List<String> defaultList = Collections.singletonList("1");
        List<String> stringList = getLocalList("viewer.pageBrowse.pageBrowseStep", defaultList);
        List<Integer> intList = new ArrayList<>();
        for (String s : stringList) {
            try {
                intList.add(Integer.valueOf(s));
            } catch (NullPointerException | NumberFormatException e) {
                logger.error("Illegal config at 'viewer.pageBrowse.pageBrowseStep': " + s);
            }
        }
        return intList;
    }

    /**
     * 
     * @return
     * @should return correct value
     */
    public int getPageSelectDropdownDisplayMinPages() {
        return getLocalInt("viewer.pageSelectDropdownDisplayMinPages", 3);
    }

    /**
     * <p>
     * getTaskManagerServiceUrl.
     * </p>
     *
     * @should return correct value
     * @return a {@link java.lang.String} object.
     */
    public String getTaskManagerServiceUrl() {
        return getLocalString("urls.taskManager", "http://localhost:8080/itm/") + "service";
    }

    /**
     * <p>
     * getTaskManagerRestUrl.
     * </p>
     *
     * @should return correct value
     * @return a {@link java.lang.String} object.
     */
    public String getTaskManagerRestUrl() {
        return getLocalString("urls.taskManager", "http://localhost:8080/itm/") + "rest";
    }

    /**
     * <p>
     * getReCaptchaSiteKey.
     * </p>
     *
     * @should return correct value
     * @return a {@link java.lang.String} object.
     */
    public String getReCaptchaSiteKey() {
        return getLocalString("reCaptcha.provider[@siteKey]");
    }

    /**
     * <p>
     * isUseReCaptcha.
     * </p>
     *
     * @should return correct value
     * @return a boolean.
     */
    public boolean isUseReCaptcha() {
        return getLocalBoolean("reCaptcha[@enabled]", true);
    }

    /**
     * <p>
     * isSearchInItemEnabled.
     * </p>
     *
     * @should return true if the search field to search the current item/work is configured to be visible
     * @return a boolean.
     */
    public boolean isSearchInItemEnabled() {
        return getLocalBoolean("sidebar.searchInItem[@enabled]", true);
    }

    /**
     * <p>
     * isSearchExcelExportEnabled.
     * </p>
     *
     * @should return correct value
     * @return a boolean.
     */
    public boolean isSearchExcelExportEnabled() {
        return getLocalBoolean("search.export.excel[@enabled]", false);
    }

    /**
     * <p>
     * getSearchExcelExportFields.
     * </p>
     *
     * @should return all values
     * @return a {@link java.util.List} object.
     */
    public List<String> getSearchExcelExportFields() {
        return getLocalList("search.export.excel.field", new ArrayList<String>(0));
    }

    /**
     * <p>
     * getExcelDownloadTimeout.
     * </p>
     *
     * @return a int.
     */
    public int getExcelDownloadTimeout() {
        return getLocalInt("search.export.excel.timeout", 120);
    }

    /**
     * <p>
     * isDisplayEmptyTocInSidebar.
     * </p>
     *
     * @should return correct value
     * @return a boolean.
     */
    public boolean isDisplayEmptyTocInSidebar() {
        return getLocalBoolean("sidebar.sidebarToc.visibleIfEmpty", true);
    }

    /**
     * <p>
     * isDoublePageNavigationEnabled.
     * </p>
     *
     * @should return correct value
     * @return a boolean.
     */
    public boolean isDoublePageNavigationEnabled() {
        return getLocalBoolean("viewer.doublePageNavigation[@enabled]", false);
    }

    /**
     * <p>
     * getRestrictedImageUrls.
     * </p>
     *
     * @return a {@link java.util.List} object.
     */
    public List<String> getRestrictedImageUrls() {
        return getLocalList("viewer.externalContent.restrictedUrls.url", Collections.emptyList());
    }

    public List<String> getIIIFLicenses() {
        return getLocalList("webapi.iiif.license", Collections.emptyList());
    }

    /**
     * <p>
     * getIIIFMetadataFields.
     * </p>
     *
     * @return a {@link java.util.List} object.
     */
    public List<String> getIIIFMetadataFields() {
        return getLocalList("webapi.iiif.metadataFields.field", Collections.emptyList());
    }

    /**
     * <p>
     * getIIIFEventFields.
     * </p>
     *
     * @return the list of all configured event fields for IIIF manifests All fields must contain a "/" to separate the event type and the actual
     *         field name If no "/" is present in the configured field it is prepended to the entry to indicate that this field should be taken from
     *         all events
     */
    public List<String> getIIIFEventFields() {
        List<String> fields = getLocalList("webapi.iiif.metadataFields.event", Collections.emptyList());
        fields = fields.stream().map(field -> field.contains("/") ? field : "/" + field).collect(Collectors.toList());
        return fields;
    }

    /**
     * <p>
     * getIIIFMetadataLabel.
     * </p>
     *
     * @param field the value of the field
     * @return The attribute "label" of any children of webapi.iiif.metadataFields
     * @should return correct values
     */
    public String getIIIFMetadataLabel(String field) {
        List<HierarchicalConfiguration<ImmutableNode>> fieldsConfig = getLocalConfigurationsAt("webapi.iiif.metadataFields");
        if (fieldsConfig == null || fieldsConfig.isEmpty()) {
            return "";
        }

        List<HierarchicalConfiguration<ImmutableNode>> fields = fieldsConfig.get(0).childConfigurationsAt("");
        for (HierarchicalConfiguration<ImmutableNode> fieldNode : fields) {
            String value = fieldNode.getString(".");
            if (value != null && value.equals(field)) {
                return fieldNode.getString("[@label]", "");
            }
        }
        return "";
    }

    /**
     * Configured in webapi.iiif.discovery.activitiesPerPage. Default value is 100
     *
     * @return The number of activities to display per collection page in the IIIF discovery api
     */
    public int getIIIFDiscoveryAvtivitiesPerPage() {
        return getLocalInt("webapi.iiif.discovery.activitiesPerPage", 100);
    }

    /**
     * <p>
     * getIIIFLogo.
     * </p>
     *
     * @return a {@link java.lang.String} object.
     */
    public List<String> getIIIFLogo() {
        return getLocalList("webapi.iiif.logo", new ArrayList<>());
    }

    /**
     * <p>
     * getIIIFNavDateField.
     * </p>
     *
     * @return a {@link java.lang.String} object.
     */
    public String getIIIFNavDateField() {
        return getLocalString("webapi.iiif.navDateField", null);
    }

    /**
     * <p>
     * getIIIFAttribution.
     * </p>
     *
     * @return a {@link java.lang.String} object.
     */
    public List<String> getIIIFAttribution() {
        return getLocalList("webapi.iiif.attribution", new ArrayList<>());
    }

    /**
     * <p>
     * getIIIFDescriptionFields.
     * </p>
     *
     * @return a {@link java.util.List} object.
     */
    public List<String> getIIIFDescriptionFields() {
        return getLocalList("webapi.iiif.descriptionFields.field", new ArrayList<>());

    }

    public List<Locale> getIIIFTranslationLocales() {
        List<Locale> list = getLocalList("webapi.iiif.translations.locale", new ArrayList<>())
                .stream()
                .map(Locale::forLanguageTag)
                .filter(l -> StringUtils.isNotBlank(l.getLanguage()))
                .collect(Collectors.toList());

        if (list.isEmpty()) {
            return ViewerResourceBundle.getAllLocales();
        }

        return list;
    }

    /**
     * 
     * @return The SOLR field containing a rights url for a IIIF3 manifest if one is configured
     */
    public String getIIIFRightsField() {
        return getLocalString("webapi.iiif.rights", null);
    }

    /**
     * Uses {@link #getIIIFAttribution()} as fallback;
     * 
     * @return the message key to use for the IIIF3 requiredStatement value if the statement should be added to manifests.
     */
    public String getIIIFRequiredValue() {
        return getLocalString("webapi.iiif.requiredStatement.value", getIIIFAttribution().stream().findFirst().orElse(null));
    }

    /**
     * 
     * @return the message key to use for the IIIF3 requiredStatement label. Default is "Attribution"
     */
    public String getIIIFRequiredLabel() {
        return getLocalString("webapi.iiif.requiredStatement.label", "Attribution");
    }

    /**
     * 
     * @return The list of configurations for IIIF3 providers
     * @throws PresentationException if a provider or a homepage configuration misses the url or label element
     */
    public List<ProviderConfiguration> getIIIFProvider() throws PresentationException {
        List<ProviderConfiguration> provider = new ArrayList<>();
        List<HierarchicalConfiguration<ImmutableNode>> configs = getLocalConfigurationsAt("webapi.iiif.provider");
        for (HierarchicalConfiguration<ImmutableNode> config : configs) {
            provider.add(new ProviderConfiguration(config));
        }
        return provider;
    }

    /**
     * 
     * @return
     * @should return correct value
     */
    public boolean isVisibleIIIFRenderingPDF() {
        return getLocalBoolean("webapi.iiif.rendering.pdf[@enabled]", true);
    }

    /**
     * 
     * @return
     * @should return correct value
     */
    public boolean isVisibleIIIFRenderingViewer() {
        return getLocalBoolean("webapi.iiif.rendering.viewer[@enabled]", true);
    }

    public String getLabelIIIFRenderingPDF() {
        return getLocalString("webapi.iiif.rendering.pdf.label", null);
    }

    public String getLabelIIIFRenderingViewer() {
        return getLocalString("webapi.iiif.rendering.viewer.label", null);
    }

    /**
     * 
     * @return
     * @should return correct value
     */
    public boolean isVisibleIIIFRenderingPlaintext() {
        return getLocalBoolean("webapi.iiif.rendering.plaintext[@enabled]", true);
    }

    /**
     * 
     * @return
     * @should return correct value
     */
    public boolean isVisibleIIIFRenderingAlto() {
        return getLocalBoolean("webapi.iiif.rendering.alto[@enabled]", true);
    }

    public String getLabelIIIFRenderingPlaintext() {
        return getLocalString("webapi.iiif.rendering.plaintext.label", null);
    }

    public String getLabelIIIFRenderingAlto() {
        return getLocalString("webapi.iiif.rendering.alto.label", null);
    }

    /**
     * <p>
     * getSitelinksField.
     * </p>
     *
     * @should return correct value
     * @return a {@link java.lang.String} object.
     */
    public String getSitelinksField() {
        return getLocalString("sitemap.sitelinksField");
    }

    /**
     * <p>
     * getSitelinksFilterQuery.
     * </p>
     *
     * @should return correct value
     * @return a {@link java.lang.String} object.
     */
    public String getSitelinksFilterQuery() {
        return getLocalString("sitemap.sitelinksFilterQuery");
    }

    /**
     * <p>
     * getConfiguredCollections.
     * </p>
     *
     * @return a {@link java.util.List} object.
     */
    public List<String> getConfiguredCollections() {
        return getLocalList("collections.collection[@field]", Collections.emptyList());

    }

    /**
     * <p>
     * getWebApiToken.
     * </p>
     *
     * @should return correct value
     * @return a {@link java.lang.String} object.
     */
    public String getWebApiToken() {
        String token = getLocalString("webapi.authorization.token", "");
        return token;
    }

    /**
     * <p>
     * isAllowRedirectCollectionToWork.
     * </p>
     *
     * @return true if opening a collection containing only a single work should redirect to that work
     * @should return correct value
     */
    public boolean isAllowRedirectCollectionToWork() {
        boolean redirect = getLocalBoolean("collections.redirectToWork", true);
        return redirect;
    }

    /**
     * <p>
     * getTwitterUserName.
     * </p>
     *
     * @return Configured value; null if none configured
     * @should return correct value
     */
    public String getTwitterUserName() {
        String token = getLocalString("embedding.twitter.userName");
        return token;
    }

    /**
     * <p>
     * getLimitImageHeightUpperRatioThreshold.
     * </p>
     *
     * @should return correct value
     * @return a float.
     */
    public float getLimitImageHeightUpperRatioThreshold() {
        return getLocalFloat("viewer.limitImageHeight[@upperRatioThreshold]", 0.3f);
    }

    /**
     * <p>
     * getLimitImageHeightLowerRatioThreshold.
     * </p>
     *
     * @should return correct value
     * @return a float.
     */
    public float getLimitImageHeightLowerRatioThreshold() {
        return getLocalFloat("viewer.limitImageHeight[@lowerRatioThreshold]", 3f);
    }

    /**
     * <p>
     * isLimitImageHeight.
     * </p>
     *
     * @should return correct value
     * @return a boolean.
     */
    public boolean isLimitImageHeight() {
        return getLocalBoolean("viewer.limitImageHeight", true);
    }

    /**
     * <p>
     * isAddCORSHeader.
     * </p>
     *
     * @should return correct value
     * @return a boolean.
     */
    public boolean isAddCORSHeader() {
        return getLocalBoolean("webapi.cors[@enabled]", false);
    }

    /**
     * <p>
     * Gets the value configured in webapi.cors. Default is "*"
     * </p>
     *
     * @should return correct value
     * @return a {@link java.lang.String} object.
     */
    public String getCORSHeaderValue() {
        return getLocalString("webapi.cors", "*");
    }

    /**
     * @return
     */
    public boolean isDiscloseImageContentLocation() {
        return getLocalBoolean("webapi.iiif.discloseContentLocation", true);
    }

    public String getAccessConditionDisplayField() {
        return getLocalString("webGuiDisplay.displayCopyrightInfo.accessConditionField", null);
    }

    public String getCopyrightDisplayField() {
        return getLocalString("webGuiDisplay.displayCopyrightInfo.copyrightField", null);
    }

    public boolean isDisplayCopyrightInfo() {
        return getLocalBoolean("webGuiDisplay.displayCopyrightInfo.visible", false);
    }

    public boolean isDisplaySocialMediaShareLinks() {
        return getLocalBoolean("webGuiDisplay.displaySocialMediaShareLinks", false);
    }

    public boolean isDisplayAnchorLabelInTitleBar(String template) {
        List<HierarchicalConfiguration<ImmutableNode>> templateList = getLocalConfigurationsAt("toc.titleBarLabel.template");
        HierarchicalConfiguration<ImmutableNode> subConf = getMatchingConfig(templateList, template);
        if (subConf != null) {
            return subConf.getBoolean("displayAnchorTitle", false);
        }

        return false;
    }

    public String getAnchorLabelInTitleBarPrefix(String template) {
        List<HierarchicalConfiguration<ImmutableNode>> templateList = getLocalConfigurationsAt("toc.titleBarLabel.template");
        HierarchicalConfiguration<ImmutableNode> subConf = getMatchingConfig(templateList, template);
        if (subConf != null) {
            return subConf.getString("displayAnchorTitle[@prefix]", "");
        }

        return "";
    }

    public String getAnchorLabelInTitleBarSuffix(String template) {
        List<HierarchicalConfiguration<ImmutableNode>> templateList = getLocalConfigurationsAt("toc.titleBarLabel.template");
        HierarchicalConfiguration<ImmutableNode> subConf = getMatchingConfig(templateList, template);
        if (subConf != null) {
            return subConf.getString("displayAnchorTitle[@suffix]", " ");
        }

        return " ";
    }

    public String getMapBoxToken() {
        return getLocalString("maps.mapbox.token", "");
    }

    public String getMapBoxUser() {
        return getLocalString("maps.mapbox.user", "");
    }

    public String getMapBoxStyleId() {
        return getLocalString("maps.mapbox.styleId", "");
    }

    public boolean isDisplayAddressSearchInMap() {
        return getLocalBoolean("maps.mapbox.addressSearch[@enabled]", true);
    }

    /**
     * @param marker
     * @return
     */
    public GeoMapMarker getGeoMapMarker(String name) {
        return getGeoMapMarkers().stream().filter(m -> name.equalsIgnoreCase(m.getName())).findAny().orElse(null);
    }

    /**
     *
     * @return a list of solr field names containing GeoJson data used to create markers in maps
     */
    public List<String> getGeoMapMarkerFields() {
        return getLocalList("maps.coordinateFields.field", Arrays.asList("MD_GEOJSON_POINT", "NORM_COORDS_GEOJSON"));
    }

    public boolean includeCoordinateFieldsFromMetadataDocs() {
        return getLocalBoolean("maps.coordinateFields[@includeMetadataDocs]", false);
    }

    public List<GeoMapMarker> getGeoMapMarkers() {

        List<GeoMapMarker> markers = new ArrayList<>();
        List<HierarchicalConfiguration<ImmutableNode>> configs = getLocalConfigurationsAt("maps.markers.marker");
        for (HierarchicalConfiguration<ImmutableNode> config : configs) {
            GeoMapMarker marker = readGeoMapMarker(config);
            if (marker != null) {
                markers.add(marker);
            }
        }
        return markers;

    }

    /**
     * @param config
     * @param marker
     * @return
     */
    public static GeoMapMarker readGeoMapMarker(HierarchicalConfiguration<ImmutableNode> config) {
        GeoMapMarker marker = null;
        String name = config.getString(".");
        if (StringUtils.isNotBlank(name)) {
            marker = new GeoMapMarker(name);
            marker.setExtraClasses(config.getString("[@extraClasses]", marker.getExtraClasses()));
            marker.setIcon(config.getString("[@icon]", marker.getIcon()));
            marker.setIconColor(config.getString("[@iconColor]", marker.getIconColor()));
            marker.setIconRotate(config.getInt("[@iconRotate]", marker.getIconRotate()));
            marker.setMarkerColor(config.getString("[@markerColor]", marker.getMarkerColor()));
            marker.setHighlightColor(config.getString("[@highlightColor]", marker.getHighlightColor()));
            marker.setNumber(config.getString("[@number]", marker.getNumber()));
            marker.setPrefix(config.getString("[@prefix]", marker.getPrefix()));
            marker.setShape(config.getString("[@shape]", marker.getShape()));
            marker.setSvg(config.getBoolean("[@svg]", marker.isSvg()));
            marker.setShadow(config.getBoolean("[@shadow]", marker.isShadow()));
            marker.setUseDefault(config.getBoolean("[@useDefaultIcon]", marker.isUseDefault()));
            marker.setHighlightIcon(config.getString("[@highlightIcon]", marker.getHighlightIcon()));
        }
        return marker;
    }

    /**
     * Find the template with the given name in the templateList. If no such template exists, find the template with name _DEFAULT. Failing that,
     * return null;
     * 
     * @param templateList
     * @param template
     * @return
     */
    private static HierarchicalConfiguration<ImmutableNode> getMatchingConfig(List<HierarchicalConfiguration<ImmutableNode>> templateList,
            String name) {
        if (name == null || templateList == null) {
            return null;
        }

        HierarchicalConfiguration<ImmutableNode> conf = null;
        HierarchicalConfiguration<ImmutableNode> defaultConf = null;
        for (HierarchicalConfiguration<ImmutableNode> subConf : templateList) {
            if (name.equalsIgnoreCase(subConf.getString("[@name]"))) {
                conf = subConf;
                break;
            } else if ("_DEFAULT".equalsIgnoreCase(subConf.getString("[@name]"))) {
                defaultConf = subConf;
            }
        }
        if (conf != null) {
            return conf;
        }

        return defaultConf;
    }

    /**
     * 
     * @return
     */
    public List<LicenseDescription> getLicenseDescriptions() {
        List<LicenseDescription> licenses = new ArrayList<>();
        List<HierarchicalConfiguration<ImmutableNode>> licenseNodes = getLocalConfigurationsAt("metadata.licenses.license");
        for (HierarchicalConfiguration<ImmutableNode> node : licenseNodes) {
            String url = node.getString("[@url]", "");
            if (StringUtils.isNotBlank(url)) {
                String label = node.getString("[@label]", url);
                String icon = node.getString("[@icon]", "");
                LicenseDescription license = new LicenseDescription(url);
                license.setLabel(label);
                license.setIcon(icon);
                licenses.add(license);
            }
        }

        return licenses;
    }

    /**
     * @return
     */
    public String getBaseXUrl() {
        return getLocalString("urls.basex");
    }

    public boolean isArchivesEnabled() {
        return getLocalBoolean("archives[@enabled]", false);
    }

    public Map<String, String> getArchiveNodeTypes() {
        List<HierarchicalConfiguration<ImmutableNode>> nodeTypes = getLocalConfigurationsAt("archives.nodeTypes.node");
        nodeTypes.get(0).getString(getReCaptchaSiteKey());
        return nodeTypes.stream()
                .collect(Collectors.toMap(node -> node.getString("[@name]"), node -> node.getString("[@icon]")));
    }

    /**
     * @return
     */
    public HierarchicalConfiguration<ImmutableNode> getArchiveMetadataConfig() {
        return getLocalConfigurationAt("archives.metadataList");
    }

    public boolean isDisplayUserGeneratedContentBelowImage() {
        return getLocalBoolean("webGuiDisplay.displayUserGeneratedContentBelowImage", false);
    }

    /**
     * config: <code>&#60;iiif use-version="3.0"&#62;&#60;/iiif&#62;</code>
     * 
     * @return
     */
    public String getIIIFVersionToUse() {
        return getLocalString("webapi.iiif[@use-version]", "2.1.1");
    }

    /**
     * 
     * @return
     * @should read config items correctly
     */
    public List<TranslationGroup> getTranslationGroups() {
        List<TranslationGroup> ret = new ArrayList<>();
        List<HierarchicalConfiguration<ImmutableNode>> groupNodes = getLocalConfigurationsAt("translations.group");
        int id = 0;
        for (HierarchicalConfiguration<ImmutableNode> groupNode : groupNodes) {
            String typeValue = groupNode.getString("[@type]");
            if (StringUtils.isBlank(typeValue)) {
                logger.warn("translations/group/@type may not be empty.");
                continue;
            }
            TranslationGroupType type = TranslationGroupType.getByName(typeValue);
            if (type == null) {
                logger.warn("Unknown translations/group/@type: {}", typeValue);
                continue;
            }
            String name = groupNode.getString("[@name]");
            if (StringUtils.isBlank(name)) {
                logger.warn("translations/group/@name may not be empty.");
                continue;
            }
            String description = groupNode.getString("[@description]");
            List<HierarchicalConfiguration<ImmutableNode>> keyNodes = groupNode.configurationsAt("key");
            TranslationGroup group = TranslationGroup.create(id, type, name, description, keyNodes.size());
            for (HierarchicalConfiguration<ImmutableNode> keyNode : keyNodes) {
                String value = keyNode.getString(".");
                if (StringUtils.isBlank(value)) {
                    logger.warn("translations/group/key may not be empty.");
                    continue;
                }
                boolean regex = keyNode.getBoolean("[@regex]", false);
                group.getItems().add(TranslationGroupItem.create(type, value, regex));
            }
            ret.add(group);
            id++;
        }

        return ret;
    }

    public boolean isDisplayAnnotationTextInImage() {
        return getLocalBoolean("webGuiDisplay.displayAnnotationTextInImage", true);
    }

<<<<<<< HEAD
=======



>>>>>>> 21426107
}<|MERGE_RESOLUTION|>--- conflicted
+++ resolved
@@ -5316,10 +5316,4 @@
         return getLocalBoolean("webGuiDisplay.displayAnnotationTextInImage", true);
     }
 
-<<<<<<< HEAD
-=======
-
-
-
->>>>>>> 21426107
 }