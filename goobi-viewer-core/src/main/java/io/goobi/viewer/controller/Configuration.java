--- conflicted
+++ resolved
@@ -527,10 +527,6 @@
         if (usingTemplate == null) {
             return Collections.emptyList();
         }
-<<<<<<< HEAD
-=======
-        //                logger.debug("template requested: " + template + ", using: " + usingTemplate.getString(XML_PATH_ATTRIBUTE_NAME));
->>>>>>> ec146de0
         List<HierarchicalConfiguration<ImmutableNode>> elements = usingTemplate.configurationsAt("metadata");
         if (elements == null) {
             logger.warn("Template '{}' contains no metadata elements.", usingTemplate.getRootElementName());
@@ -4017,11 +4013,7 @@
         HierarchicalConfiguration<ImmutableNode> defaultTemplate = null;
         for (Iterator<HierarchicalConfiguration<ImmutableNode>> it = templateList.iterator(); it.hasNext();) {
             HierarchicalConfiguration<ImmutableNode> subElement = it.next();
-<<<<<<< HEAD
-            String templateName = subElement.getString("[@name]");
-=======
             String templateName = subElement.getString(XML_PATH_ATTRIBUTE_NAME);
->>>>>>> ec146de0
             if (templateName != null) {
                 if (templateName.equals(template)) {
                     usingTemplate = subElement;
