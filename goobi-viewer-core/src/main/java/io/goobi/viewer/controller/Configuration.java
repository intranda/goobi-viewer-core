--- conflicted
+++ resolved
@@ -3249,11 +3249,7 @@
      * @throws ViewerConfigurationException
      */
     public boolean showImageNavigator(PageType view, ImageType image) throws ViewerConfigurationException {
-<<<<<<< HEAD
-        return getZoomImageViewConfig(view, image).getBoolean("navigator.enabled", false);
-=======
         return getZoomImageViewConfig(view, image).getBoolean("navigator[@enabled]", false);
->>>>>>> e3a0e7fc
     }
 
     /**
