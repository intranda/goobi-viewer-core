--- conflicted
+++ resolved
@@ -2012,7 +2012,7 @@
     public String getSmtpSecurity() {
         return getLocalString("user.smtpSecurity", "none");
     }
-
+    
     /**
      * 
      * @return Configured SMTP port number; -1 if not configured
@@ -4532,50 +4532,45 @@
 
     public List<Locale> getIIIFTranslationLocales() {
         List<Locale> list = getLocalList("webapi.iiif.translations.locale", new ArrayList<>())
-                .stream()
-                .map(Locale::forLanguageTag)
-                .filter(l -> StringUtils.isNotBlank(l.getLanguage()))
-                .collect(Collectors.toList());
-
-        if (list.isEmpty()) {
+        .stream()
+        .map(Locale::forLanguageTag)
+        .filter(l -> StringUtils.isNotBlank(l.getLanguage()))
+        .collect(Collectors.toList());
+        
+        if(list.isEmpty()) {
             return ViewerResourceBundle.getAllLocales();
         }
-<<<<<<< HEAD
         
-=======
-
->>>>>>> dd4b068c
         return list;
     }
-
+    
     public boolean isVisibleIIIFRenderingPDF() {
         return getLocalBoolean("webapi.iiif.rendering.pdf[@visible]", true);
     }
-
+    
     public boolean isVisibleIIIFRenderingViewer() {
         return getLocalBoolean("webapi.iiif.rendering.viewer[@visible]", true);
     }
-
+    
     public String getLabelIIIFRenderingPDF() {
         return getLocalString("webapi.iiif.rendering.pdf.label", "PDF");
     }
-
+    
     public String getLabelIIIFRenderingViewer() {
         return getLocalString("webapi.iiif.rendering.viewer.label", "Goobi Viewer");
     }
-
     public boolean isVisibleIIIFRenderingPlaintext() {
         return getLocalBoolean("webapi.iiif.rendering.plaintext[@visible]", true);
     }
-
+    
     public boolean isVisibleIIIFRenderingAlto() {
         return getLocalBoolean("webapi.iiif.rendering.alto[@visible]", true);
     }
-
+    
     public String getLabelIIIFRenderingPlaintext() {
         return getLocalString("webapi.iiif.rendering.plaintext.label", "Fulltext");
     }
-
+    
     public String getLabelIIIFRenderingAlto() {
         return getLocalString("webapi.iiif.rendering.alto.label", "ALTO");
     }
@@ -4771,11 +4766,11 @@
     public String getMapBoxToken() {
         return getLocalString("maps.mapbox.token", "");
     }
-
+    
     public String getMapBoxUser() {
         return getLocalString("maps.mapbox.user", "");
     }
-
+    
     public String getMapBoxStyleId() {
         return getLocalString("maps.mapbox.styleId", "");
     }
