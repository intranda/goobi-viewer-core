/**
 * This file is part of the Goobi viewer - a content presentation and management application for digitized objects.
 *
 * Visit these websites for more information.
 *          - http://www.intranda.com
 *          - http://digiverso.com
 *
 * This program is free software; you can redistribute it and/or modify it under the terms of the GNU General Public License as published by the Free
 * Software Foundation; either version 2 of the License, or (at your option) any later version.
 *
 * This program is distributed in the hope that it will be useful, but WITHOUT ANY WARRANTY; without even the implied warranty of MERCHANTABILITY or
 * FITNESS FOR A PARTICULAR PURPOSE. See the GNU General Public License for more details.
 *
 * You should have received a copy of the GNU General Public License along with this program. If not, see <http://www.gnu.org/licenses/>.
 */
package io.goobi.viewer.controller;

import java.io.BufferedReader;
import java.io.File;
import java.io.FileNotFoundException;
import java.io.FileReader;
import java.io.IOException;
import java.nio.file.Paths;
import java.util.ArrayList;
import java.util.Arrays;
import java.util.Collections;
import java.util.HashMap;
import java.util.HashSet;
import java.util.Iterator;
import java.util.List;
import java.util.Locale;
import java.util.Map;
import java.util.NoSuchElementException;
import java.util.Set;
import java.util.stream.Collectors;

import org.apache.commons.configuration2.BaseHierarchicalConfiguration;
import org.apache.commons.configuration2.HierarchicalConfiguration;
import org.apache.commons.configuration2.XMLConfiguration;
import org.apache.commons.configuration2.builder.ConfigurationBuilderEvent;
import org.apache.commons.configuration2.builder.ReloadingFileBasedConfigurationBuilder;
import org.apache.commons.configuration2.builder.fluent.Parameters;
import org.apache.commons.configuration2.convert.DefaultListDelimiterHandler;
import org.apache.commons.configuration2.event.Event;
import org.apache.commons.configuration2.event.EventListener;
import org.apache.commons.configuration2.ex.ConfigurationException;
import org.apache.commons.configuration2.tree.ImmutableNode;
import org.apache.commons.lang3.StringUtils;
import org.slf4j.Logger;
import org.slf4j.LoggerFactory;

import de.unigoettingen.sub.commons.contentlib.imagelib.ImageType;
import io.goobi.viewer.controller.model.ProviderConfiguration;
import io.goobi.viewer.exceptions.PresentationException;
import io.goobi.viewer.exceptions.ViewerConfigurationException;
import io.goobi.viewer.managedbeans.utils.BeanUtils;
import io.goobi.viewer.messages.ViewerResourceBundle;
import io.goobi.viewer.model.citation.CitationLink;
import io.goobi.viewer.model.download.DownloadOption;
import io.goobi.viewer.model.maps.GeoMapMarker;
import io.goobi.viewer.model.metadata.Metadata;
import io.goobi.viewer.model.metadata.MetadataParameter;
import io.goobi.viewer.model.metadata.MetadataParameter.MetadataParameterType;
import io.goobi.viewer.model.metadata.MetadataReplaceRule;
import io.goobi.viewer.model.metadata.MetadataReplaceRule.MetadataReplaceRuleType;
import io.goobi.viewer.model.metadata.MetadataView;
import io.goobi.viewer.model.misc.EmailRecipient;
import io.goobi.viewer.model.search.AdvancedSearchFieldConfiguration;
import io.goobi.viewer.model.search.SearchFilter;
import io.goobi.viewer.model.search.SearchHelper;
import io.goobi.viewer.model.security.SecurityQuestion;
import io.goobi.viewer.model.security.authentication.BibliothecaProvider;
import io.goobi.viewer.model.security.authentication.IAuthenticationProvider;
import io.goobi.viewer.model.security.authentication.LitteraProvider;
import io.goobi.viewer.model.security.authentication.LocalAuthenticationProvider;
import io.goobi.viewer.model.security.authentication.OpenIdProvider;
import io.goobi.viewer.model.security.authentication.SAMLProvider;
import io.goobi.viewer.model.security.authentication.VuFindProvider;
import io.goobi.viewer.model.security.authentication.XServiceProvider;
import io.goobi.viewer.model.termbrowsing.BrowsingMenuFieldConfig;
import io.goobi.viewer.model.transkribus.TranskribusUtils;
import io.goobi.viewer.model.translations.admin.TranslationGroup;
import io.goobi.viewer.model.translations.admin.TranslationGroup.TranslationGroupType;
import io.goobi.viewer.model.translations.admin.TranslationGroupItem;
import io.goobi.viewer.model.viewer.DcSortingList;
import io.goobi.viewer.model.viewer.PageType;
import io.goobi.viewer.model.viewer.StringPair;
import io.goobi.viewer.solr.SolrConstants;

/**
 * <p>
 * Configuration class.
 * </p>
 */
public final class Configuration extends AbstractConfiguration {

    private static final Logger logger = LoggerFactory.getLogger(Configuration.class);

    private Set<String> stopwords;

    /**
     * <p>
     * Constructor for Configuration.
     * </p>
     *
     * @param configFilePath a {@link java.lang.String} object.
     */
    @SuppressWarnings({ "unchecked", "rawtypes" })
    public Configuration(String configFilePath) {
        // Load default config file
        builder =
                new ReloadingFileBasedConfigurationBuilder<XMLConfiguration>(XMLConfiguration.class)
                        .configure(new Parameters().properties()
                                .setBasePath(Configuration.class.getClassLoader().getResource("").getFile())
                                .setFileName(configFilePath)
                                .setListDelimiterHandler(new DefaultListDelimiterHandler(';'))
                                .setThrowExceptionOnMissing(false));
        //alternative to .setBasePath from ClassLoader
        //builder.getFileHandler().setFile(new File(builder.getFileHandler().getURL().getFile()));
        if (builder.getFileHandler().getFile().exists()) {
            try {
                builder.getConfiguration();
                logger.info("Default configuration file '{}' loaded.", builder.getFileHandler().getFile().getAbsolutePath());
            } catch (ConfigurationException e) {
                logger.error(e.getMessage(), e);
            }
            builder.addEventListener(ConfigurationBuilderEvent.CONFIGURATION_REQUEST,
                    new EventListener() {

                        @Override
                        public void onEvent(Event event) {
                            if (builder.getReloadingController().checkForReloading(null)) {
                                //
                            }
                        }
                    });
        } else {
            logger.error("Default configuration file not found: {}; Base path is {}", builder.getFileHandler().getFile().getAbsoluteFile(),
                    builder.getFileHandler().getBasePath());
        }

        // Load local config file
        File fileLocal = new File(getConfigLocalPath() + "config_viewer.xml");
        builderLocal =
                new ReloadingFileBasedConfigurationBuilder<XMLConfiguration>(XMLConfiguration.class)
                        .configure(new Parameters().properties()
                                .setFileName(fileLocal.getAbsolutePath())
                                .setListDelimiterHandler(new DefaultListDelimiterHandler(';'))
                                .setThrowExceptionOnMissing(false));
        if (builderLocal.getFileHandler().getFile().exists()) {
            try {
                builderLocal.getConfiguration();
                logger.info("Local configuration file '{}' loaded.", fileLocal.getAbsolutePath());
            } catch (ConfigurationException e) {
                logger.error(e.getMessage(), e);
            }
            builderLocal.addEventListener(ConfigurationBuilderEvent.CONFIGURATION_REQUEST,
                    new EventListener() {

                        @Override
                        public void onEvent(Event event) {
                            if (builderLocal.getReloadingController().checkForReloading(null)) {
                                //
                            }
                        }
                    });
        }

        // Load stopwords
        try {
            stopwords = loadStopwords(getStopwordsFilePath());
        } catch (FileNotFoundException e) {
            logger.error(e.getMessage());
            stopwords = new HashSet<>(0);
        } catch (IOException | IllegalArgumentException e) {
            logger.error(e.getMessage(), e);
            stopwords = new HashSet<>(0);
        }
    }

    /**
     * <p>
     * loadStopwords.
     * </p>
     *
     * @param stopwordsFilePath a {@link java.lang.String} object.
     * @return a {@link java.util.Set} object.
     * @throws java.io.FileNotFoundException if any.
     * @throws java.io.IOException if any.
     * @should load all stopwords
     * @should remove parts starting with pipe
     * @should not add empty stopwords
     * @should throw IllegalArgumentException if stopwordsFilePath empty
     * @should throw FileNotFoundException if file does not exist
     */
    protected static Set<String> loadStopwords(String stopwordsFilePath) throws FileNotFoundException, IOException {
        if (StringUtils.isEmpty(stopwordsFilePath)) {
            throw new IllegalArgumentException("stopwordsFilePath may not be null or empty");
        }

        if (StringUtils.isEmpty(stopwordsFilePath)) {
            logger.warn("'stopwordsFile' not configured. Stop words cannot be filtered from search queries.");
            return Collections.emptySet();
        }

        Set<String> ret = new HashSet<>();
        try (FileReader fr = new FileReader(stopwordsFilePath); BufferedReader br = new BufferedReader(fr)) {
            String line;
            while ((line = br.readLine()) != null) {
                line = line.trim();
                if (StringUtils.isNotBlank(line)) {
                    if (line.charAt(0) != '#') {
                        int pipeIndex = line.indexOf('|');
                        if (pipeIndex != -1) {
                            line = line.substring(0, pipeIndex).trim();
                        }
                        if (!line.isEmpty() && Character.getNumericValue(line.charAt(0)) != -1) {
                            ret.add(line);
                        }
                    }
                }
            }
        }

        return ret;
    }

    /**
     * Returns the stopwords loading during initialization.
     *
     * @should return all stopwords
     * @return a {@link java.util.Set} object.
     */
    public Set<String> getStopwords() {
        return stopwords;
    }

    /**
     * <p>
     * reloadingRequired.
     * </p>
     *
     * @return a boolean.
     */
    //    public boolean reloadingRequired() {
    //        boolean ret = false;
    //        if (getConfigLocal() != null) {
    //            ret = getConfigLocal().getReloadingStrategy().reloadingRequired() || config.getReloadingStrategy().reloadingRequired();
    //        }
    //        ret = config.getReloadingStrategy().reloadingRequired();
    //        return ret;
    //    }

    /*********************************** direct config results ***************************************/

    /**
     * <p>
     * getConfigLocalPath.
     * </p>
     *
     * @return the path to the local config_viewer.xml file.
     */
    public String getConfigLocalPath() {
        String configLocalPath = getConfig().getString("configFolder", "/opt/digiverso/viewer/config/");
        if (!configLocalPath.endsWith("/")) {
            configLocalPath += "/";
        }
        configLocalPath = FileTools.adaptPathForWindows(configLocalPath);
        return configLocalPath;
    }

    /**
     * <p>
     * getLocalRessourceBundleFile.
     * </p>
     *
     * @return a {@link java.lang.String} object.
     */
    public String getLocalRessourceBundleFile() {
        return getConfigLocalPath() + "messages_de.properties";
    }

    /**
     * <p>
     * getViewerThumbnailsPerPage.
     * </p>
     *
     * @should return correct value
     * @return a int.
     */
    public int getViewerThumbnailsPerPage() {
        return getLocalInt("viewer.thumbnailsPerPage", 10);
    }

    /**
     * <p>
     * getViewerMaxImageWidth.
     * </p>
     *
     * @should return correct value
     * @return a int.
     */
    public int getViewerMaxImageWidth() {
        return getLocalInt("viewer.maxImageWidth", 2000);
    }

    /**
     * <p>
     * getViewerMaxImageHeight.
     * </p>
     *
     * @should return correct value
     * @return a int.
     */
    public int getViewerMaxImageHeight() {
        return getLocalInt("viewer.maxImageHeight", 2000);
    }

    /**
     * <p>
     * getViewerMaxImageScale.
     * </p>
     *
     * @should return correct value
     * @return a int.
     */
    public int getViewerMaxImageScale() {
        return getLocalInt("viewer.maxImageScale", 500);
    }

    /**
     * <p>
     * isRememberImageZoom.
     * </p>
     *
     * @return a boolean.
     * @should return correct value
     */
    public boolean isRememberImageZoom() {
        return getLocalBoolean("viewer.rememberImageZoom[@enabled]", false);
    }

    /**
     * <p>
     * isRememberImageRotation.
     * </p>
     *
     * @return a boolean.
     * @should return correct value
     */
    public boolean isRememberImageRotation() {
        return getLocalBoolean("viewer.rememberImageRotation[@enabled]", false);
    }

    /**
     * <p>
     * getDfgViewerUrl.
     * </p>
     *
     * @should return correct value
     * @return a {@link java.lang.String} object.
     */
    public String getDfgViewerUrl() {
        return getLocalString("urls.dfg-viewer", "https://dfg-viewer.de/v2?set[mets]=");
    }

    /**
     * 
     * @should return correct value
     * @return Connector URL
     */
    public String getConnectorVersionUrl() {
        return getLocalString("urls.connectorVersion", "http://localhost:8080/viewer/oai/tools?action=getVersion");
    }

    /**
     * Returns the list of configured metadata for the title bar component. TODO Allow templates and then retire this method.
     *
     * @should return all configured metadata elements
     * @return a {@link java.util.List} object.
     */
    public List<Metadata> getTitleBarMetadata() {
        List<HierarchicalConfiguration<ImmutableNode>> elements = getLocalConfigurationsAt("metadata.titleBarMetadataList.metadata");
        if (elements == null) {
            return Collections.emptyList();
        }

        List<Metadata> ret = new ArrayList<>(elements.size());
        for (Iterator<HierarchicalConfiguration<ImmutableNode>> it = elements.iterator(); it.hasNext();) {
            HierarchicalConfiguration<ImmutableNode> sub = it.next();
            String label = sub.getString("[@label]");
            String masterValue = sub.getString("[@value]");
            boolean group = sub.getBoolean("[@group]", false);
            int type = sub.getInt("[@type]", 0);
            List<HierarchicalConfiguration<ImmutableNode>> params = sub.configurationsAt("param");
            List<MetadataParameter> paramList = null;
            if (params != null) {
                paramList = new ArrayList<>();
                for (Iterator<HierarchicalConfiguration<ImmutableNode>> it2 = params.iterator(); it2.hasNext();) {
                    HierarchicalConfiguration<ImmutableNode> sub2 = it2.next();
                    String fieldType = sub2.getString("[@type]");
                    String source = sub2.getString("[@source]", null);
                    String key = sub2.getString("[@key]");
                    String altKey = sub2.getString("[@altKey]");
                    String masterValueFragment = sub2.getString("[@value]");
                    String defaultValue = sub2.getString("[@defaultValue]");
                    String prefix = sub2.getString("[@prefix]", "").replace("_SPACE_", " ");
                    String suffix = sub2.getString("[@suffix]", "").replace("_SPACE_", " ");
                    String condition = sub2.getString("[@condition]");
                    boolean addUrl = sub2.getBoolean("[@url]", false);
                    boolean topstructValueFallback = sub2.getBoolean("[@topstructValueFallback]", false);
                    boolean topstructOnly = sub2.getBoolean("[@topstructOnly]", false);
                    paramList.add(new MetadataParameter().setType(MetadataParameterType.getByString(fieldType))
                            .setSource(source)
                            .setKey(key)
                            .setAltKey(altKey)
                            .setMasterValueFragment(masterValueFragment)
                            .setDefaultValue(defaultValue)
                            .setPrefix(prefix)
                            .setSuffix(suffix)
                            .setCondition(condition)
                            .setAddUrl(addUrl)
                            .setTopstructValueFallback(topstructValueFallback)
                            .setTopstructOnly(topstructOnly));
                }
            }
            ret.add(new Metadata(label, masterValue, paramList).setGroup(group).setType(type));
        }

        return ret;
    }

    /**
     * Returns the list of configured metadata for search hit elements.
     *
     * @param template a {@link java.lang.String} object.
     * @should return correct template configuration
     * @should return default template configuration if requested not found
     * @should return default template if template is null
     * @return a {@link java.util.List} object.
     */
    public List<Metadata> getSearchHitMetadataForTemplate(String template) {
        List<HierarchicalConfiguration<ImmutableNode>> templateList = getLocalConfigurationsAt("metadata.searchHitMetadataList.template");
        if (templateList == null) {
            return Collections.emptyList();
        }

        return getMetadataForTemplate(template, templateList, true, true);
    }

    /**
     * 
     * @return
     * @should return all configured values
     */
    public List<MetadataView> getMetadataViews() {
        List<HierarchicalConfiguration<ImmutableNode>> metadataPageList = getLocalConfigurationsAt("metadata.metadataView");
        if (metadataPageList == null) {
            metadataPageList = getLocalConfigurationsAt("metadata.mainMetadataList");
            if (metadataPageList != null) {
                logger.warn("Old <mainMetadataList> configuration found - please migrate to <metadataView>.");
                return Collections.singletonList(new MetadataView());
            }
            return Collections.emptyList();
        }

        List<MetadataView> ret = new ArrayList<>(metadataPageList.size());
        for (HierarchicalConfiguration<ImmutableNode> metadataView : metadataPageList) {
            int index = metadataView.getInt("[@index]", 0);
            String label = metadataView.getString("[@label]");
            String url = metadataView.getString("[@url]", "");
            String condition = metadataView.getString("[@condition]");
            MetadataView view = new MetadataView().setIndex(index).setLabel(label).setUrl(url).setCondition(condition);
            ret.add(view);
        }

        return ret;
    }

    /**
     * 
     * @param index
     * @param template
     * @return List of configured <code>Metadata</code> fields for the given template
     * @should return correct template configuration
     * @should return default template configuration if template not found
     * @should return default template if template is null
     */
    public List<Metadata> getMainMetadataForTemplate(int index, String template) {
        logger.trace("getMainMetadataForTemplate: {}", template);
        List<HierarchicalConfiguration<ImmutableNode>> templateList = getLocalConfigurationsAt("metadata.metadataView(" + index + ").template");
        if (templateList == null) {
            templateList = getLocalConfigurationsAt("metadata.metadataView.template");
            if (templateList == null) {
                templateList = getLocalConfigurationsAt("metadata.mainMetadataList.template");
                // Old configuration fallback
                if (templateList != null) {
                    logger.warn("Old <mainMetadataList> configuration found - please migrate to <metadataView>.");
                } else {
                    return Collections.emptyList();
                }
            }
        }

        return getMetadataForTemplate(template, templateList, true, false);
    }

    /**
     * Returns the list of configured metadata for the sidebar.
     *
     * @param template Template name
     * @return List of configured metadata for configured fields
     * @should return correct template configuration
     * @should return empty list if template not found
     * @should return empty list if template is null
     */
    public List<Metadata> getSidebarMetadataForTemplate(String template) {
        List<HierarchicalConfiguration<ImmutableNode>> templateList = getLocalConfigurationsAt("metadata.sideBarMetadataList.template");
        if (templateList == null) {
            return Collections.emptyList();
        }

        return getMetadataForTemplate(template, templateList, false, false);
    }

    /**
     * Reads metadata configuration for the given template name if it's contained in the given template list.
     * 
     * @param template Requested template name
     * @param templateList List of templates in which to look
     * @param fallbackToDefaultTemplate If true, the _DEFAULT template will be loaded if the given template is not found
     * @param topstructValueFallbackDefaultValue If true, the default value for the parameter attribute "topstructValueFallback" will be the value
     *            passed here
     * @return
     */
    private static List<Metadata> getMetadataForTemplate(String template, List<HierarchicalConfiguration<ImmutableNode>> templateList,
            boolean fallbackToDefaultTemplate, boolean topstructValueFallbackDefaultValue) {
        if (templateList == null) {
            return Collections.emptyList();
        }

        HierarchicalConfiguration<ImmutableNode> usingTemplate = null;
        HierarchicalConfiguration<ImmutableNode> defaultTemplate = null;
        for (Iterator<HierarchicalConfiguration<ImmutableNode>> it = templateList.iterator(); it.hasNext();) {
            HierarchicalConfiguration<ImmutableNode> subElement = it.next();
            if (subElement.getString("[@name]").equals(template)) {
                usingTemplate = subElement;
                break;
            } else if ("_DEFAULT".equals(subElement.getString("[@name]"))) {
                defaultTemplate = subElement;
            }
        }

        // If the requested template does not exist in the config, use _DEFAULT
        if (usingTemplate == null && fallbackToDefaultTemplate) {
            usingTemplate = defaultTemplate;
        }
        if (usingTemplate == null) {
            return Collections.emptyList();
        }

        return getMetadataForTemplate(usingTemplate, topstructValueFallbackDefaultValue);
    }

    /**
     * Reads metadata configuration for the given template configuration item. Returns empty list if template is null.
     * 
     * @param usingTemplate
     * @param topstructValueFallbackDefaultValue Default value for topstructValueFallback, if not explicitly configured
     * @return
     */
    private static List<Metadata> getMetadataForTemplate(HierarchicalConfiguration<ImmutableNode> usingTemplate,
            boolean topstructValueFallbackDefaultValue) {
        if (usingTemplate == null) {
            return Collections.emptyList();
        }
        //                logger.debug("template requested: " + template + ", using: " + usingTemplate.getString("[@name]"));
        List<HierarchicalConfiguration<ImmutableNode>> elements = usingTemplate.configurationsAt("metadata");
        if (elements == null) {
            logger.warn("Template '{}' contains no metadata elements.", usingTemplate.getRootElementName());
            return Collections.emptyList();
        }

        List<Metadata> ret = new ArrayList<>(elements.size());
        for (Iterator<HierarchicalConfiguration<ImmutableNode>> it = elements.iterator(); it.hasNext();) {
            HierarchicalConfiguration<ImmutableNode> sub = it.next();

            Metadata md = getMetadataFromSubnodeConfig(sub, topstructValueFallbackDefaultValue, 0);
            if (md != null) {
                ret.add(md);
            }
        }

        return ret;
    }

    /**
     * Creates a {@link Metadata} instance from the given subnode configuration
     * 
     * @param sub The subnode configuration
     * @param topstructValueFallbackDefaultValue
     * @param indentation
     * @return the resulting {@link Metadata} instance
     * @should load parameters correctly
     * @should load replace rules correctly
     * @should load child metadata configurations recursively
     */
    static Metadata getMetadataFromSubnodeConfig(HierarchicalConfiguration<ImmutableNode> sub, boolean topstructValueFallbackDefaultValue,
            int indentation) {
        if (sub == null) {
            throw new IllegalArgumentException("sub may not be null");
        }

        String label = sub.getString("[@label]");
        String masterValue = sub.getString("[@value]");
        boolean group = sub.getBoolean("[@group]", false);
        boolean singleString = sub.getBoolean("[@singleString]", true);
        int number = sub.getInt("[@number]", -1);
        int type = sub.getInt("[@type]", 0);
        boolean hideIfOnlyMetadataField = sub.getBoolean("[@hideIfOnlyMetadataField]", false);
        String citationTemplate = sub.getString("[@citationTemplate]");
        String labelField = sub.getString("[@labelField]");
        List<HierarchicalConfiguration<ImmutableNode>> params = sub.configurationsAt("param");
        List<MetadataParameter> paramList = null;
        if (params != null) {
            paramList = new ArrayList<>(params.size());
            for (Iterator<HierarchicalConfiguration<ImmutableNode>> it2 = params.iterator(); it2.hasNext();) {
                HierarchicalConfiguration<ImmutableNode> sub2 = it2.next();
                String fieldType = sub2.getString("[@type]");
                String source = sub2.getString("[@source]", null);
                String dest = sub2.getString("[@dest]", null);
                String key = sub2.getString("[@key]");
                String altKey = sub2.getString("[@altKey]");
                String masterValueFragment = sub2.getString("[@value]");
                String defaultValue = sub2.getString("[@defaultValue]");
                String prefix = sub2.getString("[@prefix]", "").replace("_SPACE_", " ");
                String suffix = sub2.getString("[@suffix]", "").replace("_SPACE_", " ");
                String condition = sub2.getString("[@condition]");
                boolean addUrl = sub2.getBoolean("[@url]", false);
                boolean topstructValueFallback = sub2.getBoolean("[@topstructValueFallback]", topstructValueFallbackDefaultValue);
                boolean topstructOnly = sub2.getBoolean("[@topstructOnly]", false);
                List<MetadataReplaceRule> replaceRules = Collections.emptyList();
                List<HierarchicalConfiguration<ImmutableNode>> replaceRuleElements = sub2.configurationsAt("replace");
                if (replaceRuleElements != null) {
                    // Replacement rules can be applied to a character, a string or a regex
                    replaceRules = new ArrayList<>(replaceRuleElements.size());
                    for (Iterator<HierarchicalConfiguration<ImmutableNode>> it3 = replaceRuleElements.iterator(); it3.hasNext();) {
                        HierarchicalConfiguration<ImmutableNode> sub3 = it3.next();
                        String replaceCondition = sub3.getString("[@condition]");
                        Character character = null;
                        try {
                            int charIndex = sub3.getInt("[@char]");
                            character = (char) charIndex;
                        } catch (NoSuchElementException e) {
                            //
                        }
                        String string = null;
                        try {
                            string = sub3.getString("[@string]");
                        } catch (NoSuchElementException e) {
                            //
                        }
                        String regex = null;
                        try {
                            regex = sub3.getString("[@regex]");
                        } catch (NoSuchElementException e) {
                            //
                        }
                        String replaceWith = sub3.getString("");
                        if (replaceWith == null) {
                            replaceWith = "";
                        }
                        if (character != null) {
                            replaceRules.add(new MetadataReplaceRule(character, replaceWith, replaceCondition, MetadataReplaceRuleType.CHAR));
                        } else if (string != null) {
                            replaceRules.add(new MetadataReplaceRule(string, replaceWith, replaceCondition, MetadataReplaceRuleType.STRING));
                        } else if (regex != null) {
                            replaceRules.add(new MetadataReplaceRule(regex, replaceWith, replaceCondition, MetadataReplaceRuleType.REGEX));
                        }
                    }
                }

                paramList.add(new MetadataParameter().setType(MetadataParameterType.getByString(fieldType))
                        .setSource(source)
                        .setDestination(dest)
                        .setKey(key)
                        .setAltKey(altKey)
                        .setMasterValueFragment(masterValueFragment)
                        .setDefaultValue(defaultValue)
                        .setPrefix(prefix)
                        .setSuffix(suffix)
                        .setCondition(condition)
                        .setAddUrl(addUrl)
                        .setTopstructValueFallback(topstructValueFallback)
                        .setTopstructOnly(topstructOnly)
                        .setReplaceRules(replaceRules));
            }
        }

        Metadata ret = new Metadata(label, masterValue, paramList)
                .setType(type)
                .setGroup(group)
                .setNumber(number)
                .setSingleString(singleString)
                .setHideIfOnlyMetadataField(hideIfOnlyMetadataField)
                .setCitationTemplate(citationTemplate)
                .setLabelField(labelField)
                .setIndentation(indentation);

        // Recursively add nested metadata configurations
        List<HierarchicalConfiguration<ImmutableNode>> children = sub.configurationsAt("metadata");
        if (children != null && !children.isEmpty()) {
            for (HierarchicalConfiguration<ImmutableNode> child : children) {
                Metadata childMetadata = getMetadataFromSubnodeConfig(child, topstructValueFallbackDefaultValue, indentation + 1);
                childMetadata.setParentMetadata(ret);
                ret.getChildMetadata().add(childMetadata);
            }
        }

        return ret;
    }

    /**
     * <p>
     * getNormdataFieldsForTemplate.
     * </p>
     *
     * @param template Template name
     * @return List of normdata fields configured for the given template name
     * @should return correct template configuration
     */
    public List<String> getNormdataFieldsForTemplate(String template) {
        List<HierarchicalConfiguration<ImmutableNode>> templateList = getLocalConfigurationsAt("metadata.normdataList.template");
        if (templateList == null) {
            return Collections.emptyList();
        }

        HierarchicalConfiguration<ImmutableNode> usingTemplate = null;
        //        HierarchicalConfiguration<ImmutableNode> defaultTemplate = null;
        for (Iterator<HierarchicalConfiguration<ImmutableNode>> it = templateList.iterator(); it.hasNext();) {
            HierarchicalConfiguration<ImmutableNode> subElement = it.next();
            if (subElement.getString("[@name]").equals(template)) {
                usingTemplate = subElement;
                break;
            }
        }
        if (usingTemplate == null) {
            return Collections.emptyList();
        }

        return getLocalList(usingTemplate, null, "field", null);
    }

    /**
     * <p>
     * getTocLabelConfiguration.
     * </p>
     *
     * @should return correct template configuration
     * @should return default template configuration if template not found
     * @param template a {@link java.lang.String} object.
     * @return a {@link java.util.List} object.
     */
    public List<Metadata> getTocLabelConfiguration(String template) {
        List<HierarchicalConfiguration<ImmutableNode>> templateList = getLocalConfigurationsAt("toc.labelConfig.template");
        if (templateList == null) {
            return Collections.emptyList();
        }

        return getMetadataForTemplate(template, templateList, true, false);
    }

    /**
     * Returns number of elements displayed per paginator page in a table of contents for anchors and groups. Values below 1 disable pagination (all
     * elements are displayed on the single page).
     *
     * @should return correct value
     * @return a int.
     */
    public int getTocAnchorGroupElementsPerPage() {
        return getLocalInt("toc.tocAnchorGroupElementsPerPage", 0);
    }

    /**
     * <p>
     * isDisplaySidebarBrowsingTerms.
     * </p>
     *
     * @return a boolean.
     * @should return correct value
     */
    public boolean isDisplaySidebarBrowsingTerms() {
        return getLocalBoolean("sidebar.sidebarBrowsingTerms[@enabled]", true);
    }

    /**
     * <p>
     * isDisplaySidebarRssFeed.
     * </p>
     *
     * @return a boolean.
     * @should return correct value
     */
    public boolean isDisplaySidebarRssFeed() {
        return getLocalBoolean("sidebar.sidebarRssFeed[@enabled]", true);
    }

    /**
     * <p>
     * isOriginalContentDownload.
     * </p>
     *
     * @should return correct value
     * @return a boolean.
     */
    public boolean isDisplaySidebarWidgetDownloads() {
        return getLocalBoolean("sidebar.sidebarWidgetDownloads[@enabled]", false);
    }

    /**
     * 
     * @return
     * @should return correct value
     */
    public String getSidebarWidgetDownloadsIntroductionText() {
        return getLocalString("sidebar.sidebarWidgetDownloads[@introductionText]", "");
    }

    /**
     * <p>
     * Returns a regex such that all download files which filenames fit this regex should not be visible in the downloads widget. If an empty string
     * is returned, all downloads should remain visible
     * </p>
     *
     * @return a regex or an empty string if no downloads should be hidden
     */
    public String getHideDownloadFileRegex() {
        return getLocalString("sidebar.sidebarWidgetDownloads.hideFileRegex", "");
    }

    /**
     * <p>
     * isDisplayWidgetUsage.
     * </p>
     *
     * @return a boolean.
     * @should return correct value
     */
    public boolean isDisplayWidgetUsage() {
        return getLocalBoolean("sidebar.sidebarWidgetUsage[@enabled]", true);
    }

    /**
     * 
     * @return Boolean value
     * @should return correct value
     */
    public boolean isDisplaySidebarWidgetUsageCitationRecommendation() {
        return getLocalBoolean("sidebar.sidebarWidgetUsage.citationRecommendation[@enabled]", true);
    }

    /**
     * 
     * @return List of available citation style names
     * @should return all configured values
     */
    public List<String> getSidebarWidgetUsageCitationRecommendationStyles() {
        return getLocalList("sidebar.sidebarWidgetUsage.citationRecommendation.styles.style", Collections.emptyList());
    }

    /**
     * 
     * @return
     */
    public Metadata getSidebarWidgetUsageCitationRecommendationSource() {
        HierarchicalConfiguration<ImmutableNode> sub = null;
        try {
            sub = getLocalConfigurationAt("sidebar.sidebarWidgetUsage.citationRecommendation.source.metadata");
        } catch (IllegalArgumentException e) {
            // no or multiple occurrences 
        }
        if (sub != null) {
            Metadata md = getMetadataFromSubnodeConfig(sub, false, 0);
            return md;
        }

        return new Metadata();
    }

    /**
     * 
     * @return Boolean value
     * @should return correct value
     */
    public boolean isDisplaySidebarWidgetUsageCitationLinks() {
        return getLocalBoolean("sidebar.sidebarWidgetUsage.citationLinks[@enabled]", true);
    }

    /**
     * 
     * @return String
     * @should return correct value
     */
    public String getSidebarWidgetUsageCitationLinksRecordIntroText() {
        return getLocalString("sidebar.sidebarWidgetUsage.citationLinks[@recordIntroText]", "");
    }

    /**
     * 
     * @return String
     * @should return correct value
     */
    public String getSidebarWidgetUsageCitationLinksDocstructIntroText() {
        return getLocalString("sidebar.sidebarWidgetUsage.citationLinks[@docstructIntroText]", "");
    }

    /**
     * 
     * @return String
     * @should return correct value
     */
    public String getSidebarWidgetUsageCitationLinksImageIntroText() {
        return getLocalString("sidebar.sidebarWidgetUsage.citationLinks[@imageIntroText]", "");
    }

    /**
     * 
     * @return
     * @should return all configured values
     */
    public List<CitationLink> getSidebarWidgetUsageCitationLinks() {
        List<HierarchicalConfiguration<ImmutableNode>> links = getLocalConfigurationsAt("sidebar.sidebarWidgetUsage.citationLinks.links.link");
        if (links == null || links.isEmpty()) {
            return Collections.emptyList();
        }

        List<CitationLink> ret = new ArrayList<>();
        for (Iterator<HierarchicalConfiguration<ImmutableNode>> it = links.iterator(); it.hasNext();) {
            HierarchicalConfiguration<ImmutableNode> sub = it.next();
            String type = sub.getString("[@type]");
            String level = sub.getString("[@for]");
            String label = sub.getString("[@label]");
            String field = sub.getString("[@field]");
            String prefix = sub.getString("[@prefix]");
            String suffix = sub.getString("[@suffix]");
            boolean topstructValueFallback = sub.getBoolean("[@topstructValueFallback]", false);
            boolean appendImageNumberToSuffix = sub.getBoolean("[@appendImageNumberToSuffix]", false);
            try {
                ret.add(new CitationLink(type, level, label).setField(field)
                        .setPrefix(prefix)
                        .setSuffix(suffix)
                        .setTopstructValueFallback(topstructValueFallback)
                        .setAppendImageNumberToSuffix(appendImageNumberToSuffix));
            } catch (IllegalArgumentException e) {
                logger.error(e.getMessage());
            }
        }

        return ret;
    }

    /**
     * 
     * @return
     * @should return correct value
     */
    public String getSidebarWidgetUsageIntroductionText() {
        return getLocalString("sidebar.sidebarWidgetUsage[@introductionText]", "");
    }

    /**
     * Returns a list of configured page download options.
     * 
     * @return List of configured <code>DownloadOption</code> items
     * @should return all configured elements
     */
    public List<DownloadOption> getSidebarWidgetUsagePageDownloadOptions() {
        List<HierarchicalConfiguration<ImmutableNode>> configs = getLocalConfigurationsAt("sidebar.sidebarWidgetUsage.page.downloadOptions.option");
        if (configs == null || configs.isEmpty()) {
            return Collections.emptyList();
        }

        List<DownloadOption> ret = new ArrayList<>(configs.size());
        for (HierarchicalConfiguration<ImmutableNode> config : configs) {
            ret.add(new DownloadOption().setLabel(config.getString("[@label]"))
                    .setFormat(config.getString("[@format]"))
                    .setBoxSizeInPixel(config.getString("[@boxSizeInPixel]")));
        }

        return ret;
    }

    /**
     * 
     * @return
     * @should return correct value
     */
    public boolean isDisplayWidgetUsageDownloadOptions() {
        return getLocalBoolean("sidebar.sidebarWidgetUsage.page.downloadOptions[@enabled]", true);
    }

    /**
     * Returns the list of structure elements allowed to be shown in calendar view
     *
     * @should return all configured elements
     * @return a {@link java.util.List} object.
     */
    public List<String> getCalendarDocStructTypes() {
        return getLocalList("metadata.calendarDocstructTypes.docStruct");
    }

    /**
     * <p>
     * isBrowsingMenuEnabled.
     * </p>
     *
     * @should return correct value
     * @return a boolean.
     */
    public boolean isBrowsingMenuEnabled() {
        return getLocalBoolean("metadata.browsingMenu[@enabled]", false);
    }

    /**
     * <p>
     * getBrowsingMenuIndexSizeThreshold.
     * </p>
     *
     * @return Solr doc count threshold for browsing term calculation
     * @should return correct value
     */
    public int getBrowsingMenuIndexSizeThreshold() {
        return getLocalInt("metadata.browsingMenu.indexSizeThreshold", 100000);
    }

    /**
     * <p>
     * getBrowsingMenuHitsPerPage.
     * </p>
     *
     * @should return correct value
     * @return a int.
     */
    public int getBrowsingMenuHitsPerPage() {
        return getLocalInt("metadata.browsingMenu.hitsPerPage", 50);
    }

    /**
     * Returns the list of index fields to be used for term browsing.
     *
     * @return a {@link java.util.List} object.
     * @should return all configured elements
     */
    public List<BrowsingMenuFieldConfig> getBrowsingMenuFields() {
        List<HierarchicalConfiguration<ImmutableNode>> fields = getLocalConfigurationsAt("metadata.browsingMenu.luceneField");
        if (fields == null) {
            return Collections.emptyList();
        }

        List<BrowsingMenuFieldConfig> ret = new ArrayList<>(fields.size());
        for (Iterator<HierarchicalConfiguration<ImmutableNode>> it = fields.iterator(); it.hasNext();) {
            HierarchicalConfiguration<ImmutableNode> sub = it.next();
            String field = sub.getString(".");
            String sortField = sub.getString("[@sortField]");
            String filterQuery = sub.getString("[@filterQuery]");
            boolean translate = sub.getBoolean("[@translate]", false);
            boolean recordsAndAnchorsOnly = sub.getBoolean("[@recordsAndAnchorsOnly]", false);
            boolean alwaysApplyFilter = sub.getBoolean("[@alwaysApplyFilter]", false);
            BrowsingMenuFieldConfig bmfc =
                    new BrowsingMenuFieldConfig(field, sortField, filterQuery, translate, recordsAndAnchorsOnly, alwaysApplyFilter);
            ret.add(bmfc);
        }

        return ret;
    }

    /**
     * 
     * @return
     * @should return correct value
     */
    public String getBrowsingMenuSortingIgnoreLeadingChars() {
        return getLocalString("metadata.browsingMenu.sorting.ignoreLeadingChars");
    }

    /**
     * <p>
     * getDocstrctWhitelistFilterQuery.
     * </p>
     *
     * @should return correct value
     * @return a {@link java.lang.String} object.
     */
    public String getDocstrctWhitelistFilterQuery() {
        return getLocalString("search.docstrctWhitelistFilterQuery", SearchHelper.DEFAULT_DOCSTRCT_WHITELIST_FILTER_QUERY);
    }

    /**
     * <p>
     * getCollectionSplittingChar.
     * </p>
     *
     * @param field a {@link java.lang.String} object.
     * @should return correct value
     * @return a {@link java.lang.String} object.
     */
    public String getCollectionSplittingChar(String field) {
        HierarchicalConfiguration<ImmutableNode> subConfig = getCollectionConfiguration(field);
        if (subConfig != null) {
            return subConfig.getString("splittingCharacter", ".");
        }

        return getLocalString("collections.splittingCharacter", ".");
    }

    /**
     * Returns the config block for the given field.
     *
     * @param field
     * @return
     */
    private HierarchicalConfiguration<ImmutableNode> getCollectionConfiguration(String field) {
            List<HierarchicalConfiguration<ImmutableNode>> collectionList = getLocalConfigurationsAt("collections.collection");
            if (collectionList == null) {
                return null;
            }

            for (Iterator<HierarchicalConfiguration<ImmutableNode>> it = collectionList.iterator(); it.hasNext();) {
                HierarchicalConfiguration<ImmutableNode> subElement = it.next();
                if (subElement.getString("[@field]").equals(field)) {
                    return subElement;

                }
            }

        return null;
    }

    public List<String> getConfiguredCollectionFields() {
        List<String> list = getLocalList("collections.collection[@field]");
        if (list == null || list.isEmpty()) {
            return Collections.singletonList("DC");
        }

        return list;
    }

    /**
     * <p>
     * getCollectionSorting.
     * </p>
     *
     * @param field a {@link java.lang.String} object.
     * @should return all configured elements
     * @return a {@link java.util.List} object.
     */
    public List<DcSortingList> getCollectionSorting(String field) {

        List<DcSortingList> superlist = new ArrayList<>();
        HierarchicalConfiguration<ImmutableNode> collection = getCollectionConfiguration(field);
        if (collection == null) {
            return superlist;
        }

        superlist.add(new DcSortingList(getLocalList("sorting.collection")));
        List<HierarchicalConfiguration<ImmutableNode>> listConfigs = collection.configurationsAt("sorting.sortingList");
        for (HierarchicalConfiguration<ImmutableNode> listConfig : listConfigs) {
            String sortAfter = listConfig.getString("[@sortAfter]", null);
            List<String> collectionList = getLocalList(listConfig, null, "collection", Collections.<String> emptyList());
            superlist.add(new DcSortingList(sortAfter, collectionList));
        }
        return superlist;
    }

    /**
     * Returns collection names to be omitted from search results, listings etc.
     *
     * @param field a {@link java.lang.String} object.
     * @should return all configured elements
     * @return a {@link java.util.List} object.
     */
    public List<String> getCollectionBlacklist(String field) {
        HierarchicalConfiguration<ImmutableNode> collection = getCollectionConfiguration(field);
        if (collection == null) {
            return null;
        }
        return getLocalList(collection, null, "blacklist.collection", Collections.<String> emptyList());
        }

    /**
     * Returns the index field by which records in the collection with the given name are to be sorted in a listing.
     *
     * @param field a {@link java.lang.String} object.
     * @param name a {@link java.lang.String} object.
     * @return a {@link java.lang.String} object.
     * @should return correct field for collection
     * @should give priority to exact matches
     * @should return hyphen if collection not found
     */
    public Map<String, String> getCollectionDefaultSortFields(String field) {
            Map<String, String> map = new HashMap<>();
        HierarchicalConfiguration<ImmutableNode> collection = getCollectionConfiguration(field);
        if (collection == null) {
            return map;
        }

        List<HierarchicalConfiguration<ImmutableNode>> fields = collection.configurationsAt("defaultSortFields.field");
        if (fields == null) {
            return map;
        }

        for (HierarchicalConfiguration<ImmutableNode> sub : fields) {
            String key = sub.getString("[@collection]");
            String value = sub.getString("");
            map.put(key, value);
        }
        return map;
    }

    /**
     * <p>
     * getCollectionDisplayNumberOfVolumesLevel.
     * </p>
     *
     * @param field a {@link java.lang.String} object.
     * @should return correct value
     * @return a int.
     */
    public int getCollectionDisplayNumberOfVolumesLevel(String field) {
        HierarchicalConfiguration<ImmutableNode> collection = getCollectionConfiguration(field);
        if (collection == null) {
            return 0;
        }
        return collection.getInt("displayNumberOfVolumesLevel", 0);
    }

    /**
     * <p>
     * getCollectionDisplayDepthForSearch.
     * </p>
     *
     * @param field a {@link java.lang.String} object.
     * @should return correct value
     * @should return -1 if no collection config was found
     * @return a int.
     */
    public int getCollectionDisplayDepthForSearch(String field) {

        HierarchicalConfiguration<ImmutableNode> collection = getCollectionConfiguration(field);
        if (collection == null) {
            return -1;
        }
        return collection.getInt("displayDepthForSearch", -1);
    }

    /**
     * <p>
     * getCollectionHierarchyField.
     * </p>
     *
     * @should return first field where hierarchy enabled
     * @return a {@link java.lang.String} object.
     */
    public String getCollectionHierarchyField() {

        for (String field : getConfiguredCollections()) {
            if (isAddCollectionHierarchyToBreadcrumbs(field)) {
                return field;
            }
        }

        return null;
    }

    /**
     * <p>
     * isAddCollectionHierarchyToBreadcrumbs.
     * </p>
     *
     * @param field a {@link java.lang.String} object.
     * @should return correct value
     * @should return false if no collection config was found
     * @return a boolean.
     */
    public boolean isAddCollectionHierarchyToBreadcrumbs(String field) {
        HierarchicalConfiguration<ImmutableNode> collection = getCollectionConfiguration(field);
        if (collection == null) {
            return false;
        }
        return collection.getBoolean("addHierarchyToBreadcrumbs", false);
    }

    /**
     * <p>
     * getSolrUrl.
     * </p>
     *
     * @should return correct value
     * @return a {@link java.lang.String} object.
     */
    public String getSolrUrl() {
        String value = getLocalString("urls.solr", "http://localhost:8089/solr");
        if (value.charAt(value.length() - 1) == '/') {
            value = value.substring(0, value.length() - 1);
        }
        return value;
    }

    /**
     * <p>
     * getContentServerWrapperUrl.
     * </p>
     *
     * @should return correct value
     * @return a {@link java.lang.String} object.
     */
    public String getContentServerWrapperUrl() {
        return getLocalString("urls.contentServerWrapper");
    }

    /**
     * <p>
     * getDownloadUrl.
     * </p>
     *
     * @should return correct value
     * @return a {@link java.lang.String} object.
     */
    public String getDownloadUrl() {
        String urlString = getLocalString("urls.download", "http://localhost:8080/viewer/download/");
        if (!urlString.endsWith("/")) {
            urlString = urlString + "/";
        }
        if (!urlString.endsWith("download/")) {
            urlString = urlString + "download/";
        }
        return urlString;
    }

    /**
     * <p>
     * getRestApiUrl.
     * </p>
     *
     * @return The url to the viewer rest api as configured in the config_viewer. The url always ends with "/"
     */
    public String getRestApiUrl() {
        String urlString = getLocalString("urls.rest");
        if (urlString == null) {
            urlString = "localhost:8080/default-viewer/rest";
        }

        if (!urlString.endsWith("/")) {
            urlString += "/";
        }

        return urlString;
    }

    /**
     * url to rest api url for record media files. Always ends with a slash
     * 
     * @return
     */
    public String getIIIFApiUrl() {
        String urlString = getLocalString("urls.iiif", getRestApiUrl());
        if (!urlString.endsWith("/")) {
            urlString += "/";
        }
        return urlString;
    }

    public boolean isUseIIIFApiUrlForCmsMediaUrls() {
        boolean use = getLocalBoolean("urls.iiif[@useForCmsMedia]", true);
        return use;
    }

    /**
     * <p>
     * getContentServerRealUrl.
     * </p>
     *
     * @should return correct value
     * @return a {@link java.lang.String} object.
     */
    public String getContentServerRealUrl() {
        return getLocalString("urls.contentServer");
    }

    /**
     * <p>
     * getSourceFileUrl.
     * </p>
     *
     * @should return correct value
     * @return a {@link java.lang.String} object.
     */
    public String getSourceFileUrl() {
        return getLocalString("urls.metadata.sourcefile");
    }

    /**
     * <p>
     * getMarcUrl.
     * </p>
     *
     * @should return correct value
     * @return a {@link java.lang.String} object.
     */
    public String getMarcUrl() {
        return getLocalString("urls.metadata.marc");
    }

    /**
     * <p>
     * getDcUrl.
     * </p>
     *
     * @should return correct value
     * @return a {@link java.lang.String} object.
     */
    public String getDcUrl() {
        return getLocalString("urls.metadata.dc");
    }

    /**
     * <p>
     * getEseUrl.
     * </p>
     *
     * @should return correct value
     * @return a {@link java.lang.String} object.
     */
    public String getEseUrl() {
        return getLocalString("urls.metadata.ese");
    }

    /**
     * <p>
     * getSearchHitsPerPageValues.
     * </p>
     *
     * @should return all values
     * @return List of configured values
     */
    public List<Integer> getSearchHitsPerPageValues() {
        List<String> values = getLocalList("search.hitsPerPage.value");
        if (values.isEmpty()) {
            return Collections.emptyList();
        }

        List<Integer> ret = new ArrayList<>(values.size());
        for (String value : values) {
            try {
                ret.add(Integer.valueOf(value));
            } catch (NumberFormatException e) {
                logger.error("Configured hits per page value not a number: {}", value);
            }
        }

        return ret;
    }

    /**
     * <p>
     * getSearchHitsPerPageDefaultValue.
     * </p>
     *
     * @should return correct value
     * @return value element that is marked as default value; 10 if none found
     */
    public int getSearchHitsPerPageDefaultValue() {
        List<HierarchicalConfiguration<ImmutableNode>> values = getLocalConfigurationsAt("search.hitsPerPage.value");
        if (values.isEmpty()) {
            return 10;
        }
        for (Iterator<HierarchicalConfiguration<ImmutableNode>> it = values.iterator(); it.hasNext();) {
            HierarchicalConfiguration<ImmutableNode> sub = it.next();
            if (sub.getBoolean("[@default]", false)) {
                return sub.getInt(".");
            }
        }

        return 10;
    }

    /**
     * <p>
     * getFulltextFragmentLength.
     * </p>
     *
     * @should return correct value
     * @return a int.
     */
    public int getFulltextFragmentLength() {
        return getLocalInt("search.fulltextFragmentLength", 200);
    }

    /**
     * <p>
     * isAdvancedSearchEnabled.
     * </p>
     *
     * @should return correct value
     * @return a boolean.
     */
    public boolean isAdvancedSearchEnabled() {
        return getLocalBoolean("search.advanced[@enabled]", true);
    }

    /**
     * <p>
     * getAdvancedSearchDefaultItemNumber.
     * </p>
     *
     * @should return correct value
     * @return a int.
     */
    public int getAdvancedSearchDefaultItemNumber() {
        return getLocalInt("search.advanced.defaultItemNumber", 2);
    }

    /**
     * <p>
     * getAdvancedSearchFields.
     * </p>
     *
     * @should return all values
     * @return a {@link java.util.List} object.
     */
    public List<AdvancedSearchFieldConfiguration> getAdvancedSearchFields() {
        List<HierarchicalConfiguration<ImmutableNode>> fieldList = getLocalConfigurationsAt("search.advanced.searchFields.field");
        if (fieldList == null) {
            return Collections.emptyList();
        }

        List<AdvancedSearchFieldConfiguration> ret = new ArrayList<>(fieldList.size());
        for (Iterator<HierarchicalConfiguration<ImmutableNode>> it = fieldList.iterator(); it.hasNext();) {
            HierarchicalConfiguration<ImmutableNode> subElement = it.next();
            String field = subElement.getString(".");
            if (StringUtils.isEmpty(field)) {
                logger.warn("No advanced search field name defined, skipping.");
                continue;
            }
            String label = subElement.getString("[@label]", null);
            boolean hierarchical = subElement.getBoolean("[@hierarchical]", false);
            boolean range = subElement.getBoolean("[@range]", false);
            boolean untokenizeForPhraseSearch = subElement.getBoolean("[@untokenizeForPhraseSearch]", false);

            ret.add(new AdvancedSearchFieldConfiguration(field)
                    .setLabel(label)
                    .setHierarchical(hierarchical)
                    .setRange(range)
                    .setUntokenizeForPhraseSearch(untokenizeForPhraseSearch)
                    .setDisabled(field.charAt(0) == '#' && field.charAt(field.length() - 1) == '#'));
        }

        return ret;
    }

    /**
     * <p>
     * isDisplayAdditionalMetadataEnabled.
     * </p>
     *
     * @should return correct value
     * @return a boolean.
     */
    public boolean isDisplayAdditionalMetadataEnabled() {
        return getLocalBoolean("search.displayAdditionalMetadata[@enabled]", true);
    }

    /**
     * <p>
     * getDisplayAdditionalMetadataIgnoreFields.
     * </p>
     *
     * @return List of configured fields; empty list if none found.
     * @should return correct values
     */
    public List<String> getDisplayAdditionalMetadataIgnoreFields() {
        return getLocalList("search.displayAdditionalMetadata.ignoreField", Collections.emptyList());
    }

    /**
     * <p>
     * Returns a list of additional metadata fields thats are configured to have their values translated. Field names are normalized (i.e. things like
     * _UNTOKENIZED are removed).
     * </p>
     *
     * @return List of configured fields; empty list if none found.
     * @should return correct values
     */
    public List<String> getDisplayAdditionalMetadataTranslateFields() {
        List<String> fields = getLocalList("search.displayAdditionalMetadata.translateField", Collections.emptyList());
        if (fields.isEmpty()) {
            return fields;
        }

        List<String> ret = new ArrayList<>(fields.size());
        for (String field : fields) {
            ret.add(SearchHelper.normalizeField(field));
        }

        return ret;
    }

    /**
     * <p>
     * isAdvancedSearchFieldHierarchical.
     * </p>
     *
     * @param field a {@link java.lang.String} object.
     * @return a boolean.
     * @should return correct value
     */
    public boolean isAdvancedSearchFieldHierarchical(String field) {
        return isAdvancedSearchFieldHasAttribute(field, "hierarchical");
    }

    /**
     * <p>
     * isAdvancedSearchFieldRange.
     * </p>
     *
     * @param field a {@link java.lang.String} object.
     * @return a boolean.
     * @should return correct value
     */
    public boolean isAdvancedSearchFieldRange(String field) {
        return isAdvancedSearchFieldHasAttribute(field, "range");
    }

    /**
     * <p>
     * isAdvancedSearchFieldUntokenizeForPhraseSearch.
     * </p>
     *
     * @param field a {@link java.lang.String} object.
     * @return a boolean.
     * @should return correct value
     */
    public boolean isAdvancedSearchFieldUntokenizeForPhraseSearch(String field) {
        return isAdvancedSearchFieldHasAttribute(field, "untokenizeForPhraseSearch");
    }

    /**
     * <p>
     * isAdvancedSearchFieldHierarchical.
     * </p>
     *
     * @param field a {@link java.lang.String} object.
     * @return Label attribute value for the given field name
     * @should return correct value
     */
    public String getAdvancedSearchFieldSeparatorLabel(String field) {
        List<HierarchicalConfiguration<ImmutableNode>> fieldList = getLocalConfigurationsAt("search.advanced.searchFields.field");
        if (fieldList == null) {
            return null;
        }

        for (Iterator<HierarchicalConfiguration<ImmutableNode>> it = fieldList.iterator(); it.hasNext();) {
            HierarchicalConfiguration<ImmutableNode> subElement = it.next();
            if (subElement.getString(".").equals(field)) {
                return subElement.getString("[@label]", "");
            }
        }

        return null;
    }

    /**
     * 
     * @param field Advanced search field name
     * @param attribute Attribute name
     * @return
     */
    boolean isAdvancedSearchFieldHasAttribute(String field, String attribute) {
        List<HierarchicalConfiguration<ImmutableNode>> fieldList = getLocalConfigurationsAt("search.advanced.searchFields.field");
        if (fieldList == null) {
            return false;
        }

        for (Iterator<HierarchicalConfiguration<ImmutableNode>> it = fieldList.iterator(); it.hasNext();) {
            HierarchicalConfiguration<ImmutableNode> subElement = it.next();
            if (subElement.getString(".").equals(field)) {
                return subElement.getBoolean("[@" + attribute + "]", false);
            }
        }

        return false;
    }

    /**
     * <p>
     * isTimelineSearchEnabled.
     * </p>
     *
     * @should return correct value
     * @return a boolean.
     */
    public boolean isTimelineSearchEnabled() {
        return getLocalBoolean("search.timeline[@enabled]", true);
    }

    /**
     * <p>
     * isCalendarSearchEnabled.
     * </p>
     *
     * @should return correct value
     * @return a boolean.
     */
    public boolean isCalendarSearchEnabled() {
        return getLocalBoolean("search.calendar[@enabled]", true);
    }

    /**
     * <p>
     * getStaticQuerySuffix.
     * </p>
     *
     * @should return correct value
     * @return a {@link java.lang.String} object.
     */
    public String getStaticQuerySuffix() {
        return getLocalString("search.staticQuerySuffix");
    }

    /**
     * <p>
     * getPreviousVersionIdentifierField.
     * </p>
     *
     * @should return correct value
     * @return a {@link java.lang.String} object.
     */
    public String getPreviousVersionIdentifierField() {
        return getLocalString("search.versioning.previousVersionIdentifierField");
    }

    /**
     * <p>
     * getNextVersionIdentifierField.
     * </p>
     *
     * @should return correct value
     * @return a {@link java.lang.String} object.
     */
    public String getNextVersionIdentifierField() {
        return getLocalString("search.versioning.nextVersionIdentifierField");
    }

    /**
     * <p>
     * getVersionLabelField.
     * </p>
     *
     * @should return correct value
     * @return a {@link java.lang.String} object.
     */
    public String getVersionLabelField() {
        return getLocalString("search.versioning.versionLabelField");
    }

    /**
     * <p>
     * getIndexedMetsFolder.
     * </p>
     *
     * @should return correct value
     * @return a {@link java.lang.String} object.
     */
    public String getIndexedMetsFolder() {
        return getLocalString("indexedMetsFolder", "indexed_mets");
    }

    /**
     * <p>
     * getIndexedLidoFolder.
     * </p>
     *
     * @should return correct value
     * @return a {@link java.lang.String} object.
     */
    public String getIndexedLidoFolder() {
        return getLocalString("indexedLidoFolder", "indexed_lido");
    }

    /**
     * <p>
     * getIndexedDenkxwebFolder.
     * </p>
     *
     * @should return correct value
     * @return a {@link java.lang.String} object.
     */
    public String getIndexedDenkxwebFolder() {
        return getLocalString("indexedDenkxwebFolder", "indexed_denkxweb");
    }

    /**
     * <p>
     * getIndexedDublinCoreFolder.
     * </p>
     *
     * @should return correct value
     * @return a {@link java.lang.String} object.
     */
    public String getIndexedDublinCoreFolder() {
        return getLocalString("indexedDublinCoreFolder", "indexed_dublincore");
    }

    /**
     * <p>
     * getPageSelectionFormat.
     * </p>
     *
     * @should return correct value
     * @return a {@link java.lang.String} object.
     */
    public String getPageSelectionFormat() {
        return getLocalString("viewer.pageSelectionFormat", "{pageno}:{pagenolabel}");
    }

    /**
     * <p>
     * getMediaFolder.
     * </p>
     *
     * @should return correct value
     * @return a {@link java.lang.String} object.
     */
    public String getMediaFolder() {
        return getLocalString("mediaFolder");
    }

    /**
     * <p>
     * getPdfFolder.
     * </p>
     *
     * @should return correct value
     * @return a {@link java.lang.String} object.
     */
    public String getPdfFolder() {
        return getLocalString("pdfFolder", "pdf");
    }

    /**
     * <p>
     * getVocabulariesFolder.
     * </p>
     *
     * @return a {@link java.lang.String} object.
     */
    public String getVocabulariesFolder() {
        return getLocalString("vocabularies", "vocabularies");
    }

    /**
     * <p>
     * getOrigContentFolder.
     * </p>
     *
     * @should return correct value
     * @return a {@link java.lang.String} object.
     */
    public String getOrigContentFolder() {
        return getLocalString("origContentFolder", "source");
    }

    /**
     * <p>
     * getCmsTextFolder.
     * </p>
     *
     * @should return correct value
     * @return a {@link java.lang.String} object.
     */
    public String getCmsTextFolder() {
        return getLocalString("cmsTextFolder");
    }

    /**
     * <p>
     * getAltoFolder.
     * </p>
     *
     * @should return correct value
     * @return a {@link java.lang.String} object.
     */
    public String getAltoFolder() {
        return getLocalString("altoFolder", "alto");
    }

    /**
     * <p>
     * getAltoCrowdsourcingFolder.
     * </p>
     *
     * @should return correct value
     * @return a {@link java.lang.String} object.
     */
    public String getAltoCrowdsourcingFolder() {
        return getLocalString("altoCrowdsourcingFolder", "alto_crowd");
    }

    /**
     * <p>
     * getAbbyyFolder.
     * </p>
     *
     * @should return correct value
     * @return a {@link java.lang.String} object.
     */
    public String getAbbyyFolder() {
        return getLocalString("abbyyFolder", "abbyy");
    }

    /**
     * <p>
     * getFulltextFolder.
     * </p>
     *
     * @should return correct value
     * @return a {@link java.lang.String} object.
     */
    public String getFulltextFolder() {
        return getLocalString("fulltextFolder", "fulltext");
    }

    /**
     * <p>
     * getFulltextCrowdsourcingFolder.
     * </p>
     *
     * @should return correct value
     * @return a {@link java.lang.String} object.
     */
    public String getFulltextCrowdsourcingFolder() {
        return getLocalString("fulltextCrowdsourcingFolder", "fulltext_crowd");
    }

    /**
     * <p>
     * getTeiFolder.
     * </p>
     *
     * @should return correct value
     * @return a {@link java.lang.String} object.
     */
    public String getTeiFolder() {
        return getLocalString("teiFolder", "tei");
    }

    /**
     * <p>
     * getCmdiFolder.
     * </p>
     *
     * @should return correct value
     * @return a {@link java.lang.String} object.
     */
    public String getCmdiFolder() {
        return getLocalString("cmdiFolder", "cmdi");
    }

    /**
     * <p>
     * getAnnotationFolder.
     * </p>
     *
     * @should return correct value
     * @return a {@link java.lang.String} object.
     */
    public String getAnnotationFolder() {
        return getLocalString("annotationFolder");
    }

    /**
     * <p>
     * getHotfolder.
     * </p>
     *
     * @should return correct value
     * @return a {@link java.lang.String} object.
     */
    public String getHotfolder() {
        return getLocalString("hotfolder");
    }

    /**
     * <p>
     * getTempFolder.
     * </p>
     *
     * @should return correct value
     * @return a {@link java.lang.String} object.
     */
    @SuppressWarnings("static-method")
    public String getTempFolder() {
        return Paths.get(System.getProperty("java.io.tmpdir"), "viewer").toString();
    }

    /**
     * <p>
     * isUrnDoRedirect.
     * </p>
     *
     * @should return correct value
     * @return a boolean.
     */
    public boolean isUrnDoRedirect() {
        return getLocalBoolean("urnresolver.doRedirectInsteadofForward", false);
    }

    /**
     * <p>
     * isUserRegistrationEnabled.
     * </p>
     *
     * @should return correct value
     * @return a boolean.
     */
    public boolean isUserRegistrationEnabled() {
        return getLocalBoolean("user.registration[@enabled]", true);
    }

    /**
     * 
     * @return
     * @should return all configured elements
     */
    public List<SecurityQuestion> getSecurityQuestions() {
        List<HierarchicalConfiguration<ImmutableNode>> nodes = getLocalConfigurationsAt("user.securityQuestions.question");
        if (nodes == null || nodes.isEmpty()) {
            return Collections.emptyList();
        }

        List<SecurityQuestion> ret = new ArrayList<>(nodes.size());
        for (HierarchicalConfiguration<ImmutableNode> node : nodes) {
            String questionKey = node.getString("[@key]");
            if (StringUtils.isEmpty(questionKey)) {
                logger.warn("Security question key not found, skipping...");
                continue;
            }
            List<Object> answerNodes = node.getList("allowedAnswer", Collections.emptyList());
            if (answerNodes.isEmpty()) {
                logger.warn("Security question '{}' has no configured answers, skipping...");
                continue;
            }
            Set<String> allowedAnswers = new HashSet<>(answerNodes.size());
            for (Object answer : answerNodes) {
                allowedAnswers.add(((String) answer).toLowerCase());
            }
            ret.add(new SecurityQuestion(questionKey, allowedAnswers));
        }

        return ret;
    }

    /**
     * <p>
     * isShowOpenIdConnect.
     * </p>
     *
     * @should return correct value
     * @return a boolean.
     */
    public boolean isShowOpenIdConnect() {
        return getAuthenticationProviders().stream().anyMatch(provider -> OpenIdProvider.TYPE_OPENID.equalsIgnoreCase(provider.getType()));
    }

    /**
     * <p>
     * getAuthenticationProviders.
     * </p>
     *
     * @should return all properly configured elements
     * @should load user group names correctly
     * @return a {@link java.util.List} object.
     */
    public List<IAuthenticationProvider> getAuthenticationProviders() {
        XMLConfiguration myConfigToUse = getConfig();
        // User local config, if available
        if (!getConfigLocal().configurationsAt("user.authenticationProviders").isEmpty()) {
            myConfigToUse = getConfigLocal();
        }

        int max = myConfigToUse.getMaxIndex("user.authenticationProviders.provider");
        List<IAuthenticationProvider> providers = new ArrayList<>(max + 1);
        for (int i = 0; i <= max; i++) {
            String label = myConfigToUse.getString("user.authenticationProviders.provider(" + i + ")[@label]");
            String name = myConfigToUse.getString("user.authenticationProviders.provider(" + i + ")[@name]");
            String endpoint = myConfigToUse.getString("user.authenticationProviders.provider(" + i + ")[@endpoint]", null);
            String image = myConfigToUse.getString("user.authenticationProviders.provider(" + i + ")[@image]", null);
            String type = myConfigToUse.getString("user.authenticationProviders.provider(" + i + ")[@type]", "");
            boolean visible = myConfigToUse.getBoolean("user.authenticationProviders.provider(" + i + ")[@enabled]", true);
            String clientId = myConfigToUse.getString("user.authenticationProviders.provider(" + i + ")[@clientId]", null);
            String clientSecret = myConfigToUse.getString("user.authenticationProviders.provider(" + i + ")[@clientSecret]", null);
            String idpMetadataUrl = myConfigToUse.getString("user.authenticationProviders.provider(" + i + ")[@idpMetadataUrl]", null);
            String relyingPartyIdentifier =
                    myConfigToUse.getString("user.authenticationProviders.provider(" + i + ")[@relyingPartyIdentifier]", null);
            String samlPublicKeyPath = myConfigToUse.getString("user.authenticationProviders.provider(" + i + ")[@publicKeyPath]", null);
            String samlPrivateKeyPath = myConfigToUse.getString("user.authenticationProviders.provider(" + i + ")[@privateKeyPath]", null);
            long timeoutMillis = myConfigToUse.getLong("user.authenticationProviders.provider(" + i + ")[@timeout]", 60000);

            if (visible) {
                IAuthenticationProvider provider = null;
                switch (type.toLowerCase()) {
                    case "saml":
                        providers.add(
                                new SAMLProvider(name, idpMetadataUrl, relyingPartyIdentifier, samlPublicKeyPath, samlPrivateKeyPath, timeoutMillis));
                        break;
                    case "openid":
                        providers.add(new OpenIdProvider(name, label, endpoint, image, timeoutMillis, clientId, clientSecret));
                        break;
                    case "userpassword":
                        switch (name.toLowerCase()) {
                            case "vufind":
                                provider = new VuFindProvider(name, label, endpoint, image, timeoutMillis);
                                break;
                            case "x-service":
                            case "xservice":
                                provider = new XServiceProvider(name, label, endpoint, image, timeoutMillis);
                                break;
                            case "littera":
                                provider = new LitteraProvider(name, label, endpoint, image, timeoutMillis);
                                break;
                            case "bibliotheca":
                                provider = new BibliothecaProvider(name, label, endpoint, image, timeoutMillis);
                                break;
                            default:
                                logger.error("Cannot add userpassword authentification provider with name {}. No implementation found", name);
                        }
                        break;
                    case "local":
                        provider = new LocalAuthenticationProvider(name);
                        break;
                    default:
                        logger.error("Cannot add authentification provider with name {} and type {}. No implementation found", name, type);
                }
                if (provider != null) {
                    // Look for user group configurations to which users shall be automatically added when logging in
                    List<String> addToUserGroupList =
                            getLocalList(myConfigToUse, null, "user.authenticationProviders.provider(" + i + ").addUserToGroup", null);
                    if (addToUserGroupList != null) {
                        provider.setAddUserToGroups(addToUserGroupList);
                        // logger.trace("{}: add to group: {}", provider.getName(), addToUserGroupList.toString());
                    }
                    providers.add(provider);
                }
            }
        }
        return providers;
    }

    /**
     * <p>
     * getSmtpServer.
     * </p>
     *
     * @should return correct value
     * @return a {@link java.lang.String} object.
     */
    public String getSmtpServer() {
        return getLocalString("user.smtpServer");
    }

    /**
     * <p>
     * getSmtpUser.
     * </p>
     *
     * @should return correct value
     * @return a {@link java.lang.String} object.
     */
    public String getSmtpUser() {
        return getLocalString("user.smtpUser");
    }

    /**
     * <p>
     * getSmtpPassword.
     * </p>
     *
     * @should return correct value
     * @return a {@link java.lang.String} object.
     */
    public String getSmtpPassword() {
        return getLocalString("user.smtpPassword");
    }

    /**
     * <p>
     * getSmtpSenderAddress.
     * </p>
     *
     * @should return correct value
     * @return a {@link java.lang.String} object.
     */
    public String getSmtpSenderAddress() {
        return getLocalString("user.smtpSenderAddress");
    }

    /**
     * <p>
     * getSmtpSenderName.
     * </p>
     *
     * @should return correct value
     * @return a {@link java.lang.String} object.
     */
    public String getSmtpSenderName() {
        return getLocalString("user.smtpSenderName");
    }

    /**
     * <p>
     * getSmtpSecurity.
     * </p>
     *
     * @should return correct value
     * @return a {@link java.lang.String} object.
     */
    public String getSmtpSecurity() {
        return getLocalString("user.smtpSecurity", "none");
    }

    /**
     * 
     * @return Configured SMTP port number; -1 if not configured
     * @should return correct value
     */
    public int getSmtpPort() {
        return getLocalInt("user.smtpPort", -1);
    }

    /**
     * <p>
     * getAnonymousUserEmailAddress.
     * </p>
     *
     * @should return correct value
     * @return a {@link java.lang.String} object.
     */
    public String getAnonymousUserEmailAddress() {
        return getLocalString("user.anonymousUserEmailAddress");
    }

    /**
     * <p>
     * isDisplayCollectionBrowsing.
     * </p>
     *
     * @should return correct value
     * @return a boolean.
     */
    public boolean isDisplayCollectionBrowsing() {
        return this.getLocalBoolean("webGuiDisplay.collectionBrowsing", true);
    }

    /**
     * <p>
     * isDisplayUserNavigation.
     * </p>
     *
     * @should return correct value
     * @return a boolean.
     */
    public boolean isDisplayUserNavigation() {
        return this.getLocalBoolean("webGuiDisplay.userAccountNavigation", true);
    }

    /**
     * <p>
     * isDisplayTagCloudNavigation.
     * </p>
     *
     * @should return correct value
     * @return a boolean.
     */
    public boolean isDisplayTagCloudNavigation() {
        return this.getLocalBoolean("webGuiDisplay.displayTagCloudNavigation", true);
    }

    /**
     * <p>
     * isDisplayStatistics.
     * </p>
     *
     * @should return correct value
     * @return a boolean.
     */
    public boolean isDisplayStatistics() {
        return this.getLocalBoolean("webGuiDisplay.displayStatistics", true);
    }

    /**
     * <p>
     * isDisplayTimeMatrix.
     * </p>
     *
     * @should return correct value
     * @return a boolean.
     */
    public boolean isDisplayTimeMatrix() {
        return this.getLocalBoolean("webGuiDisplay.displayTimeMatrix", false);
    }

    /**
     * <p>
     * isDisplayCrowdsourcingModuleLinks.
     * </p>
     *
     * @should return correct value
     * @return a boolean.
     */
    public boolean isDisplayCrowdsourcingModuleLinks() {
        return this.getLocalBoolean("webGuiDisplay.displayCrowdsourcingModuleLinks", false);
    }

    /**
     * <p>
     * getTheme.
     * </p>
     *
     * @should return correct value
     * @return a {@link java.lang.String} object.
     */
    public String getTheme() {
        return getSubthemeMainTheme();
    }

    /**
     * <p>
     * getThemeRootPath.
     * </p>
     *
     * @should return correct value
     * @return a {@link java.lang.String} object.
     */
    public String getThemeRootPath() {
        return getLocalString("viewer.theme.rootPath");
    }

    /**
     * <p>
     * getName.
     * </p>
     *
     * @should return correct value
     * @return a {@link java.lang.String} object.
     */
    public String getName() {
        return getLocalString("viewer.name", "Goobi viewer");
    }

    /**
     * <p>
     * getDescription.
     * </p>
     *
     * @should return correct value
     * @return a {@link java.lang.String} object.
     */
    public String getDescription() {
        return getLocalString("viewer.description", "Goobi viewer");
    }

    /**
     * TagCloud auf der Startseite anzeigen lassen
     *
     * @should return correct value
     * @return a boolean.
     */
    public boolean isDisplayTagCloudStartpage() {
        return this.getLocalBoolean("webGuiDisplay.displayTagCloudStartpage", true);
    }

    /**
     * <p>
     * isDisplaySearchResultNavigation.
     * </p>
     *
     * @should return correct value
     * @return a boolean.
     */
    public boolean isDisplaySearchResultNavigation() {
        return this.getLocalBoolean("webGuiDisplay.displaySearchResultNavigation", true);
    }

    /**
     * <p>
     * isFoldout.
     * </p>
     *
     * @param sidebarElement a {@link java.lang.String} object.
     * @return a boolean.
     */
    public boolean isFoldout(String sidebarElement) {
        return getLocalBoolean("sidebar." + sidebarElement + ".foldout", false);
    }

    /**
     * <p>
     * isSidebarPageLinkVisible.
     * </p>
     *
     * @should return correct value
     * @return a boolean.
     */
    public boolean isSidebarPageViewLinkVisible() {
        return getLocalBoolean("sidebar.page[@enabled]", true);
    }

    /**
     * <p>
     * isSidebarCalendarViewLinkVisible.
     * </p>
     *
     * @should return correct value
     * @return a boolean.
     */
    public boolean isSidebarCalendarViewLinkVisible() {
        return getLocalBoolean("sidebar.calendar[@enabled]", true);
    }

    /**
     * <p>
     * This method checks whether the TOC <strong>link</strong> in the sidebar views widget is enabled. To check whether the sidebar TOC
     * <strong>widget</strong> is enabled, use <code>isSidebarTocVisible()</code>.
     * </p>
     *
     * @should return correct value
     * @return a boolean.
     */
    public boolean isSidebarTocViewLinkVisible() {
        return getLocalBoolean("sidebar.toc[@enabled]", true);
    }

    /**
     * <p>
     * isSidebarThumbsViewLinkVisible.
     * </p>
     *
     * @should return correct value
     * @return a boolean.
     */
    public boolean isSidebarThumbsViewLinkVisible() {
        return getLocalBoolean("sidebar.thumbs[@enabled]", true);
    }

    /**
     * <p>
     * isSidebarMetadataViewLinkVisible.
     * </p>
     *
     * @should return correct value
     * @return a boolean.
     */
    public boolean isSidebarMetadataViewLinkVisible() {
        return getLocalBoolean("sidebar.metadata[@enabled]", true);
    }

    /**
     * <p>
     * isShowSidebarEventMetadata.
     * </p>
     *
     * @should return correct value
     * @return a boolean.
     */
    public boolean isShowSidebarEventMetadata() {
        return getLocalBoolean("sidebar.metadata.showEventMetadata", true);
    }

    /**
     * <p>
     * isShowSidebarEventMetadata.
     * </p>
     *
     * @should return correct value
     * @return a boolean.
     */
    public boolean isShowRecordLabelIfNoOtherViews() {
        return getLocalBoolean("sidebar.metadata.showRecordLabelIfNoOtherViews", false);
    }

    /**
     * <p>
     * isSidebarFulltextLinkVisible.
     * </p>
     *
     * @should return correct value
     * @return a boolean.
     */
    public boolean isSidebarFulltextLinkVisible() {
        return getLocalBoolean("sidebar.fulltext[@enabled]", true);
    }

    /**
     * <p>
     * This method checks whether the TOC <strong>widget</strong> is enabled. To check whether the sidebar TOC <strong>link</strong> in the views
     * widget is enabled, use <code>isSidebarTocVisible()</code>.
     * </p>
     *
     * @should return correct value
     * @return a boolean.
     */
    public boolean isSidebarTocWidgetVisible() {
        return this.getLocalBoolean("sidebar.sidebarToc[@enabled]", true);
    }

    /**
     * <p>
     * This method checks whether the TOC <strong>widget</strong> is enabled. To check whether the sidebar TOC <strong>link</strong> in the views
     * widget is enabled, use <code>isSidebarTocVisible()</code>.
     * </p>
     *
     * @should return correct value
     * @return a boolean.
     */
    public boolean isSidebarTocWidgetVisibleInFullscreen() {
        return this.getLocalBoolean("sidebar.sidebarToc.visibleInFullscreen", true);
    }

    /**
     * <p>
     * isSidebarOpacLinkVisible.
     * </p>
     *
     * @should return correct value
     * @return a boolean.
     */
    public boolean isSidebarOpacLinkVisible() {
        return this.getLocalBoolean("sidebar.opac[@enabled]", false);
    }

    /**
     * <p>
     * getSidebarTocPageNumbersVisible.
     * </p>
     *
     * @should return correct value
     * @return a boolean.
     */
    public boolean getSidebarTocPageNumbersVisible() {
        return this.getLocalBoolean("sidebar.sidebarToc.pageNumbersVisible", false);
    }

    /**
     * <p>
     * getSidebarTocLengthBeforeCut.
     * </p>
     *
     * @should return correct value
     * @return a int.
     */
    public int getSidebarTocLengthBeforeCut() {
        return this.getLocalInt("sidebar.sidebarToc.lengthBeforeCut", 10);
    }

    /**
     * <p>
     * getSidebarTocInitialCollapseLevel.
     * </p>
     *
     * @should return correct value
     * @return a int.
     */
    public int getSidebarTocInitialCollapseLevel() {
        return this.getLocalInt("sidebar.sidebarToc.initialCollapseLevel", 2);
    }

    /**
     * <p>
     * getSidebarTocCollapseLengthThreshold.
     * </p>
     *
     * @should return correct value
     * @return a int.
     */
    public int getSidebarTocCollapseLengthThreshold() {
        return this.getLocalInt("sidebar.sidebarToc.collapseLengthThreshold", 10);
    }

    /**
     * <p>
     * getSidebarTocLowestLevelToCollapseForLength.
     * </p>
     *
     * @should return correct value
     * @return a int.
     */
    public int getSidebarTocLowestLevelToCollapseForLength() {
        return this.getLocalInt("sidebar.sidebarToc.collapseLengthThreshold[@lowestLevelToTest]", 2);
    }

    /**
     * <p>
     * isSidebarTocTreeView.
     * </p>
     *
     * @should return correct value
     * @return a boolean.
     */
    public boolean isSidebarTocTreeView() {
        return getLocalBoolean("sidebar.sidebarToc.useTreeView", true);
    }

    /**
     * <p>
     * isTocTreeView.
     * </p>
     *
     * @should return true for allowed docstructs
     * @should return false for other docstructs
     * @param docStructType a {@link java.lang.String} object.
     * @return a boolean.
     */
    public boolean isTocTreeView(String docStructType) {
        List<HierarchicalConfiguration<ImmutableNode>> hcList = getLocalConfigurationsAt("toc.useTreeView");
        if (hcList == null || hcList.isEmpty()) {
            return false;
        }
        HierarchicalConfiguration<ImmutableNode> hc = hcList.get(0);
        String docStructTypes = hc.getString("[@showDocStructs]");
        boolean allowed = hc.getBoolean(".");
        if (!allowed) {
            logger.trace("Tree view disabled");
            return false;
        }

        if (docStructTypes != null) {
            String[] docStructTypesSplit = docStructTypes.split(";");
            for (String dst : docStructTypesSplit) {
                if (dst.equals("_ALL") || dst.equals(docStructType)) {
                    logger.trace("Tree view for {} allowed", docStructType);
                    return true;
                }
            }

        }

        // logger.trace("Tree view for {} not allowed", docStructType);
        return false;
    }

    /**
     * Returns the names of all configured facet fields in the order they appear in the list, no matter whether they're regular or hierarchical.
     *
     * @return List of regular and hierarchical fields in the order in which they appear in the config file
     * @should return correct order
     */
    public List<String> getAllFacetFields() {
        List<HierarchicalConfiguration<ImmutableNode>> facets = getLocalConfigurationsAt("search.facets");
        if (facets == null || facets.isEmpty()) {
            getLocalConfigurationAt("search.drillDown");
            logger.warn("Old configuration found: search.drillDown; please update to search.facets");
        }
        if (facets == null || facets.isEmpty()) {
            logger.warn("Config element not found: search.facets");
            return Collections.emptyList();
        }
        List<HierarchicalConfiguration<ImmutableNode>> nodes =
                facets.get(0).childConfigurationsAt("");
        if (nodes.isEmpty()) {
            return Collections.emptyList();
        }

        List<String> ret = new ArrayList<>(nodes.size());
        for (HierarchicalConfiguration<ImmutableNode> node : nodes) {
            switch (node.getRootElementName()) {
                case "field":
                case "hierarchicalField":
                case "geoField":
                    ret.add(node.getString("."));
                    break;
            }
        }

        return ret;
    }

    /**
     * <p>
     * Returns a list containing all simple facet fields.
     * </p>
     *
     * @should return all values
     * @return a {@link java.util.List} object.
     */
    public List<String> getFacetFields() {
        return getLocalList("search.facets.field");
    }

    /**
     * <p>
     * getHierarchicalFacetFields.
     * </p>
     *
     * @should return all values
     * @return a {@link java.util.List} object.
     */
    public List<String> getHierarchicalFacetFields() {
        return getLocalList("search.facets.hierarchicalField");
    }

    /**
     * <p>
     * getGeoFacetFields.
     * </p>
     * 
     * @should return all values
     * @return a {@link java.util.List} object.
     */
    public String getGeoFacetFields() {
        return getLocalString("search.facets.geoField");
    }

    public String getGeoFacetFieldPredicate() {
        return getLocalString("search.facets.geoField[@predicate]", "ISWITHIN");
    }

    /**
     * @return
     */
    public boolean isShowSearchHitsInGeoFacetMap() {
        return getLocalBoolean("search.facets.geoField[@displayResultsOnMap]", true);
    }

    /**
     * <p>
     * getInitialFacetElementNumber.
     * </p>
     *
     * @should return correct value
     * @should return default value if field not found
     * @param field a {@link java.lang.String} object.
     * @return a int.
     */
    public int getInitialFacetElementNumber(String facetField) {
        if (StringUtils.isBlank(facetField)) {
            return getLocalInt("search.facets.initialElementNumber", 3);
        }

        String value = getPropertyForFacetField(facetField, "[@initialElementNumber]", "-1");
        return Integer.valueOf(value);
    }

    /**
     * <p>
     * getSortOrder.
     * </p>
     *
     * @param facetField a {@link java.lang.String} object.
     * @return a {@link java.lang.String} object.
     */
    public String getSortOrder(String facetField) {
        return getPropertyForFacetField(facetField, "[@sortOrder]", "default");
    }

    /**
     * Returns a list of values to prioritize for the given facet field.
     *
     * @param field a {@link java.lang.String} object.
     * @return List of priority values; empty list if none found for the given field
     * @should return return all configured elements for regular fields
     * @should return return all configured elements for hierarchical fields
     */
    public List<String> getPriorityValuesForFacetField(String field) {
        if (StringUtils.isBlank(field)) {
            return Collections.emptyList();
        }

        String priorityValues = getPropertyForFacetField(field, "[@priorityValues]", "");
        if (priorityValues == null) {
            return Collections.emptyList();
        }
        String[] priorityValuesSplit = priorityValues.split(";");

        return Arrays.asList(priorityValuesSplit);
    }

    /**
     * 
     * @param facetField
     * @return
     * @should return correct value
     * @should return null if no value found
     */
    public String getLabelFieldForFacetField(String facetField) {
        return getPropertyForFacetField(facetField, "[@labelField]", null);
    }

    /**
     * Boilerplate code for retrieving values from regular and hierarchical facet field configurations.
     * 
     * @param facetField Facet field
     * @param property Element or attribute name to check
     * @param defaultValue Value that is returned if none was found
     * @return Found value or defaultValue
     */
    String getPropertyForFacetField(String facetField, String property, String defaultValue) {
        if (StringUtils.isBlank(facetField)) {
            return defaultValue;
        }

        String facetifiedField = SearchHelper.facetifyField(facetField);
        // Regular fields
        List<HierarchicalConfiguration<ImmutableNode>> facetFields = getLocalConfigurationsAt("search.facets.field");
        if (facetFields != null && !facetFields.isEmpty()) {
            for (HierarchicalConfiguration<ImmutableNode> fieldConfig : facetFields) {
                String nodeText = fieldConfig.getString(".", "");
                if (nodeText.equals(facetField)
                        || nodeText.equals(facetField + SolrConstants._UNTOKENIZED)
                        || nodeText.equals(facetifiedField)) {
                    String ret = fieldConfig.getString(property);
                    if (ret != null) {
                        return ret;
                    }
                }
            }
        }
        // Hierarchical fields
        facetFields = getLocalConfigurationsAt("search.facets.hierarchicalField");
        if (facetFields != null && !facetFields.isEmpty()) {
            for (HierarchicalConfiguration<ImmutableNode> fieldConfig : facetFields) {
                String nodeText = fieldConfig.getString(".", "");
                if (nodeText.equals(facetField)
                        || nodeText.equals(facetField + SolrConstants._UNTOKENIZED)
                        || nodeText.equals(facetifiedField)) {
                    String ret = fieldConfig.getString(property);
                    if (ret != null) {
                        return ret;
                    }
                }
            }
        }

        return defaultValue;
    }

    /**
     * <p>
     * getRangeFacetFields.
     * </p>
     *
     * @return List of facet fields to be used as range values
     */
    @SuppressWarnings("static-method")
    public List<String> getRangeFacetFields() {
        return Collections.singletonList(SolrConstants._CALENDAR_YEAR);
    }

    /**
     * <p>
     * isSortingEnabled.
     * </p>
     *
     * @should return correct value
     * @return a boolean.
     */
    public boolean isSortingEnabled() {
        return getLocalBoolean("search.sorting[@enabled]", true);
    }

    /**
     * <p>
     * getDefaultSortField.
     * </p>
     *
     * @should return correct value
     * @return a {@link java.lang.String} object.
     */
    public String getDefaultSortField() {
        return getLocalString("search.sorting.defaultSortField", null);
    }

    /**
     * <p>
     * getSortFields.
     * </p>
     *
     * @should return return all configured elements
     * @return a {@link java.util.List} object.
     */
    public List<String> getSortFields() {
        return getLocalList("search.sorting.luceneField");
    }

    /**
     * <p>
     * getStaticSortFields.
     * </p>
     *
     * @should return return all configured elements
     * @return a {@link java.util.List} object.
     */
    public List<String> getStaticSortFields() {
        return getLocalList("search.sorting.static.field");
    }

    /**
     * <p>
     * getUrnResolverUrl.
     * </p>
     *
     * @should return correct value
     * @return a {@link java.lang.String} object.
     */
    public String getUrnResolverUrl() {
        return getLocalString("urls.urnResolver",
                new StringBuilder(BeanUtils.getServletPathWithHostAsUrlFromJsfContext()).append("/resolver?urn=").toString());
    }

    /**
     * The maximal image size retrievable with only the permission to view thumbnails
     *
     * @should return correct value
     * @return the maximal image width
     */
    public int getThumbnailImageAccessMaxWidth() {
        return getLocalInt("accessConditions.thumbnailImageAccessMaxWidth", getLocalInt("accessConditions.unconditionalImageAccessMaxWidth", 120));
    }

    /**
     * The maximal image size retrievable with the permission to view images but without the permission to zoom images
     *
     * @should return correct value
     * @return the maximal image width, default ist 600
     */
    public int getUnzoomedImageAccessMaxWidth() {
        return getLocalInt("accessConditions.unzoomedImageAccessMaxWidth", 0);
    }

    /**
     * <p>
     * isFullAccessForLocalhost.
     * </p>
     *
     * @should return correct value
     * @return a boolean.
     */
    public boolean isFullAccessForLocalhost() {
        return getLocalBoolean("accessConditions.fullAccessForLocalhost", false);
    }

    /**
     * <p>
     * isGeneratePdfInTaskManager.
     * </p>
     *
     * @should return correct value
     * @return a boolean.
     */
    public boolean isGeneratePdfInTaskManager() {
        return getLocalBoolean("pdf.externalPdfGeneration", false);
    }

    /**
     * <p>
     * isPdfApiDisabled.
     * </p>
     *
     * @should return correct value
     * @return a boolean.
     */
    public boolean isPdfApiDisabled() {
        return getLocalBoolean("pdf.pdfApiDisabled", false);
    }

    /**
     * <p>
     * isTitlePdfEnabled.
     * </p>
     *
     * @should return correct value
     * @return a boolean.
     */
    public boolean isTitlePdfEnabled() {
        boolean enabled = getLocalBoolean("pdf.titlePdfEnabled", true);
        return enabled;
    }

    /**
     * <p>
     * isTocPdfEnabled.
     * </p>
     *
     * @should return correct value
     * @return a boolean.
     */
    public boolean isTocPdfEnabled() {
        return getLocalBoolean("pdf.tocPdfEnabled", true);
    }

    /**
     * <p>
     * isMetadataPdfEnabled.
     * </p>
     *
     * @should return correct value
     * @return a boolean.
     */
    public boolean isMetadataPdfEnabled() {
        return getLocalBoolean("pdf.metadataPdfEnabled", true);
    }

    /**
     * <p>
     * isPagePdfEnabled.
     * </p>
     *
     * @should return correct value
     * @return a boolean.
     */
    public boolean isPagePdfEnabled() {
        return getLocalBoolean("pdf.pagePdfEnabled", false);
    }

    /**
     * <p>
     * isDocHierarchyPdfEnabled.
     * </p>
     *
     * @should return correct value
     * @return a boolean.
     */
    public boolean isDocHierarchyPdfEnabled() {
        return getLocalBoolean("pdf.docHierarchyPdfEnabled", false);
    }

    /**
     * <p>
     * isTitleEpubEnabled.
     * </p>
     *
     * @should return correct value
     * @return a boolean.
     */
    public boolean isTitleEpubEnabled() {
        return getLocalBoolean("epub.titleEpubEnabled", false);
    }

    /**
     * <p>
     * isTocEpubEnabled.
     * </p>
     *
     * @should return correct value
     * @return a boolean.
     */
    public boolean isTocEpubEnabled() {
        return getLocalBoolean("epub.tocEpubEnabled", false);
    }

    /**
     * <p>
     * isMetadataEpubEnabled.
     * </p>
     *
     * @should return correct value
     * @return a boolean.
     */
    public boolean isMetadataEpubEnabled() {
        return getLocalBoolean("epub.metadataEpubEnabled", false);
    }

    /**
     * <p>
     * getDownloadFolder.
     * </p>
     *
     * @should return correct value for pdf
     * @should return correct value for epub
     * @should return empty string if type unknown
     * @param type a {@link java.lang.String} object.
     * @return a {@link java.lang.String} object.
     */
    public String getDownloadFolder(String type) {
        switch (type.toLowerCase()) {
            case "pdf":
                return getLocalString("pdf.downloadFolder", "/opt/digiverso/viewer/pdf_download");
            case "epub":
                return getLocalString("epub.downloadFolder", "/opt/digiverso/viewer/epub_download");
            default:
                return "";

        }
    }

    /**
     * <p>
     * getRssFeedItems.
     * </p>
     *
     * @should return correct value
     * @return a int.
     */
    public int getRssFeedItems() {
        return getLocalInt("rss.numberOfItems", 50);
    }

    /**
     * <p>
     * getRssTitle.
     * </p>
     *
     * @should return correct value
     * @return a {@link java.lang.String} object.
     */
    public String getRssTitle() {
        return getLocalString("rss.title", "viewer-rss");
    }

    /**
     * <p>
     * getRssDescription.
     * </p>
     *
     * @should return correct value
     * @return a {@link java.lang.String} object.
     */
    public String getRssDescription() {
        return getLocalString("rss.description", "latest imports");
    }

    /**
     * <p>
     * getRssCopyrightText.
     * </p>
     *
     * @should return correct value
     * @return a {@link java.lang.String} object.
     */
    public String getRssCopyrightText() {
        return getLocalString("rss.copyright");
    }

    /**
     * <p>
     * getThumbnailsWidth.
     * </p>
     *
     * @should return correct value
     * @return a int.
     */
    public int getThumbnailsWidth() {
        return getLocalInt("viewer.thumbnailsWidth", 100);
    }

    /**
     * <p>
     * getThumbnailsHeight.
     * </p>
     *
     * @should return correct value
     * @return a int.
     */
    public int getThumbnailsHeight() {
        return getLocalInt("viewer.thumbnailsHeight", 120);
    }

    /**
     * <p>
     * getThumbnailsCompression.
     * </p>
     *
     * @return a int.
     */
    public int getThumbnailsCompression() {
        return getLocalInt("viewer.thumbnailsCompression", 85);
    }

    /**
     * <p>
     * getAnchorThumbnailMode.
     * </p>
     *
     * @should return correct value
     * @return a {@link java.lang.String} object.
     */
    public String getAnchorThumbnailMode() {
        return getLocalString("viewer.anchorThumbnailMode", "GENERIC");
    }

    /**
     * <p>
     * getMultivolumeThumbnailWidth.
     * </p>
     *
     * @should return correct value
     * @return a int.
     */
    public int getMultivolumeThumbnailWidth() {
        return getLocalInt("toc.multiVolumeThumbnails.width", 50);
    }

    /**
     * <p>
     * getMultivolumeThumbnailHeight.
     * </p>
     *
     * @should return correct value
     * @return a int.
     */
    public int getMultivolumeThumbnailHeight() {
        return getLocalInt("toc.multiVolumeThumbnails.height", 60);
    }

    /**
     * <p>
     * getDisplayBreadcrumbs.
     * </p>
     *
     * @should return correct value
     * @return a boolean.
     */
    public boolean getDisplayBreadcrumbs() {
        return this.getLocalBoolean("webGuiDisplay.displayBreadcrumbs", true);
    }

    /**
     * <p>
     * getDisplayMetadataPageLinkBlock.
     * </p>
     *
     * @should return correct value
     * @return a boolean.
     */
    public boolean getDisplayMetadataPageLinkBlock() {
        return this.getLocalBoolean("webGuiDisplay.displayMetadataPageLinkBlock", true);
    }

    /**
     * <p>
     * isAddDublinCoreMetaTags.
     * </p>
     *
     * @should return correct value
     * @return a boolean.
     */
    public boolean isAddDublinCoreMetaTags() {
        return getLocalBoolean("metadata.addDublinCoreMetaTags", false);
    }

    /**
     * <p>
     * isAddHighwirePressMetaTags.
     * </p>
     *
     * @should return correct value
     * @return a boolean.
     */
    public boolean isAddHighwirePressMetaTags() {
        return getLocalBoolean("metadata.addHighwirePressMetaTags", false);
    }

    /**
     * 
     * @return
     * @should return correct value
     */
    public int getMetadataParamNumber() {
        return getLocalInt("metadata.metadataParamNumber", 10);
    }

    /**
     * <p>
     * useTiles.
     * </p>
     *
     * @should return correct value
     * @return a boolean.
     * @throws io.goobi.viewer.exceptions.ViewerConfigurationException if any.
     */
    public boolean useTiles() throws ViewerConfigurationException {
        return useTiles(PageType.viewImage, null);
    }

    /**
     * <p>
     * useTilesFullscreen.
     * </p>
     *
     * @should return correct value
     * @return a boolean.
     * @throws io.goobi.viewer.exceptions.ViewerConfigurationException if any.
     */
    public boolean useTilesFullscreen() throws ViewerConfigurationException {
        return useTiles(PageType.viewFullscreen, null);
    }

    /**
     * <p>
     * useTiles.
     * </p>
     *
     * @param view a {@link io.goobi.viewer.model.viewer.PageType} object.
     * @param image a {@link de.unigoettingen.sub.commons.contentlib.imagelib.ImageType} object.
     * @return a boolean.
     * @throws io.goobi.viewer.exceptions.ViewerConfigurationException if any.
     */
    public boolean useTiles(PageType view, ImageType image) throws ViewerConfigurationException {
        return getZoomImageViewConfig(view, image).getBoolean("[@tileImage]", false);
    }

    /**
     * <p>
     * getFooterHeight.
     * </p>
     *
     * @return a int.
     * @throws io.goobi.viewer.exceptions.ViewerConfigurationException if any.
     */
    public int getFooterHeight() throws ViewerConfigurationException {
        return getFooterHeight(PageType.viewImage, null);
    }

    /**
     * <p>
     * getFullscreenFooterHeight.
     * </p>
     *
     * @return a int.
     * @throws io.goobi.viewer.exceptions.ViewerConfigurationException if any.
     */
    public int getFullscreenFooterHeight() throws ViewerConfigurationException {
        return getFooterHeight(PageType.viewFullscreen, null);
    }

    /**
     * <p>
     * getFooterHeight.
     * </p>
     *
     * @param view a {@link io.goobi.viewer.model.viewer.PageType} object.
     * @param image a {@link de.unigoettingen.sub.commons.contentlib.imagelib.ImageType} object.
     * @return a int.
     * @throws io.goobi.viewer.exceptions.ViewerConfigurationException if any.
     */
    public int getFooterHeight(PageType view, ImageType image) throws ViewerConfigurationException {
        return getZoomImageViewConfig(view, image).getInt("[@footerHeight]", 50);
    }

    /**
     * <p>
     * getImageViewType.
     * </p>
     *
     * @return a {@link java.lang.String} object.
     * @throws io.goobi.viewer.exceptions.ViewerConfigurationException if any.
     */
    public String getImageViewType() throws ViewerConfigurationException {
        return getZoomImageViewType(PageType.viewImage, null);
    }

    /**
     * <p>
     * getZoomFullscreenViewType.
     * </p>
     *
     * @return a {@link java.lang.String} object.
     * @throws io.goobi.viewer.exceptions.ViewerConfigurationException if any.
     */
    public String getZoomFullscreenViewType() throws ViewerConfigurationException {
        return getZoomImageViewType(PageType.viewFullscreen, null);
    }

    /**
     * <p>
     * getZoomImageViewType.
     * </p>
     *
     * @param view a {@link io.goobi.viewer.model.viewer.PageType} object.
     * @param image a {@link de.unigoettingen.sub.commons.contentlib.imagelib.ImageType} object.
     * @return a {@link java.lang.String} object.
     * @throws io.goobi.viewer.exceptions.ViewerConfigurationException if any.
     */
    public String getZoomImageViewType(PageType view, ImageType image) throws ViewerConfigurationException {
        return getZoomImageViewConfig(view, image).getString("[@type]");
    }

    /**
     * <p>
     * useOpenSeadragon.
     * </p>
     *
     * @return a boolean.
     * @throws io.goobi.viewer.exceptions.ViewerConfigurationException if any.
     */
    public boolean useOpenSeadragon() throws ViewerConfigurationException {
        return "openseadragon".equalsIgnoreCase(getImageViewType());
    }

    /**
     * <p>
     * getImageViewZoomScales.
     * </p>
     *
     * @return a {@link java.util.List} object.
     * @throws io.goobi.viewer.exceptions.ViewerConfigurationException if any.
     */
    public List<String> getImageViewZoomScales() throws ViewerConfigurationException {
        return getImageViewZoomScales(PageType.viewImage, null);
    }

    /**
     * <p>
     * getImageViewZoomScales.
     * </p>
     *
     * @param view a {@link java.lang.String} object.
     * @return a {@link java.util.List} object.
     * @throws io.goobi.viewer.exceptions.ViewerConfigurationException if any.
     */
    public List<String> getImageViewZoomScales(String view) throws ViewerConfigurationException {
        return getImageViewZoomScales(PageType.valueOf(view), null);
    }

    /**
     * <p>
     * getImageViewZoomScales.
     * </p>
     *
     * @param view a {@link io.goobi.viewer.model.viewer.PageType} object.
     * @param image a {@link de.unigoettingen.sub.commons.contentlib.imagelib.ImageType} object.
     * @return a {@link java.util.List} object.
     * @throws io.goobi.viewer.exceptions.ViewerConfigurationException if any.
     */
    public List<String> getImageViewZoomScales(PageType view, ImageType image) throws ViewerConfigurationException {
        List<String> defaultList = new ArrayList<>();
        //        defaultList.add("600");
        //        defaultList.add("900");
        //        defaultList.add("1500");

        BaseHierarchicalConfiguration zoomImageViewConfig = getZoomImageViewConfig(view, image);
        if (zoomImageViewConfig != null) {
            String[] scales = zoomImageViewConfig.getStringArray("scale");
            if (scales != null) {
                return Arrays.asList(scales);
            }
        }
        return defaultList;
    }

    /**
     * <p>
     * getTileSizes.
     * </p>
     *
     * @return the configured tile sizes for imageView as a hashmap linking each tile size to the list of resolutions to use with that size
     * @throws io.goobi.viewer.exceptions.ViewerConfigurationException if any.
     */
    public Map<Integer, List<Integer>> getTileSizes() throws ViewerConfigurationException {
        return getTileSizes(PageType.viewImage, null);
    }

    /**
     * <p>
     * getTileSizes.
     * </p>
     *
     * @param view a {@link io.goobi.viewer.model.viewer.PageType} object.
     * @param image a {@link de.unigoettingen.sub.commons.contentlib.imagelib.ImageType} object.
     * @return a {@link java.util.Map} object.
     * @throws io.goobi.viewer.exceptions.ViewerConfigurationException if any.
     */
    public Map<Integer, List<Integer>> getTileSizes(PageType view, ImageType image) throws ViewerConfigurationException {
        Map<Integer, List<Integer>> map = new HashMap<>();
        List<HierarchicalConfiguration<ImmutableNode>> sizes = getZoomImageViewConfig(view, image).configurationsAt("tileSize");
        if (sizes != null && !sizes.isEmpty()) {
            for (HierarchicalConfiguration<ImmutableNode> sizeConfig : sizes) {
                int size = sizeConfig.getInt("size", 0);
                String[] resolutionString = sizeConfig.getStringArray("scaleFactors");
                List<Integer> resolutions = new ArrayList<>(resolutionString.length);
                for (String res : resolutionString) {
                    try {
                        int resolution = Integer.parseInt(res);
                        resolutions.add(resolution);
                    } catch (NullPointerException | NumberFormatException e) {
                        logger.warn("Cannot parse " + res + " as int");
                    }
                }
                map.put(size, resolutions);
            }
        }
        if (map.isEmpty()) {
            map.put(512, Arrays.asList(new Integer[] { 1, 32 }));
        }
        return map;
    }

    /**
     * <p>
     * getZoomImageViewConfig.
     * </p>
     *
     * @param pageType a {@link io.goobi.viewer.model.viewer.PageType} object.
     * @param imageType a {@link de.unigoettingen.sub.commons.contentlib.imagelib.ImageType} object.
     * @return a {@link org.apache.commons.configuration2.SubnodeConfiguration} object.
     * @throws io.goobi.viewer.exceptions.ViewerConfigurationException if any.
     */
    public BaseHierarchicalConfiguration getZoomImageViewConfig(PageType pageType, ImageType imageType) throws ViewerConfigurationException {
        List<HierarchicalConfiguration<ImmutableNode>> configs = getLocalConfigurationsAt("viewer.zoomImageView");

        for (HierarchicalConfiguration<ImmutableNode> subConfig : configs) {

            if (pageType != null) {
                List<Object> views = subConfig.getList("useFor.view");
                if (views.isEmpty() || views.contains(pageType.name()) || views.contains(pageType.getName())) {
                    //match
                } else {
                    continue;
                }
            }

            if (imageType != null && imageType.getFormat() != null) {
                List<Object> mimeTypes = subConfig.getList("useFor.mimeType");
                if (mimeTypes.isEmpty() || mimeTypes.contains(imageType.getFormat().getMimeType())) {
                    //match
                } else {
                    continue;
                }
            }

            return (BaseHierarchicalConfiguration) subConfig;
        }
        throw new ViewerConfigurationException("Viewer config must define at least a generic <zoomImageView>");
    }

    /**
     * <p>
     * getBreadcrumbsClipping.
     * </p>
     *
     * @should return correct value
     * @return a int.
     */
    public int getBreadcrumbsClipping() {
        return getLocalInt("webGuiDisplay.breadcrumbsClipping", 50);
    }

    /**
     * <p>
     * getDisplayStructType.
     * </p>
     *
     * @should return correct value
     * @return a boolean.
     */
    public boolean getDisplayStructType() {
        return this.getLocalBoolean("metadata.searchHitMetadataList.displayStructType", true);
    }

    /**
     * <p>
     * getSearchHitMetadataValueNumber.
     * </p>
     *
     * @should return correct value
     * @return a int.
     */
    public int getSearchHitMetadataValueNumber() {
        return getLocalInt("metadata.searchHitMetadataList.valueNumber", 1);
    }

    /**
     * <p>
     * getSearchHitMetadataValueLength.
     * </p>
     *
     * @should return correct value
     * @return a int.
     */
    public int getSearchHitMetadataValueLength() {
        return getLocalInt("metadata.searchHitMetadataList.valueLength", 0);
    }

    /**
     * 
     * @return true if enabled or not configured; false otherwise
     * @should return correct value
     */
    public boolean isWatermarkTextConfigurationEnabled() {
        return getLocalBoolean("viewer.watermarkTextConfiguration[@enabled]", true);
    }

    /**
     * Returns the preference order of data to be used as an image footer text.
     *
     * @should return all configured elements in the correct order
     * @return a {@link java.util.List} object.
     */
    public List<String> getWatermarkTextConfiguration() {
        return getLocalList("viewer.watermarkTextConfiguration.text");
    }

    /**
     * <p>
     * getWatermarkFormat.
     * </p>
     *
     * @return a {@link java.lang.String} object.
     */
    public String getWatermarkFormat() {
        return getLocalString("viewer.watermarkFormat", "jpg");
    }

    /**
     * <p>
     * getStopwordsFilePath.
     * </p>
     *
     * @should return correct value
     * @return a {@link java.lang.String} object.
     */
    public String getStopwordsFilePath() {
        return getLocalString("stopwordsFile");
    }

    /**
     * Returns the locally configured page type name for URLs (e.g. "bild" instead of default "image").
     *
     * @param type a {@link io.goobi.viewer.model.viewer.PageType} object.
     * @should return the correct value for the given type
     * @should return null for non configured type
     * @return a {@link java.lang.String} object.
     */
    public String getPageType(PageType type) {
        return getLocalString("viewer.pageTypes." + type.name());
    }

    /**
     * <p>
     * getDocstructTargetPageType.
     * </p>
     *
     * @param docstruct a {@link java.lang.String} object.
     * @should return correct value
     * @should return null if docstruct not found
     * @return a {@link java.lang.String} object.
     */
    public String getDocstructTargetPageType(String docstruct) {
        return getLocalString("viewer.docstructTargetPageTypes." + docstruct);
    }

    public String getPageTypeExitView(PageType type) {
        return getLocalString("viewer.pageTypes." + type.name() + "[@exit]");
    }

    /**
     * <p>
     * getFulltextPercentageWarningThreshold.
     * </p>
     *
     * @should return correct value
     * @return a int.
     */
    public int getFulltextPercentageWarningThreshold() {
        return getLocalInt("viewer.fulltextPercentageWarningThreshold", 30);
    }

    /**
     * <p>
     * isUseViewerLocaleAsRecordLanguage.
     * </p>
     *
     * @should return correct value
     * @return a boolean.
     */
    public boolean isUseViewerLocaleAsRecordLanguage() {
        return getLocalBoolean("viewer.useViewerLocaleAsRecordLanguage", false);
    }

    /**
     * 
     * @return
     * @should return correct value
     */
    public String getFallbackDefaultLanguage() {
        return getLocalString("viewer.fallbackDefaultLanguage", "en");
    }

    /**
     * <p>
     * getFeedbackEmailAddresses.
     * </p>
     *
     * @should return correct values
     * @return a {@link java.lang.String} object.
     */
    public List<EmailRecipient> getFeedbackEmailRecipients() {
        List<EmailRecipient> ret = new ArrayList<>();
        List<HierarchicalConfiguration<ImmutableNode>> licenseNodes = getLocalConfigurationsAt("user.feedbackEmailAddressList.address");
        int counter = 0;
        for (HierarchicalConfiguration<ImmutableNode> node : licenseNodes) {
            String address = node.getString(".", "");
            if (StringUtils.isNotBlank(address)) {
                String id = node.getString("[@id]", "genId_" + (++counter));
                String label = node.getString("[@label]", address);
                boolean defaultRecipient = node.getBoolean("[@default]", false);
                ret.add(new EmailRecipient(id, label, address, defaultRecipient));
            }
        }

        return ret;
    }

    /**
     * 
     * @return
     */
    public String getDefaultFeedbackEmailAddress() {
        for (EmailRecipient recipient : getFeedbackEmailRecipients()) {
            if (recipient.isDefaultRecipient()) {
                return recipient.getEmailAddress();
            }
        }

        return "<NOT CONFIGURED>";
    }

    /**
     * <p>
     * isBookmarksEnabled.
     * </p>
     *
     * @should return correct value
     * @return a boolean.
     */
    public boolean isBookmarksEnabled() {
        return getLocalBoolean("bookmarks[@enabled]", true);
    }

    /**
     * <p>
     * isForceJpegConversion.
     * </p>
     *
     * @should return correct value
     * @return a boolean.
     */
    public boolean isForceJpegConversion() {
        return getLocalBoolean("viewer.forceJpegConversion", false);
    }

    /**
     * <p>
     * getPageLoaderThreshold.
     * </p>
     *
     * @should return correct value
     * @return a int.
     */
    public int getPageLoaderThreshold() {
        return getLocalInt("performance.pageLoaderThreshold", 1000);
    }

    /**
     * <p>
     * isPreventProxyCaching.
     * </p>
     *
     * @should return correct value
     * @return a boolean.
     */
    public boolean isPreventProxyCaching() {
        return getLocalBoolean(("performance.preventProxyCaching"), false);
    }

    /**
     * <p>
     * isSolrCompressionEnabled.
     * </p>
     *
     * @should return correct value
     * @return a boolean.
     */
    public boolean isSolrCompressionEnabled() {
        return getLocalBoolean(("performance.solr.compressionEnabled"), true);
    }

    /**
     * <p>
     * isSolrBackwardsCompatible.
     * </p>
     *
     * @should return correct value
     * @return a boolean.
     */
    public boolean isSolrBackwardsCompatible() {
        return getLocalBoolean(("performance.solr.backwardsCompatible"), false);
    }

    /**
     * <p>
     * isCommentsEnabled.
     * </p>
     *
     * @should return correct value
     * @return a boolean.
     */
    public boolean isCommentsEnabled() {
        return getLocalBoolean(("comments[@enabled]"), false);
    }
    
    /**
     * @return
     */
    public boolean reviewEnabledForComments() {
        return getLocalBoolean("comments.review[@enabled]", false);
    }

    /**
     * <p>
     * getCommentsCondition.
     * </p>
     *
     * @should return correct value
     * @return a {@link java.lang.String} object.
     */
    public String getCommentsCondition() {
        return getLocalString("comments.condition");
    }

    /**
     * <p>
     * getCommentsNotificationEmailAddresses.
     * </p>
     *
     * @should return all configured elements
     * @return a {@link java.util.List} object.
     */
    public List<String> getCommentsNotificationEmailAddresses() {
        return getLocalList("comments.notificationEmailAddress");
    }

    /**
     * <p>
     * getViewerHome.
     * </p>
     *
     * @should return correct value
     * @return a {@link java.lang.String} object.
     */
    public String getViewerHome() {
        return getLocalString("viewerHome");
    }

    /**
     * 
     * @return
     * @should return correct value
     */
    String getDataRepositoriesHome() {
        return getLocalString("dataRepositoriesHome", "");
    }

    /**
     * <p>
     * getWatermarkIdField.
     * </p>
     *
     * @should return correct value
     * @return a {@link java.util.List} object.
     */
    public List<String> getWatermarkIdField() {
        return getLocalList("viewer.watermarkIdField", Collections.singletonList(SolrConstants.DC));

    }

    /**
     * 
     * @return
     * @should return correct value
     */
    public boolean isDocstructNavigationEnabled() {
        return getLocalBoolean("viewer.docstructNavigation[@enabled]", false);
    }

    /**
     * 
     * @param template
     * @param fallbackToDefaultTemplate
     * @return
     * @should return all configured values
     */
    public List<String> getDocstructNavigationTypes(String template, boolean fallbackToDefaultTemplate) {
        List<HierarchicalConfiguration<ImmutableNode>> templateList = getLocalConfigurationsAt("viewer.docstructNavigation.template");
        if (templateList == null) {
            return Collections.emptyList();
        }

        HierarchicalConfiguration<ImmutableNode> usingTemplate = null;
        HierarchicalConfiguration<ImmutableNode> defaultTemplate = null;
        for (Iterator<HierarchicalConfiguration<ImmutableNode>> it = templateList.iterator(); it.hasNext();) {
            HierarchicalConfiguration<ImmutableNode> subElement = it.next();
            if (subElement.getString("[@name]").equals(template)) {
                usingTemplate = subElement;
                break;
            } else if ("_DEFAULT".equals(subElement.getString("[@name]"))) {
                defaultTemplate = subElement;
            }
        }

        // If the requested template does not exist in the config, use _DEFAULT
        if (usingTemplate == null && fallbackToDefaultTemplate) {
            usingTemplate = defaultTemplate;
        }
        if (usingTemplate == null) {
            return Collections.emptyList();
        }

        String[] ret = usingTemplate.getStringArray("docstruct");
        if (ret == null) {
            logger.warn("Template '{}' contains no docstruct elements.", usingTemplate.getRootElementName());
            return Collections.emptyList();
        }

        return Arrays.asList(ret);
    }

    /**
     * <p>
     * getSubthemeMainTheme.
     * </p>
     *
     * @should return correct value
     * @return a {@link java.lang.String} object.
     */
    public String getSubthemeMainTheme() {
        String theme = getLocalString("viewer.theme[@mainTheme]");
        if (StringUtils.isEmpty(theme)) {
            logger.error("Theme name could not be read - config_viewer.xml may not be well-formed.");
        }
        return getLocalString("viewer.theme[@mainTheme]");
    }

    /**
     * <p>
     * getSubthemeDiscriminatorField.
     * </p>
     *
     * @should return correct value
     * @return a {@link java.lang.String} object.
     */
    public String getSubthemeDiscriminatorField() {
        return getLocalString("viewer.theme[@discriminatorField]", "");
    }

    /**
     * <p>
     * getTagCloudSampleSize.
     * </p>
     *
     * @should return correct value for existing fields
     * @should return INT_MAX for other fields
     * @param fieldName a {@link java.lang.String} object.
     * @return a int.
     */
    public int getTagCloudSampleSize(String fieldName) {
        return getLocalInt("tagclouds.sampleSizes." + fieldName, Integer.MAX_VALUE);
    }

    /**
     * <p>
     * getTocVolumeSortFieldsForTemplate.
     * </p>
     *
     * @param template a {@link java.lang.String} object.
     * @return a {@link java.util.List} object.
     * @should return correct template configuration
     * @should return default template configuration if template not found
     * @should return default template configuration if template is null
     */
    public List<StringPair> getTocVolumeSortFieldsForTemplate(String template) {
        HierarchicalConfiguration<ImmutableNode> usingTemplate = null;
        List<HierarchicalConfiguration<ImmutableNode>> templateList = getLocalConfigurationsAt("toc.volumeSortFields.template");
        if (templateList == null) {
            return Collections.emptyList();
        }
        HierarchicalConfiguration<ImmutableNode> defaultTemplate = null;
        for (Iterator<HierarchicalConfiguration<ImmutableNode>> it = templateList.iterator(); it.hasNext();) {
            HierarchicalConfiguration<ImmutableNode> subElement = it.next();
            String templateName = subElement.getString("[@name]");
            //            String groupBy = subElement.getString("[@groupBy]");
            if (templateName != null) {
                if (templateName.equals(template)) {
                    usingTemplate = subElement;
                    break;
                } else if ("_DEFAULT".equals(templateName)) {
                    defaultTemplate = subElement;
                }
            }
        }

        // If the requested template does not exist in the config, use _DEFAULT
        if (usingTemplate == null) {
            usingTemplate = defaultTemplate;
        }
        if (usingTemplate == null) {
            return Collections.emptyList();
        }

        List<HierarchicalConfiguration<ImmutableNode>> fields = usingTemplate.configurationsAt("field");
        if (fields == null) {
            return Collections.emptyList();
        }

        List<StringPair> ret = new ArrayList<>(fields.size());
        for (Iterator<HierarchicalConfiguration<ImmutableNode>> it2 = fields.iterator(); it2.hasNext();) {
            HierarchicalConfiguration<ImmutableNode> sub = it2.next();
            String field = sub.getString(".");
            String order = sub.getString("[@order]");
            ret.add(new StringPair(field, "desc".equals(order) ? "desc" : "asc"));
        }

        return ret;
    }

    /**
     * Returns the grouping Solr field for the given anchor TOC sort configuration.
     *
     * @should return correct value
     * @param template a {@link java.lang.String} object.
     * @return a {@link java.lang.String} object.
     */
    public String getTocVolumeGroupFieldForTemplate(String template) {
        HierarchicalConfiguration<ImmutableNode> usingTemplate = null;
        List<HierarchicalConfiguration<ImmutableNode>> templateList = getLocalConfigurationsAt("toc.volumeSortFields.template");
        if (templateList == null) {
            return null;
        }
        HierarchicalConfiguration<ImmutableNode> defaultTemplate = null;
        for (Iterator<HierarchicalConfiguration<ImmutableNode>> it = templateList.iterator(); it.hasNext();) {
            HierarchicalConfiguration<ImmutableNode> subElement = it.next();
            String templateName = subElement.getString("[@name]");
            if (templateName != null) {
                if (templateName.equals(template)) {
                    usingTemplate = subElement;
                    break;
                } else if ("_DEFAULT".equals(templateName)) {
                    defaultTemplate = subElement;
                }
            }
        }

        // If the requested template does not exist in the config, use _DEFAULT
        if (usingTemplate == null) {
            usingTemplate = defaultTemplate;
        }
        if (usingTemplate == null) {
            return null;
        }
        String groupBy = usingTemplate.getString("[@groupBy]");
        if (StringUtils.isNotEmpty(groupBy)) {
            return groupBy;
        }

        return null;
    }

    /**
     * <p>
     * getDisplayTitleBreadcrumbs.
     * </p>
     *
     * @should return correct value
     * @return a boolean.
     */
    public boolean getDisplayTitleBreadcrumbs() {
        return getLocalBoolean("webGuiDisplay.displayTitleBreadcrumbs", false);
    }

    /**
     * <p>
     * isDisplayTitlePURL.
     * </p>
     *
     * @should return correct value
     * @return a boolean.
     */
    public boolean isDisplayTitlePURL() {
        return this.getLocalBoolean("webGuiDisplay.displayTitlePURL", true);
    }

    /**
     * <p>
     * getTitleBreadcrumbsMaxTitleLength.
     * </p>
     *
     * @should return correct value
     * @return a int.
     */
    public int getTitleBreadcrumbsMaxTitleLength() {
        return this.getLocalInt("webGuiDisplay.displayTitleBreadcrumbs[@maxTitleLength]", 25);
    }

    /**
     * <p>
     * getIncludeAnchorInTitleBreadcrumbs.
     * </p>
     *
     * @should return correct value
     * @return a boolean.
     */
    public boolean getIncludeAnchorInTitleBreadcrumbs() {
        return this.getLocalBoolean("webGuiDisplay.displayTitleBreadcrumbs[@includeAnchor]", false);
    }

    /**
     * <p>
     * isDisplaySearchRssLinks.
     * </p>
     *
     * @should return correct value
     * @return a boolean.
     */
    public boolean isDisplaySearchRssLinks() {
        return getLocalBoolean("rss.displaySearchRssLinks", true);
    }

    /**
     * <p>
     * showThumbnailsInToc.
     * </p>
     *
     * @should return correct value
     * @return a boolean.
     */
    public boolean showThumbnailsInToc() {
        return this.getLocalBoolean("toc.multiVolumeThumbnails[@enabled]", true);
    }

    /**
     * <p>
     * getStartYearForTimeline.
     * </p>
     *
     * @should return correct value
     * @return a {@link java.lang.String} object.
     */
    public String getStartYearForTimeline() {
        return this.getLocalString("search.timeline.startyear", "1750");
    }

    /**
     * <p>
     * getEndYearForTimeline.
     * </p>
     *
     * @should return correct value
     * @return a {@link java.lang.String} object.
     */
    public String getEndYearForTimeline() {
        return this.getLocalString("search.timeline.endyear", "2014");
    }

    /**
     * <p>
     * getTimelineHits.
     * </p>
     *
     * @should return correct value
     * @return a {@link java.lang.String} object.
     */
    public String getTimelineHits() {
        return this.getLocalString("search.timeline.hits", "108");
    }

    /**
     * <p>
     * isPiwikTrackingEnabled.
     * </p>
     *
     * @should return correct value
     * @return a boolean.
     */
    public boolean isPiwikTrackingEnabled() {
        return getLocalBoolean("piwik[@enabled]", false);
    }

    /**
     * <p>
     * getPiwikBaseURL.
     * </p>
     *
     * @should return correct value
     * @return a {@link java.lang.String} object.
     */
    public String getPiwikBaseURL() {
        return this.getLocalString("piwik.baseURL", "");
    }

    /**
     * <p>
     * getPiwikSiteID.
     * </p>
     *
     * @should return correct value
     * @return a {@link java.lang.String} object.
     */
    public String getPiwikSiteID() {
        return this.getLocalString("piwik.siteID", "1");

    }

    /**
     * <p>
     * isSearchSavingEnabled.
     * </p>
     *
     * @should return correct value
     * @return a boolean.
     */
    public boolean isSearchSavingEnabled() {
        return getLocalBoolean("search.searchSaving[@enabled]", true);
    }

    /**
     * <p>
     * isBoostTopLevelDocstructs.
     * </p>
     *
     * @should return correct value
     * @return a boolean.
     */
    public boolean isBoostTopLevelDocstructs() {
        return getLocalBoolean("search.boostTopLevelDocstructs", true);
    }

    /**
     * <p>
     * getRecordGroupIdentifierFields.
     * </p>
     *
     * @should return all configured values
     * @return a {@link java.util.List} object.
     */
    public List<String> getRecordGroupIdentifierFields() {
        return getLocalList("toc.recordGroupIdentifierFields.field");
    }

    /**
     * <p>
     * getAncestorIdentifierFields.
     * </p>
     *
     * @should return all configured values
     * @return a {@link java.util.List} object.
     */
    public List<String> getAncestorIdentifierFields() {
        return getLocalList("toc.ancestorIdentifierFields.field");
    }

    /**
     * <p>
     * isTocListSiblingRecords.
     * </p>
     *
     * @should return correctValue
     * @return a boolean.
     */
    public boolean isTocListSiblingRecords() {
        return getLocalBoolean("toc.ancestorIdentifierFields[@listSiblingRecords]", false);
    }

    /**
     * <p>
     * getSearchFilters.
     * </p>
     *
     * @should return all configured elements
     * @return a {@link java.util.List} object.
     */
    public List<SearchFilter> getSearchFilters() {
        List<String> filterStrings = getLocalList("search.filters.filter");
        List<SearchFilter> ret = new ArrayList<>(filterStrings.size());
        for (String filterString : filterStrings) {
            if (filterString.startsWith("filter_")) {
                ret.add(new SearchFilter(filterString, filterString.substring(7)));
            } else {
                logger.error("Invalid search filter definition: {}", filterString);
            }
        }

        return ret;
    }

    /**
     * <p>
     * getWebApiFields.
     * </p>
     *
     * @should return all configured elements
     * @return a {@link java.util.List} object.
     */
    public List<Map<String, String>> getWebApiFields() {
        List<HierarchicalConfiguration<ImmutableNode>> elements = getLocalConfigurationsAt("webapi.fields.field");
        if (elements == null) {
            return Collections.emptyList();
        }

        List<Map<String, String>> ret = new ArrayList<>(elements.size());
        for (Iterator<HierarchicalConfiguration<ImmutableNode>> it = elements.iterator(); it.hasNext();) {
            HierarchicalConfiguration<ImmutableNode> sub = it.next();
            Map<String, String> fieldConfig = new HashMap<>();
            fieldConfig.put("jsonField", sub.getString("[@jsonField]", null));
            fieldConfig.put("luceneField", sub.getString("[@luceneField]", null));
            fieldConfig.put("multivalue", sub.getString("[@multivalue]", null));
            ret.add(fieldConfig);
        }

        return ret;
    }

    /**
     * <p>
     * getDbPersistenceUnit.
     * </p>
     *
     * @should return correct value
     * @return a {@link java.lang.String} object.
     */
    public String getDbPersistenceUnit() {
        return getLocalString("dbPersistenceUnit", null);
    }

    /**
     * <p>
     * useCustomNavBar.
     * </p>
     *
     * @should return correct value
     * @return a boolean.
     */
    public boolean useCustomNavBar() {
        return getLocalBoolean("cms.useCustomNavBar", false);
    }

    /**
     * <p>
     * getCmsTemplateFolder.
     * </p>
     *
     * @should return correct value
     * @return a {@link java.lang.String} object.
     */
    public String getCmsTemplateFolder() {
        return getLocalString("cms.templateFolder", "resources/cms/templates/");
    }

    /**
     * <p>
     * getCmsMediaFolder.
     * </p>
     *
     * @should return correct value
     * @return a {@link java.lang.String} object.
     */
    public String getCmsMediaFolder() {
        return getLocalString("cms.mediaFolder", "cms_media");
    }

    /**
     * A folder for temporary storage of media files. Used by DC record creation to store uploaded files
     * 
     * @return "temp_media" unless otherwise configured in "tempMediaFolder"
     */
    public String getTempMediaFolder() {
        return getLocalString("tempMediaFolder", "temp_media");
    }

    public String getUserAvatarFolder() {
        return getLocalString("userAvatarFolder", "users/avatar");
    }

    /**
     * <p>
     * getCmsClassifications.
     * </p>
     *
     * @should return all configured elements
     * @return a {@link java.util.List} object.
     */
    public List<String> getCmsClassifications() {
        return getLocalList("cms.classifications.classification");
    }

    /**
     * <p>
     * getCmsMediaDisplayWidth.
     * </p>
     *
     * @return a int.
     */
    public int getCmsMediaDisplayWidth() {
        return getLocalInt("cms.mediaDisplayWidth", 0);
    }

    /**
     * <p>
     * getCmsMediaDisplayHeight.
     * </p>
     *
     * @return a int.
     */
    public int getCmsMediaDisplayHeight() {
        return getLocalInt("cms.mediaDisplayHeight", 0);
    }

    /**
     * <p>
     * isTranskribusEnabled.
     * </p>
     *
     * @should return correct value
     * @return a boolean.
     */
    public boolean isTranskribusEnabled() {
        return getLocalBoolean("transkribus[@enabled]", false);
    }

    /**
     * <p>
     * getTranskribusUserName.
     * </p>
     *
     * @should return correct value
     * @return a {@link java.lang.String} object.
     */
    public String getTranskribusUserName() {
        return getLocalString("transkribus.userName");
    }

    /**
     * <p>
     * getTranskribusPassword.
     * </p>
     *
     * @should return correct value
     * @return a {@link java.lang.String} object.
     */
    public String getTranskribusPassword() {
        return getLocalString("transkribus.password");
    }

    /**
     * <p>
     * getTranskribusDefaultCollection.
     * </p>
     *
     * @should return correct value
     * @return a {@link java.lang.String} object.
     */
    public String getTranskribusDefaultCollection() {
        return getLocalString("transkribus.defaultCollection");
    }

    /**
     * <p>
     * getTranskribusRestApiUrl.
     * </p>
     *
     * @should return correct value
     * @return a {@link java.lang.String} object.
     */
    public String getTranskribusRestApiUrl() {
        return getLocalString("transkribus.restApiUrl", TranskribusUtils.TRANSRIBUS_REST_URL);
    }

    /**
     * <p>
     * getTranskribusAllowedDocumentTypes.
     * </p>
     *
     * @should return all configured elements
     * @return a {@link java.util.List} object.
     */
    public List<String> getTranskribusAllowedDocumentTypes() {
        return getLocalList("transkribus.allowedDocumentTypes.docstruct");
    }

    /**
     * <p>
     * getTocIndentation.
     * </p>
     *
     * @should return correct value
     * @return a int.
     */
    public int getTocIndentation() {
        return getLocalInt("toc.tocIndentation", 20);
    }

    /**
     * <p>
     * isPageBrowseEnabled.
     * </p>
     *
     * @return a boolean.
     * @should return correct value
     */
    public boolean isPageBrowseEnabled() {
        return getLocalBoolean("viewer.pageBrowse[@enabled]", false);
    }

    /**
     * <p>
     * getPageBrowseSteps.
     * </p>
     *
     * @return a {@link java.util.List} object.
     */
    public List<Integer> getPageBrowseSteps() {
        List<String> defaultList = Collections.singletonList("1");
        List<String> stringList = getLocalList("viewer.pageBrowse.pageBrowseStep", defaultList);
        List<Integer> intList = new ArrayList<>();
        for (String s : stringList) {
            try {
                intList.add(Integer.valueOf(s));
            } catch (NullPointerException | NumberFormatException e) {
                logger.error("Illegal config at 'viewer.pageBrowse.pageBrowseStep': " + s);
            }
        }
        return intList;
    }

    /**
     * 
     * @return
     * @should return correct value
     */
    public int getPageSelectDropdownDisplayMinPages() {
        return getLocalInt("viewer.pageSelectDropdownDisplayMinPages", 3);
    }

    /**
     * <p>
     * getTaskManagerServiceUrl.
     * </p>
     *
     * @should return correct value
     * @return a {@link java.lang.String} object.
     */
    public String getTaskManagerServiceUrl() {
        return getLocalString("urls.taskManager", "http://localhost:8080/itm/") + "service";
    }

    /**
     * <p>
     * getTaskManagerRestUrl.
     * </p>
     *
     * @should return correct value
     * @return a {@link java.lang.String} object.
     */
    public String getTaskManagerRestUrl() {
        return getLocalString("urls.taskManager", "http://localhost:8080/itm/") + "rest";
    }

    /**
     * <p>
     * getReCaptchaSiteKey.
     * </p>
     *
     * @should return correct value
     * @return a {@link java.lang.String} object.
     */
    public String getReCaptchaSiteKey() {
        return getLocalString("reCaptcha.provider[@siteKey]");
    }

    /**
     * <p>
     * isUseReCaptcha.
     * </p>
     *
     * @should return correct value
     * @return a boolean.
     */
    public boolean isUseReCaptcha() {
        return getLocalBoolean("reCaptcha[@enabled]", true);
    }

    /**
     * <p>
     * isSearchInItemEnabled.
     * </p>
     *
     * @should return true if the search field to search the current item/work is configured to be visible
     * @return a boolean.
     */
    public boolean isSearchInItemEnabled() {
        return getLocalBoolean("sidebar.searchInItem[@enabled]", true);
    }

    /**
     * <p>
     * isSearchExcelExportEnabled.
     * </p>
     *
     * @should return correct value
     * @return a boolean.
     */
    public boolean isSearchExcelExportEnabled() {
        return getLocalBoolean("search.export.excel[@enabled]", false);
    }

    /**
     * <p>
     * getSearchExcelExportFields.
     * </p>
     *
     * @should return all values
     * @return a {@link java.util.List} object.
     */
    public List<String> getSearchExcelExportFields() {
        return getLocalList("search.export.excel.field", new ArrayList<String>(0));
    }

    /**
     * <p>
     * getExcelDownloadTimeout.
     * </p>
     *
     * @return a int.
     */
    public int getExcelDownloadTimeout() {
        return getLocalInt("search.export.excel.timeout", 120);
    }

    /**
     * <p>
     * isDisplayEmptyTocInSidebar.
     * </p>
     *
     * @should return correct value
     * @return a boolean.
     */
    public boolean isDisplayEmptyTocInSidebar() {
        return getLocalBoolean("sidebar.sidebarToc.visibleIfEmpty", true);
    }

    /**
     * <p>
     * isDoublePageNavigationEnabled.
     * </p>
     *
     * @should return correct value
     * @return a boolean.
     */
    public boolean isDoublePageNavigationEnabled() {
        return getLocalBoolean("viewer.doublePageNavigation[@enabled]", false);
    }

    /**
     * <p>
     * getRestrictedImageUrls.
     * </p>
     *
     * @return a {@link java.util.List} object.
     */
    public List<String> getRestrictedImageUrls() {
        return getLocalList("viewer.externalContent.restrictedUrls.url", Collections.emptyList());
    }

    public List<String> getIIIFLicenses() {
        return getLocalList("webapi.iiif.license", Collections.emptyList());
    }

    /**
     * <p>
     * getIIIFMetadataFields.
     * </p>
     *
     * @return a {@link java.util.List} object.
     */
    public List<String> getIIIFMetadataFields() {
        return getLocalList("webapi.iiif.metadataFields.field", Collections.emptyList());
    }

    /**
     * <p>
     * getIIIFEventFields.
     * </p>
     *
     * @return the list of all configured event fields for IIIF manifests All fields must contain a "/" to separate the event type and the actual
     *         field name If no "/" is present in the configured field it is prepended to the entry to indicate that this field should be taken from
     *         all events
     */
    public List<String> getIIIFEventFields() {
        List<String> fields = getLocalList("webapi.iiif.metadataFields.event", Collections.emptyList());
        fields = fields.stream().map(field -> field.contains("/") ? field : "/" + field).collect(Collectors.toList());
        return fields;
    }

    /**
     * <p>
     * getIIIFMetadataLabel.
     * </p>
     *
     * @param field the value of the field
     * @return The attribute "label" of any children of webapi.iiif.metadataFields
     * @should return correct values
     */
    public String getIIIFMetadataLabel(String field) {
        List<HierarchicalConfiguration<ImmutableNode>> fieldsConfig = getLocalConfigurationsAt("webapi.iiif.metadataFields");
        if (fieldsConfig == null || fieldsConfig.isEmpty()) {
            return "";
        }

        List<HierarchicalConfiguration<ImmutableNode>> fields = fieldsConfig.get(0).childConfigurationsAt("");
        for (HierarchicalConfiguration<ImmutableNode> fieldNode : fields) {
            String value = fieldNode.getString(".");
            if (value != null && value.equals(field)) {
                return fieldNode.getString("[@label]", "");
            }
        }
        return "";
    }

    /**
     * Configured in webapi.iiif.discovery.activitiesPerPage. Default value is 100
     *
     * @return The number of activities to display per collection page in the IIIF discovery api
     */
    public int getIIIFDiscoveryAvtivitiesPerPage() {
        return getLocalInt("webapi.iiif.discovery.activitiesPerPage", 100);
    }

    /**
     * <p>
     * getIIIFLogo.
     * </p>
     *
     * @return a {@link java.lang.String} object.
     */
    public List<String> getIIIFLogo() {
        return getLocalList("webapi.iiif.logo", new ArrayList<>());
    }

    /**
     * <p>
     * getIIIFNavDateField.
     * </p>
     *
     * @return a {@link java.lang.String} object.
     */
    public String getIIIFNavDateField() {
        return getLocalString("webapi.iiif.navDateField", null);
    }

    /**
     * <p>
     * getIIIFAttribution.
     * </p>
     *
     * @return a {@link java.lang.String} object.
     */
    public List<String> getIIIFAttribution() {
        return getLocalList("webapi.iiif.attribution", new ArrayList<>());
    }

    /**
     * <p>
     * getIIIFDescriptionFields.
     * </p>
     *
     * @return a {@link java.util.List} object.
     */
    public List<String> getIIIFDescriptionFields() {
        return getLocalList("webapi.iiif.descriptionFields.field", new ArrayList<>());

    }

    public List<Locale> getIIIFTranslationLocales() {
        List<Locale> list = getLocalList("webapi.iiif.translations.locale", new ArrayList<>())
                .stream()
                .map(Locale::forLanguageTag)
                .filter(l -> StringUtils.isNotBlank(l.getLanguage()))
                .collect(Collectors.toList());

        if (list.isEmpty()) {
            return ViewerResourceBundle.getAllLocales();
        }

        return list;
    }

    /**
     * 
     * @return The SOLR field containing a rights url for a IIIF3 manifest if one is configured
     */
    public String getIIIFRightsField() {
        return getLocalString("webapi.iiif.rights", null);
    }

    /**
     * Uses {@link #getIIIFAttribution()} as fallback;
     * 
     * @return the message key to use for the IIIF3 requiredStatement value if the statement should be added to manifests.
     */
    public String getIIIFRequiredValue() {
        return getLocalString("webapi.iiif.requiredStatement.value", getIIIFAttribution().stream().findFirst().orElse(null));
    }

    /**
     * 
     * @return the message key to use for the IIIF3 requiredStatement label. Default is "Attribution"
     */
    public String getIIIFRequiredLabel() {
        return getLocalString("webapi.iiif.requiredStatement.label", "Attribution");
    }

    /**
     * 
     * @return The list of configurations for IIIF3 providers
     * @throws PresentationException if a provider or a homepage configuration misses the url or label element
     */
    public List<ProviderConfiguration> getIIIFProvider() throws PresentationException {
        List<ProviderConfiguration> provider = new ArrayList<>();
        List<HierarchicalConfiguration<ImmutableNode>> configs = getLocalConfigurationsAt("webapi.iiif.provider");
        for (HierarchicalConfiguration<ImmutableNode> config : configs) {
            provider.add(new ProviderConfiguration(config));
        }
        return provider;
    }

    /**
     * 
     * @return
     * @should return correct value
     */
    public boolean isVisibleIIIFRenderingPDF() {
        return getLocalBoolean("webapi.iiif.rendering.pdf[@enabled]", true);
    }

    /**
     * 
     * @return
     * @should return correct value
     */
    public boolean isVisibleIIIFRenderingViewer() {
        return getLocalBoolean("webapi.iiif.rendering.viewer[@enabled]", true);
    }

    public String getLabelIIIFRenderingPDF() {
        return getLocalString("webapi.iiif.rendering.pdf.label", null);
    }

    public String getLabelIIIFRenderingViewer() {
        return getLocalString("webapi.iiif.rendering.viewer.label", null);
    }

    /**
     * 
     * @return
     * @should return correct value
     */
    public boolean isVisibleIIIFRenderingPlaintext() {
        return getLocalBoolean("webapi.iiif.rendering.plaintext[@enabled]", true);
    }

    /**
     * 
     * @return
     * @should return correct value
     */
    public boolean isVisibleIIIFRenderingAlto() {
        return getLocalBoolean("webapi.iiif.rendering.alto[@enabled]", true);
    }

    public String getLabelIIIFRenderingPlaintext() {
        return getLocalString("webapi.iiif.rendering.plaintext.label", null);
    }

    public String getLabelIIIFRenderingAlto() {
        return getLocalString("webapi.iiif.rendering.alto.label", null);
    }

    /**
     * <p>
     * getSitelinksField.
     * </p>
     *
     * @should return correct value
     * @return a {@link java.lang.String} object.
     */
    public String getSitelinksField() {
        return getLocalString("sitemap.sitelinksField");
    }

    /**
     * <p>
     * getSitelinksFilterQuery.
     * </p>
     *
     * @should return correct value
     * @return a {@link java.lang.String} object.
     */
    public String getSitelinksFilterQuery() {
        return getLocalString("sitemap.sitelinksFilterQuery");
    }

    /**
     * <p>
     * getConfiguredCollections.
     * </p>
     *
     * @return a {@link java.util.List} object.
     */
    public List<String> getConfiguredCollections() {
        return getLocalList("collections.collection[@field]", Collections.emptyList());

    }

    /**
     * <p>
     * getWebApiToken.
     * </p>
     *
     * @should return correct value
     * @return a {@link java.lang.String} object.
     */
    public String getWebApiToken() {
        String token = getLocalString("webapi.authorization.token", "");
        return token;
    }

    /**
     * <p>
     * isAllowRedirectCollectionToWork.
     * </p>
     *
     * @return true if opening a collection containing only a single work should redirect to that work
     * @should return correct value
     */
    public boolean isAllowRedirectCollectionToWork() {
        boolean redirect = getLocalBoolean("collections.redirectToWork", true);
        return redirect;
    }

    /**
     * <p>
     * getTwitterUserName.
     * </p>
     *
     * @return Configured value; null if none configured
     * @should return correct value
     */
    public String getTwitterUserName() {
        String token = getLocalString("embedding.twitter.userName");
        return token;
    }

    /**
     * <p>
     * getLimitImageHeightUpperRatioThreshold.
     * </p>
     *
     * @should return correct value
     * @return a float.
     */
    public float getLimitImageHeightUpperRatioThreshold() {
        return getLocalFloat("viewer.limitImageHeight[@upperRatioThreshold]", 0.3f);
    }

    /**
     * <p>
     * getLimitImageHeightLowerRatioThreshold.
     * </p>
     *
     * @should return correct value
     * @return a float.
     */
    public float getLimitImageHeightLowerRatioThreshold() {
        return getLocalFloat("viewer.limitImageHeight[@lowerRatioThreshold]", 3f);
    }

    /**
     * <p>
     * isLimitImageHeight.
     * </p>
     *
     * @should return correct value
     * @return a boolean.
     */
    public boolean isLimitImageHeight() {
        return getLocalBoolean("viewer.limitImageHeight", true);
    }

    /**
     * <p>
     * isAddCORSHeader.
     * </p>
     *
     * @should return correct value
     * @return a boolean.
     */
    public boolean isAddCORSHeader() {
        return getLocalBoolean("webapi.cors[@enabled]", false);
    }

    /**
     * <p>
     * Gets the value configured in webapi.cors. Default is "*"
     * </p>
     *
     * @should return correct value
     * @return a {@link java.lang.String} object.
     */
    public String getCORSHeaderValue() {
        return getLocalString("webapi.cors", "*");
    }

    /**
     * @return
     */
    public boolean isDiscloseImageContentLocation() {
        return getLocalBoolean("webapi.iiif.discloseContentLocation", true);
    }

    public String getAccessConditionDisplayField() {
        return getLocalString("webGuiDisplay.displayCopyrightInfo.accessConditionField", null);
    }

    public String getCopyrightDisplayField() {
        return getLocalString("webGuiDisplay.displayCopyrightInfo.copyrightField", null);
    }

    public boolean isDisplayCopyrightInfo() {
        return getLocalBoolean("webGuiDisplay.displayCopyrightInfo.visible", false);
    }

    public boolean isDisplaySocialMediaShareLinks() {
        return getLocalBoolean("webGuiDisplay.displaySocialMediaShareLinks", false);
    }

    public boolean isDisplayAnchorLabelInTitleBar(String template) {
        List<HierarchicalConfiguration<ImmutableNode>> templateList = getLocalConfigurationsAt("toc.titleBarLabel.template");
        HierarchicalConfiguration<ImmutableNode> subConf = getMatchingConfig(templateList, template);
        if (subConf != null) {
            return subConf.getBoolean("displayAnchorTitle", false);
        }

        return false;
    }

    public String getAnchorLabelInTitleBarPrefix(String template) {
        List<HierarchicalConfiguration<ImmutableNode>> templateList = getLocalConfigurationsAt("toc.titleBarLabel.template");
        HierarchicalConfiguration<ImmutableNode> subConf = getMatchingConfig(templateList, template);
        if (subConf != null) {
            return subConf.getString("displayAnchorTitle[@prefix]", "");
        }

        return "";
    }

    public String getAnchorLabelInTitleBarSuffix(String template) {
        List<HierarchicalConfiguration<ImmutableNode>> templateList = getLocalConfigurationsAt("toc.titleBarLabel.template");
        HierarchicalConfiguration<ImmutableNode> subConf = getMatchingConfig(templateList, template);
        if (subConf != null) {
            return subConf.getString("displayAnchorTitle[@suffix]", " ");
        }

        return " ";
    }

    public String getMapBoxToken() {
        return getLocalString("maps.mapbox.token", "");
    }

    public String getMapBoxUser() {
        return getLocalString("maps.mapbox.user", "");
    }

    public String getMapBoxStyleId() {
        return getLocalString("maps.mapbox.styleId", "");
    }

    public boolean isDisplayAddressSearchInMap() {
        return getLocalBoolean("maps.mapbox.addressSearch[@enabled]", true);
    }

    /**
     * @param marker
     * @return
     */
    public GeoMapMarker getGeoMapMarker(String name) {
        return getGeoMapMarkers().stream().filter(m -> name.equalsIgnoreCase(m.getName())).findAny().orElse(null);
    }

    /**
     *
     * @return a list of solr field names containing GeoJson data used to create markers in maps
     */
    public List<String> getGeoMapMarkerFields() {
        return getLocalList("maps.coordinateFields.field", Arrays.asList("MD_GEOJSON_POINT", "NORM_COORDS_GEOJSON"));
    }

    public boolean includeCoordinateFieldsFromMetadataDocs() {
        return getLocalBoolean("maps.coordinateFields[@includeMetadataDocs]", false);
    }

    public List<GeoMapMarker> getGeoMapMarkers() {

        List<GeoMapMarker> markers = new ArrayList<>();
        List<HierarchicalConfiguration<ImmutableNode>> configs = getLocalConfigurationsAt("maps.markers.marker");
        for (HierarchicalConfiguration<ImmutableNode> config : configs) {
            GeoMapMarker marker = readGeoMapMarker(config);
            if (marker != null) {
                markers.add(marker);
            }
        }
        return markers;

    }

    /**
     * @param config
     * @param marker
     * @return
     */
    public static GeoMapMarker readGeoMapMarker(HierarchicalConfiguration<ImmutableNode> config) {
        GeoMapMarker marker = null;
        String name = config.getString(".");
        if (StringUtils.isNotBlank(name)) {
            marker = new GeoMapMarker(name);
            marker.setExtraClasses(config.getString("[@extraClasses]", marker.getExtraClasses()));
            marker.setIcon(config.getString("[@icon]", marker.getIcon()));
            marker.setIconColor(config.getString("[@iconColor]", marker.getIconColor()));
            marker.setIconRotate(config.getInt("[@iconRotate]", marker.getIconRotate()));
            marker.setMarkerColor(config.getString("[@markerColor]", marker.getMarkerColor()));
            marker.setHighlightColor(config.getString("[@highlightColor]", marker.getHighlightColor()));
            marker.setNumber(config.getString("[@number]", marker.getNumber()));
            marker.setPrefix(config.getString("[@prefix]", marker.getPrefix()));
            marker.setShape(config.getString("[@shape]", marker.getShape()));
            marker.setSvg(config.getBoolean("[@svg]", marker.isSvg()));
            marker.setShadow(config.getBoolean("[@shadow]", marker.isShadow()));
            marker.setUseDefault(config.getBoolean("[@useDefaultIcon]", marker.isUseDefault()));
            marker.setHighlightIcon(config.getString("[@highlightIcon]", marker.getHighlightIcon()));
        }
        return marker;
    }

    /**
     * Find the template with the given name in the templateList. If no such template exists, find the template with name _DEFAULT. Failing that,
     * return null;
     * 
     * @param templateList
     * @param template
     * @return
     */
    private static HierarchicalConfiguration<ImmutableNode> getMatchingConfig(List<HierarchicalConfiguration<ImmutableNode>> templateList,
            String name) {
        if (name == null || templateList == null) {
            return null;
        }

        HierarchicalConfiguration<ImmutableNode> conf = null;
        HierarchicalConfiguration<ImmutableNode> defaultConf = null;
        for (HierarchicalConfiguration<ImmutableNode> subConf : templateList) {
            if (name.equalsIgnoreCase(subConf.getString("[@name]"))) {
                conf = subConf;
                break;
            } else if ("_DEFAULT".equalsIgnoreCase(subConf.getString("[@name]"))) {
                defaultConf = subConf;
            }
        }
        if (conf != null) {
            return conf;
        }

        return defaultConf;
    }

    /**
     * 
     * @return
     */
    public List<LicenseDescription> getLicenseDescriptions() {
        List<LicenseDescription> licenses = new ArrayList<>();
        List<HierarchicalConfiguration<ImmutableNode>> licenseNodes = getLocalConfigurationsAt("metadata.licenses.license");
        for (HierarchicalConfiguration<ImmutableNode> node : licenseNodes) {
            String url = node.getString("[@url]", "");
            if (StringUtils.isNotBlank(url)) {
                String label = node.getString("[@label]", url);
                String icon = node.getString("[@icon]", "");
                LicenseDescription license = new LicenseDescription(url);
                license.setLabel(label);
                license.setIcon(icon);
                licenses.add(license);
            }
        }

        return licenses;
    }

    /**
     * @return
     */
    public String getBaseXUrl() {
        return getLocalString("urls.basex");
    }

    public boolean isArchivesEnabled() {
        return getLocalBoolean("archives[@enabled]", false);
    }

    public Map<String, String> getArchiveNodeTypes() {
        List<HierarchicalConfiguration<ImmutableNode>> nodeTypes = getLocalConfigurationsAt("archives.nodeTypes.node");
        nodeTypes.get(0).getString(getReCaptchaSiteKey());
        return nodeTypes.stream()
                .collect(Collectors.toMap(node -> node.getString("[@name]"), node -> node.getString("[@icon]")));
    }

    /**
     * @return
     */
    public HierarchicalConfiguration<ImmutableNode> getArchiveMetadataConfig() {
        return getLocalConfigurationAt("archives.metadataList");
    }

    public boolean isDisplayUserGeneratedContentBelowImage() {
        return getLocalBoolean("webGuiDisplay.displayUserGeneratedContentBelowImage", false);
    }

    /**
     * config: <code>&#60;iiif use-version="3.0"&#62;&#60;/iiif&#62;</code>
     * 
     * @return
     */
    public String getIIIFVersionToUse() {
        return getLocalString("webapi.iiif[@use-version]", "2.1.1");
    }

    /**
     * 
     * @return
     * @should read config items correctly
     */
    public List<TranslationGroup> getTranslationGroups() {
        List<TranslationGroup> ret = new ArrayList<>();
        List<HierarchicalConfiguration<ImmutableNode>> groupNodes = getLocalConfigurationsAt("translations.group");
        int id = 0;
        for (HierarchicalConfiguration<ImmutableNode> groupNode : groupNodes) {
            String typeValue = groupNode.getString("[@type]");
            if (StringUtils.isBlank(typeValue)) {
                logger.warn("translations/group/@type may not be empty.");
                continue;
            }
            TranslationGroupType type = TranslationGroupType.getByName(typeValue);
            if (type == null) {
                logger.warn("Unknown translations/group/@type: {}", typeValue);
                continue;
            }
            String name = groupNode.getString("[@name]");
            if (StringUtils.isBlank(name)) {
                logger.warn("translations/group/@name may not be empty.");
                continue;
            }
            String description = groupNode.getString("[@description]");
            List<HierarchicalConfiguration<ImmutableNode>> keyNodes = groupNode.configurationsAt("key");
            TranslationGroup group = TranslationGroup.create(id, type, name, description, keyNodes.size());
            for (HierarchicalConfiguration<ImmutableNode> keyNode : keyNodes) {
                String value = keyNode.getString(".");
                if (StringUtils.isBlank(value)) {
                    logger.warn("translations/group/key may not be empty.");
                    continue;
                }
                boolean regex = keyNode.getBoolean("[@regex]", false);
                group.getItems().add(TranslationGroupItem.create(type, value, regex));
            }
            ret.add(group);
            id++;
        }

        return ret;
    }

    public boolean isDisplayAnnotationTextInImage() {
        return getLocalBoolean("webGuiDisplay.displayAnnotationTextInImage", true);
    }


<<<<<<< HEAD

=======
>>>>>>> ef75c0d5
}<|MERGE_RESOLUTION|>--- conflicted
+++ resolved
@@ -5287,9 +5287,4 @@
         return getLocalBoolean("webGuiDisplay.displayAnnotationTextInImage", true);
     }
 
-
-<<<<<<< HEAD
-
-=======
->>>>>>> ef75c0d5
 }