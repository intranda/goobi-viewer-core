/*
 * This file is part of the Goobi viewer - a content presentation and management
 * application for digitized objects.
 *
 * Visit these websites for more information.
 *          - http://www.intranda.com
 *          - http://digiverso.com
 *
 * This program is free software; you can redistribute it and/or modify it under
 * the terms of the GNU General Public License as published by the Free Software
 * Foundation; either version 2 of the License, or (at your option) any later
 * version.
 *
 * This program is distributed in the hope that it will be useful, but WITHOUT
 * ANY WARRANTY; without even the implied warranty of MERCHANTABILITY or FITNESS
 * FOR A PARTICULAR PURPOSE.
 * See the GNU General Public License for more details.
 *
 * You should have received a copy of the GNU General Public License along with
 * this program. If not, see <http://www.gnu.org/licenses/>.
 */
package io.goobi.viewer.controller;

import java.time.Duration;
import java.time.temporal.ChronoUnit;
import java.util.ArrayList;
import java.util.LinkedHashMap;
import java.util.List;
import java.util.Map;
import java.util.Optional;

import javax.faces.context.FacesContext;
import javax.servlet.ServletContext;

import org.apache.commons.lang3.StringUtils;
import org.apache.logging.log4j.LogManager;
import org.apache.logging.log4j.Logger;

import de.intranda.monitoring.timer.TimeAnalysis;
import io.goobi.viewer.api.rest.model.tasks.TaskManager;
import io.goobi.viewer.dao.IDAO;
import io.goobi.viewer.dao.impl.JPADAO;
import io.goobi.viewer.dao.update.DatabaseUpdater;
import io.goobi.viewer.exceptions.DAOException;
import io.goobi.viewer.exceptions.ModuleMissingException;
import io.goobi.viewer.model.archives.ArchiveManager;
import io.goobi.viewer.model.bookmark.SessionStoreBookmarkManager;
import io.goobi.viewer.model.crowdsourcing.campaigns.Campaign;
import io.goobi.viewer.model.security.authentication.AuthResponseListener;
import io.goobi.viewer.model.security.authentication.OpenIdProvider;
import io.goobi.viewer.model.security.clients.ClientApplicationManager;
import io.goobi.viewer.model.security.recordlock.RecordLockManager;
import io.goobi.viewer.model.statistics.usage.UsageStatisticsRecorder;
import io.goobi.viewer.model.translations.language.LanguageHelper;
import io.goobi.viewer.modules.IModule;
import io.goobi.viewer.modules.interfaces.DefaultURLBuilder;
import io.goobi.viewer.modules.interfaces.IURLBuilder;
import io.goobi.viewer.solr.SolrSearchIndex;

/**
 * <p>
 * DataManager class.
 * </p>
 */
public final class DataManager {

    private static final Logger logger = LogManager.getLogger(DataManager.class);

    private static final Object lock = new Object();

    private static DataManager instance = null;

    private final List<IModule> modules = new ArrayList<>();

    private final Map<String, Map<String, String>> sessionMap = new LinkedHashMap<>();

    private final RecordLockManager recordLockManager = new RecordLockManager();

    private Configuration configuration;

    private LanguageHelper languageHelper;

    private SolrSearchIndex searchIndex;

    private IDAO dao;

    private SessionStoreBookmarkManager bookmarkManager;

    private AuthResponseListener<OpenIdProvider> oAuthResponseListener;

    private IURLBuilder defaultUrlBuilder = new DefaultURLBuilder();

    private Map<String, List<Campaign>> recordCampaignMap = null;

    private String indexerVersion = "";

    private String connectorVersion = "";

    private int hotfolderFileCount = 0;

    private RestApiManager restApiManager;

    private TimeAnalysis timing = new TimeAnalysis();

    private FileResourceManager fileResourceManager = null;

    private final TaskManager restApiJobManager;

    private ArchiveManager archiveManager = null;

    private ClientApplicationManager clientManager = null;

    private SecurityManager securityManager = null;

    private UsageStatisticsRecorder usageStatisticsRecorder = null;

    /**
     * <p>
     * Getter for the field <code>instance</code>.
     * </p>
     *
     * @return a {@link io.goobi.viewer.controller.DataManager} object.
     */
    public static DataManager getInstance() {
        DataManager dm = instance;
        if (dm == null) {
            synchronized (lock) {
                // Another thread might have initialized instance by now
                dm = instance;
                if (dm == null) {
                    dm = new DataManager();
                    instance = dm;
                }
            }
        }

        return dm;
    }

    private DataManager() {
        restApiJobManager = new TaskManager(Duration.of(7, ChronoUnit.DAYS));
    }

    /**
     * <p>
     * Getter for the field <code>modules</code>.
     * </p>
     *
     * @return the modules
     */
    public List<IModule> getModules() {
        return modules;
    }

    /**
     * <p>
     * getUrlBuilder.
     * </p>
     *
     * @return the urlBuilder
     */
    public IURLBuilder getUrlBuilder() {
        return getModules().stream()
<<<<<<< HEAD
                .map(module -> module.getURLBuilder())
=======
                .map(IModule::getURLBuilder)
>>>>>>> 3370b845
                .filter(Optional::isPresent)
                .map(optional -> optional.get())
                .findFirst()
                .orElse(defaultUrlBuilder);
    }

    /**
     * <p>
     * getModule.
     * </p>
     *
     * @param id a {@link java.lang.String} object.
     * @return a {@link io.goobi.viewer.modules.IModule} object.
     * @throws io.goobi.viewer.exceptions.ModuleMissingException if any.
     */
    public IModule getModule(String id) throws ModuleMissingException {
        if (StringUtils.isEmpty(id)) {
            throw new IllegalArgumentException("name may not be null or empty");
        }

        for (IModule module : modules) {
            if (module.getId().equals(id)) {
                return module;
            }
        }

        throw new ModuleMissingException("Module not loaded: " + id);
    }

    /**
     * <p>
     * isModuleLoaded.
     * </p>
     *
     * @param id a {@link java.lang.String} object.
     * @return a boolean.
     */
    public boolean isModuleLoaded(String id) {
        if (StringUtils.isEmpty(id)) {
            throw new IllegalArgumentException("name may not be null or empty");
        }

        for (IModule module : modules) {
            if (module.getId().equals(id)) {
                return true;
            }
        }

        return false;
    }

    /**
     * <p>
     * registerModule.
     * </p>
     *
     * @param module a {@link io.goobi.viewer.modules.IModule} object.
     * @should not add module if it's already registered
     * @return a boolean.
     */
    public boolean registerModule(IModule module) {
        if (module == null) {
            throw new IllegalArgumentException("module may not be null");
        }

        for (IModule m : modules) {
            if (m.getId().equals(module.getId())) {
                logger.warn(
                        "Module rejected because a module with the same ID is already registered.\nRegistered module: {} ({}) v{}\nRejected module: {} ({}) v{}",
                        m.getId(), m.getName(), m.getVersion(), module.getId(), module.getName(), module.getVersion());
                return false;
            }
        }

        modules.add(module);
        logger.info("Module registered: {} ({}) v{}", module.getId(), module.getName(), module.getVersion());
        return true;
    }

    /**
     * <p>
     * getSessionCount.
     * </p>
     *
     * @return a int.
     */
    public int getSessionCount() {
        return sessionMap.size();
    }

    /**
     * <p>
     * Getter for the field <code>sessionMap</code>.
     * </p>
     *
     * @return the sessionMap
     */
    public Map<String, Map<String, String>> getSessionMap() {
        return sessionMap;
    }

    /**
     * <p>
     * Getter for the field <code>configuration</code>.
     * </p>
     *
     * @return the configuration
     */
    public Configuration getConfiguration() {
        if (configuration == null) {
            synchronized (lock) {
                configuration = new Configuration(Configuration.CONFIG_FILE_NAME);
            }
        }

        return configuration;
    }

    /**
     * <p>
     * Getter for the field <code>languageHelper</code>.
     * </p>
     *
     * @return the languageHelper
     */
    public LanguageHelper getLanguageHelper() {
        if (languageHelper == null) {
            synchronized (lock) {
                languageHelper = new LanguageHelper("languages.xml");
            }
        }

        return languageHelper;
    }

    /**
     * <p>
     * Getter for the field <code>searchIndex</code>.
     * </p>
     *
     * @return the searchIndex
     */
    public SolrSearchIndex getSearchIndex() {
        if (searchIndex == null) {
            synchronized (lock) {
                searchIndex = new SolrSearchIndex(null);
            }
        }
        searchIndex.checkReloadNeeded();

        return searchIndex;
    }

    /**
     * <p>
     * Getter for the field <code>dao</code>.
     * </p>
     *
     * @return the dao
     * @throws io.goobi.viewer.exceptions.DAOException if any.
     */
    public IDAO getDao() throws DAOException {
        if (dao == null) {
            synchronized (lock) {
                dao = new JPADAO(getConfiguration().getDbPersistenceUnit());
            }
        }

        return dao;
    }

    /**
     * Sets custom Configuration object (used for unit testing).
     *
     * @param configuration a {@link io.goobi.viewer.controller.Configuration} object.
     */
    public void injectConfiguration(Configuration configuration) {
        if (configuration != null) {
            this.configuration = configuration;
        }
    }

    /**
     * Sets custom SolrSearchIndex object (used for unit testing).
     *
     * @param searchIndex a {@link io.goobi.viewer.solr.SolrSearchIndex} object.
     */
    public void injectSearchIndex(SolrSearchIndex searchIndex) {
        if (searchIndex != null) {
            this.searchIndex = searchIndex;
        }
    }

    /**
     * Sets custom IDAO object (used for unit testing).
     *
     * @param dao a {@link io.goobi.viewer.dao.IDAO} object.
     */
    public void injectDao(IDAO dao) {
        this.dao = dao;
    }

    /**
     * <p>
     * Getter for the field <code>bookmarkManager</code>.
     * </p>
     *
     * @return a {@link io.goobi.viewer.model.bookmark.SessionStoreBookmarkManager} object.
     */
    public SessionStoreBookmarkManager getBookmarkManager() {
        if (this.bookmarkManager == null) {
            synchronized (lock) {
                this.bookmarkManager = new SessionStoreBookmarkManager();
            }
        }
        return this.bookmarkManager;
    }

    /**
     * <p>
     * injectBookmarkManager.
     * </p>
     *
     * @param bookmarkManager a {@link io.goobi.viewer.model.bookmark.SessionStoreBookmarkManager} object.
     */
    public void injectBookmarkManager(SessionStoreBookmarkManager bookmarkManager) {
        this.bookmarkManager = bookmarkManager;
    }

    /**
     * <p>
     * injectOAuthResponseListener.
     * </p>
     *
     * @param listener a {@link io.goobi.viewer.model.security.authentication.IAuthResponseListener} object.
     */
    public void injectOAuthResponseListener(AuthResponseListener<OpenIdProvider> listener) {
        if (listener != null) {
            this.oAuthResponseListener = listener;
        }
    }

    /**
     * <p>
     * Getter for the field <code>oAuthResponseListener</code>.
     * </p>
     *
     * @return a {@link io.goobi.viewer.model.security.authentication.IAuthResponseListener} object.
     */
    public AuthResponseListener<OpenIdProvider> getOAuthResponseListener() {
        if (oAuthResponseListener == null) {
            synchronized (lock) {
                oAuthResponseListener = new AuthResponseListener<>();
            }
        }

        return oAuthResponseListener;
    }

    /**
     * <p>
     * Getter for the field <code>recordCampaignMap</code>.
     * </p>
     *
     * @return the recordCampaignMap
     */
    public Map<String, List<Campaign>> getRecordCampaignMap() {
        return recordCampaignMap;
    }

    /**
     * <p>
     * Setter for the field <code>recordCampaignMap</code>.
     * </p>
     *
     * @param recordCampaignMap the recordCampaignMap to set
     */
    public void setRecordCampaignMap(Map<String, List<Campaign>> recordCampaignMap) {
        this.recordCampaignMap = recordCampaignMap;
    }

    /**
     * @return the indexerVersion
     */
    public String getIndexerVersion() {
        return indexerVersion;
    }

    /**
     * @param indexerVersion the indexerVersion to set
     */
    public void setIndexerVersion(String indexerVersion) {
        this.indexerVersion = indexerVersion;
    }

    /**
     * @return the connectorVersion
     */
    public String getConnectorVersion() {
        return connectorVersion;
    }

    /**
     * @param connectorVersion the connectorVersion to set
     */
    public void setConnectorVersion(String connectorVersion) {
        this.connectorVersion = connectorVersion;
    }

    /**
     * @return the hotfolderFileCount
     */
    public int getHotfolderFileCount() {
        return hotfolderFileCount;
    }

    /**
     * @param hotfolderFileCount the hotfolderFileCount to set
     */
    public void setHotfolderFileCount(int hotfolderFileCount) {
        this.hotfolderFileCount = hotfolderFileCount;
    }

    /**
     * @return the restApiManager
     */
    public RestApiManager getRestApiManager() {
        if (this.restApiManager == null) {
            this.restApiManager = new RestApiManager(getConfiguration());
        }
        return restApiManager;
    }

    /**
     * @param restApiManager the restApiManager to set
     */
    public void setRestApiManager(RestApiManager restApiManager) {
        this.restApiManager = restApiManager;
    }

    /**
     * @return the recordLockManager
     */
    public RecordLockManager getRecordLockManager() {
        return recordLockManager;
    }

    /**
     * @return the timing
     */
    public TimeAnalysis getTiming() {
        return timing;
    }

    /**
     *
     */
    public void resetTiming() {
        this.timing = new TimeAnalysis();

    }

    public FileResourceManager getFileResourceManager() {
        if (this.fileResourceManager == null) {
            this.fileResourceManager = createFileResourceManager();
        }
        return this.fileResourceManager;
    }

    private FileResourceManager createFileResourceManager() {
        if (FacesContext.getCurrentInstance() != null) {
            ServletContext servletContext = (ServletContext) FacesContext.getCurrentInstance().getExternalContext().getContext();
            String themeName = getConfiguration().getTheme();
            return new FileResourceManager(servletContext, themeName);
        }

        throw new IllegalStateException("Must be called from within faces context");
    }

    /**
     * @return the restApiJobManager
     */
    public TaskManager getRestApiJobManager() {
        return restApiJobManager;
    }

    public ArchiveManager getArchiveManager() {
        if (archiveManager == null) {
            synchronized (lock) {
                archiveManager = new ArchiveManager(getConfiguration().isArchivesEnabled() ? getConfiguration().getBaseXUrl() : "",
                        getConfiguration().getArchiveNodeTypes(),
                        getSearchIndex());
            }
        }
        return archiveManager;
    }

    public ClientApplicationManager getClientManager() throws DAOException {
        if (this.clientManager == null) {
            synchronized (lock) {
                this.clientManager = new ClientApplicationManager(getDao());
            }
        }
        return this.clientManager;
    }

    /**
     * 
     * @return
     */
    public SecurityManager getSecurityManager() {
        if (securityManager == null) {
            synchronized (lock) {
                securityManager = new SecurityManager();
            }
        }

        return securityManager;
    }

    public void setClientManager(ClientApplicationManager manager) {
        this.clientManager = manager;
    }

    public UsageStatisticsRecorder getUsageStatisticsRecorder() throws DAOException {
        if (usageStatisticsRecorder == null) {
            synchronized (lock) {
                usageStatisticsRecorder = new UsageStatisticsRecorder(this.getDao(), this.getConfiguration(), this.getConfiguration().getTheme());
            }
        }

        return usageStatisticsRecorder;
    }

    public void setUsageStatisticsRecorder(UsageStatisticsRecorder usageStatisticsRecorder) {
        this.usageStatisticsRecorder = usageStatisticsRecorder;
    }
}<|MERGE_RESOLUTION|>--- conflicted
+++ resolved
@@ -161,11 +161,7 @@
      */
     public IURLBuilder getUrlBuilder() {
         return getModules().stream()
-<<<<<<< HEAD
-                .map(module -> module.getURLBuilder())
-=======
                 .map(IModule::getURLBuilder)
->>>>>>> 3370b845
                 .filter(Optional::isPresent)
                 .map(optional -> optional.get())
                 .findFirst()
