/*
 * This file is part of the Goobi viewer - a content presentation and management
 * application for digitized objects.
 *
 * Visit these websites for more information.
 *          - http://www.intranda.com
 *          - http://digiverso.com
 *
 * This program is free software; you can redistribute it and/or modify it under
 * the terms of the GNU General Public License as published by the Free Software
 * Foundation; either version 2 of the License, or (at your option) any later
 * version.
 *
 * This program is distributed in the hope that it will be useful, but WITHOUT
 * ANY WARRANTY; without even the implied warranty of MERCHANTABILITY or FITNESS
 * FOR A PARTICULAR PURPOSE.
 * See the GNU General Public License for more details.
 *
 * You should have received a copy of the GNU General Public License along with
 * this program. If not, see <http://www.gnu.org/licenses/>.
 */
package io.goobi.viewer.controller.imaging;

import static io.goobi.viewer.api.rest.v1.ApiUrls.CMS_MEDIA;
import static io.goobi.viewer.api.rest.v1.ApiUrls.CMS_MEDIA_FILES_FILE;

import java.io.UnsupportedEncodingException;
import java.net.URI;
import java.net.URISyntaxException;
import java.net.URLEncoder;
import java.util.ArrayList;
import java.util.Collections;
import java.util.List;
import java.util.Optional;
import java.util.Set;

import org.apache.commons.lang3.StringUtils;
import org.apache.logging.log4j.LogManager;
import org.apache.logging.log4j.Logger;
import org.apache.solr.common.SolrDocument;

import de.intranda.api.iiif.IIIFUrlResolver;
import de.unigoettingen.sub.commons.contentlib.exceptions.IllegalRequestException;
import de.unigoettingen.sub.commons.contentlib.exceptions.ServiceNotImplementedException;
import de.unigoettingen.sub.commons.contentlib.imagelib.ImageFileFormat;
import de.unigoettingen.sub.commons.contentlib.imagelib.ImageType.Colortype;
import de.unigoettingen.sub.commons.contentlib.imagelib.transform.Region;
import de.unigoettingen.sub.commons.contentlib.imagelib.transform.RegionRequest;
import de.unigoettingen.sub.commons.contentlib.imagelib.transform.Rotation;
import de.unigoettingen.sub.commons.contentlib.imagelib.transform.Scale;
import io.goobi.viewer.api.rest.AbstractApiUrlManager;
import io.goobi.viewer.api.rest.v1.ApiUrls;
import io.goobi.viewer.controller.DataManager;
import io.goobi.viewer.controller.RestApiManager;
import io.goobi.viewer.controller.StringConstants;
import io.goobi.viewer.controller.StringTools;
import io.goobi.viewer.exceptions.DAOException;
import io.goobi.viewer.exceptions.IndexUnreachableException;
import io.goobi.viewer.exceptions.PresentationException;
import io.goobi.viewer.exceptions.ViewerConfigurationException;
import io.goobi.viewer.managedbeans.utils.BeanUtils;
import io.goobi.viewer.model.cms.media.CMSMediaItem;
import io.goobi.viewer.model.cms.pages.CMSPage;
import io.goobi.viewer.model.cms.pages.content.PersistentCMSComponent;
import io.goobi.viewer.model.cms.pages.content.types.CMSMediaContent;
import io.goobi.viewer.model.viewer.BaseMimeType;
import io.goobi.viewer.model.viewer.PhysicalElement;
import io.goobi.viewer.model.viewer.StructElement;
import io.goobi.viewer.model.viewer.pageloader.AbstractPageLoader;
import io.goobi.viewer.model.viewer.pageloader.IPageLoader;
import io.goobi.viewer.solr.SolrConstants;
import io.goobi.viewer.solr.SolrConstants.DocType;
import io.goobi.viewer.solr.SolrConstants.MetadataGroupType;

/**
 * Delivers Thumbnail urls for pages and StructElements
 *
 * @author Florian Alpers
 */
public class ThumbnailHandler {

    private static final String ANCHOR_THUMB = "multivolume_thumbnail.jpg";
    private static final String BORN_DIGITAL_THUMB = "thumbnail_epub.jpg";
    private static final String PERSON_THUMB = "thumbnail_person.jpg";
    private static final String EVENT_THUMB = "thumbnail_event.jpg";
    private static final String VIDEO_THUMB = "thumbnail_video.jpg";
    private static final String AUDIO_THUMB = "thumbnail_audio.jpg";
    private static final String OBJECT_3D_THUMB = "thumbnail_3d.png";
    private static final String GROUP_THUMB = "thumbnail_group.jpg";

    private static final String ANCHOR_THUMBNAIL_MODE_GENERIC = "GENERIC";
    private static final String ANCHOR_THUMBNAIL_MODE_FIRSTVOLUME = "FIRSTVOLUME";

    /** Constant <code>REQUIRED_SOLR_FIELDS</code> */
    public static final Set<String> REQUIRED_SOLR_FIELDS =
            Collections.unmodifiableSet(Set.of(SolrConstants.IDDOC, SolrConstants.PI, SolrConstants.PI_TOPSTRUCT,
                    SolrConstants.MIMETYPE, SolrConstants.THUMBNAIL, SolrConstants.DOCTYPE, SolrConstants.METADATATYPE, SolrConstants.FILENAME,
                    SolrConstants.FILENAME_HTML_SANDBOXED));

    private final String staticImagesPath;

    private static final Logger logger = LogManager.getLogger(ThumbnailHandler.class);

    private final IIIFUrlHandler iiifUrlHandler;

    /**
     * <p>
     * Constructor for ThumbnailHandler.
     * </p>
     *
     * @param iiifUrlHandler a {@link io.goobi.viewer.controller.imaging.IIIFUrlHandler} object.
     * @param staticImagesPath a {@link java.lang.String} object.
     */
    public ThumbnailHandler(IIIFUrlHandler iiifUrlHandler, String staticImagesPath) {
        this.iiifUrlHandler = iiifUrlHandler;
        this.staticImagesPath = staticImagesPath;
    }

    public ThumbnailHandler(URI apiUrl, String staticImagesPath) {
        this(new IIIFUrlHandler(apiUrl), staticImagesPath);
    }

    /**
     * <p>
     * getThumbnailPath.
     * </p>
     *
     * @param filename a {@link java.lang.String} object.
     * @return a {@link java.net.URI} object.
     */
    public URI getThumbnailPath(String filename) {
        if (StringUtils.isBlank(filename)) {
            return null;
        }
        URI uri;
        try {
            uri = new URI(staticImagesPath);
            uri = uri.resolve(filename);
            return uri;
        } catch (URISyntaxException e) {
            logger.error(e.toString(), e);
        }
        return null;
    }

    /**
     * Returns a link to a small image representing the given page. The size depends on viewer configuration
     *
     * @param page a {@link io.goobi.viewer.model.viewer.PhysicalElement} object.
     * @return a {@link java.lang.String} object.
     */
    public String getThumbnailUrl(PhysicalElement page) {
        return getThumbnailUrl(page, DataManager.getInstance().getConfiguration().getThumbnailsWidth(),
                DataManager.getInstance().getConfiguration().getThumbnailsHeight());
    }

    /**
     * Returns a link to the representative image for the given pi. If the pi doesn't match an indexed item, null is returned
     *
     * @param pi the persistent identifier of the work which representative we want
     * @return The url string or null of no work is found
     * @throws io.goobi.viewer.exceptions.IndexUnreachableException if any.
     * @throws io.goobi.viewer.exceptions.PresentationException if any.
     * @throws io.goobi.viewer.exceptions.ViewerConfigurationException if any.
     */
    public String getThumbnailUrl(String pi) throws IndexUnreachableException, PresentationException, ViewerConfigurationException {
        return getThumbnailUrl(pi, DataManager.getInstance().getConfiguration().getThumbnailsWidth(),
                DataManager.getInstance().getConfiguration().getThumbnailsHeight());
    }

    /**
     * Returns a link to the representative image for the given pi with the given width and height. If the pi doesn't match an indexed item, null is
     * returned
     *
     * @param pi the persistent identifier of the work which representative we want
     * @param width the width of the image
     * @param height the height of the image
     * @return The url string or null of no work is found
     * @throws io.goobi.viewer.exceptions.IndexUnreachableException if any.
     * @throws io.goobi.viewer.exceptions.PresentationException if any.
     * @throws io.goobi.viewer.exceptions.ViewerConfigurationException if any.
     */
    public String getThumbnailUrl(String pi, int width, int height)
            throws IndexUnreachableException, PresentationException, ViewerConfigurationException {
        return getImageUrl(pi, width, height, "jpg");
    }

    /**
     * Returns a link to the representative image for the given pi with the given width and height. If the pi doesn't match an indexed item, null is
     * returned
     *
     * @param pi the persistent identifier of the work which representative we want
     * @param width the width of the image
     * @param height the height of the image
     * @param format the file extension of the desired format. Possible values are 'jpg', 'tif' and 'png'
     * @return The url string or null of no work is found
     * @throws io.goobi.viewer.exceptions.IndexUnreachableException if any.
     * @throws io.goobi.viewer.exceptions.PresentationException if any.
     * @throws io.goobi.viewer.exceptions.ViewerConfigurationException if any.
     */
    public String getImageUrl(String pi, int width, int height, String format)
            throws IndexUnreachableException, PresentationException, ViewerConfigurationException {

        if (iiifUrlHandler.getUrlManager() != null) {
            String size = "!" + width + "," + height;
            return iiifUrlHandler.getUrlManager()
                    .path(ApiUrls.RECORDS_RECORD, ApiUrls.RECORDS_IMAGE_IIIF)
                    .params(pi, "full", size, "0", StringConstants.DEFAULT, format)
                    .build();
        }

        SolrDocument doc = DataManager.getInstance().getSearchIndex().getDocumentByPI(pi);
        if (doc != null) {
            return getThumbnailUrl(doc, width, height);
        }
        return null;
    }

    /**
     * Returns a link to a square representative image for the given pi. If the pi doesn't match an indexed item, null is returned
     *
     * @param pi the persistent identifier of the work which representative we want
     * @return The url string or null of no work is found
     * @throws io.goobi.viewer.exceptions.IndexUnreachableException if any.
     * @throws io.goobi.viewer.exceptions.PresentationException if any.
     * @throws io.goobi.viewer.exceptions.ViewerConfigurationException if any.
     */
    public String getSquareThumbnailUrl(String pi) throws IndexUnreachableException, PresentationException, ViewerConfigurationException {
        return getSquareThumbnailUrl(pi, DataManager.getInstance().getConfiguration().getThumbnailsWidth());
    }

    /**
     * Returns a link to a square representative image for the given pi. If the pi doesn't match an indexed item, null is returned
     *
     * @param pi the persistent identifier of the work which representative we want
     * @param size the size (width and heigt) of the image
     * @return The url string or null of no work is found
     * @throws io.goobi.viewer.exceptions.IndexUnreachableException if any.
     * @throws io.goobi.viewer.exceptions.PresentationException if any.
     * @throws io.goobi.viewer.exceptions.ViewerConfigurationException if any.
     */
    public String getSquareThumbnailUrl(String pi, int size) throws IndexUnreachableException, PresentationException, ViewerConfigurationException {
        SolrDocument doc = DataManager.getInstance().getSearchIndex().getDocumentByPI(pi);
        if (doc != null) {
            return getSquareThumbnailUrl(doc, size);
        }
        return null;
    }

    /**
     * Returns a link to the image of the page of the given order (=page number) within the work with the given pi . If the pi doesn't match an
     * indexed work or the work desn't contain a page of the given order, null is returned
     *
     * @param order the page number
     * @param pi the persistent identifier of the work which representative we want
     * @return The url string or null of no work is found
     * @throws io.goobi.viewer.exceptions.IndexUnreachableException if any.
     * @throws io.goobi.viewer.exceptions.PresentationException if any.
     * @throws io.goobi.viewer.exceptions.DAOException if any.
     * @throws io.goobi.viewer.exceptions.ViewerConfigurationException if any.
     */
    public String getThumbnailUrl(int order, String pi)
            throws IndexUnreachableException, PresentationException, DAOException, ViewerConfigurationException {
        return getThumbnailUrl(order, pi, DataManager.getInstance().getConfiguration().getThumbnailsWidth(),
                DataManager.getInstance().getConfiguration().getThumbnailsHeight());
    }

    /**
     * Returns a link to the image of the page of the given order (=page number) within the work with the given pi of the given width and height. If
     * the pi doesn't match an indexed work or the work desn't contain a page of the given order, null is returned
     *
     * @param order the page number
     * @param pi the persistent identifier of the work which representative we want
     * @param width the width of the image
     * @param height the height of the image
     * @return The url string or null of no work is found
     * @throws io.goobi.viewer.exceptions.IndexUnreachableException if any.
     * @throws io.goobi.viewer.exceptions.PresentationException if any.
     * @throws io.goobi.viewer.exceptions.DAOException if any.
     * @throws io.goobi.viewer.exceptions.ViewerConfigurationException if any.
     */
    public String getThumbnailUrl(int order, String pi, int width, int height)
            throws ViewerConfigurationException {
        try {
            PhysicalElement page = DataManager.getInstance().getSearchIndex().getPage(pi, order);
            if (page != null) {
                return getThumbnailUrl(page, width, height);
            }
        } catch (IndexUnreachableException | PresentationException | DAOException e) {
            logger.error("Unable to load thumbnail for PI {} and page {}. Reason: {}", pi, order, e.toString());
        }
        return null;
    }

    /**
     * Returns a link to a square image of the page of the given order (=page number) within the work with the given pi. If the pi doesn't match an
     * indexed work or the work desn't contain a page of the given order, null is returned
     *
     * @param order the page number
     * @param pi the persistent identifier of the work which representative we want
     * @return The url string or null of no work is found
     * @throws io.goobi.viewer.exceptions.IndexUnreachableException if any.
     * @throws io.goobi.viewer.exceptions.PresentationException if any.
     * @throws io.goobi.viewer.exceptions.DAOException if any.
     * @throws io.goobi.viewer.exceptions.ViewerConfigurationException if any.
     */
    public String getSquareThumbnailUrl(int order, String pi)
            throws IndexUnreachableException, PresentationException, DAOException, ViewerConfigurationException {
        return getSquareThumbnailUrl(order, pi, DataManager.getInstance().getConfiguration().getThumbnailsWidth());
    }

    /**
     * Returns a link to a square image of the page of the given order (=page number) within the work with the given pi of the given size. If the pi
     * doesn't match an indexed work or the work desn't contain a page of the given order, null is returned
     *
     * @param order the page number
     * @param pi the persistent identifier of the work which representative we want
     * @param size the width and height of the image
     * @return The url string or null of no work is found
     * @throws io.goobi.viewer.exceptions.IndexUnreachableException if any.
     * @throws io.goobi.viewer.exceptions.PresentationException if any.
     * @throws io.goobi.viewer.exceptions.DAOException if any.
     * @throws io.goobi.viewer.exceptions.ViewerConfigurationException if any.
     */
    public String getSquareThumbnailUrl(int order, String pi, int size)
            throws IndexUnreachableException, PresentationException, DAOException, ViewerConfigurationException {
        PhysicalElement page = DataManager.getInstance().getSearchIndex().getPage(pi, order);
        if (page != null) {
            return getSquareThumbnailUrl(page, size);
        }
        return null;
    }

    /**
     * <p>
     * getPage.
     * </p>
     *
     * @param pi a {@link java.lang.String} object.
     * @param order a int.
     * @return a {@link io.goobi.viewer.model.viewer.PhysicalElement} object.
     * @throws io.goobi.viewer.exceptions.IndexUnreachableException if any.
     * @throws io.goobi.viewer.exceptions.PresentationException if any.
     * @throws io.goobi.viewer.exceptions.DAOException if any.
     */
    public PhysicalElement getPage(String pi, int order) throws IndexUnreachableException, PresentationException, DAOException {
        SolrDocument doc = DataManager.getInstance().getSearchIndex().getDocumentByPI(pi);
        if (doc != null) {
            StructElement struct = new StructElement(Long.parseLong(doc.getFirstValue(SolrConstants.IDDOC).toString()), doc);
            IPageLoader pageLoader = AbstractPageLoader.create(struct);
            return pageLoader.getPage(order);
        }

        return null;
    }

    /**
     * Returns a link to an image representing the given page of the given size (to be exact: the largest image size which fits within the given
     * bounds and keeps the image proportions
     *
     * @param page a {@link io.goobi.viewer.model.viewer.PhysicalElement} object.
     * @param width a int.
     * @param height a int.
     * @return a {@link java.lang.String} object.
     */
    public String getThumbnailUrl(PhysicalElement page, int width, int height) {
        return getThumbnailUrl(page, getScale(width, height));
    }

    /**
     * Returns a link to an image representing the given page of the given size (to be exact: the largest image size which fits within the given
     * bounds and keeps the image proportions
     *
     * @param page a {@link io.goobi.viewer.model.viewer.PhysicalElement} object.
     * @param width a int.
     * @param height a int.
     * @param format the file extension of the desiref format. Possible values are 'jpg', 'tif' and 'png'
     * @return a {@link java.lang.String} object.
     */
    public String getImageUrl(PhysicalElement page, int width, int height, String format) {
        return getImageUrl(page, getScale(width, height), getImageFileFormat(page, format));
    }

    public static ImageFileFormat getImageFileFormat(PhysicalElement page, String format) {
        if ("MASTER".equalsIgnoreCase(format)) {
            return ImageFileFormat.getImageFileFormatFromFileExtension(page.getFileNameExtension());
        }
        ImageFileFormat iff = ImageFileFormat.getImageFileFormatFromFileExtension(format);
        if (iff == null) {
            return ImageFileFormat.getImageFileFormatFromFileExtension(page.getFileNameExtension());
        }

        return iff;
    }

    /**
     * <p>
     * getThumbnailUrl.
     * </p>
     *
     * @param page a {@link io.goobi.viewer.model.viewer.PhysicalElement} object.
     * @param scale a {@link de.unigoettingen.sub.commons.contentlib.imagelib.transform.Scale} object.
     * @return a {@link java.lang.String} object.
     */
    public String getThumbnailUrl(PhysicalElement page, Scale scale) {
        ImageFileFormat format = ImageFileFormat.getImageFileFormatFromMimeType(page.getMimeType());
        if (format == null) {
            format = ImageFileFormat.JPG;
        }
        return getImageUrl(page, scale, ImageFileFormat.getMatchingTargetFormat(format));
    }

    /**
     * <p>
     * getThumbnailUrl.
     * </p>
     *
     * @param page a {@link io.goobi.viewer.model.viewer.PhysicalElement} object.
     * @param scale a {@link de.unigoettingen.sub.commons.contentlib.imagelib.transform.Scale} object.
     * @param format the file extension of the desired format. Possible values are 'jpg', 'tif' and 'png'
     * @return a {@link java.lang.String} object.
     */
    public String getImageUrl(PhysicalElement page, Scale scale, ImageFileFormat format) {

        String path = getImagePath(page);
        if (path == null) {
            return "";
        }
        if (isStaticImageResource(path)) {
            return path;
        } else if (IIIFUrlResolver.isIIIFImageUrl(path)) {
            return iiifUrlHandler.getModifiedIIIFFUrl(path, null, scale, null, null, null);
        } else if (IIIFUrlResolver.isIIIFImageInfoUrl(path)) {
            return iiifUrlHandler.getIIIFImageUrl(path, null, scale, null, null, null);
        } else {
            return this.iiifUrlHandler.getIIIFImageUrl(path, page.getPi(), Region.FULL_IMAGE, scale.toString(), "0", StringConstants.DEFAULT,
                    format.getFileExtension());
        }
    }

    /**
     * returns a link the an image representing the given page. Its size depends on configuration. The image is always square and contains as much of
     * the actual image as is possible to fit into a square - the delivered square is always centered within the full image
     *
     * @param page a {@link io.goobi.viewer.model.viewer.PhysicalElement} object.
     * @return a {@link java.lang.String} object.
     */
    public String getSquareThumbnailUrl(PhysicalElement page) {
        return getSquareThumbnailUrl(page, DataManager.getInstance().getConfiguration().getThumbnailsWidth());
    }

    /**
     * returns a link the an image representing the given page of the given size. The image is always square and contains as much of the actual image
     * as is possible to fit into a square - the delivered square is always centered within the full image
     *
     * @param page a {@link io.goobi.viewer.model.viewer.PhysicalElement} object.
     * @param size a int.
     * @return a {@link java.lang.String} object.
     */
    public String getSquareThumbnailUrl(PhysicalElement page, int size) {
        String path = getImagePath(page);
        if (path == null) {
            return "";
        }
        if (isStaticImageResource(path)) {
            return path;
        } else if (IIIFUrlResolver.isIIIFImageUrl(path)) {
            return IIIFUrlResolver.getModifiedIIIFFUrl(path, Region.SQUARE_IMAGE, getScale(size, size).toString(), null, null, null);
        } else if (IIIFUrlResolver.isIIIFImageInfoUrl(path)) {
            return IIIFUrlResolver.getIIIFImageUrl(path, Region.SQUARE_IMAGE, getScale(size, size).toString(), null, null, null);
        } else {
            return this.iiifUrlHandler.getIIIFImageUrl(path, page.getPi(), Region.SQUARE_IMAGE, size + ",", "0", StringConstants.DEFAULT, "jpg");
        }
    }

    /**
     * Returns a link to a small image representing the given document. The size depends on viewer configuration
     *
     * @param doc a {@link io.goobi.viewer.model.viewer.StructElement} object.
     * @return a {@link java.lang.String} object.
     */
    public String getThumbnailUrl(StructElement doc) {
        return getThumbnailUrl(doc, DataManager.getInstance().getConfiguration().getThumbnailsWidth(),
                DataManager.getInstance().getConfiguration().getThumbnailsHeight());

    }

    /**
     * Returns a link to a small image representing the given document with the given pi. The size depends on viewer configuration
     *
     * @param doc a {@link io.goobi.viewer.model.viewer.StructElement} object.
     * @param pi a {@link java.lang.String} object.
     * @return a {@link java.lang.String} object.
     */
    public String getThumbnailUrl(StructElement doc, String pi) {
        return getThumbnailUrl(doc, pi, DataManager.getInstance().getConfiguration().getThumbnailsWidth(),
                DataManager.getInstance().getConfiguration().getThumbnailsHeight());

    }

    /**
     * Returns a link to a small image representing the given document. The size depends on viewer configuration
     *
     * @param doc a {@link org.apache.solr.common.SolrDocument} object.
     * @return a {@link java.lang.String} object.
     * @throws io.goobi.viewer.exceptions.ViewerConfigurationException if any.
     */
    public String getThumbnailUrl(SolrDocument doc) throws ViewerConfigurationException {
        return getThumbnailUrl(getStructElement(doc), DataManager.getInstance().getConfiguration().getThumbnailsWidth(),
                DataManager.getInstance().getConfiguration().getThumbnailsHeight());
    }

    /**
     * Returns a link to a small image representing the given document. The size depends on viewer configuration. The image may be cut at the longer
     * side to provide a square image
     *
     * @param doc a {@link org.apache.solr.common.SolrDocument} object.
     * @return a {@link java.lang.String} object.
     * @throws io.goobi.viewer.exceptions.ViewerConfigurationException if any.
     */
    public String getSquareThumbnailUrl(SolrDocument doc) throws ViewerConfigurationException {
        return getSquareThumbnailUrl(getStructElement(doc), DataManager.getInstance().getConfiguration().getThumbnailsWidth());
    }

    /**
     * @param doc
     * @return {@link StructElement} constructed out of given doc
     */
    private static StructElement getStructElement(SolrDocument doc) {
        String value = (String) doc.getFirstValue(SolrConstants.IDDOC);
        Long iddoc = 0L;
        if (value != null) {
            iddoc = Long.valueOf(value);
        }
        try {
            return new StructElement(iddoc, doc);
        } catch (IndexUnreachableException e) {
            logger.error("Unable to create StructElement", e);
            return new StructElement();
        }
    }

    /**
     * Returns a link to an image representing the given page of the given size (to be exact: the largest image size which fits within the given
     * bounds and keeps the image proportions
     *
     * @param doc a {@link org.apache.solr.common.SolrDocument} object.
     * @param width a int.
     * @param height a int.
     * @return a {@link java.lang.String} object.
     * @throws io.goobi.viewer.exceptions.ViewerConfigurationException if any.
     */
    public String getThumbnailUrl(SolrDocument doc, int width, int height) throws ViewerConfigurationException {
        return getThumbnailUrl(getStructElement(doc), width, height);

    }

    /**
     * Returns a link to an image representing the given page of the given size. The image will be cut at the longer side to create a square image
     *
     * @param doc a {@link org.apache.solr.common.SolrDocument} object.
     * @param size a int.
     * @return a {@link java.lang.String} object.
     * @throws io.goobi.viewer.exceptions.ViewerConfigurationException if any.
     */
    public String getSquareThumbnailUrl(SolrDocument doc, int size) throws ViewerConfigurationException {
        return getSquareThumbnailUrl(getStructElement(doc), size);

    }

    /**
     * Returns a link to an image representing the given document of the given size (to be exact: the largest image size which fits within the given
     * bounds and keeps the image proportions
     *
     * @param se Needs to have the fields {@link io.goobi.viewer.controller.SolrConstants.MIMETYPE} and
     *            {@link io.goobi.viewer.controller.SolrConstants.THUMBNAIL}
     * @param width a int.
     * @param height a int.
     * @return a {@link java.lang.String} object.
     */
    public String getThumbnailUrl(StructElement se, int width, int height) {
        return getThumbnailUrl(se, se.getPi(), width, height);
    }

    /**
     * <p>
     * getThumbnailUrl.
     * </p>
     *
     * @param doc a {@link io.goobi.viewer.model.viewer.StructElement} object.
     * @param pi a {@link java.lang.String} object.
     * @param width a int.
     * @param height a int.
     * @return a {@link java.lang.String} object.
     */
    public String getThumbnailUrl(StructElement doc, String pi, int width, int height) {

        ImageFileFormat format = ImageFileFormat.JPG;
        String mimetype = doc.getMetadataValue(SolrConstants.MIMETYPE);
        if (StringUtils.isNotBlank(mimetype)) {
            format = ImageFileFormat.getImageFileFormatFromMimeType(mimetype);
            if (format == null) {
                format = ImageFileFormat.JPG;
            }
        }

        String thumbnailUrl = getImagePath(doc);
        if (thumbnailUrl != null && isStaticImageResource(thumbnailUrl)) {
            return thumbnailUrl;
        } else if (IIIFUrlResolver.isIIIFImageUrl(thumbnailUrl)) {
            return IIIFUrlResolver.getModifiedIIIFFUrl(thumbnailUrl, null, getScale(width, height).toString(), null, null, null);
        } else if (IIIFUrlResolver.isIIIFImageInfoUrl(thumbnailUrl)) {
            return IIIFUrlResolver.getIIIFImageUrl(thumbnailUrl, null, getScale(width, height).toString(), null, null, null);
        } else if (thumbnailUrl != null) {
            String region = Region.FULL_IMAGE;
            if (doc.getShapeMetadata() != null && !doc.getShapeMetadata().isEmpty()) {
                region = doc.getShapeMetadata().get(0).getCoords();
            }
            return this.iiifUrlHandler.getIIIFImageUrl(thumbnailUrl, pi, region, "!" + width + "," + height, "0", StringConstants.DEFAULT,
                    ImageFileFormat.getMatchingTargetFormat(format).getFileExtension());
        } else {
            return null;
        }
    }

    /**
     * <p>
     * getFullImageUrl.
     * </p>
     *
     * @return the url of the entire, max-size image in the original format. If no Watermark needs to be included and forwarding images is allowed in
     *         contentServer, then this streams the original image file to the client
     * @param page a {)@link io.goobi.viewer.model.viewer.PhysicalElement} object.
     */
    public String getFullImageUrl(PhysicalElement page) {
        return getFullImageUrl(page, Scale.MAX);
    }

    /**
     * <p>
     * getFullImageUrl.
     * </p>
     *
     * @param page a {@link io.goobi.viewer.model.viewer.PhysicalElement} object.
     * @param scale a {@link de.unigoettingen.sub.commons.contentlib.imagelib.transform.Scale} object.
     * @return a {@link java.lang.String} object.
     */
    public String getFullImageUrl(PhysicalElement page, Scale scale) {

        String path = getImagePath(page);
        if (path == null) {
            return "";
        }
        ImageFileFormat format = getImageFileFormat(page, path);
        if (format == null) {
            logger.warn("Format not recognized for: {}", path);
            return "";

        }
        if (isStaticImageResource(path)) {
            return path;
        } else if (IIIFUrlResolver.isIIIFImageUrl(path)) {
            return iiifUrlHandler.getModifiedIIIFFUrl(path, RegionRequest.FULL, Scale.MAX, Rotation.NONE, Colortype.DEFAULT, format);
        } else if (IIIFUrlResolver.isIIIFImageInfoUrl(path)) {
            return iiifUrlHandler.getIIIFImageUrl(path, RegionRequest.FULL, Scale.MAX, Rotation.NONE, Colortype.DEFAULT, format);
        } else {
            return this.iiifUrlHandler.getIIIFImageUrl(path, page.getPi(), Region.FULL_IMAGE, scale.toString(), "0", StringConstants.DEFAULT,
                    format.getFileExtension());
        }
    }

    /**
     * returns a link the an image representing the given document. Its size depends on configuration. The image is always square and contains as much
     * of the actual image as is possible to fit into a square - the delivered square is always centered within the full image
     *
     * @param se a {@link io.goobi.viewer.model.viewer.StructElement} object.
     * @return a {@link java.lang.String} object.
     */
    public String getSquareThumbnailUrl(StructElement se) {
        return getSquareThumbnailUrl(se, DataManager.getInstance().getConfiguration().getThumbnailsWidth());
    }

    /**
     * returns a link the an image representing the given document of the given size. The image is always square and contains as much of the actual
     * image as is possible to fit into a square - the delivered square is always centered within the full image
     *
     * @param se Needs to have the fields {@link io.goobi.viewer.controller.SolrConstants.MIMETYPE} and
     *            {@link io.goobi.viewer.controller.SolrConstants.THUMBNAIL}
     * @param size a int.
     * @return a {@link java.lang.String} object.
     */
    public String getSquareThumbnailUrl(StructElement se, int size) {
        String thumbnailUrl = getImagePath(se);
        if (StringUtils.isNotBlank(thumbnailUrl) && isStaticImageResource(thumbnailUrl)) {
            return thumbnailUrl;
        } else if (IIIFUrlResolver.isIIIFImageUrl(thumbnailUrl)) {
            return IIIFUrlResolver.getModifiedIIIFFUrl(thumbnailUrl, Region.SQUARE_IMAGE, getScale(size, size).toString(), null, null, null);
        } else if (IIIFUrlResolver.isIIIFImageInfoUrl(thumbnailUrl)) {
            return IIIFUrlResolver.getIIIFImageUrl(thumbnailUrl, Region.SQUARE_IMAGE, getScale(size, size).toString(), null, null, null);
        } else if (se != null) {
            return this.iiifUrlHandler.getIIIFImageUrl(thumbnailUrl, se.getPi(), Region.SQUARE_IMAGE, size + ",", "0", StringConstants.DEFAULT,
                    "jpg");
        } else {
            return "";
        }
    }

    /**
     * @param se
     * @param field
     * @return {@link StringIndexOutOfBoundsException} value of field in se, if fond
     * @throws PresentationException
     * @throws IndexUnreachableException
     */
    private static String getFieldValue(StructElement se, String field) {
        String imagePath = se.getMetadataValue(field);
        try {
            if (StringUtils.isBlank(imagePath) && !se.isWork()) {
                if (se.isAnchor()) {
                    imagePath = se.getFirstVolumeFieldValue(field);
                } else if (se.getTopStruct() != null) {
                    imagePath = se.getTopStruct().getMetadataValue(field);
                }
            }
        } catch (IndexUnreachableException | PresentationException e) {
            logger.warn(e.toString());
        }
        return imagePath;
    }

    /**
     * @param page
     * @return Constructed path
     * @should return image thumbnail path correctly
     * @should return audio thumbnail path correctly
     * @should return video thumbnail path correctly
     * @should return pdf thumbnail path correctly
     * @should return 3d object thumbnail path correctly
     */
    String getImagePath(PhysicalElement page) {
        if (page == null) {
            return "";
        }

        String thumbnailUrl = null;
        switch (page.getBaseMimeType()) {
            case "image":
                thumbnailUrl = page.getFilepath();
                break;
            case "video", "text":
                thumbnailUrl = page.getFilepath();
                if (StringUtils.isEmpty(thumbnailUrl)) {
                    thumbnailUrl = getThumbnailPath(VIDEO_THUMB).toString();
                }
                break;
            case "audio":
                thumbnailUrl = page.getFilepath();
                if (StringUtils.isEmpty(thumbnailUrl)) {
                    thumbnailUrl = getThumbnailPath(AUDIO_THUMB).toString();
                }
                break;
            case "application":
                switch (page.getMimeType()) {
                    case "application/pdf":
                        thumbnailUrl = getThumbnailPath(BORN_DIGITAL_THUMB).toString();
                        break;
                    case "application/object":
                        thumbnailUrl = getThumbnailPath(OBJECT_3D_THUMB).toString();
                        break;
                    default:
                        break;
                }
                break;
            case "model":
                thumbnailUrl = getThumbnailPath(OBJECT_3D_THUMB).toString();
                break;
            default:
                break;
        }
        return thumbnailUrl;
    }

    /**
     * @param doc Needs to have the fields {@link SolrConstants.MIMETYPE} and {@link SolrConstants.THUMBNAIL}
     * @return The representative thumbnail url for the given doc, or a replacement image url if no representative thumbnail url is applicable (born
     *         digital material and - depending on configuration - anchors)
     */
    private String getImagePath(StructElement doc) {
        if (doc == null) {
            return null;
        }
        // logger.trace("getImagePath: {}", doc.getPi()); //NOSONAR Sometimes needed for debugging

        String thumbnailUrl = null;
        String anchorThumbnailMode = DataManager.getInstance().getConfiguration().getAnchorThumbnailMode();

        if (doc.isCmsPage() && doc.getPi().startsWith("CMS")) {
            thumbnailUrl = getCMSPageImagePath(doc, thumbnailUrl);

        } else if (doc.isAnchor()) {
            thumbnailUrl = getAnchorImagePath(doc, thumbnailUrl, anchorThumbnailMode);
        } else {
            thumbnailUrl = getDocumentImagePath(doc, thumbnailUrl);
        }
        return thumbnailUrl;
    }

    /**
     * 
     * @param doc
     * @param thumbnailUrl
     * @return String
     */
    public String getDocumentImagePath(StructElement doc, final String thumbnailUrl) {
        String ret = thumbnailUrl;
        DocType docType = getDocType(doc).orElse(DocType.DOCSTRCT);
        switch (docType) {
            case EVENT:
                ret = getThumbnailPath(EVENT_THUMB).toString();
                break;
            case GROUP:
                ret = getThumbnailPath(GROUP_THUMB).toString();
                break;
            case METADATA:
                MetadataGroupType metadataGroupType = getMetadataGroupType(doc).orElse(MetadataGroupType.SUBJECT);
                if (MetadataGroupType.PERSON.equals(metadataGroupType)) {
                    ret = getThumbnailPath(PERSON_THUMB).toString();
                }
                break;
            case DOCSTRCT, PAGE:
            default:
                ret = getDocStructImagePath(doc, ret);
        }

        return ret;
    }

    /**
     * 
     * @param doc
     * @param thumbnailUrl
     * @return {@link String}
     */
    public String getDocStructImagePath(StructElement doc, final String thumbnailUrl) {
        String ret = thumbnailUrl;
        String mimeType = getMimeType(doc).orElse("unknown");
        BaseMimeType baseMimeType = BaseMimeType.getByName(mimeType);
        if (baseMimeType != null) {
            switch (baseMimeType.getName()) {
                case "image":
                    ret = getFieldValue(doc, SolrConstants.THUMBNAIL);
                    break;
                case "video", "text":
                    ret = getFieldValue(doc, SolrConstants.THUMBNAIL);
                    if (StringUtils.isEmpty(ret) || !isImageMimeType(ret)) {
                        ret = getThumbnailPath(VIDEO_THUMB).toString();
                    }
                    break;
                case "audio":
                    ret = getFieldValue(doc, SolrConstants.THUMBNAIL);
                    if (StringUtils.isEmpty(ret) || !isImageMimeType(ret)) {
                        ret = getThumbnailPath(AUDIO_THUMB).toString();
                    }
                    break;
                case "application":
                    switch (mimeType) {
                        case "application/pdf":
                            ret = getThumbnailPath(BORN_DIGITAL_THUMB).toString();
                            break;
                        case "application/object":
                            ret = getThumbnailPath(OBJECT_3D_THUMB).toString();
                            break;
                        default:
                            break;
                    }
                    break;
<<<<<<< HEAD
                case ARCHIVE, DOCSTRCT, PAGE:
=======
                case "object":
                    ret = getThumbnailPath(OBJECT_3D_THUMB).toString();
                    break;
>>>>>>> b7430bd5
                default:
                    if (logger.isWarnEnabled()) {
                        logger.warn("Mime type of '{}' not supported: {}", doc.getMetadataValue(SolrConstants.PI_TOPSTRUCT), baseMimeType);
                    }
                    break;
            }
        }
        return ret;
    }

    /**
     * 
     * @param doc
     * @param thumbnailUrl
     * @param anchorThumbnailMode
     * @return {@link String}
     */
    public String getAnchorImagePath(StructElement doc, final String thumbnailUrl, String anchorThumbnailMode) {
        String ret = thumbnailUrl;

        // Anchor
        if (ANCHOR_THUMBNAIL_MODE_GENERIC.equals(anchorThumbnailMode)) {
            ret = getThumbnailPath(ANCHOR_THUMB).toString();
        } else if (ANCHOR_THUMBNAIL_MODE_FIRSTVOLUME.equals(anchorThumbnailMode)) {
            try {
                StructElement volume = doc.getFirstVolume(new ArrayList<>(REQUIRED_SOLR_FIELDS));
                if (volume != null) {
                    String volumeImagePath = getImagePath(volume);
                    if (StringUtils.isNotBlank(volumeImagePath) && !URI.create(volumeImagePath).isAbsolute()) {
                        ret = volume.getPi() + "/" + getImagePath(volume);
                    } else {
                        ret = getThumbnailPath(ANCHOR_THUMB).toString();
                    }
                } else {
                    ret = getThumbnailPath(ANCHOR_THUMB).toString();
                }
            } catch (PresentationException | IndexUnreachableException e) {
                logger.error("Unable to retrieve first volume of {} from index", doc, e);
            }
        } else {
            logger.error("Unknown value in viewer.anchorThumbnailMode: {}. No thumbnail can be rendered for {}", anchorThumbnailMode, doc);
        }

        return ret;
    }

    /**
     * 
     * @param doc
     * @param thumbnailUrl
     * @return String
     */
    public String getCMSPageImagePath(StructElement doc, final String thumbnailUrl) {
        // CMS page
        int id = Integer.parseInt(doc.getPi().substring(3));
        try {
            CMSPage page = DataManager.getInstance().getDao().getCMSPage(id);
            if (page != null) {
                CMSMediaContent item = page.getPersistentComponents()
                        .stream()
                        .map(PersistentCMSComponent::getContentItems)
                        .flatMap(List::stream)
                        .filter(CMSMediaContent.class::isInstance)
                        .map(CMSMediaContent.class::cast)
                        .findFirst()
                        .orElse(null);
                if (item != null) {
                    return item.getUrl();
                }
            } else {
                logger.warn("CMS page not found: {}", id);
            }
        } catch (DAOException | UnsupportedEncodingException e) {
            logger.error(e.getMessage());
        }

        return thumbnailUrl;
    }

    /**
     * @param thumbnailUrl
     * @return true if thumbnailUrl points to an image resource; false otherwise
     */
    private static boolean isImageMimeType(String thumbnailUrl) {
        ImageFileFormat format = ImageFileFormat.getImageFileFormatFromFileExtension(thumbnailUrl);
        return format != null;
    }

    /**
     * 
     * @param structElement
     * @return Optional<DocType>
     */
    private static Optional<DocType> getDocType(StructElement structElement) {
        DocType docType = DocType.getByName(structElement.getMetadataValue(SolrConstants.DOCTYPE));
        return Optional.ofNullable(docType);
    }

    /**
     * 
     * @param structElement
     * @return Optional<MetadataGroupType>
     */
    private static Optional<MetadataGroupType> getMetadataGroupType(StructElement structElement) {
        MetadataGroupType type = MetadataGroupType.getByName(structElement.getMetadataValue(SolrConstants.METADATATYPE));
        return Optional.ofNullable(type);
    }

    /**
     * 
     * @param structElement
     * @return Optional<String>
     */
    private static Optional<String> getFilename(StructElement structElement) {
        String filename = structElement.getMetadataValue(SolrConstants.FILENAME);
        if (StringUtils.isEmpty(filename)) {
            filename = structElement.getMetadataValue(SolrConstants.THUMBNAIL);
        }
        if (StringUtils.isEmpty(filename)) {
            try {
                filename = structElement.getFirstPageFieldValue(SolrConstants.FILENAME_HTML_SANDBOXED);
            } catch (PresentationException | IndexUnreachableException e) {
                logger.warn("Unable to retrieve first page of structElement from index");
            }
        }

        return Optional.ofNullable(filename).filter(StringUtils::isNotBlank);
    }

    /**
     * 
     * @param structElement
     * @return Optional<String>
     */
    private static Optional<String> getMimeType(StructElement structElement) {
        Optional<String> mimeType = Optional.empty();
        if (structElement.isAnchor()) {
            try {
                mimeType = Optional.ofNullable(structElement.getFirstVolumeFieldValue(SolrConstants.MIMETYPE));
            } catch (PresentationException | IndexUnreachableException e) {
                logger.warn("Unable to retrieve first page of structElement from index");
            }
        } else {
            mimeType = Optional.ofNullable(structElement.getMetadataValue(SolrConstants.MIMETYPE));
        }
        if (!mimeType.isPresent()) {
            mimeType = getFilename(structElement)
                    .map(ImageFileFormat::getImageFileFormatFromFileExtension)
                    .map(ImageFileFormat::getMimeType);
        }

        return mimeType;
    }

    /**
     * Return the url to the image of the given {@link io.goobi.viewer.model.cms.media.CMSMediaItem}, fit into a box of the default width and height
     *
     * @param item a {@link java.util.Optional} object.
     * @return a {@link java.lang.String} object.
     */
    public String getThumbnailUrl(Optional<CMSMediaItem> item) {
        return getThumbnailUrl(item, DataManager.getInstance().getConfiguration().getThumbnailsWidth(),
                DataManager.getInstance().getConfiguration().getThumbnailsHeight());
    }

    /**
     * Return the url to the image of the given {@link io.goobi.viewer.model.cms.media.CMSMediaItem}, fit into a box of the default width and height
     *
     * @param item a {@link io.goobi.viewer.model.cms.media.CMSMediaItem} object.
     * @return a {@link java.lang.String} object.
     */
    public String getThumbnailUrl(CMSMediaItem item) {
        return getThumbnailUrl(Optional.ofNullable(item), DataManager.getInstance().getConfiguration().getThumbnailsWidth(),
                DataManager.getInstance().getConfiguration().getThumbnailsHeight());
    }

    /**
     * Return the url to the image of the given {@link io.goobi.viewer.model.cms.media.CMSMediaItem}, fit into a box of the given width and height
     *
     * @param width a int.
     * @param height a int.
     * @param optional a {@link java.util.Optional} object.
     * @return a {@link java.lang.String} object.
     */
    public String getThumbnailUrl(Optional<CMSMediaItem> optional, int width, int height) {
        return optional.map(item -> {
            try {
                String contentType = item.getContentType();
                String filename = item.getFileName();
                String imageApiUrl = getCMSMediaImageApiUrl(filename);
                switch (contentType) {
                    case CMSMediaItem.CONTENT_TYPE_VIDEO, CMSMediaItem.CONTENT_TYPE_AUDIO, CMSMediaItem.CONTENT_TYPE_PDF:
                    case CMSMediaItem.CONTENT_TYPE_XML, CMSMediaItem.CONTENT_TYPE_SVG, CMSMediaItem.CONTENT_TYPE_ICO:
                        return imageApiUrl;
                    case CMSMediaItem.CONTENT_TYPE_GIF:
                        return imageApiUrl + "/full.gif";
                    default:
                        String size = getSize(width, height);
                        ImageFileFormat format = ImageFileFormat.JPG;
                        ImageFileFormat formatType = ImageFileFormat.getImageFileFormatFromFileExtension(filename);
                        //match any image-mimetype except jpg and png
                        if (formatType != null && !formatType.getMimeType().matches("(?i)(image\\/(?!png|jpg|gif).*)")) {
                            format = formatType;
                        }
                        String url = this.iiifUrlHandler.getIIIFImageUrl(imageApiUrl, RegionRequest.FULL, Scale.getScaleMethod(size), Rotation.NONE,
                                Colortype.DEFAULT, format);
                        url += "?updated=" + item.getLastModifiedTime();
                        return url;
                }
            } catch (IllegalRequestException | ServiceNotImplementedException e) {
                logger.error(e.toString(), e);
                return "";
            }
        }).orElse("");
    }

    /**
     * Get the thumbnailUrl for a IIIF image identifier with default size
     *
     * @param baseUri IIIF image identifier
     * @return Generated URL
     */
    public String getThumbnailUrl(URI baseUri) {
        return getThumbnailUrl(baseUri, DataManager.getInstance().getConfiguration().getThumbnailsWidth(),
                DataManager.getInstance().getConfiguration().getThumbnailsHeight(), false);
    }

    /**
     * Get the thumbnailUrl for a IIIF image identifier
     *
     * @param baseUri IIIF image identifier
     * @param width thumbnail width
     * @param height thumbnail height
     * @return Generated URL
     */
    public String getThumbnailUrl(URI baseUri, int width, int height) {
        return getThumbnailUrl(baseUri, width, height, false);
    }

    /**
     * Get the square thumbnailUrl for a IIIF image identifier with default size
     *
     * @param baseUri IIIF image identifier
     * @return Generated URL
     */
    public String getSquareThumbnailUrl(URI baseUri) {
        return getThumbnailUrl(baseUri, DataManager.getInstance().getConfiguration().getThumbnailsWidth(),
                DataManager.getInstance().getConfiguration().getThumbnailsWidth(), true);
    }

    /**
     * Get the square thumbnailUrl for a IIIF image identifier
     *
     * @param baseUri IIIF image identifier
     * @param size thumbnail size
     * @return Generated URL
     */
    public String getSquareThumbnailUrl(URI baseUri, int size) {
        return getThumbnailUrl(baseUri, size, size, true);
    }

    /**
     * Get the thumbnailUrl for a IIIF image identifier
     *
     * @param baseUri IIIF image identifier
     * @param width thumbnail width
     * @param height thumbnail height
     * @param square true to deliver a square image
     * @return Generated URL
     */
    public String getThumbnailUrl(URI baseUri, int width, int height, boolean square) {
        String size = getSize(width, height);
        ImageFileFormat format = ImageFileFormat.JPG;
        ImageFileFormat formatType = ImageFileFormat.getImageFileFormatFromFileExtension(baseUri.getPath());
        if (formatType != null && !formatType.getMimeType().matches("(?i)(image\\/(?!png|jpg).*)")) { //match any image-mimetype except jpg and png
            format = formatType;
        }
        RegionRequest region = square ? RegionRequest.SQUARE : RegionRequest.FULL;
        try {
            return this.iiifUrlHandler.getIIIFImageUrl(baseUri.toString(), region, Scale.getScaleMethod(size), Rotation.NONE, Colortype.DEFAULT,
                    format);
        } catch (IllegalRequestException | ServiceNotImplementedException e) {
            logger.error("Error creating thumbnail url", e);
            return "";
        }
    }

    /**
     * @param filename
     * @return Generated URL
     */
    public static String getCMSMediaImageApiUrl(String filename) {
        if (DataManager.getInstance().getConfiguration().isUseIIIFApiUrlForCmsMediaUrls()) {
            return getCMSMediaImageApiUrl(filename, DataManager.getInstance().getRestApiManager().getIIIFContentApiUrl());
        }
        return getCMSMediaImageApiUrl(filename, DataManager.getInstance().getRestApiManager().getIIIFDataApiUrl());
    }

    public static String getCMSMediaImageApiUrl(String filename, String restApiUrl) {
        if (RestApiManager.isLegacyUrl(restApiUrl)) {
            return buildLegacyCMSMediaUrl(restApiUrl, filename);
        }
        AbstractApiUrlManager urls = new ApiUrls(restApiUrl);
        return urls.path(CMS_MEDIA, CMS_MEDIA_FILES_FILE).params(StringTools.encodeUrl(filename)).build();
    }

    /**
     * @param contentApiUrl
     * @param filename
     * @return Generated URL
     */
    private static String buildLegacyCMSMediaUrl(String contentApiUrl, String filename) {
        String viewerHomePath = DataManager.getInstance().getConfiguration().getViewerHome();
        String cmsMediaFolder = DataManager.getInstance().getConfiguration().getCmsMediaFolder();
        viewerHomePath = StringTools.appendTrailingSlash(viewerHomePath);
        cmsMediaFolder = StringTools.appendTrailingSlash(cmsMediaFolder);
        try {
            String fileUrl = "file://" + viewerHomePath + cmsMediaFolder + filename;
            String encFilePath = BeanUtils.escapeCriticalUrlChracters(fileUrl);
            encFilePath = URLEncoder.encode(encFilePath, "utf-8");
            return contentApiUrl + "image/-/" + encFilePath;
        } catch (UnsupportedEncodingException e) {
            throw new IllegalStateException(e.toString());
        }
    }

    /**
     * Return the url to the image of the given {@link io.goobi.viewer.model.cms.media.CMSMediaItem}, fit into a box of the given width and height
     *
     * @param width a int.
     * @param height a int.
     * @param media a {@link io.goobi.viewer.model.cms.media.CMSMediaItem} object.
     * @return a {@link java.lang.String} object.
     */
    public String getThumbnailUrl(CMSMediaItem media, int width, int height) {
        return getThumbnailUrl(Optional.ofNullable(media), width, height);
    }

    /**
     * Return the url to the image of the given {@link io.goobi.viewer.model.cms.media.CMSMediaItem} of the given size. The image is always square and
     * contains as much of the actual image as is possible to fit into a square - the delivered square is always centered within the full image
     *
     * @param size a int.
     * @param optional a {@link java.util.Optional} object.
     * @return a {@link java.lang.String} object.
     */
    public String getSquareThumbnailUrl(Optional<CMSMediaItem> optional, int size) {
        return optional.map(item -> {
            String imagePath = item.getImageURI();
            String format = "jpg";
            if (imagePath.toLowerCase().endsWith(".png")) {
                format = "png";
            }
            String url = this.iiifUrlHandler.getIIIFImageUrl(imagePath, "-", Region.SQUARE_IMAGE, size + ",", "0", StringConstants.DEFAULT, format);
            url += "?updated=" + item.getLastModifiedTime();
            return url;
        }).orElse("");
    }

    /**
     * Return the url to the image of the given {@link io.goobi.viewer.model.cms.media.CMSMediaItem} of the given size. The image is always square and
     * contains as much of the actual image as is possible to fit into a square - the delivered square is always centered within the full image
     *
     * @param size a int.
     * @param media a {@link io.goobi.viewer.model.cms.media.CMSMediaItem} object.
     * @return a {@link java.lang.String} object.
     */
    public String getSquareThumbnailUrl(CMSMediaItem media, int size) {
        return getSquareThumbnailUrl(Optional.ofNullable(media), size);
    }

    /**
     * Return the url to the image of the given {@link io.goobi.viewer.model.cms.media.CMSMediaItem} of the default size. The image is always square
     * and contains as much of the actual image as is possible to fit into a square - the delivered square is always centered within the full image
     *
     * @param item a {@link java.util.Optional} object.
     * @return a {@link java.lang.String} object.
     */
    public String getSquareThumbnailUrl(Optional<CMSMediaItem> item) {
        return getSquareThumbnailUrl(item, DataManager.getInstance().getConfiguration().getThumbnailsWidth());
    }

    /**
     * Return the url to the image of the given {@link io.goobi.viewer.model.cms.media.CMSMediaItem} of the default size. The image is always square
     * and contains as much of the actual image as is possible to fit into a square - the delivered square is always centered within the full image
     *
     * @param item a {@link io.goobi.viewer.model.cms.media.CMSMediaItem} object.
     * @return a {@link java.lang.String} object.
     */
    public String getSquareThumbnailUrl(CMSMediaItem item) {
        return getSquareThumbnailUrl(Optional.ofNullable(item));
    }

    /**
     * @param width
     * @param height
     * @return Given width and height in a {@link String} format
     * @should use width only if height null or zero
     * @should use height only if width null or zero
     * @should use width and height if both non zero
     * @should return max if both zero
     */
    static String getSize(Integer width, Integer height) {
        String size = "max";
        if (width == null && height == null) {
            return size;
        } else if (height == null || (height.equals(0) && width != null && !width.equals(0))) {
            size = width + ",";
        } else if ((width == null || (width.equals(0)) && !height.equals(0))) {
            size = "," + height;
        } else if (!width.equals(0)) {
            size = "!" + width + "," + height;
        }
        return size;
    }

    /**
     * Tests whether the given url refers to an image within the viewer image resource folder
     *
     * @param thumbnailUrl a {@link java.lang.String} object.
     * @return true if the url starts with the viewer url path to image resources
     */
    public boolean isStaticImageResource(String thumbnailUrl) {
        if (thumbnailUrl == null) {
            throw new IllegalArgumentException("thumbnailUrl may not be null");
        }
        return thumbnailUrl.contains(staticImagesPath);
    }

    /**
     * Creates a {@link Scale} representing the given width and height. If both values are greater than 0, a scale is returned which scaled the image
     * to fit a box of the given size. If just of width and height is greater than 0, a scale is returned to that value; if both values are 0 or less,
     * the full (max) image scale is returned
     *
     * @param width
     * @param height
     * @return An instance of {@link Scale} which represents the given values for width and height
     */
    private static Scale getScale(int width, int height) {
        if (width > 0 && height > 0) {
            return new Scale.ScaleToBox(width, height);
        } else if (width > 0) {
            return new Scale.ScaleToWidth(width);
        } else if (height > 0) {
            return new Scale.ScaleToHeight(height);
        } else {
            return Scale.MAX;
        }
    }
}<|MERGE_RESOLUTION|>--- conflicted
+++ resolved
@@ -827,9 +827,10 @@
                     ret = getThumbnailPath(PERSON_THUMB).toString();
                 }
                 break;
-            case DOCSTRCT, PAGE:
+            case ARCHIVE, DOCSTRCT, PAGE:
             default:
                 ret = getDocStructImagePath(doc, ret);
+                break;
         }
 
         return ret;
@@ -874,13 +875,9 @@
                             break;
                     }
                     break;
-<<<<<<< HEAD
-                case ARCHIVE, DOCSTRCT, PAGE:
-=======
                 case "object":
                     ret = getThumbnailPath(OBJECT_3D_THUMB).toString();
                     break;
->>>>>>> b7430bd5
                 default:
                     if (logger.isWarnEnabled()) {
                         logger.warn("Mime type of '{}' not supported: {}", doc.getMetadataValue(SolrConstants.PI_TOPSTRUCT), baseMimeType);
