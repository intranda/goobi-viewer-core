/*
 * This file is part of the Goobi viewer - a content presentation and management
 * application for digitized objects.
 *
 * Visit these websites for more information.
 *          - http://www.intranda.com
 *          - http://digiverso.com
 *
 * This program is free software; you can redistribute it and/or modify it under
 * the terms of the GNU General Public License as published by the Free Software
 * Foundation; either version 2 of the License, or (at your option) any later
 * version.
 *
 * This program is distributed in the hope that it will be useful, but WITHOUT
 * ANY WARRANTY; without even the implied warranty of MERCHANTABILITY or FITNESS
 * FOR A PARTICULAR PURPOSE.
 * See the GNU General Public License for more details.
 *
 * You should have received a copy of the GNU General Public License along with
 * this program. If not, see <http://www.gnu.org/licenses/>.
 */
package io.goobi.viewer.controller.imaging;

import static io.goobi.viewer.api.rest.v1.ApiUrls.CMS_MEDIA;
import static io.goobi.viewer.api.rest.v1.ApiUrls.CMS_MEDIA_FILES_FILE;

import java.io.UnsupportedEncodingException;
import java.net.URI;
import java.net.URISyntaxException;
import java.net.URLEncoder;
import java.util.ArrayList;
import java.util.Collections;
import java.util.List;
import java.util.Optional;
import java.util.Set;

import org.apache.commons.lang3.StringUtils;
import org.apache.logging.log4j.LogManager;
import org.apache.logging.log4j.Logger;
import org.apache.solr.common.SolrDocument;

import de.intranda.api.iiif.IIIFUrlResolver;
import de.unigoettingen.sub.commons.contentlib.exceptions.IllegalRequestException;
import de.unigoettingen.sub.commons.contentlib.exceptions.ServiceNotImplementedException;
import de.unigoettingen.sub.commons.contentlib.imagelib.ImageFileFormat;
import de.unigoettingen.sub.commons.contentlib.imagelib.ImageType.Colortype;
import de.unigoettingen.sub.commons.contentlib.imagelib.transform.Region;
import de.unigoettingen.sub.commons.contentlib.imagelib.transform.RegionRequest;
import de.unigoettingen.sub.commons.contentlib.imagelib.transform.Rotation;
import de.unigoettingen.sub.commons.contentlib.imagelib.transform.Scale;
import de.unigoettingen.sub.commons.util.PathConverter;
import io.goobi.viewer.api.rest.AbstractApiUrlManager;
import io.goobi.viewer.api.rest.v1.ApiUrls;
import io.goobi.viewer.controller.DataManager;
import io.goobi.viewer.controller.RestApiManager;
import io.goobi.viewer.controller.StringConstants;
import io.goobi.viewer.controller.StringTools;
import io.goobi.viewer.exceptions.DAOException;
import io.goobi.viewer.exceptions.IndexUnreachableException;
import io.goobi.viewer.exceptions.PresentationException;
import io.goobi.viewer.exceptions.ViewerConfigurationException;
import io.goobi.viewer.managedbeans.utils.BeanUtils;
import io.goobi.viewer.model.cms.media.CMSMediaItem;
import io.goobi.viewer.model.cms.pages.CMSPage;
import io.goobi.viewer.model.cms.pages.content.PersistentCMSComponent;
import io.goobi.viewer.model.cms.pages.content.types.CMSMediaContent;
import io.goobi.viewer.model.viewer.BaseMimeType;
import io.goobi.viewer.model.viewer.PhysicalElement;
import io.goobi.viewer.model.viewer.StructElement;
import io.goobi.viewer.model.viewer.pageloader.AbstractPageLoader;
import io.goobi.viewer.model.viewer.pageloader.IPageLoader;
import io.goobi.viewer.solr.SolrConstants;
import io.goobi.viewer.solr.SolrConstants.DocType;
import io.goobi.viewer.solr.SolrConstants.MetadataGroupType;

/**
 * Delivers Thumbnail urls for pages and StructElements.
 *
 * @author Florian Alpers
 */
public class ThumbnailHandler {

    private static final String ANCHOR_THUMB = "multivolume_thumbnail.jpg";
    private static final String BORN_DIGITAL_THUMB = "thumbnail_epub.jpg";
    private static final String PERSON_THUMB = "thumbnail_person.jpg";
    private static final String EVENT_THUMB = "thumbnail_event.jpg";
    private static final String VIDEO_THUMB = "thumbnail_video.jpg";
    private static final String AUDIO_THUMB = "thumbnail_audio.jpg";
    private static final String OBJECT_3D_THUMB = "thumbnail_3d.png";
    private static final String GROUP_THUMB = "thumbnail_group.jpg";

    private static final String ANCHOR_THUMBNAIL_MODE_GENERIC = "GENERIC";
    private static final String ANCHOR_THUMBNAIL_MODE_FIRSTVOLUME = "FIRSTVOLUME";

    /** Constant <code>REQUIRED_SOLR_FIELDS</code>. */
    public static final Set<String> REQUIRED_SOLR_FIELDS =
            Collections.unmodifiableSet(Set.of(SolrConstants.IDDOC, SolrConstants.PI, SolrConstants.PI_TOPSTRUCT,
                    SolrConstants.MIMETYPE, SolrConstants.THUMBNAIL, SolrConstants.DOCTYPE, SolrConstants.METADATATYPE, SolrConstants.FILENAME,
                    SolrConstants.FILENAME_HTML_SANDBOXED));

    private final String staticImagesPath;

    private static final Logger logger = LogManager.getLogger(ThumbnailHandler.class);

    private final IIIFUrlHandler iiifUrlHandler;

    /**
     * <p>
     * Constructor for ThumbnailHandler.
     * </p>
     *
     * @param iiifUrlHandler a {@link io.goobi.viewer.controller.imaging.IIIFUrlHandler} object.
     * @param staticImagesPath a {@link java.lang.String} object.
     */
    public ThumbnailHandler(IIIFUrlHandler iiifUrlHandler, String staticImagesPath) {
        this.iiifUrlHandler = iiifUrlHandler;
        this.staticImagesPath = staticImagesPath;
    }

    public ThumbnailHandler(URI apiUrl, String staticImagesPath) {
        this(new IIIFUrlHandler(apiUrl), staticImagesPath);
    }

    /**
     * <p>
     * getThumbnailPath.
     * </p>
     *
     * @param filename a {@link java.lang.String} object.
     * @return a {@link java.net.URI} object.
     */
    public URI getThumbnailPath(String filename) {
        if (StringUtils.isBlank(filename)) {
            return null;
        }
        URI uri;
        try {
            uri = new URI(staticImagesPath);
            uri = uri.resolve(filename);
            return uri;
        } catch (URISyntaxException e) {
            logger.error(e.toString(), e);
        }
        return null;
    }

    /**
     * Returns a link to a small image representing the given page. The size depends on viewer configuration.
     *
     * @param page a {@link io.goobi.viewer.model.viewer.PhysicalElement} object.
     * @return a {@link java.lang.String} object.
     */
    public String getThumbnailUrl(PhysicalElement page) {
        return getThumbnailUrl(page, DataManager.getInstance().getConfiguration().getThumbnailsWidth(),
                DataManager.getInstance().getConfiguration().getThumbnailsHeight());
    }

    /**
     * Returns a link to the representative image for the given pi. If the pi doesn't match an indexed item, null is returned.
     *
     * @param pi the persistent identifier of the work which representative we want
     * @return The url string or null of no work is found
     * @throws io.goobi.viewer.exceptions.IndexUnreachableException if any.
     * @throws io.goobi.viewer.exceptions.PresentationException if any.
     * @throws io.goobi.viewer.exceptions.ViewerConfigurationException if any.
     */
    public String getThumbnailUrl(String pi) throws IndexUnreachableException, PresentationException, ViewerConfigurationException {
        return getThumbnailUrl(pi, DataManager.getInstance().getConfiguration().getThumbnailsWidth(),
                DataManager.getInstance().getConfiguration().getThumbnailsHeight());
    }

    /**
     * Returns a link to the representative image for the given pi with the given width and height. If the pi doesn't match an indexed item, null is
     * returned
     *
     * @param pi the persistent identifier of the work which representative we want
     * @param width the width of the image
     * @param height the height of the image
     * @return The url string or null of no work is found
     * @throws io.goobi.viewer.exceptions.IndexUnreachableException if any.
     * @throws io.goobi.viewer.exceptions.PresentationException if any.
     * @throws io.goobi.viewer.exceptions.ViewerConfigurationException if any.
     */
    public String getThumbnailUrl(String pi, int width, int height)
            throws IndexUnreachableException, PresentationException, ViewerConfigurationException {
        return getImageUrl(pi, width, height, "jpg");
    }

    /**
     * Returns a link to the representative image for the given pi with the given width and height. If the pi doesn't match an indexed item, null is
     * returned
     *
     * @param pi the persistent identifier of the work which representative we want
     * @param width the width of the image
     * @param height the height of the image
     * @param format the file extension of the desired format. Possible values are 'jpg', 'tif' and 'png'
     * @return The url string or null of no work is found
     * @throws io.goobi.viewer.exceptions.IndexUnreachableException if any.
     * @throws io.goobi.viewer.exceptions.PresentationException if any.
     * @throws io.goobi.viewer.exceptions.ViewerConfigurationException if any.
     */
    public String getImageUrl(String pi, int width, int height, String format)
            throws IndexUnreachableException, PresentationException, ViewerConfigurationException {

        if (iiifUrlHandler.getUrlManager() != null) {
            String size = "!" + width + "," + height;
            return iiifUrlHandler.getUrlManager()
                    .path(ApiUrls.RECORDS_RECORD, ApiUrls.RECORDS_IMAGE_IIIF)
                    .params(pi, "full", size, "0", StringConstants.DEFAULT, format)
                    .build();
        }

        SolrDocument doc = DataManager.getInstance().getSearchIndex().getDocumentByPI(pi);
        if (doc != null) {
            return getThumbnailUrl(doc, width, height);
        }
        return null;
    }

    /**
     * Returns a link to a square representative image for the given pi. If the pi doesn't match an indexed item, null is returned.
     *
     * @param pi the persistent identifier of the work which representative we want
     * @return The url string or null of no work is found
     * @throws io.goobi.viewer.exceptions.IndexUnreachableException if any.
     * @throws io.goobi.viewer.exceptions.PresentationException if any.
     * @throws io.goobi.viewer.exceptions.ViewerConfigurationException if any.
     */
    public String getSquareThumbnailUrl(String pi) throws IndexUnreachableException, PresentationException, ViewerConfigurationException {
        return getSquareThumbnailUrl(pi, DataManager.getInstance().getConfiguration().getThumbnailsWidth());
    }

    /**
     * Returns a link to a square representative image for the given pi. If the pi doesn't match an indexed item, null is returned.
     *
     * @param pi the persistent identifier of the work which representative we want
     * @param size the size (width and heigt) of the image
     * @return The url string or null of no work is found
     * @throws io.goobi.viewer.exceptions.IndexUnreachableException if any.
     * @throws io.goobi.viewer.exceptions.PresentationException if any.
     * @throws io.goobi.viewer.exceptions.ViewerConfigurationException if any.
     */
    public String getSquareThumbnailUrl(String pi, int size) throws IndexUnreachableException, PresentationException, ViewerConfigurationException {
        SolrDocument doc = DataManager.getInstance().getSearchIndex().getDocumentByPI(pi);
        if (doc != null) {
            return getSquareThumbnailUrl(doc, size);
        }
        return null;
    }

    /**
     * Returns a link to the image of the page of the given order (=page number) within the work with the given pi . If the pi doesn't match an
     * indexed work or the work desn't contain a page of the given order, null is returned.
     *
     * @param order the page number
     * @param pi the persistent identifier of the work which representative we want
     * @return The url string or null of no work is found
     * @throws io.goobi.viewer.exceptions.IndexUnreachableException if any.
     * @throws io.goobi.viewer.exceptions.PresentationException if any.
     * @throws io.goobi.viewer.exceptions.DAOException if any.
     * @throws io.goobi.viewer.exceptions.ViewerConfigurationException if any.
     */
    public String getThumbnailUrl(int order, String pi)
            throws IndexUnreachableException, PresentationException, DAOException, ViewerConfigurationException {
        return getThumbnailUrl(order, pi, DataManager.getInstance().getConfiguration().getThumbnailsWidth(),
                DataManager.getInstance().getConfiguration().getThumbnailsHeight());
    }

    /**
     * Returns a link to the image of the page of the given order (=page number) within the work with the given pi of the given width and height. If
     * the pi doesn't match an indexed work or the work desn't contain a page of the given order, null is returned.
     *
     * @param order the page number
     * @param pi the persistent identifier of the work which representative we want
     * @param width the width of the image
     * @param height the height of the image
     * @return The url string or null of no work is found
     * @throws io.goobi.viewer.exceptions.IndexUnreachableException if any.
     * @throws io.goobi.viewer.exceptions.PresentationException if any.
     * @throws io.goobi.viewer.exceptions.DAOException if any.
     * @throws io.goobi.viewer.exceptions.ViewerConfigurationException if any.
     */
    public String getThumbnailUrl(int order, String pi, int width, int height)
            throws ViewerConfigurationException {
        try {
            PhysicalElement page = DataManager.getInstance().getSearchIndex().getPage(pi, order);
            if (page != null) {
                return getThumbnailUrl(page, width, height);
            }
        } catch (IndexUnreachableException | PresentationException | DAOException e) {
            logger.error("Unable to load thumbnail for PI {} and page {}. Reason: {}", pi, order, e.toString());
        }
        return null;
    }

    /**
     * Returns a link to a square image of the page of the given order (=page number) within the work with the given pi. If the pi doesn't match an
     * indexed work or the work desn't contain a page of the given order, null is returned.
     *
     * @param order the page number
     * @param pi the persistent identifier of the work which representative we want
     * @return The url string or null of no work is found
     * @throws io.goobi.viewer.exceptions.IndexUnreachableException if any.
     * @throws io.goobi.viewer.exceptions.PresentationException if any.
     * @throws io.goobi.viewer.exceptions.DAOException if any.
     * @throws io.goobi.viewer.exceptions.ViewerConfigurationException if any.
     */
    public String getSquareThumbnailUrl(int order, String pi)
            throws IndexUnreachableException, PresentationException, DAOException, ViewerConfigurationException {
        return getSquareThumbnailUrl(order, pi, DataManager.getInstance().getConfiguration().getThumbnailsWidth());
    }

    /**
     * Returns a link to a square image of the page of the given order (=page number) within the work with the given pi of the given size. If the pi
     * doesn't match an indexed work or the work desn't contain a page of the given order, null is returned.
     *
     * @param order the page number
     * @param pi the persistent identifier of the work which representative we want
     * @param size the width and height of the image
     * @return The url string or null of no work is found
     * @throws io.goobi.viewer.exceptions.IndexUnreachableException if any.
     * @throws io.goobi.viewer.exceptions.PresentationException if any.
     * @throws io.goobi.viewer.exceptions.DAOException if any.
     * @throws io.goobi.viewer.exceptions.ViewerConfigurationException if any.
     */
    public String getSquareThumbnailUrl(int order, String pi, int size)
            throws IndexUnreachableException, PresentationException, DAOException, ViewerConfigurationException {
        PhysicalElement page = DataManager.getInstance().getSearchIndex().getPage(pi, order);
        if (page != null) {
            return getSquareThumbnailUrl(page, size);
        }
        return null;
    }

    /**
     * <p>
     * getPage.
     * </p>
     *
     * @param pi a {@link java.lang.String} object.
     * @param order a int.
     * @return a {@link io.goobi.viewer.model.viewer.PhysicalElement} object.
     * @throws io.goobi.viewer.exceptions.IndexUnreachableException if any.
     * @throws io.goobi.viewer.exceptions.PresentationException if any.
     * @throws io.goobi.viewer.exceptions.DAOException if any.
     */
    public PhysicalElement getPage(String pi, int order) throws IndexUnreachableException, PresentationException, DAOException {
        SolrDocument doc = DataManager.getInstance().getSearchIndex().getDocumentByPI(pi);
        if (doc != null) {
            StructElement struct = new StructElement((String) doc.getFirstValue(SolrConstants.IDDOC), doc);
            IPageLoader pageLoader = AbstractPageLoader.create(struct);
            return pageLoader.getPage(order);
        }

        return null;
    }

    /**
     * Returns a link to an image representing the given page of the given size (to be exact: the largest image size which fits within the given
     * bounds and keeps the image proportions.
     *
     * @param page a {@link io.goobi.viewer.model.viewer.PhysicalElement} object.
     * @param width a int.
     * @param height a int.
     * @return a {@link java.lang.String} object.
     */
    public String getThumbnailUrl(PhysicalElement page, int width, int height) {
        return getThumbnailUrl(page, getScale(width, height));
    }

    /**
     * Returns a link to an image representing the given page of the given size (to be exact: the largest image size which fits within the given
     * bounds and keeps the image proportions.
     *
     * @param page a {@link io.goobi.viewer.model.viewer.PhysicalElement} object.
     * @param width a int.
     * @param height a int.
     * @param format the file extension of the desiref format. Possible values are 'jpg', 'tif' and 'png'
     * @return a {@link java.lang.String} object.
     */
    public String getImageUrl(PhysicalElement page, int width, int height, String format) {
        return getImageUrl(page, getScale(width, height), getImageFileFormat(page, format));
    }

    public static ImageFileFormat getImageFileFormat(PhysicalElement page, String format) {
        if ("MASTER".equalsIgnoreCase(format)) {
            return ImageFileFormat.getImageFileFormatFromMimeType(page.getMimeType());
        }
        ImageFileFormat iff = ImageFileFormat.getImageFileFormatFromFileExtension(format);
        if (iff == null) {
            return ImageFileFormat.getImageFileFormatFromFileExtension(page.getFileNameExtension());
        }

        return iff;
    }

    /**
     * <p>
     * getThumbnailUrl.
     * </p>
     *
     * @param page a {@link io.goobi.viewer.model.viewer.PhysicalElement} object.
     * @param scale a {@link de.unigoettingen.sub.commons.contentlib.imagelib.transform.Scale} object.
     * @return a {@link java.lang.String} object.
     */
    public String getThumbnailUrl(PhysicalElement page, Scale scale) {
        ImageFileFormat format = ImageFileFormat.getImageFileFormatFromMimeType(page.getMimeType());
        if (format == null) {
            format = ImageFileFormat.JPG;
        }
        return getImageUrl(page, scale, ImageFileFormat.getMatchingTargetFormat(format));
    }

    /**
     * <p>
     * getThumbnailUrl.
     * </p>
     *
     * @param page a {@link io.goobi.viewer.model.viewer.PhysicalElement} object.
     * @param scale a {@link de.unigoettingen.sub.commons.contentlib.imagelib.transform.Scale} object.
     * @param format the file extension of the desired format. Possible values are 'jpg', 'tif' and 'png'
     * @return a {@link java.lang.String} object.
     */
    public String getImageUrl(PhysicalElement page, Scale scale, ImageFileFormat format) {

        String path = getImagePath(page);
        if (path == null) {
            return "";
        }
        if (isStaticImageResource(path)) {
            return path;
        } else if (IIIFUrlResolver.isIIIFImageUrl(path)) {
            return iiifUrlHandler.getModifiedIIIFFUrl(path, null, scale, null, null, null);
        } else if (IIIFUrlResolver.isIIIFImageInfoUrl(path)) {
            return iiifUrlHandler.getIIIFImageUrl(path, null, scale, null, null, null);
        } else {
            return this.iiifUrlHandler.getIIIFImageUrl(path, page.getPi(), Region.FULL_IMAGE, scale.toString(), "0", StringConstants.DEFAULT,
                    format.getFileExtension());
        }
    }

    /**
     * Returns a link the an image representing the given page. Its size depends on configuration. The image is always square and contains as much of
     * the actual image as is possible to fit into a square - the delivered square is always centered within the full image.
     *
     * @param page a {@link io.goobi.viewer.model.viewer.PhysicalElement} object.
     * @return a {@link java.lang.String} object.
     */
    public String getSquareThumbnailUrl(PhysicalElement page) {
        return getSquareThumbnailUrl(page, DataManager.getInstance().getConfiguration().getThumbnailsWidth());
    }

    /**
     * Returns a link the an image representing the given page of the given size. The image is always square and contains as much of the actual image
     * as is possible to fit into a square - the delivered square is always centered within the full image.
     *
     * @param page a {@link io.goobi.viewer.model.viewer.PhysicalElement} object.
     * @param size a int.
     * @return a {@link java.lang.String} object.
     */
    public String getSquareThumbnailUrl(PhysicalElement page, int size) {
        String path = getImagePath(page);
        if (path == null) {
            return "";
        }
        if (isStaticImageResource(path)) {
            return path;
        } else if (IIIFUrlResolver.isIIIFImageUrl(path)) {
            return IIIFUrlResolver.getModifiedIIIFFUrl(path, Region.SQUARE_IMAGE, getScale(size, size).toString(), null, null, null);
        } else if (IIIFUrlResolver.isIIIFImageInfoUrl(path)) {
            return IIIFUrlResolver.getIIIFImageUrl(path, Region.SQUARE_IMAGE, getScale(size, size).toString(), null, null, null);
        } else {
            return this.iiifUrlHandler.getIIIFImageUrl(path, page.getPi(), Region.SQUARE_IMAGE, size + ",", "0", StringConstants.DEFAULT, "jpg");
        }
    }

    /**
     * Returns a link to a small image representing the given document. The size depends on viewer configuration.
     *
     * @param doc a {@link io.goobi.viewer.model.viewer.StructElement} object.
     * @return a {@link java.lang.String} object.
     */
    public String getThumbnailUrl(StructElement doc) {
        return getThumbnailUrl(doc, DataManager.getInstance().getConfiguration().getThumbnailsWidth(),
                DataManager.getInstance().getConfiguration().getThumbnailsHeight());

    }

    /**
     * Returns a link to a small image representing the given document with the given pi. The size depends on viewer configuration.
     *
     * @param doc a {@link io.goobi.viewer.model.viewer.StructElement} object.
     * @param pi a {@link java.lang.String} object.
     * @return a {@link java.lang.String} object.
     */
    public String getThumbnailUrl(StructElement doc, String pi) {
        return getThumbnailUrl(doc, pi, DataManager.getInstance().getConfiguration().getThumbnailsWidth(),
                DataManager.getInstance().getConfiguration().getThumbnailsHeight());

    }

    /**
     * Returns a link to a small image representing the given document. The size depends on viewer configuration.
     *
     * @param doc a {@link org.apache.solr.common.SolrDocument} object.
     * @return a {@link java.lang.String} object.
     * @throws io.goobi.viewer.exceptions.ViewerConfigurationException if any.
     */
    public String getThumbnailUrl(SolrDocument doc) throws ViewerConfigurationException {
        return getThumbnailUrl(getStructElement(doc), DataManager.getInstance().getConfiguration().getThumbnailsWidth(),
                DataManager.getInstance().getConfiguration().getThumbnailsHeight());
    }

    /**
     * Returns a link to a small image representing the given document. The size depends on viewer configuration. The image may be cut at the longer
     * side to provide a square image.
     *
     * @param doc a {@link org.apache.solr.common.SolrDocument} object.
     * @return a {@link java.lang.String} object.
     * @throws io.goobi.viewer.exceptions.ViewerConfigurationException if any.
     */
    public String getSquareThumbnailUrl(SolrDocument doc) throws ViewerConfigurationException {
        return getSquareThumbnailUrl(getStructElement(doc), DataManager.getInstance().getConfiguration().getThumbnailsWidth());
    }

    /**
     * @param doc
     * @return {@link StructElement} constructed out of given doc
     */
    private static StructElement getStructElement(SolrDocument doc) {
        String value = (String) doc.getFirstValue(SolrConstants.IDDOC);
        String iddoc = value;
        try {
            return new StructElement(iddoc, doc);
        } catch (IndexUnreachableException e) {
            logger.error("Unable to create StructElement", e);
            return new StructElement();
        }
    }

    /**
     * Returns a link to an image representing the given page of the given size (to be exact: the largest image size which fits within the given
     * bounds and keeps the image proportions.
     *
     * @param doc a {@link org.apache.solr.common.SolrDocument} object.
     * @param width a int.
     * @param height a int.
     * @return a {@link java.lang.String} object.
     * @throws io.goobi.viewer.exceptions.ViewerConfigurationException if any.
     */
    public String getThumbnailUrl(SolrDocument doc, int width, int height) throws ViewerConfigurationException {
        return getThumbnailUrl(getStructElement(doc), width, height);

    }

    /**
     * Returns a link to an image representing the given page of the given size. The image will be cut at the longer side to create a square image.
     *
     * @param doc a {@link org.apache.solr.common.SolrDocument} object.
     * @param size a int.
     * @return a {@link java.lang.String} object.
     * @throws io.goobi.viewer.exceptions.ViewerConfigurationException if any.
     */
    public String getSquareThumbnailUrl(SolrDocument doc, int size) throws ViewerConfigurationException {
        return getSquareThumbnailUrl(getStructElement(doc), size);

    }

    /**
     * Returns a link to an image representing the given document of the given size (to be exact: the largest image size which fits within the given
     * bounds and keeps the image proportions.
     *
     * @param se Needs to have the fields {@link io.goobi.viewer.solr.SolrConstants#MIMETYPE} and {@link io.goobi.viewer.solr.SolrConstants#THUMBNAIL}
     * @param width a int.
     * @param height a int.
     * @return a {@link java.lang.String} object.
     */
    public String getThumbnailUrl(StructElement se, int width, int height) {
        return getThumbnailUrl(se, se.getPi(), width, height);
    }

    /**
     * <p>
     * getThumbnailUrl.
     * </p>
     *
     * @param doc a {@link io.goobi.viewer.model.viewer.StructElement} object.
     * @param pi a {@link java.lang.String} object.
     * @param width a int.
     * @param height a int.
     * @return a {@link java.lang.String} object.
     */
    public String getThumbnailUrl(StructElement doc, String pi, int width, int height) {

        ImageFileFormat format = ImageFileFormat.JPG;
        String mimetype = doc.getMetadataValue(SolrConstants.MIMETYPE);
        if (StringUtils.isNotBlank(mimetype)) {
            format = ImageFileFormat.getImageFileFormatFromMimeType(mimetype);
            if (format == null) {
                format = ImageFileFormat.JPG;
            }
        }

        String thumbnailUrl = getImagePath(doc);
        if (thumbnailUrl != null && isStaticImageResource(thumbnailUrl)) {
            return thumbnailUrl;
        } else if (IIIFUrlResolver.isIIIFImageUrl(thumbnailUrl)) {
            return IIIFUrlResolver.getModifiedIIIFFUrl(thumbnailUrl, null, getScale(width, height).toString(), null, null, null);
        } else if (IIIFUrlResolver.isIIIFImageInfoUrl(thumbnailUrl)) {
            return IIIFUrlResolver.getIIIFImageUrl(thumbnailUrl, null, getScale(width, height).toString(), null, null, null);
        } else if (thumbnailUrl != null) {
            String region = Region.FULL_IMAGE;

            if (!doc.isWork() && !doc.isAnchor() && !doc.isGroup() && doc.getShapeMetadata() != null && !doc.getShapeMetadata().isEmpty()) {
                region = doc.getShapeMetadata()
                        .stream()
                        .filter(shape -> shape.getPageNo() == doc.getImageNumber())
                        .map(shape -> shape.getCoords())
                        .findFirst()
                        .orElse(Region.FULL_IMAGE);
            }
            return this.iiifUrlHandler.getIIIFImageUrl(thumbnailUrl, pi, region, "!" + width + "," + height, "0", StringConstants.DEFAULT,
                    ImageFileFormat.getMatchingTargetFormat(format).getFileExtension());
        } else {
            return null;
        }
    }

    /**
     * <p>
     * getFullImageUrl.
     * </p>
     *
     * @return the url of the entire, max-size image in the original format. If no Watermark needs to be included and forwarding images is allowed in
     *         contentServer, then this streams the original image file to the client
     * @param page a {)@link io.goobi.viewer.model.viewer.PhysicalElement} object.
     */
    public String getFullImageUrl(PhysicalElement page) {
        return getFullImageUrl(page, Scale.MAX, "MASTER");
    }

    /**
     * <p>
     * getFullImageUrl.
     * </p>
     *
     * @param page a {@link io.goobi.viewer.model.viewer.PhysicalElement} object.
     * @param scale a {@link de.unigoettingen.sub.commons.contentlib.imagelib.transform.Scale} object.
     * @param formatString file extension for the desired format. May also be 'master' to indicate that the format of the original file should be used
     * @return a {@link java.lang.String} object.
     */
    public String getFullImageUrl(PhysicalElement page, Scale scale, String formatString) {

        String path = getImagePath(page);
        if (path == null) {
            return "";
        }
        ImageFileFormat format = getImageFileFormat(page, formatString);
        if (format == null) {
            logger.warn("Format not recognized for: {}", path);
            return "";

        }
        if (isStaticImageResource(path)) {
            return path;
        } else if (IIIFUrlResolver.isIIIFImageUrl(path)) {
            return iiifUrlHandler.getModifiedIIIFFUrl(path, RegionRequest.FULL, Scale.MAX, Rotation.NONE, Colortype.DEFAULT, format);
        } else if (IIIFUrlResolver.isIIIFImageInfoUrl(path)) {
            return iiifUrlHandler.getIIIFImageUrl(path, RegionRequest.FULL, Scale.MAX, Rotation.NONE, Colortype.DEFAULT, format);
        } else {
            return this.iiifUrlHandler.getIIIFImageUrl(path, page.getPi(), Region.FULL_IMAGE, scale.toString(), "0", StringConstants.DEFAULT,
                    format.getFileExtension());
        }
    }

    /**
     * Returns a link the an image representing the given document. Its size depends on configuration. The image is always square and contains as much
     * of the actual image as is possible to fit into a square - the delivered square is always centered within the full image.
     *
     * @param se a {@link io.goobi.viewer.model.viewer.StructElement} object.
     * @return a {@link java.lang.String} object.
     */
    public String getSquareThumbnailUrl(StructElement se) {
        return getSquareThumbnailUrl(se, DataManager.getInstance().getConfiguration().getThumbnailsWidth());
    }

    /**
     * Returns a link the an image representing the given document of the given size. The image is always square and contains as much of the actual
     * image as is possible to fit into a square - the delivered square is always centered within the full image.
     *
     * @param se Needs to have the fields {@link io.goobi.viewer.solr.SolrConstants#MIMETYPE} and {@link io.goobi.viewer.solr.SolrConstants#THUMBNAIL}
     * @param size a int.
     * @return a {@link java.lang.String} object.
     */
    public String getSquareThumbnailUrl(StructElement se, int size) {
        String thumbnailUrl = getImagePath(se);
        if (StringUtils.isNotBlank(thumbnailUrl) && isStaticImageResource(thumbnailUrl)) {
            return thumbnailUrl;
        } else if (IIIFUrlResolver.isIIIFImageUrl(thumbnailUrl)) {
            return IIIFUrlResolver.getModifiedIIIFFUrl(thumbnailUrl, Region.SQUARE_IMAGE, getScale(size, size).toString(), null, null, null);
        } else if (IIIFUrlResolver.isIIIFImageInfoUrl(thumbnailUrl)) {
            return IIIFUrlResolver.getIIIFImageUrl(thumbnailUrl, Region.SQUARE_IMAGE, getScale(size, size).toString(), null, null, null);
        } else if (se != null) {
            return this.iiifUrlHandler.getIIIFImageUrl(thumbnailUrl, se.getPi(), Region.SQUARE_IMAGE, size + ",", "0", StringConstants.DEFAULT,
                    "jpg");
        } else {
            return "";
        }
    }

    /**
     * @param se
     * @param field
     * @return {@link StringIndexOutOfBoundsException} value of field in se, if fond
     * @throws PresentationException
     * @throws IndexUnreachableException
     */
    private static String getFieldValue(StructElement se, String field) {
        String imagePath = se.getMetadataValue(field);
        try {
            if (StringUtils.isBlank(imagePath) && !se.isWork()) {
                if (se.isAnchor()) {
                    imagePath = se.getFirstVolumeFieldValue(field);
                } else if (se.getTopStruct() != null) {
                    imagePath = se.getTopStruct().getMetadataValue(field);
                }
            }
        } catch (IndexUnreachableException | PresentationException e) {
            logger.warn(e.toString());
        }
        return imagePath;
    }

    /**
     * @param page
     * @return Constructed path
     * @should return image thumbnail path correctly
     * @should return audio thumbnail path correctly
     * @should return video thumbnail path correctly
     * @should return pdf thumbnail path correctly
     * @should return 3d object thumbnail path correctly
     */
    String getImagePath(PhysicalElement page) {
        if (page == null) {
            return "";
        }

        String thumbnailUrl = null;
        switch (page.getBaseMimeType()) {
            case IMAGE:
                thumbnailUrl = page.getFilepath();
                break;
            case VIDEO, SANDBOXED_HTML:
                thumbnailUrl = page.getImageFilepath();
                if (StringUtils.isEmpty(thumbnailUrl)) {
                    thumbnailUrl = getThumbnailPath(VIDEO_THUMB).toString();
                }
                break;
            case AUDIO:
                thumbnailUrl = page.getImageFilepath();
                if (StringUtils.isEmpty(thumbnailUrl)) {
                    thumbnailUrl = getThumbnailPath(AUDIO_THUMB).toString();
                }
                break;
            case APPLICATION:
                switch (page.getMimeType()) {
                    case "application/pdf":
                        thumbnailUrl = getThumbnailPath(BORN_DIGITAL_THUMB).toString();
                        break;
                    case "application/object":
                        thumbnailUrl = getThumbnailPath(OBJECT_3D_THUMB).toString();
                        break;
                    default:
                        break;
                }
                break;
            case MODEL:
                thumbnailUrl = getThumbnailPath(OBJECT_3D_THUMB).toString();
                break;
            default:
                break;
        }
        return thumbnailUrl;
    }

    /**
     * @param doc Needs to have the fields {@link io.goobi.viewer.solr.SolrConstants#MIMETYPE} and
     *            {@link io.goobi.viewer.solr.SolrConstants#THUMBNAIL}
     * @return The representative thumbnail url for the given doc, or a replacement image url if no representative thumbnail url is applicable (born
     *         digital material and - depending on configuration - anchors)
     */
    private String getImagePath(StructElement doc) {
        if (doc == null) {
            return null;
        }
        // logger.trace("getImagePath: {}", doc.getPi()); //NOSONAR Debug

        String thumbnailUrl = null;
        String anchorThumbnailMode = DataManager.getInstance().getConfiguration().getAnchorThumbnailMode();

        if (doc.isCmsPage() && doc.getPi().startsWith("CMS")) {
            thumbnailUrl = getCMSPageImagePath(doc, thumbnailUrl);

        } else if (doc.isAnchor()) {
            thumbnailUrl = getAnchorImagePath(doc, thumbnailUrl, anchorThumbnailMode);
        } else {
            thumbnailUrl = getDocumentImagePath(doc, thumbnailUrl);
        }
        return thumbnailUrl;
    }

    /**
     *
     * @param doc
     * @param thumbnailUrl
     * @return String
     */
    public String getDocumentImagePath(StructElement doc, final String thumbnailUrl) {
        String ret = thumbnailUrl;
        DocType docType = getDocType(doc).orElse(DocType.DOCSTRCT);
        switch (docType) {
            case EVENT:
                ret = getThumbnailPath(EVENT_THUMB).toString();
                break;
            case GROUP:
                ret = getThumbnailPath(GROUP_THUMB).toString();
                break;
            case METADATA:
                MetadataGroupType metadataGroupType = getMetadataGroupType(doc).orElse(MetadataGroupType.SUBJECT);
                if (MetadataGroupType.PERSON.equals(metadataGroupType)) {
                    ret = getThumbnailPath(PERSON_THUMB).toString();
                }
                break;
            case ARCHIVE, DOCSTRCT, PAGE:
            default:
                ret = getDocStructImagePath(doc, ret);
                break;
        }

        return ret;
    }

    /**
     *
     * @param doc
     * @param thumbnailUrl
     * @return {@link String}
     */
    public String getDocStructImagePath(StructElement doc, final String thumbnailUrl) {
        String ret = thumbnailUrl;
        String mimeType = getMimeType(doc).orElse("unknown");
        BaseMimeType baseMimeType = BaseMimeType.getByName(mimeType);
        if (baseMimeType != null) {
            switch (baseMimeType.getName()) {
                case "image":
                    ret = getFieldValue(doc, SolrConstants.THUMBNAIL);
                    break;
                case "video", "text":
                    ret = getFieldValue(doc, SolrConstants.THUMBNAIL);
                    if (StringUtils.isEmpty(ret) || !isImageMimeType(ret)) {
                        ret = getThumbnailPath(VIDEO_THUMB).toString();
                    }
                    break;
                case "audio":
                    ret = getFieldValue(doc, SolrConstants.THUMBNAIL);
                    if (StringUtils.isEmpty(ret) || !isImageMimeType(ret)) {
                        ret = getThumbnailPath(AUDIO_THUMB).toString();
                    }
                    break;
                case "application":
                    switch (mimeType) {
                        case "application/pdf":
                        case "application/epub+zip":
                            ret = getThumbnailPath(BORN_DIGITAL_THUMB).toString();
                            break;
                        case "application/object":
                            ret = getThumbnailPath(OBJECT_3D_THUMB).toString();
                            break;
                        default:
                            break;
                    }
                    break;
                case "":
                case "unknown": //no mimetype
                    ret = getThumbnailPath(BORN_DIGITAL_THUMB).toString();
                    break;
                case "object":
                    ret = getThumbnailPath(OBJECT_3D_THUMB).toString();
                    break;
<<<<<<< HEAD
//                case "other":
//                    break;
=======
                case "other":
                    break;
>>>>>>> 000b13c1
                default:
                    if (logger.isWarnEnabled()) {
                        logger.warn("Mime type of '{}' not supported: {}", doc.getLuceneId(), mimeType);
                    }
                    break;
            }
        }
        return ret;
    }

    /**
     *
     * @param doc
     * @param thumbnailUrl
     * @param anchorThumbnailMode
     * @return {@link String}
     */
    public String getAnchorImagePath(StructElement doc, final String thumbnailUrl, String anchorThumbnailMode) {
        String ret = thumbnailUrl;

        // Anchor
        if (ANCHOR_THUMBNAIL_MODE_GENERIC.equals(anchorThumbnailMode)) {
            ret = getThumbnailPath(ANCHOR_THUMB).toString();
        } else if (ANCHOR_THUMBNAIL_MODE_FIRSTVOLUME.equals(anchorThumbnailMode)) {
            try {
                StructElement volume = doc.getFirstVolume(new ArrayList<>(REQUIRED_SOLR_FIELDS));
                if (volume != null) {
                    String volumeImagePath = getImagePath(volume);
                    if (StringUtils.isNotBlank(volumeImagePath)) {
                        if (PathConverter.toURI(volumeImagePath).isAbsolute()) {
                            ret = volumeImagePath;
                        } else {
                            ret = volume.getPi() + "/" + volumeImagePath;
                        }
                    } else {
                        ret = getThumbnailPath(ANCHOR_THUMB).toString();
                    }
                } else {
                    ret = getThumbnailPath(ANCHOR_THUMB).toString();
                }
            } catch (PresentationException | IndexUnreachableException | URISyntaxException e) {
                logger.error("Unable to retrieve first volume of {} from index", doc, e);
            }
        } else {
            logger.error("Unknown value in viewer.anchorThumbnailMode: {}. No thumbnail can be rendered for {}", anchorThumbnailMode, doc);
        }

        return ret;
    }

    /**
     *
     * @param doc
     * @param thumbnailUrl
     * @return String
     */
    public String getCMSPageImagePath(StructElement doc, final String thumbnailUrl) {
        // CMS page
        int id = Integer.parseInt(doc.getPi().substring(3));
        try {
            CMSPage page = DataManager.getInstance().getDao().getCMSPage(id);
            if (page != null) {
                CMSMediaContent item = page.getPersistentComponents()
                        .stream()
                        .map(PersistentCMSComponent::getContentItems)
                        .flatMap(List::stream)
                        .filter(CMSMediaContent.class::isInstance)
                        .map(CMSMediaContent.class::cast)
                        .findFirst()
                        .orElse(null);
                if (item != null) {
                    return item.getUrl();
                }
            } else {
                logger.warn("CMS page not found: {}", id);
            }
        } catch (DAOException | UnsupportedEncodingException e) {
            logger.error(e.getMessage());
        }

        return thumbnailUrl;
    }

    /**
     * @param thumbnailUrl
     * @return true if thumbnailUrl points to an image resource; false otherwise
     */
    private static boolean isImageMimeType(String thumbnailUrl) {
        ImageFileFormat format = ImageFileFormat.getImageFileFormatFromFileExtension(thumbnailUrl);
        return format != null;
    }

    /**
     *
     * @param structElement
     * @return Optional&lt;DocType&gt;
     */
    private static Optional<DocType> getDocType(StructElement structElement) {
        DocType docType = DocType.getByName(structElement.getMetadataValue(SolrConstants.DOCTYPE));
        return Optional.ofNullable(docType);
    }

    /**
     *
     * @param structElement
     * @return Optional&lt;MetadataGroupType&gt;
     */
    private static Optional<MetadataGroupType> getMetadataGroupType(StructElement structElement) {
        MetadataGroupType type = MetadataGroupType.getByName(structElement.getMetadataValue(SolrConstants.METADATATYPE));
        return Optional.ofNullable(type);
    }

    /**
     *
     * @param structElement
     * @return Optional&lt;String&gt;
     */
    private static Optional<String> getFilename(StructElement structElement) {
        String filename = structElement.getMetadataValue(SolrConstants.FILENAME);
        if (StringUtils.isEmpty(filename)) {
            filename = structElement.getMetadataValue(SolrConstants.THUMBNAIL);
        }
        if (StringUtils.isEmpty(filename)) {
            try {
                filename = structElement.getFirstPageFieldValue(SolrConstants.FILENAME_HTML_SANDBOXED);
            } catch (PresentationException | IndexUnreachableException e) {
                logger.warn("Unable to retrieve first page of structElement from index");
            }
        }

        return Optional.ofNullable(filename).filter(StringUtils::isNotBlank);
    }

    /**
     *
     * @param structElement
     * @return Optional<String>
     * @should return mime type correctly
     */
    static Optional<String> getMimeType(StructElement structElement) {
        Optional<String> mimeType = Optional.empty();
        if (structElement.isAnchor()) {
            try {
                mimeType = Optional.ofNullable(structElement.getFirstVolumeFieldValue(SolrConstants.MIMETYPE));
            } catch (PresentationException | IndexUnreachableException e) {
                logger.warn("Unable to retrieve first page of structElement from index");
            }
        } else {
            mimeType = Optional.ofNullable(structElement.getMetadataValue(SolrConstants.MIMETYPE));
        }
        if (!mimeType.isPresent()) {
            mimeType = getFilename(structElement)
                    .map(ImageFileFormat::getImageFileFormatFromFileExtension)
                    .map(ImageFileFormat::getMimeType);
        }

        return mimeType;
    }

    /**
     * Return the url to the image of the given {@link io.goobi.viewer.model.cms.media.CMSMediaItem}, fit into a box of the default width and height.
     *
     * @param item a {@link java.util.Optional} object.
     * @return a {@link java.lang.String} object.
     */
    public String getThumbnailUrl(Optional<CMSMediaItem> item) {
        return getThumbnailUrl(item, DataManager.getInstance().getConfiguration().getThumbnailsWidth(),
                DataManager.getInstance().getConfiguration().getThumbnailsHeight());
    }

    /**
     * Return the url to the image of the given {@link io.goobi.viewer.model.cms.media.CMSMediaItem}, fit into a box of the default width and height.
     *
     * @param item a {@link io.goobi.viewer.model.cms.media.CMSMediaItem} object.
     * @return a {@link java.lang.String} object.
     */
    public String getThumbnailUrl(CMSMediaItem item) {
        return getThumbnailUrl(Optional.ofNullable(item), DataManager.getInstance().getConfiguration().getThumbnailsWidth(),
                DataManager.getInstance().getConfiguration().getThumbnailsHeight());
    }

    /**
     * Return the url to the image of the given {@link io.goobi.viewer.model.cms.media.CMSMediaItem}, fit into a box of the given width and height.
     *
     * @param width a int.
     * @param height a int.
     * @param optional a {@link java.util.Optional} object.
     * @return a {@link java.lang.String} object.
     */
    public String getThumbnailUrl(Optional<CMSMediaItem> optional, int width, int height) {
        return optional.map(item -> {
            try {
                String contentType = item.getContentType();
                String filename = item.getFileName();
                String imageApiUrl = getCMSMediaImageApiUrl(filename);
                switch (contentType) {
                    case CMSMediaItem.CONTENT_TYPE_VIDEO, CMSMediaItem.CONTENT_TYPE_AUDIO, CMSMediaItem.CONTENT_TYPE_PDF:
                    case CMSMediaItem.CONTENT_TYPE_XML, CMSMediaItem.CONTENT_TYPE_SVG, CMSMediaItem.CONTENT_TYPE_ICO:
                        return imageApiUrl;
                    case CMSMediaItem.CONTENT_TYPE_GIF:
                        return imageApiUrl + "/full.gif";
                    default:
                        String size = getSize(width, height);
                        ImageFileFormat format = ImageFileFormat.JPG;
                        ImageFileFormat formatType = ImageFileFormat.getImageFileFormatFromFileExtension(filename);
                        //match any image-mimetype except jpg and png
                        if (formatType != null && !formatType.getMimeType().matches("(?i)(image\\/(?!png|jpg|gif).*)")) {
                            format = formatType;
                        }
                        String url = this.iiifUrlHandler.getIIIFImageUrl(imageApiUrl, RegionRequest.FULL, Scale.getScaleMethod(size), Rotation.NONE,
                                Colortype.DEFAULT, format);
                        url += "?updated=" + item.getLastModifiedTime();
                        return url;
                }
            } catch (IllegalRequestException | ServiceNotImplementedException e) {
                logger.error(e.toString(), e);
                return "";
            }
        }).orElse("");
    }

    /**
     * Get the thumbnailUrl for a IIIF image identifier with default size.
     *
     * @param baseUri IIIF image identifier
     * @return Generated URL
     */
    public String getThumbnailUrl(URI baseUri) {
        return getThumbnailUrl(baseUri, DataManager.getInstance().getConfiguration().getThumbnailsWidth(),
                DataManager.getInstance().getConfiguration().getThumbnailsHeight(), false);
    }

    /**
     * Get the thumbnailUrl for a IIIF image identifier.
     *
     * @param baseUri IIIF image identifier
     * @param width thumbnail width
     * @param height thumbnail height
     * @return Generated URL
     */
    public String getThumbnailUrl(URI baseUri, int width, int height) {
        return getThumbnailUrl(baseUri, width, height, false);
    }

    /**
     * Get the square thumbnailUrl for a IIIF image identifier with default size.
     *
     * @param baseUri IIIF image identifier
     * @return Generated URL
     */
    public String getSquareThumbnailUrl(URI baseUri) {
        return getThumbnailUrl(baseUri, DataManager.getInstance().getConfiguration().getThumbnailsWidth(),
                DataManager.getInstance().getConfiguration().getThumbnailsWidth(), true);
    }

    /**
     * Get the square thumbnailUrl for a IIIF image identifier.
     *
     * @param baseUri IIIF image identifier
     * @param size thumbnail size
     * @return Generated URL
     */
    public String getSquareThumbnailUrl(URI baseUri, int size) {
        return getThumbnailUrl(baseUri, size, size, true);
    }

    /**
     * Get the thumbnailUrl for a IIIF image identifier.
     *
     * @param baseUri IIIF image identifier
     * @param width thumbnail width
     * @param height thumbnail height
     * @param square true to deliver a square image
     * @return Generated URL
     */
    public String getThumbnailUrl(URI baseUri, int width, int height, boolean square) {
        String size = getSize(width, height);
        ImageFileFormat format = ImageFileFormat.JPG;
        ImageFileFormat formatType = ImageFileFormat.getImageFileFormatFromFileExtension(baseUri.getPath());
        if (formatType != null && !formatType.getMimeType().matches("(?i)(image\\/(?!png|jpg).*)")) { //match any image-mimetype except jpg and png
            format = formatType;
        }
        RegionRequest region = square ? RegionRequest.SQUARE : RegionRequest.FULL;
        try {
            return this.iiifUrlHandler.getIIIFImageUrl(baseUri.toString(), region, Scale.getScaleMethod(size), Rotation.NONE, Colortype.DEFAULT,
                    format);
        } catch (IllegalRequestException | ServiceNotImplementedException e) {
            logger.error("Error creating thumbnail url", e);
            return "";
        }
    }

    /**
     * @param filename
     * @return Generated URL
     */
    public static String getCMSMediaImageApiUrl(String filename) {
        if (DataManager.getInstance().getConfiguration().isUseIIIFApiUrlForCmsMediaUrls()) {
            return getCMSMediaImageApiUrl(filename, DataManager.getInstance().getRestApiManager().getIIIFContentApiUrl());
        }
        return getCMSMediaImageApiUrl(filename, DataManager.getInstance().getRestApiManager().getIIIFDataApiUrl());
    }

    public static String getCMSMediaImageApiUrl(String filename, String restApiUrl) {
        if (RestApiManager.isLegacyUrl(restApiUrl)) {
            return buildLegacyCMSMediaUrl(restApiUrl, filename);
        }
        AbstractApiUrlManager urls = new ApiUrls(restApiUrl);
        return urls.path(CMS_MEDIA, CMS_MEDIA_FILES_FILE).params(StringTools.encodeUrl(filename)).build();
    }

    /**
     * @param contentApiUrl
     * @param filename
     * @return Generated URL
     */
    private static String buildLegacyCMSMediaUrl(String contentApiUrl, String filename) {
        String viewerHomePath = DataManager.getInstance().getConfiguration().getViewerHome();
        String cmsMediaFolder = DataManager.getInstance().getConfiguration().getCmsMediaFolder();
        viewerHomePath = StringTools.appendTrailingSlash(viewerHomePath);
        cmsMediaFolder = StringTools.appendTrailingSlash(cmsMediaFolder);
        try {
            String fileUrl = "file://" + viewerHomePath + cmsMediaFolder + filename;
            String encFilePath = BeanUtils.escapeCriticalUrlChracters(fileUrl);
            encFilePath = URLEncoder.encode(encFilePath, "utf-8");
            return contentApiUrl + "image/-/" + encFilePath;
        } catch (UnsupportedEncodingException e) {
            throw new IllegalStateException(e.toString());
        }
    }

    /**
     * Return the url to the image of the given {@link io.goobi.viewer.model.cms.media.CMSMediaItem}, fit into a box of the given width and height.
     *
     * @param width a int.
     * @param height a int.
     * @param media a {@link io.goobi.viewer.model.cms.media.CMSMediaItem} object.
     * @return a {@link java.lang.String} object.
     */
    public String getThumbnailUrl(CMSMediaItem media, int width, int height) {
        return getThumbnailUrl(Optional.ofNullable(media), width, height);
    }

    /**
     * Return the url to the image of the given {@link io.goobi.viewer.model.cms.media.CMSMediaItem} of the given size. The image is always square and
     * contains as much of the actual image as is possible to fit into a square - the delivered square is always centered within the full image.
     *
     * @param size a int.
     * @param optional a {@link java.util.Optional} object.
     * @return a {@link java.lang.String} object.
     */
    public String getSquareThumbnailUrl(Optional<CMSMediaItem> optional, int size) {
        return optional.map(item -> {
            String imagePath = item.getImageURI();
            String format = "jpg";
            if (imagePath.toLowerCase().endsWith(".png")) {
                format = "png";
            }
            String url = this.iiifUrlHandler.getIIIFImageUrl(imagePath, "-", Region.SQUARE_IMAGE, size + ",", "0", StringConstants.DEFAULT, format);
            url += "?updated=" + item.getLastModifiedTime();
            return url;
        }).orElse("");
    }

    /**
     * Return the url to the image of the given {@link io.goobi.viewer.model.cms.media.CMSMediaItem} of the given size. The image is always square and
     * contains as much of the actual image as is possible to fit into a square - the delivered square is always centered within the full image.
     *
     * @param size a int.
     * @param media a {@link io.goobi.viewer.model.cms.media.CMSMediaItem} object.
     * @return a {@link java.lang.String} object.
     */
    public String getSquareThumbnailUrl(CMSMediaItem media, int size) {
        return getSquareThumbnailUrl(Optional.ofNullable(media), size);
    }

    /**
     * Return the url to the image of the given {@link io.goobi.viewer.model.cms.media.CMSMediaItem} of the default size. The image is always square
     * and contains as much of the actual image as is possible to fit into a square - the delivered square is always centered within the full image.n
     *
     * @param item a {@link java.util.Optional} object.
     * @return a {@link java.lang.String} object.
     */
    public String getSquareThumbnailUrl(Optional<CMSMediaItem> item) {
        return getSquareThumbnailUrl(item, DataManager.getInstance().getConfiguration().getThumbnailsWidth());
    }

    /**
     * Return the url to the image of the given {@link io.goobi.viewer.model.cms.media.CMSMediaItem} of the default size. The image is always square
     * and contains as much of the actual image as is possible to fit into a square - the delivered square is always centered within the full image.
     *
     * @param item a {@link io.goobi.viewer.model.cms.media.CMSMediaItem} object.
     * @return a {@link java.lang.String} object.
     */
    public String getSquareThumbnailUrl(CMSMediaItem item) {
        return getSquareThumbnailUrl(Optional.ofNullable(item));
    }

    /**
     * @param width
     * @param height
     * @return Given width and height in a {@link String} format
     * @should use width only if height null or zero
     * @should use height only if width null or zero
     * @should use width and height if both non zero
     * @should return max if both zero
     */
    static String getSize(Integer width, Integer height) {
        String size = "max";
        if (width == null && height == null) {
            return size;
        } else if (height == null || (height.equals(0) && width != null && !width.equals(0))) {
            size = width + ",";
        } else if ((width == null || (width.equals(0)) && !height.equals(0))) {
            size = "," + height;
        } else if (!width.equals(0)) {
            size = "!" + width + "," + height;
        }
        return size;
    }

    /**
     * Tests whether the given url refers to an image within the viewer image resource folder.
     *
     * @param thumbnailUrl a {@link java.lang.String} object.
     * @return true if the url starts with the viewer url path to image resources
     */
    public boolean isStaticImageResource(String thumbnailUrl) {
        if (thumbnailUrl == null) {
            throw new IllegalArgumentException("thumbnailUrl may not be null");
        }
        return thumbnailUrl.contains(staticImagesPath);
    }

    /**
     * Creates a {@link Scale} representing the given width and height. If both values are greater than 0, a scale is returned which scaled the image
     * to fit a box of the given size. If just of width and height is greater than 0, a scale is returned to that value; if both values are 0 or less,
     * the full (max) image scale is returned.
     *
     * @param width
     * @param height
     * @return An instance of {@link Scale} which represents the given values for width and height
     */
    private static Scale getScale(int width, int height) {
        if (width > 0 && height > 0) {
            return new Scale.ScaleToBox(width, height);
        } else if (width > 0) {
            return new Scale.ScaleToWidth(width);
        } else if (height > 0) {
            return new Scale.ScaleToHeight(height);
        } else {
            return Scale.MAX;
        }
    }
}<|MERGE_RESOLUTION|>--- conflicted
+++ resolved
@@ -887,13 +887,6 @@
                 case "object":
                     ret = getThumbnailPath(OBJECT_3D_THUMB).toString();
                     break;
-<<<<<<< HEAD
-//                case "other":
-//                    break;
-=======
-                case "other":
-                    break;
->>>>>>> 000b13c1
                 default:
                     if (logger.isWarnEnabled()) {
                         logger.warn("Mime type of '{}' not supported: {}", doc.getLuceneId(), mimeType);
