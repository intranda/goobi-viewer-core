--- conflicted
+++ resolved
@@ -92,9 +92,10 @@
     private static final String ANCHOR_THUMBNAIL_MODE_FIRSTVOLUME = "FIRSTVOLUME";
 
     /** Constant <code>REQUIRED_SOLR_FIELDS</code> */
-    public static final Set<String> REQUIRED_SOLR_FIELDS = Collections.unmodifiableSet(Set.of(SolrConstants.IDDOC, SolrConstants.PI, SolrConstants.PI_TOPSTRUCT, 
-            SolrConstants.MIMETYPE, SolrConstants.THUMBNAIL, SolrConstants.DOCTYPE, SolrConstants.METADATATYPE, SolrConstants.FILENAME, 
-            SolrConstants.FILENAME_HTML_SANDBOXED));
+    public static final Set<String> REQUIRED_SOLR_FIELDS =
+            Collections.unmodifiableSet(Set.of(SolrConstants.IDDOC, SolrConstants.PI, SolrConstants.PI_TOPSTRUCT,
+                    SolrConstants.MIMETYPE, SolrConstants.THUMBNAIL, SolrConstants.DOCTYPE, SolrConstants.METADATATYPE, SolrConstants.FILENAME,
+                    SolrConstants.FILENAME_HTML_SANDBOXED));
 
     private final String staticImagesPath;
 
@@ -696,7 +697,7 @@
             return IIIFUrlResolver.getModifiedIIIFFUrl(thumbnailUrl, Region.SQUARE_IMAGE, getScale(size, size).toString(), null, null, null);
         } else if (IIIFUrlResolver.isIIIFImageInfoUrl(thumbnailUrl)) {
             return IIIFUrlResolver.getIIIFImageUrl(thumbnailUrl, Region.SQUARE_IMAGE, getScale(size, size).toString(), null, null, null);
-        } else if(se != null) {
+        } else if (se != null) {
             return this.iiifUrlHandler.getIIIFImageUrl(thumbnailUrl, se.getPi(), Region.SQUARE_IMAGE, size + ",", "0", StringConstants.DEFAULT,
                     "jpg");
         } else {
@@ -862,8 +863,7 @@
                     thumbnailUrl = getThumbnailPath(OBJECT_3D_THUMB).toString();
                     break;
                 default:
-<<<<<<< HEAD
-                    logger.warn("mime type not suppoerted: {}", baseMimeType);
+                    logger.warn("Mime type of '{}' not supported: {}", doc.getMetadataValue(SolrConstants.PI_TOPSTRUCT), baseMimeType);
                     break;
             }
         }
@@ -883,46 +883,6 @@
                         thumbnailUrl = volume.getPi() + "/" + getImagePath(volume);
                     } else {
                         thumbnailUrl = getThumbnailPath(ANCHOR_THUMB).toString();
-=======
-                    String mimeType = getMimeType(doc).orElse("unknown");
-                    BaseMimeType baseMimeType = BaseMimeType.getByName(mimeType);
-                    if (baseMimeType != null) {
-                        switch (baseMimeType.getName()) {
-                            case "image":
-                                thumbnailUrl = getFieldValue(doc, SolrConstants.THUMBNAIL);
-                                break;
-                            case "video", "text":
-                                thumbnailUrl = getFieldValue(doc, SolrConstants.THUMBNAIL);
-                                if (StringUtils.isEmpty(thumbnailUrl) || !isImageMimeType(thumbnailUrl)) {
-                                    thumbnailUrl = getThumbnailPath(VIDEO_THUMB).toString();
-                                }
-                                break;
-                            case "audio":
-                                thumbnailUrl = getFieldValue(doc, SolrConstants.THUMBNAIL);
-                                if (StringUtils.isEmpty(thumbnailUrl) || !isImageMimeType(thumbnailUrl)) {
-                                    thumbnailUrl = getThumbnailPath(AUDIO_THUMB).toString();
-                                }
-                                break;
-                            case "application":
-                                switch (mimeType) {
-                                    case "application/pdf":
-                                        thumbnailUrl = getThumbnailPath(BORN_DIGITAL_THUMB).toString();
-                                        break;
-                                    case "application/object":
-                                        thumbnailUrl = getThumbnailPath(OBJECT_3D_THUMB).toString();
-                                        break;
-                                    default:
-                                        break;
-                                }
-                                break;
-                            case "object":
-                                thumbnailUrl = getThumbnailPath(OBJECT_3D_THUMB).toString();
-                                break;
-                            default:
-                                logger.warn("Mime type of '{}' not supported: {}", doc.getMetadataValue(SolrConstants.PI_TOPSTRUCT), baseMimeType);
-                                break;
-                        }
->>>>>>> 585dae9e
                     }
                 } else {
                     thumbnailUrl = getThumbnailPath(ANCHOR_THUMB).toString();
@@ -1265,7 +1225,7 @@
      */
     static String getSize(Integer width, Integer height) {
         String size = "max";
-        if(width == null && height == null) {
+        if (width == null && height == null) {
             return size;
         } else if (height == null || (height.equals(0) && width != null && !width.equals(0))) {
             size = width + ",";
