--- conflicted
+++ resolved
@@ -250,19 +250,11 @@
         StructElement se = new StructElement(iddoc);
         se.setPi(pi);
         ret.setStructElement(se);
-<<<<<<< HEAD
-        if(se.isAnchor() || se.isGroup()) {
-            StructElement seChild = se.getFirstVolume(Arrays.asList(ThumbnailHandler.REQUIRED_SOLR_FIELDS));
-            PhysicalElement pe = AbstractPageLoader.loadPage(seChild, page);
-            ret.setPhysicalElement(pe);
-        } else {            
-=======
         if (se.isAnchor() || se.isGroup()) {
             StructElement seChild = se.getFirstVolume(Arrays.asList(ThumbnailHandler.REQUIRED_SOLR_FIELDS));
             PhysicalElement pe = AbstractPageLoader.loadPage(seChild, page);
             ret.setPhysicalElement(pe);
         } else {
->>>>>>> cd0292e6
             PhysicalElement pe = AbstractPageLoader.loadPage(se, page);
             ret.setPhysicalElement(pe);
         }
