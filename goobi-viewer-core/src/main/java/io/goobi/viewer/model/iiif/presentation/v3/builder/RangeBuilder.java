--- conflicted
+++ resolved
@@ -66,11 +66,7 @@
     public Range3 build(StructElement topElement, List<StructElement> structures, String logId) throws ContentNotFoundException {
 
         structures.sort((s1, s2) -> Integer.compare(getFirstPageNo(s1), getFirstPageNo(s2)));
-<<<<<<< HEAD
-        StructElement structElement = (logId == null || logId == BASE_RANGE_ID) ? topElement
-=======
         StructElement structElement = (logId == null || BASE_RANGE_ID.equals(logId)) ? topElement
->>>>>>> cc309a4f
                 : structures.stream()
                         .filter(s -> s.getLogid().equals(logId))
                         .findAny()
