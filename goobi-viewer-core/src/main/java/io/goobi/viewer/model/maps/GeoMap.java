/**
 * This file is part of the Goobi viewer - a content presentation and management application for digitized objects.
 *
 * Visit these websites for more information.
 *          - http://www.intranda.com
 *          - http://digiverso.com
 *
 * This program is free software; you can redistribute it and/or modify it under the terms of the GNU General Public License as published by the Free
 * Software Foundation; either version 2 of the License, or (at your option) any later version.
 *
 * This program is distributed in the hope that it will be useful, but WITHOUT ANY WARRANTY; without even the implied warranty of MERCHANTABILITY or
 * FITNESS FOR A PARTICULAR PURPOSE. See the GNU General Public License for more details.
 *
 * You should have received a copy of the GNU General Public License along with this program. If not, see <http://www.gnu.org/licenses/>.
 */
package io.goobi.viewer.model.maps;

import java.io.UnsupportedEncodingException;
import java.net.URI;
import java.net.URLEncoder;
import java.time.LocalDateTime;
import java.util.ArrayList;
import java.util.Collection;
import java.util.HashSet;
import java.util.List;
import java.util.Map;
import java.util.Optional;
import java.util.Set;
import java.util.function.Function;
import java.util.regex.Matcher;
import java.util.regex.Pattern;
import java.util.stream.Collectors;

import javax.persistence.CascadeType;
import javax.persistence.CollectionTable;
import javax.persistence.Column;
import javax.persistence.ElementCollection;
import javax.persistence.Entity;
import javax.persistence.FetchType;
import javax.persistence.GeneratedValue;
import javax.persistence.GenerationType;
import javax.persistence.Id;
import javax.persistence.JoinColumn;
import javax.persistence.OneToMany;
import javax.persistence.Table;
import javax.persistence.Transient;

import org.apache.commons.lang3.StringUtils;
import org.apache.solr.common.SolrDocument;
import org.eclipse.persistence.annotations.PrivateOwned;
import org.json.JSONArray;
import org.json.JSONException;
import org.json.JSONObject;
import org.slf4j.Logger;
import org.slf4j.LoggerFactory;

import com.fasterxml.jackson.annotation.JsonIgnore;
import com.fasterxml.jackson.core.JsonProcessingException;
import com.fasterxml.jackson.databind.annotation.JsonSerialize;

import de.intranda.metadata.multilanguage.IMetadataValue;
import de.intranda.metadata.multilanguage.MultiLanguageMetadataValue;
import io.goobi.viewer.api.rest.serialization.TranslationListSerializer;
import io.goobi.viewer.controller.DataManager;
import io.goobi.viewer.controller.StringTools;
import io.goobi.viewer.exceptions.DAOException;
import io.goobi.viewer.exceptions.IndexUnreachableException;
import io.goobi.viewer.exceptions.PresentationException;
import io.goobi.viewer.managedbeans.utils.BeanUtils;
import io.goobi.viewer.model.security.user.User;
import io.goobi.viewer.model.translations.IPolyglott;
import io.goobi.viewer.solr.SolrTools;

/**
 * @author florian
 *
 */
@Entity
@Table(name = "cms_geomap")
public class GeoMap {

    private static final Logger logger = LoggerFactory.getLogger(GeoMap.class);

    /**
     * Placeholder User if the actual creator could not be determined
     */
    private static final User CREATOR_UNKNOWN = new User("Unknown");

    private static final String METADATA_TAG_TITLE = "Title";
    private static final String METADATA_TAG_DESCRIPTION = "Description";
    private static final String DEFAULT_MARKER_NAME = "default";
    private static final String POINT_LAT_LNG_PATTERN = "([\\d\\.]+)\\s*\\/\\s*([\\d\\.]+)";

    public static enum GeoMapType {
        SOLR_QUERY,
        MANUAL
    }

    @Transient
    private final Object lockTranslations = new Object();

    @Id
    @GeneratedValue(strategy = GenerationType.IDENTITY)
    @Column(name = "geomap_id")
    private Long id;

    @Column(name = "creator_id")
    private Long creatorId;

    @Transient
    private User creator;

    /** Translated metadata. */
    @OneToMany(mappedBy = "owner", fetch = FetchType.EAGER, cascade = { CascadeType.ALL })
    @PrivateOwned
    @JsonSerialize(using = TranslationListSerializer.class)
    private Set<MapTranslation> translations = new HashSet<>();

    @Column(name = "date_created", nullable = false)
    @JsonIgnore
    private LocalDateTime dateCreated;

    @Column(name = "date_updated")
    @JsonIgnore
    private LocalDateTime dateUpdated;

    @Column(name = "solr_query")
    private String solrQuery = null;

    @ElementCollection(fetch = FetchType.EAGER)
    @CollectionTable(name = "cms_geomap_features", joinColumns = @JoinColumn(name = "geomap_id"))
    @Column(name = "features", columnDefinition = "LONGTEXT")
    private List<String> features = new ArrayList<>();

    @Column(name = "map_type")
    private GeoMapType type = null;

    @Column(name = "initial_view")
    private String initialView = "{" +
            "\"zoom\": 5," +
            "\"center\": [11.073397, -49.451993]" +
            "}";

    @Column(name = "marker")
    private String marker = DEFAULT_MARKER_NAME;

    /**
     * SOLR-Field to create the marker title from if the features are generated from a SOLR query
     */
    @Column(name = "marker_title_field")
    private String markerTitleField = "MD_VALUE";

    @Transient
    private String featuresAsString = null;

    @Transient
    private boolean showPopover = true;

    /**
     * Empty Constructor
     */
    public GeoMap() {
        // TODO Auto-generated constructor stub
    }

    /**
     * Clone constructor
     * 
     * @param blueprint
     */
    public GeoMap(GeoMap blueprint) {
        this.creatorId = blueprint.creatorId;
        this.creator = blueprint.creator;
        this.dateCreated = blueprint.dateCreated;
        this.dateUpdated = blueprint.dateUpdated;
        this.id = blueprint.id;
        this.translations = blueprint.translations;//.stream().filter(t -> !t.isEmpty()).map(t -> new MapTranslation(t)).collect(Collectors.toSet());
        this.type = blueprint.type;
        this.features = blueprint.features;
        this.initialView = blueprint.initialView;
        this.solrQuery = blueprint.solrQuery;
        this.marker = blueprint.marker;
        this.markerTitleField = blueprint.markerTitleField;

    }

    /**
     * @param id the id to set
     */
    public void setId(Long id) {
        this.id = id;
    }

    /**
     * @return the id
     */
    public Long getId() {
        return id;
    }

    /**
     * @return the creatorId
     */
    public Long getCreatorId() {
        return creatorId;
    }

    /**
     * @param creatorId the creatorId to set
     */
    public void setCreatorId(Long creatorId) {
        this.creatorId = creatorId;
        this.creator = null;
    }

    public User getCreator() {
        if (this.creator == null) {
            this.creator = CREATOR_UNKNOWN;
            try {
                this.creator = DataManager.getInstance().getDao().getUser(this.creatorId);
            } catch (DAOException e) {
                logger.error("Error getting creator ", e);
            }
        }
        return this.creator;
    }

    public void setCreator(User creator) {
        this.creator = creator;
        if (creator != null) {
            this.creatorId = creator.getId();
        } else {
            this.creatorId = null;
        }
    }

    /**
     * @return the dateCreated
     */
    public LocalDateTime getDateCreated() {
        return dateCreated;
    }

    /**
     * @return the dateUpdated
     */
    public LocalDateTime getDateUpdated() {
        return dateUpdated;
    }

    /**
     * @param dateCreated the dateCreated to set
     */
    public void setDateCreated(LocalDateTime dateCreated) {
        this.dateCreated = dateCreated;
    }

    /**
     * @param dateUpdated the dateUpdated to set
     */
    public void setDateUpdated(LocalDateTime dateUpdated) {
        this.dateUpdated = dateUpdated;
    }

    public String getTitle() {
        MapTranslation title = getTitle(IPolyglott.getCurrentLocale().getLanguage());
        if (title.isEmpty()) {
            title = getTitle(IPolyglott.getDefaultLocale().getLanguage());
        }
        return title.getValue();
    }

    public String getDescription() {
        MapTranslation desc = getDescription(BeanUtils.getNavigationHelper().getLocale().getLanguage());
        if (desc.isEmpty()) {
            desc = getDescription(BeanUtils.getNavigationHelper().getDefaultLocale().getLanguage());
        }
        return desc.getValue();
    }

    public MapTranslation getTitle(String language) {
        synchronized (lockTranslations) {
            MapTranslation title = translations.stream()
                    .filter(t -> METADATA_TAG_TITLE.equals(t.getTag()))
                    .filter(t -> language.equals(t.getLanguage()))
                    .findFirst()
                    .orElse(null);
            if (title == null) {
                title = new MapTranslation(language, METADATA_TAG_TITLE, this);
                translations.add(title);
            }
            return title;
        }
    }

    public MapTranslation getDescription(String language) {
        synchronized (lockTranslations) {
            MapTranslation title = translations.stream()
                    .filter(t -> METADATA_TAG_DESCRIPTION.equals(t.getTag()))
                    .filter(t -> language.equals(t.getLanguage()))
                    .findFirst()
                    .orElse(null);
            if (title == null) {
                title = new MapTranslation(language, METADATA_TAG_DESCRIPTION, this);
                translations.add(title);
            }
            return title;
        }
    }

    /**
     * @return the type
     */
    public GeoMapType getType() {
        return type;
    }

    /**
     * @param type the type to set
     */
    public void setType(GeoMapType type) {
        this.type = type;
        this.featuresAsString = null;
    }

    /**
     * @return the features
     */
    public List<String> getFeatures() {
        return features;
    }

    /**
     * @param features the features to set
     */
    public void setFeatures(List<String> features) {
        this.features = features;
        this.featuresAsString = null;
    }

    public String getFeaturesAsString() throws PresentationException, IndexUnreachableException {
        if (this.featuresAsString == null) {
            this.featuresAsString = createFeaturesAsString();
        }
        return this.featuresAsString;
    }

    public void setFeaturesAsString(String features) {
        if (GeoMapType.MANUAL.equals(getType())) {
            JSONArray array = new JSONArray(features);
            this.features = new ArrayList<>();
            for (Object object : array) {
                this.features.add(object.toString());
            }
        } else {
            this.features = new ArrayList<>();
        }
        this.featuresAsString = null;
    }

    private String createFeaturesAsString() throws PresentationException, IndexUnreachableException {
        if (getType() != null) {
            switch (getType()) {
                case MANUAL:
                    String string = this.features.stream().collect(Collectors.joining(","));
                    string = "[" + string + "]";
                    return string;
                case SOLR_QUERY:
                default:
                    return "[]";
            }

        }

        return "[]";
    }

    public static List<GeoMapFeature> getFeaturesFromSolrQuery(String query, List<String> filterQueries, String markerTitleField) throws PresentationException, IndexUnreachableException {
        List<SolrDocument> docs;
        List<String> coordinateFields = DataManager.getInstance().getConfiguration().getGeoMapMarkerFields();
        List<String> fieldList = new ArrayList<>(coordinateFields);
        fieldList.add(markerTitleField);
        docs = DataManager.getInstance().getSearchIndex().search(query, 0, 10_000, null, null,fieldList, filterQueries, null).getResults();
        List<GeoMapFeature> features = new ArrayList<>();
        for (SolrDocument doc : docs) {
            for (String field : coordinateFields) {
                features.addAll(getGeojsonPoints(doc, field, markerTitleField, null));
            }
        }
         
        Map<GeoMapFeature, List<GeoMapFeature>> featureMap = features
                .stream()
                .collect(Collectors.groupingBy(Function.identity()));
            
            features = featureMap.entrySet().stream()
                .map(e -> {
                    GeoMapFeature f = e.getKey();
                    f.setCount(e.getValue().size());
                    return f;
                })
                .collect(Collectors.toList());
        
        return features;
    }

    /**
     * @param doc
     * @param docFeatures
     */
    public static Collection<GeoMapFeature> getGeojsonPoints(SolrDocument doc, String metadataField, String titleField, String descriptionField) {
        String title = StringUtils.isBlank(titleField) ? null : SolrTools.getSingleFieldStringValue(doc, titleField);
        String desc = StringUtils.isBlank(descriptionField) ? null : SolrTools.getSingleFieldStringValue(doc, descriptionField);
        List<GeoMapFeature> docFeatures = new ArrayList<>();
        List<String> points = SolrTools.getMetadataValues(doc, metadataField);
        for (String point : points) {
            try {
<<<<<<< HEAD
            if(point.matches(POINT_LAT_LNG_PATTERN)) {
                GeoMapFeature feature = new GeoMapFeature();
                feature.setTitle(title);
                feature.setDescription(desc);
                
                Matcher matcher = Pattern.compile(POINT_LAT_LNG_PATTERN).matcher(point);
                matcher.find();
                Double lat = Double.valueOf(matcher.group(1));
                Double lng = Double.valueOf(matcher.group(2));
                
                JSONObject json = new JSONObject();
                json.put("type", "Feature");
                JSONObject geom = new JSONObject();
                geom.put("type", "Point");
                geom.put("coordinates", new double[] {lng, lat});
                json.put("geometry", geom);
                feature.setJson(json.toString());
                docFeatures.add(feature);
            } else {                
                docFeatures.addAll(createFeaturesFromJson(title, desc, point));
            }
            } catch(JSONException | NumberFormatException e) {
=======
                if (point.matches(POINT_LAT_LNG_PATTERN)) {
                    GeoMapFeature feature = new GeoMapFeature();
                    feature.setTitle(title);
                    feature.setDescription(desc);

                    Matcher matcher = Pattern.compile(POINT_LAT_LNG_PATTERN).matcher(point);
                    matcher.find();
                    Double lat = Double.valueOf(matcher.group(1));
                    Double lng = Double.valueOf(matcher.group(2));

                    JSONObject json = new JSONObject();
                    json.put("type", "Feature");
                    JSONObject geom = new JSONObject();
                    geom.put("type", "Point");
                    geom.put("coordinates", new double[] { lng, lat });
                    json.put("geometry", geom);
                    feature.setJson(json.toString());
                    docFeatures.add(feature);
                } else {
                    docFeatures.addAll(createFeaturesFromJson(title, desc, point));
                }
            } catch (JSONException | NumberFormatException e) {
>>>>>>> c49aec0f
                logger.error("Encountered non-json feature: {}", point);
            }
        }
        return docFeatures;
    }

    private static List<GeoMapFeature> createFeaturesFromJson(String title, String desc, String point) {
        List<GeoMapFeature> features = new ArrayList<>();
        JSONObject json = new JSONObject(point);
        String type = json.getString("type");
        if ("FeatureCollection".equalsIgnoreCase(type)) {
            JSONArray array = json.getJSONArray("features");
            if (array != null) {
                array.forEach(f -> {
                    if (f instanceof JSONObject) {
                        JSONObject jsonObj = (JSONObject) f;
                        String jsonString = jsonObj.toString();
                        GeoMapFeature feature = new GeoMapFeature(jsonString);
                        feature.setTitle(title);
                        feature.setDescription(desc);
                        if (!features.contains(feature)) {
                            features.add(feature);
                        }
                    }
                });
<<<<<<< HEAD
            } 
=======
            }
>>>>>>> c49aec0f
        } else if ("Feature".equalsIgnoreCase(type)) {
            GeoMapFeature feature = new GeoMapFeature(json.toString());
            feature.setTitle(title);
            feature.setDescription(desc);
            features.add(feature);
        }
        return features;
    }

    /**
     * @param initialView the initialView to set
     */
    public void setInitialView(String initialView) {
        this.initialView = initialView;
    }

    /**
     * @return the initialView
     */
    public String getInitialView() {
        return initialView;
    }

    /**
     * @return the solrQuery
     */
    public String getSolrQuery() {
        return solrQuery;
    }

    public String getSolrQueryEncoded() {
        return StringTools.encodeUrl(getSolrQuery());
    }
    
    /**
     * @param solrQuery the solrQuery to set
     */
    public void setSolrQuery(String solrQuery) {
        this.solrQuery = solrQuery;
        this.featuresAsString = null;
    }

    public boolean hasSolrQuery() {
        return GeoMapType.SOLR_QUERY.equals(this.getType()) && StringUtils.isNotBlank(this.solrQuery);
    }

    /**
     * Link to the html page to render for oembed
     * 
     * @return
     */
    public URI getOEmbedLink() {
        URI uri = URI.create(BeanUtils.getServletPathWithHostAsUrlFromJsfContext() + "/embed/map/" + getId() + "/");
        return uri;
    }

    public URI getOEmbedURI() {
        return getOEmbedURI(null);
    }

    public URI getOEmbedURI(String linkTarget) {
        try {
            String linkURI = getOEmbedLink().toString();
            if (StringUtils.isNotBlank(linkTarget)) {
                linkURI += "?linkTarget=" + linkTarget;
            }
            String escLinkURI = URLEncoder.encode(linkURI, "utf-8");
            URI uri = URI.create(BeanUtils.getServletPathWithHostAsUrlFromJsfContext() + "/oembed?url=" + escLinkURI + "&format=json");
            return uri;
        } catch (UnsupportedEncodingException e) {
            logger.error(e.getMessage(), e);
        }

        return null;
    }

    /**
     * @return the marker
     */
    public String getMarker() {
        return Optional.ofNullable(this.marker).orElse(DEFAULT_MARKER_NAME);
    }

    /**
     * @param marker the marker to set
     */
    public void setMarker(String marker) {
        this.marker = marker;
    }

    public String getMarkerAsJSON() throws JsonProcessingException {
        if (StringUtils.isNotBlank(marker)) {
            GeoMapMarker marker = DataManager.getInstance().getConfiguration().getGeoMapMarker(this.marker);
            if (marker != null) {
                return marker.toJSONString();
            }
        }
        return "{}";
    }

    /**
     * @return the markerTitleField
     */
    public String getMarkerTitleField() {
        return markerTitleField;
    }

    /**
     * @param markerTitleField the markerTitleField to set
     */
    public void setMarkerTitleField(String markerTitleField) {
        this.markerTitleField = markerTitleField;
    }

    /**
     * @param showPopover the showPopover to set
     */
    public void setShowPopover(boolean showPopover) {
        this.showPopover = showPopover;
    }

    /**
     * @return the showPopover
     */
    public boolean isShowPopover() {
        return showPopover;
    }

    /**
     * Resets the cached feature string.
     */
    public void updateFeatures() {
        this.featuresAsString = null;
    }

    public IMetadataValue getTitles() {
        synchronized (lockTranslations) {
            Map<String, String> titles = translations.stream()
                    .filter(t -> METADATA_TAG_TITLE.equals(t.getTag()))
                    .filter(t -> !t.isEmpty())
                    .collect(Collectors.toMap(MapTranslation::getLanguage, MapTranslation::getValue));
            return new MultiLanguageMetadataValue(titles);
        }
    }

    public IMetadataValue getDescriptions() {
        synchronized (lockTranslations) {
            Map<String, String> titles = translations.stream()
                    .filter(t -> METADATA_TAG_DESCRIPTION.equals(t.getTag()))
                    .filter(t -> !t.isEmpty())
                    .collect(Collectors.toMap(MapTranslation::getLanguage, MapTranslation::getValue));
            return new MultiLanguageMetadataValue(titles);
        }
    }

}<|MERGE_RESOLUTION|>--- conflicted
+++ resolved
@@ -414,7 +414,6 @@
         List<String> points = SolrTools.getMetadataValues(doc, metadataField);
         for (String point : points) {
             try {
-<<<<<<< HEAD
             if(point.matches(POINT_LAT_LNG_PATTERN)) {
                 GeoMapFeature feature = new GeoMapFeature();
                 feature.setTitle(title);
@@ -437,30 +436,6 @@
                 docFeatures.addAll(createFeaturesFromJson(title, desc, point));
             }
             } catch(JSONException | NumberFormatException e) {
-=======
-                if (point.matches(POINT_LAT_LNG_PATTERN)) {
-                    GeoMapFeature feature = new GeoMapFeature();
-                    feature.setTitle(title);
-                    feature.setDescription(desc);
-
-                    Matcher matcher = Pattern.compile(POINT_LAT_LNG_PATTERN).matcher(point);
-                    matcher.find();
-                    Double lat = Double.valueOf(matcher.group(1));
-                    Double lng = Double.valueOf(matcher.group(2));
-
-                    JSONObject json = new JSONObject();
-                    json.put("type", "Feature");
-                    JSONObject geom = new JSONObject();
-                    geom.put("type", "Point");
-                    geom.put("coordinates", new double[] { lng, lat });
-                    json.put("geometry", geom);
-                    feature.setJson(json.toString());
-                    docFeatures.add(feature);
-                } else {
-                    docFeatures.addAll(createFeaturesFromJson(title, desc, point));
-                }
-            } catch (JSONException | NumberFormatException e) {
->>>>>>> c49aec0f
                 logger.error("Encountered non-json feature: {}", point);
             }
         }
@@ -486,11 +461,7 @@
                         }
                     }
                 });
-<<<<<<< HEAD
-            } 
-=======
-            }
->>>>>>> c49aec0f
+            }
         } else if ("Feature".equalsIgnoreCase(type)) {
             GeoMapFeature feature = new GeoMapFeature(json.toString());
             feature.setTitle(title);
