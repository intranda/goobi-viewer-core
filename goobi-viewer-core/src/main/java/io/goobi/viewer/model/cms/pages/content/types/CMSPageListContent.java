/*
 * This file is part of the Goobi viewer - a content presentation and management
 * application for digitized objects.
 *
 * Visit these websites for more information.
 *          - http://www.intranda.com
 *          - http://digiverso.com
 *
 * This program is free software; you can redistribute it and/or modify it under
 * the terms of the GNU General Public License as published by the Free Software
 * Foundation; either version 2 of the License, or (at your option) any later
 * version.
 *
 * This program is distributed in the hope that it will be useful, but WITHOUT
 * ANY WARRANTY; without even the implied warranty of MERCHANTABILITY or FITNESS
 * FOR A PARTICULAR PURPOSE.
 * See the GNU General Public License for more details.
 *
 * You should have received a copy of the GNU General Public License along with
 * this program. If not, see <http://www.gnu.org/licenses/>.
 */
package io.goobi.viewer.model.cms.pages.content.types;

import java.io.File;
import java.io.IOException;
import java.util.ArrayList;
import java.util.Collections;
import java.util.List;
import java.util.SortedMap;
import java.util.TreeMap;
import java.util.concurrent.atomic.AtomicInteger;
import java.util.stream.Collectors;
import java.util.stream.Stream;

import org.apache.commons.collections4.CollectionUtils;

import io.goobi.viewer.controller.DataManager;
import io.goobi.viewer.controller.RandomComparator;
import io.goobi.viewer.exceptions.DAOException;
import io.goobi.viewer.exceptions.PresentationException;
import io.goobi.viewer.exceptions.ViewerConfigurationException;
import io.goobi.viewer.model.cms.CMSCategory;
import io.goobi.viewer.model.cms.pages.CMSPage;
import io.goobi.viewer.model.cms.pages.content.CMSCategoryHolder;
import io.goobi.viewer.model.cms.pages.content.CMSContent;
import io.goobi.viewer.model.jsf.CheckboxSelectable;
import jakarta.persistence.Column;
import jakarta.persistence.DiscriminatorValue;
import jakarta.persistence.Entity;
import jakarta.persistence.FetchType;
import jakarta.persistence.JoinColumn;
import jakarta.persistence.JoinTable;
import jakarta.persistence.ManyToMany;
import jakarta.persistence.Table;
import jakarta.persistence.Transient;

@Entity
@Table(name = "cms_content_pagelist")
@DiscriminatorValue("pagelist")
public class CMSPageListContent extends CMSContent implements CMSCategoryHolder {

    private static final String COMPONENT_NAME = "pagelist";
    private static final int DEFAULT_ITEMS_PER_VIEW = 10;

    @ManyToMany(fetch = FetchType.LAZY)
    @JoinTable(name = "cms_content_pagelist_categories", joinColumns = @JoinColumn(name = "content_id"),
            inverseJoinColumns = @JoinColumn(name = "category_id"))
    private List<CMSCategory> categories = new ArrayList<>();

    @Column(name = "items_per_view")
    private int itemsPerView;
    @Column(name = "group_by_category")
    private boolean groupByCategory = false;

    @Transient
    List<CheckboxSelectable<CMSCategory>> selectableCategories = null;

    @Transient
    List<CMSPage> nestedPages = null;
    @Transient
    private int nestedPagesCount = 0;

    public CMSPageListContent() {
        super();
        this.categories = new ArrayList<>();
        this.itemsPerView = DEFAULT_ITEMS_PER_VIEW;
    }

    private CMSPageListContent(CMSPageListContent orig) {
        super(orig);
        this.categories = orig.categories;
        this.itemsPerView = orig.itemsPerView;
    }

    @Override
    public String getBackendComponentName() {
        return COMPONENT_NAME;
    }

    public List<CMSCategory> getCategories() {
        return categories;
    }

    public List<CheckboxSelectable<CMSCategory>> getSelectableCategories() throws DAOException {
        if (this.selectableCategories == null) {
            createSelectableCategories();
        }
        return this.selectableCategories;

    }

    private void createSelectableCategories() throws DAOException {
        this.selectableCategories = DataManager.getInstance()
                .getDao()
                .getAllCategories()
                .stream()
                .map(cat -> new CheckboxSelectable<>(this.categories, cat, c -> c.getName()))
                .collect(Collectors.toList());
    }

    @Override
    public CMSContent copy() {
        return new CMSPageListContent(this);
    }

    @Override
    public List<File> exportHtmlFragment(String outputFolderPath, String namingScheme) throws IOException, ViewerConfigurationException {
        return Collections.emptyList();
    }

    @Override
    public String handlePageLoad(boolean resetResults) throws PresentationException {
        return null;
    }

    @Override
    public boolean addCategory(CMSCategory category) {
        if (!this.categories.contains(category)) {
            this.selectableCategories = null; //reset selectable categories
            return this.categories.add(category);
        }
        return false;
    }

    @Override
    public boolean removeCategory(CMSCategory category) {
        if (this.categories.contains(category)) {
            this.selectableCategories = null; //reset selectable categories
            return this.categories.remove(category);
        }
        return false;
    }

    /**
     * <p>
     * Getter for the field <code>nestedPages</code>.
     * </p>
     *
     * @return a {@link java.util.List} object.
     * @throws io.goobi.viewer.exceptions.DAOException if any.
     */
    public List<CMSPage> getNestedPages(Integer pageNo, Boolean random, Boolean paged) throws DAOException {
        if (nestedPages == null) {
            nestedPages = loadNestedPages(pageNo, random, paged);
        }
        return nestedPages;
    }

    /**
     * <p>
     * Getter for the field <code>nestedPages</code>.
     * </p>
     *
     * @param category a {@link io.goobi.viewer.model.cms.CMSCategory} object.
     * @return a {@link java.util.List} object.
     * @throws io.goobi.viewer.exceptions.DAOException if any.
     */
    public List<CMSPage> getNestedPagesByCategory(int pageNo, boolean random, boolean paged, CMSCategory category) throws DAOException {
        if (nestedPages == null) {
            nestedPages = loadNestedPages(pageNo, random, paged);
        }
<<<<<<< HEAD
        List<CMSPage> pages = nestedPages.stream()
=======
        return nestedPages.stream()
                .filter(CMSPage::isPublished)
>>>>>>> 3e756a54
                .filter(child -> this.getCategories().isEmpty()
                        || !CollectionUtils.intersection(this.getCategories(), child.getCategories()).isEmpty())
                .collect(Collectors.toList());
    }

    /**
     * <p>
     * resetData.
     * </p>
     */
    public void resetData() {
        nestedPages = null;
    }

    /**
     * 
     * @param pageNo
     * @param random
     * @param paged
     * @return
     * @throws DAOException
     */
    private List<CMSPage> loadNestedPages(int pageNo, boolean random, boolean paged) throws DAOException {
        int size = getItemsPerView();
        int offset = (pageNo - 1) * size;
        AtomicInteger totalPages = new AtomicInteger(0);
        Stream<CMSPage> nestedPagesStream = DataManager.getInstance()
                .getDao()
                .getAllCMSPages()
                .stream()
                .filter(CMSPage::isPublished)
                .map(CMSPage::new)
                .filter(child -> getCategories().isEmpty() || !CollectionUtils.intersection(getCategories(), child.getCategories()).isEmpty())
                .peek(child -> totalPages.incrementAndGet());
        if (random) {
            nestedPagesStream = nestedPagesStream.sorted(new RandomComparator<>());
        } else {
            nestedPagesStream = nestedPagesStream.sorted(new CMSPage.PageComparator());
        }
        if (paged) {
            nestedPagesStream = nestedPagesStream.skip(offset).limit(size);
        }
        List<CMSPage> ret = nestedPagesStream.collect(Collectors.toList());
        setNestedPagesCount((int) Math.ceil((totalPages.intValue()) / (double) size));
        return ret;
    }

    /**
     * <p>
     * Getter for the field <code>nestedPagesCount</code>.
     * </p>
     *
     * @return a int.
     */
    public int getNestedPagesCount() {
        return nestedPagesCount;
    }

    /**
     * <p>
     * Setter for the field <code>nestedPagesCount</code>.
     * </p>
     *
     * @param nestedPages a int.
     */
    public void setNestedPagesCount(int nestedPages) {
        this.nestedPagesCount = nestedPages;
    }

    /**
     * <p>
     * getSortedCategories.
     * </p>
     *
     * @return a {@link java.util.List} object.
     * @throws io.goobi.viewer.exceptions.DAOException if any.
     */
    public List<CMSCategory> getSortedCategories(int pageNo, boolean random, boolean paged) throws DAOException {
        if (!this.categories.isEmpty()) {
            SortedMap<Long, CMSCategory> sortMap = new TreeMap<>();
            for (CMSCategory category : getCategories()) {
                long order = getNestedPagesByCategory(pageNo, random, paged, category).stream()
                        .filter(page -> page.getPageSorting() != null)
                        .mapToLong(CMSPage::getPageSorting)
                        .sorted()
                        .findFirst()
                        .orElse(Long.MAX_VALUE);
                while (sortMap.containsKey(order)) {
                    order++;
                }
                sortMap.put(order, category);
            }
            return new ArrayList<>(sortMap.values());
        }

        return Collections.emptyList();
    }

    public int getItemsPerView() {
        return itemsPerView;
    }

    public void setItemsPerView(int itemsPerView) {
        this.itemsPerView = itemsPerView;
    }

    public void setGroupByCategory(boolean groupByCategory) {
        this.groupByCategory = groupByCategory;
    }

    public boolean isGroupByCategory() {
        return groupByCategory;
    }

    @Override
    public String getData(Integer w, Integer h) {
        return "";
    }

    @Override
    public boolean isEmpty() {
        return false;
    }
}<|MERGE_RESOLUTION|>--- conflicted
+++ resolved
@@ -179,12 +179,7 @@
         if (nestedPages == null) {
             nestedPages = loadNestedPages(pageNo, random, paged);
         }
-<<<<<<< HEAD
-        List<CMSPage> pages = nestedPages.stream()
-=======
         return nestedPages.stream()
-                .filter(CMSPage::isPublished)
->>>>>>> 3e756a54
                 .filter(child -> this.getCategories().isEmpty()
                         || !CollectionUtils.intersection(this.getCategories(), child.getCategories()).isEmpty())
                 .collect(Collectors.toList());
