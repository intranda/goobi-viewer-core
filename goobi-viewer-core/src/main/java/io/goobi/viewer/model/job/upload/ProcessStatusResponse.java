/*
 * This file is part of the Goobi viewer - a content presentation and management
 * application for digitized objects.
 *
 * Visit these websites for more information.
 *          - http://www.intranda.com
 *          - http://digiverso.com
 *
 * This program is free software; you can redistribute it and/or modify it under
 * the terms of the GNU General Public License as published by the Free Software
 * Foundation; either version 2 of the License, or (at your option) any later
 * version.
 *
 * This program is distributed in the hope that it will be useful, but WITHOUT
 * ANY WARRANTY; without even the implied warranty of MERCHANTABILITY or FITNESS
 * FOR A PARTICULAR PURPOSE.
 * See the GNU General Public License for more details.
 *
 * You should have received a copy of the GNU General Public License along with
 * this program. If not, see <http://www.gnu.org/licenses/>.
 */
package io.goobi.viewer.model.job.upload;

import java.util.ArrayList;
import java.util.Date;
import java.util.List;

import javax.xml.bind.annotation.XmlRootElement;

import com.fasterxml.jackson.annotation.JsonFormat;
import com.fasterxml.jackson.annotation.JsonPropertyOrder;

@XmlRootElement
<<<<<<< HEAD
@JsonPropertyOrder({ "result", "title", "id", "creationDate", "processCompleted", "step", "project"})
=======
@JsonPropertyOrder({ "result", "title", "id", "creationDate", "processCompleted", "step", "project" })
>>>>>>> d584c83f
public class ProcessStatusResponse {

    private String result; // success, error

    private String title;
    
    private int id;

    private boolean processCompleted;
    
    private String project;
    
    private String ruleset;

    private String project;

    private String ruleset;

    @JsonFormat(shape = JsonFormat.Shape.STRING, pattern = "yyyy-MM-dd'T'HH:mm:ssZ", timezone = "CET")
    private Date creationDate;

    List<StepResponse> step = new ArrayList<>();

    List<PropertyResponse> properties = new ArrayList<>();

    /**
     * @return the result
     */
    public String getResult() {
        return result;
    }

    /**
     * @param result the result to set
     */
    public void setResult(String result) {
        this.result = result;
    }

    /**
     * @return the title
     */
    public String getTitle() {
        return title;
    }

    /**
     * @param title the title to set
     */
    public void setTitle(String title) {
        this.title = title;
    }

    /**
     * @return the id
     */
    public int getId() {
        return id;
    }

    /**
     * @param id the id to set
     */
    public void setId(int id) {
        this.id = id;
    }

    /**
     * @return the processCompleted
     */
    public boolean isProcessCompleted() {
        return processCompleted;
    }

    /**
     * @param processCompleted the processCompleted to set
     */
    public void setProcessCompleted(boolean processCompleted) {
        this.processCompleted = processCompleted;
    }

    /**
     * @return the creationDate
     */
    public Date getCreationDate() {
        return creationDate;
    }

    /**
     * @param creationDate the creationDate to set
     */
    public void setCreationDate(Date creationDate) {
        this.creationDate = creationDate;
    }

    /**
     * @return the step
     */
    public List<StepResponse> getStep() {
        return step;
    }

    /**
     * @param step the step to set
     */
    public void setStep(List<StepResponse> step) {
        this.step = step;
    }

    /**
     * @return the properties
     */
    public List<PropertyResponse> getProperties() {
        return properties;
    }

    /**
     * @param properties the properties to set
     */
    public void setProperties(List<PropertyResponse> properties) {
        this.properties = properties;
    }
<<<<<<< HEAD
    
    public String getProject() {
        return project;
    }
    
    public void setProject(String project) {
        this.project = project;
    }
    
    public String getRuleset() {
        return ruleset;
    }
    
=======

    public String getProject() {
        return project;
    }

    public void setProject(String project) {
        this.project = project;
    }

    public String getRuleset() {
        return ruleset;
    }

>>>>>>> d584c83f
    public void setRuleset(String ruleset) {
        this.ruleset = ruleset;
    }
}<|MERGE_RESOLUTION|>--- conflicted
+++ resolved
@@ -31,11 +31,7 @@
 import com.fasterxml.jackson.annotation.JsonPropertyOrder;
 
 @XmlRootElement
-<<<<<<< HEAD
-@JsonPropertyOrder({ "result", "title", "id", "creationDate", "processCompleted", "step", "project"})
-=======
 @JsonPropertyOrder({ "result", "title", "id", "creationDate", "processCompleted", "step", "project" })
->>>>>>> d584c83f
 public class ProcessStatusResponse {
 
     private String result; // success, error
@@ -158,21 +154,6 @@
     public void setProperties(List<PropertyResponse> properties) {
         this.properties = properties;
     }
-<<<<<<< HEAD
-    
-    public String getProject() {
-        return project;
-    }
-    
-    public void setProject(String project) {
-        this.project = project;
-    }
-    
-    public String getRuleset() {
-        return ruleset;
-    }
-    
-=======
 
     public String getProject() {
         return project;
@@ -186,7 +167,6 @@
         return ruleset;
     }
 
->>>>>>> d584c83f
     public void setRuleset(String ruleset) {
         this.ruleset = ruleset;
     }
