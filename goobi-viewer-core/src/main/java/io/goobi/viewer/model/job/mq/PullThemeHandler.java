/*
 * This file is part of the Goobi viewer - a content presentation and management
 * application for digitized objects.
 *
 * Visit these websites for more information.
 *          - http://www.intranda.com
 *          - http://digiverso.com
 *
 * This program is free software; you can redistribute it and/or modify it under
 * the terms of the GNU General Public License as published by the Free Software
 * Foundation; either version 2 of the License, or (at your option) any later
 * version.
 *
 * This program is distributed in the hope that it will be useful, but WITHOUT
 * ANY WARRANTY; without even the implied warranty of MERCHANTABILITY or FITNESS
 * FOR A PARTICULAR PURPOSE.
 * See the GNU General Public License for more details.
 *
 * You should have received a copy of the GNU General Public License along with
 * this program. If not, see <http://www.gnu.org/licenses/>.
 */
package io.goobi.viewer.model.job.mq;

import java.io.IOException;
import java.nio.file.Files;
import java.nio.file.Path;

import javax.inject.Inject;

import org.apache.logging.log4j.LogManager;
import org.apache.logging.log4j.Logger;

import io.goobi.viewer.controller.DataManager;
import io.goobi.viewer.controller.mq.MessageHandler;
import io.goobi.viewer.controller.mq.MessageStatus;
import io.goobi.viewer.controller.mq.ViewerMessage;
import io.goobi.viewer.controller.shell.ShellCommand;
import io.goobi.viewer.managedbeans.AdminDeveloperBean;
import io.goobi.viewer.managedbeans.PersistentStorageBean;
import io.goobi.viewer.managedbeans.utils.BeanUtils;
import io.goobi.viewer.model.job.TaskType;

public class PullThemeHandler implements MessageHandler<MessageStatus> {

    private static final Logger logger = LogManager.getLogger(PullThemeHandler.class);

    private static final String BASH_STATEMENT_PULL_THEME_REPOSITORY =
            "git -C $VIEWERTHEMEPATH pull | grep -v -e \"Already up-to-date.\" -e \"Bereits aktuell.\"";

    @Inject
    AdminDeveloperBean developerBean;
    
    @Override
    public MessageStatus call(ViewerMessage ticket) {
        updateProgress(0.1f);
        if (DataManager.getInstance().getConfiguration().getThemeRootPath() != null) {
            Path themeRootPath = Path.of(DataManager.getInstance().getConfiguration().getThemeRootPath()).toAbsolutePath();
            themeRootPath = Path.of("/").resolve(themeRootPath.subpath(0, themeRootPath.getNameCount() - 4));
            if (Files.exists(themeRootPath) && Files.exists(themeRootPath.resolve(".git"))) {
                try {
                    pullThemeRepository(themeRootPath);
                    updateProgress(1f);
                    return MessageStatus.FINISH;
                } catch (InterruptedException e) {
                    Thread.currentThread().interrupt();
                    logger.error("Message handler thread interrupted while waiting for bash call to finish");
<<<<<<< HEAD
                    ticket.getProperties().put(ViewerMessage.MESSAGE_PROPERTY_ERROR, "Message handler thread interrupted while waiting for bash call to finish");
                    sendProgressError("Message handler thread interrupted while waiting for bash call to finish");
=======
                    ticket.getProperties()
                            .put(ViewerMessage.MESSAGE_PROPERTY_ERROR, "Message handler thread interrupted while waiting for bash call to finish");
>>>>>>> e0e49d5b
                    return MessageStatus.ERROR;
                } catch (IOException e) {
                    logger.error("Error pulling theme: {}", e.toString());
                    ticket.getProperties().put(ViewerMessage.MESSAGE_PROPERTY_ERROR, "Error pulling theme: " + e.toString());
                    sendProgressError("Error pulling theme: " + e.toString());
                    return MessageStatus.ERROR;
                }
<<<<<<< HEAD
            } else {
                ticket.getProperties().put(ViewerMessage.MESSAGE_PROPERTY_ERROR, "Theme root path is not accessible or is not a git repository");
                sendProgressError("Theme root path is not accessible or is not a git repository");
                return MessageStatus.ERROR;
            }
        } else {
            ticket.getProperties().put(ViewerMessage.MESSAGE_PROPERTY_ERROR, "No theme root path configured");
            sendProgressError("No theme root path configured");
=======
            }
            ticket.getProperties().put(ViewerMessage.MESSAGE_PROPERTY_ERROR, "Theme root path is not accessible or is not a git repository");
>>>>>>> e0e49d5b
            return MessageStatus.ERROR;
        }
        ticket.getProperties().put(ViewerMessage.MESSAGE_PROPERTY_ERROR, "No theme root path configured");
        return MessageStatus.ERROR;
    }

<<<<<<< HEAD
    private void sendProgressError(String message) {
       developerBean = (AdminDeveloperBean) BeanUtils.getBeanByName("adminDeveloperBean", AdminDeveloperBean.class);
       if(developerBean != null) {
           developerBean.sendPullThemeError(message);
       }
    }
    
    private void updateProgress(float f) {
       developerBean = (AdminDeveloperBean) BeanUtils.getBeanByName("adminDeveloperBean", AdminDeveloperBean.class);
       if(developerBean != null) {
           if(f < 1) {               
               developerBean.sendPullThemeUpdate(f);
           } else {
               developerBean.sendPullThemeFinished();
           }
       }
    }

    private void pullThemeRepository(Path themePath) throws IOException, InterruptedException {
=======
    private static void pullThemeRepository(Path themePath) throws IOException, InterruptedException {
>>>>>>> e0e49d5b
        String commandString = BASH_STATEMENT_PULL_THEME_REPOSITORY.replace("$VIEWERTHEMEPATH", themePath.toAbsolutePath().toString());
        ShellCommand command = new ShellCommand(commandString.split("\\s+"));
        int ret = command.exec();
        if (ret > 0) {
            throw new IOException("Error executing command '" + commandString + "': " + command.getErrorOutput());
        }
    }

    @Override
    public String getMessageHandlerName() {
        return TaskType.PULL_THEME.name();
    }

}<|MERGE_RESOLUTION|>--- conflicted
+++ resolved
@@ -64,13 +64,9 @@
                 } catch (InterruptedException e) {
                     Thread.currentThread().interrupt();
                     logger.error("Message handler thread interrupted while waiting for bash call to finish");
-<<<<<<< HEAD
-                    ticket.getProperties().put(ViewerMessage.MESSAGE_PROPERTY_ERROR, "Message handler thread interrupted while waiting for bash call to finish");
-                    sendProgressError("Message handler thread interrupted while waiting for bash call to finish");
-=======
                     ticket.getProperties()
                             .put(ViewerMessage.MESSAGE_PROPERTY_ERROR, "Message handler thread interrupted while waiting for bash call to finish");
->>>>>>> e0e49d5b
+                    sendProgressError("Message handler thread interrupted while waiting for bash call to finish");
                     return MessageStatus.ERROR;
                 } catch (IOException e) {
                     logger.error("Error pulling theme: {}", e.toString());
@@ -78,7 +74,6 @@
                     sendProgressError("Error pulling theme: " + e.toString());
                     return MessageStatus.ERROR;
                 }
-<<<<<<< HEAD
             } else {
                 ticket.getProperties().put(ViewerMessage.MESSAGE_PROPERTY_ERROR, "Theme root path is not accessible or is not a git repository");
                 sendProgressError("Theme root path is not accessible or is not a git repository");
@@ -87,17 +82,10 @@
         } else {
             ticket.getProperties().put(ViewerMessage.MESSAGE_PROPERTY_ERROR, "No theme root path configured");
             sendProgressError("No theme root path configured");
-=======
-            }
-            ticket.getProperties().put(ViewerMessage.MESSAGE_PROPERTY_ERROR, "Theme root path is not accessible or is not a git repository");
->>>>>>> e0e49d5b
             return MessageStatus.ERROR;
         }
-        ticket.getProperties().put(ViewerMessage.MESSAGE_PROPERTY_ERROR, "No theme root path configured");
-        return MessageStatus.ERROR;
     }
 
-<<<<<<< HEAD
     private void sendProgressError(String message) {
        developerBean = (AdminDeveloperBean) BeanUtils.getBeanByName("adminDeveloperBean", AdminDeveloperBean.class);
        if(developerBean != null) {
@@ -117,9 +105,6 @@
     }
 
     private void pullThemeRepository(Path themePath) throws IOException, InterruptedException {
-=======
-    private static void pullThemeRepository(Path themePath) throws IOException, InterruptedException {
->>>>>>> e0e49d5b
         String commandString = BASH_STATEMENT_PULL_THEME_REPOSITORY.replace("$VIEWERTHEMEPATH", themePath.toAbsolutePath().toString());
         ShellCommand command = new ShellCommand(commandString.split("\\s+"));
         int ret = command.exec();
