/**
 * This file is part of the Goobi viewer - a content presentation and management application for digitized objects.
 *
 * Visit these websites for more information.
 *          - http://www.intranda.com
 *          - http://digiverso.com
 *
 * This program is free software; you can redistribute it and/or modify it under the terms of the GNU General Public License as published by the Free
 * Software Foundation; either version 2 of the License, or (at your option) any later version.
 *
 * This program is distributed in the hope that it will be useful, but WITHOUT ANY WARRANTY; without even the implied warranty of MERCHANTABILITY or
 * FITNESS FOR A PARTICULAR PURPOSE. See the GNU General Public License for more details.
 *
 * You should have received a copy of the GNU General Public License along with this program. If not, see <http://www.gnu.org/licenses/>.
 */
package io.goobi.viewer.model.annotation;

import java.io.UnsupportedEncodingException;
import java.util.Date;
import java.util.List;
import java.util.Locale;

import javax.mail.MessagingException;
import javax.persistence.Column;
import javax.persistence.Entity;
import javax.persistence.GeneratedValue;
import javax.persistence.GenerationType;
import javax.persistence.Id;
import javax.persistence.JoinColumn;
import javax.persistence.Table;
import javax.persistence.Temporal;
import javax.persistence.TemporalType;
import javax.persistence.Transient;

import org.apache.commons.lang3.StringUtils;
import org.eclipse.persistence.annotations.Index;
import org.slf4j.Logger;
import org.slf4j.LoggerFactory;

import io.goobi.viewer.controller.DataManager;
import io.goobi.viewer.controller.DateTools;
import io.goobi.viewer.controller.NetTools;
import io.goobi.viewer.controller.StringTools;
import io.goobi.viewer.messages.ViewerResourceBundle;
import io.goobi.viewer.model.security.user.User;

/**
 * <p>
 * Comment class.
 * </p>
 */
@Entity
@Index(name = "index_comments_pi_page", columnNames = { "pi", "page" })
@Table(name = "comments")
public class Comment implements Comparable<Comment> {

    private static final Logger logger = LoggerFactory.getLogger(Comment.class);

    @Id
    @GeneratedValue(strategy = GenerationType.IDENTITY)
    @Column(name = "comment_id")
    private Long id;

    @Column(name = "pi", nullable = false)
    private String pi;

    @Column(name = "page", nullable = true)
    private Integer page;

    @JoinColumn(name = "owner_id", nullable = false)
    private User owner;

    @Column(name = "text", nullable = false, columnDefinition = "LONGTEXT")
    private String text = "";

    /** Old text before the last update (used for notification emails). */
    @Transient
    private String oldText = null;

    @Temporal(TemporalType.TIMESTAMP)
    @Column(name = "date_created", nullable = false)
    private Date dateCreated = new Date();

    @Temporal(TemporalType.TIMESTAMP)
    @Column(name = "date_updated")
    private Date dateUpdated;

//    @ManyToOne
//    @JoinColumn(name = "parent_id")
//    private Comment parent;

//    @OneToMany(mappedBy = "parent", fetch = FetchType.EAGER, cascade = { CascadeType.ALL })
//    @PrivateOwned
//    @CascadeOnDelete
//    private List<Comment> children;

    /**
     * <p>
     * Constructor for Comment.
     * </p>
     */
    public Comment() {
        // the emptiness inside
    }

    /**
     * <p>
     * Constructor for Comment.
     * </p>
     *
     * @param pi a {@link java.lang.String} object.
     * @param page a int.
     * @param owner a {@link io.goobi.viewer.model.security.user.User} object.
     * @param text a {@link java.lang.String} object.
     * @param parent a {@link io.goobi.viewer.model.annotation.Comment} object.
     * @should construct object correctly
     */
    public Comment(String pi, int page, User owner, String text, Comment parent) {
        this.pi = pi;
        this.page = page;
        this.owner = owner;
        this.text = text;
//        this.parent = parent;
    }

    /** {@inheritDoc} */
    @Override
    public int compareTo(Comment o) {
        if (dateCreated != null) {
            return dateCreated.compareTo(o.getDateCreated());
        }

        return 1;
    }

    /**
     * Sends an email notification about a new or altered comment to the configured recipient addresses.
     *
     * @param comment a {@link io.goobi.viewer.model.annotation.Comment} object.
     * @param oldText a {@link java.lang.String} object.
     * @param locale Language locale for the email text.
     * @return a boolean.
     */
    public static boolean sendEmailNotifications(Comment comment, String oldText, Locale locale) {
        List<String> addresses = DataManager.getInstance().getConfiguration().getUserCommentsNotificationEmailAddresses();
        if (addresses == null || addresses.isEmpty()) {
            return false;
        }

        String subject = null;
        String body = null;
        if (StringUtils.isEmpty(oldText)) {
            subject = ViewerResourceBundle.getTranslation("commentNewNotificationEmailSubject", locale);
            subject = subject.replace("{0}", comment.getOwner().getDisplayName())
                    .replace("{1}", comment.getPi())
                    .replace("{2}", String.valueOf(comment.getPage()));
            body = ViewerResourceBundle.getTranslation("commentNewNotificationEmailBody", locale);
            body = body.replace("{0}", comment.getText());
        } else {
            subject = ViewerResourceBundle.getTranslation("commentChangedNotificationEmailSubject", locale);
            subject = subject.replace("{0}", comment.getOwner().getDisplayName())
                    .replace("{1}", comment.getPi())
                    .replace("{2}", String.valueOf(comment.getPage()));
            body = ViewerResourceBundle.getTranslation("commentChangedNotificationEmailBody", locale);
            body = body.replace("{0}", oldText).replace("{1}", comment.getText());
        }

        try {
            NetTools.postMail(addresses, subject, body);
            return true;
        } catch (UnsupportedEncodingException | MessagingException e) {
            logger.error(e.getMessage(), e);
        }

        return false;
    }

    /**
     * Checks whether the user with the given ID is allowed to edit this comment (i.e. the annotation belongs to this (proper) user.
     *
     * @return true if allowed; false otherwise
     * @should return true if use id equals owner id
     * @should return false if owner id is null
     * @should return false if user is null
     * @param user a {@link io.goobi.viewer.model.security.user.User} object.
     */
    public boolean mayEdit(User user) {
        return owner.getId() != null && user != null && owner.getId() == user.getId();
    }

    /**
     * <p>
     * getDisplayDate.
     * </p>
     *
     * @param date a {@link java.util.Date} object.
     * @return a {@link java.lang.String} object.
     */
    public String getDisplayDate(Date date) {
        return DateTools.formatterDEDateTime.print(date.getTime());
    }

    /**
     * Removes any script tags from the text value.
     *
     * @should remove scripts correctly
     */
    public void checkAndCleanScripts() {
        if (text != null) {
            String cleanText = StringTools.stripJS(text);
            if (cleanText.length() < text.length()) {
                logger.warn("User {} attempted to add a script block into a comment for {}, page {}, which was removed:\n{}", pi, page, text);
                text = cleanText;
            }
        }
    }

    // Property accessors

    /**
     * <p>
     * Getter for the field <code>id</code>.
     * </p>
     *
     * @return the id
     */
    public Long getId() {
        return id;
    }

    /**
     * <p>
     * Setter for the field <code>id</code>.
     * </p>
     *
     * @param id the id to set
     */
    public void setId(Long id) {
        this.id = id;
    }

    /**
     * <p>
     * Getter for the field <code>pi</code>.
     * </p>
     *
     * @return the pi
     */
    public String getPi() {
        return pi;
    }

    /**
     * <p>
     * Setter for the field <code>pi</code>.
     * </p>
     *
     * @param pi the pi to set
     */
    public void setPi(String pi) {
        this.pi = pi;
    }

    /**
     * <p>
     * Getter for the field <code>page</code>.
     * </p>
     *
     * @return the page
     */
    public Integer getPage() {
        return page;
    }

    /**
     * <p>
     * Setter for the field <code>page</code>.
     * </p>
     *
     * @param page the page to set
     */
    public void setPage(Integer page) {
        this.page = page;
    }

    /**
     * <p>
     * Getter for the field <code>owner</code>.
     * </p>
     *
     * @return the owner
     */
    public User getOwner() {
        return owner;
    }

    /**
     * <p>
     * Setter for the field <code>owner</code>.
     * </p>
     *
     * @param owner the owner to set
     */
    public void setOwner(User owner) {
        this.owner = owner;
    }

    /**
     * <p>
     * Setter for the field <code>text</code>.
     * </p>
     *
     * @param text the text to set
     */
    public void setText(String text) {
        this.oldText = this.text;
        this.text = text;
    }

    /**
     * <p>
     * Getter for the field <code>text</code>.
     * </p>
     *
     * @return the text
     */
    public String getText() {
        return text;
    }

    /**
     * <p>
     * getDisplayText.
     * </p>
     *
     * @return a {@link java.lang.String} object.
     */
    public String getDisplayText() {
        return StringTools.stripJS(text);
    }

    /**
     * <p>
     * Getter for the field <code>oldText</code>.
     * </p>
     *
     * @return the oldText
     */
    public String getOldText() {
        return oldText;
    }

    /**
     * <p>
     * Getter for the field <code>dateCreated</code>.
     * </p>
     *
     * @return the dateCreated
     */
    public Date getDateCreated() {
        return dateCreated;
    }

    /**
     * <p>
     * Setter for the field <code>dateCreated</code>.
     * </p>
     *
     * @param dateCreated the dateCreated to set
     */
    public void setDateCreated(Date dateCreated) {
        this.dateCreated = dateCreated;
    }

    /**
     * <p>
     * Getter for the field <code>dateUpdated</code>.
     * </p>
     *
     * @return the dateUpdated
     */
    public Date getDateUpdated() {
        return dateUpdated;
    }

    /**
     * <p>
     * Setter for the field <code>dateUpdated</code>.
     * </p>
     *
     * @param dateUpdated the dateUpdated to set
     */
    public void setDateUpdated(Date dateUpdated) {
        this.dateUpdated = dateUpdated;
    }

<<<<<<< HEAD
    /**
     * <p>
     * Getter for the field <code>parent</code>.
     * </p>
     *
     * @return the parent
     */
    public Comment getParent() {
        return parent;
    }

    /**
     * <p>
     * Setter for the field <code>parent</code>.
     * </p>
     *
     * @param parent the parent to set
     */
    public void setParent(Comment parent) {
        this.parent = parent;
    }

    /**
     * <p>
     * Getter for the field <code>children</code>.
     * </p>
     *
     * @return the children
     */
    public List<Comment> getChildren() {
        return children;
    }

    /**
     * <p>
     * Setter for the field <code>children</code>.
     * </p>
     *
     * @param children the children to set
     */
    public void setChildren(List<Comment> children) {
        this.children = children;
    }

    
=======
//    /**
//     * <p>
//     * Getter for the field <code>parent</code>.
//     * </p>
//     *
//     * @return the parent
//     */
//    public Comment getParent() {
//        return parent;
//    }
//
//    /**
//     * <p>
//     * Setter for the field <code>parent</code>.
//     * </p>
//     *
//     * @param parent the parent to set
//     */
//    public void setParent(Comment parent) {
//        this.parent = parent;
//    }
//
//    /**
//     * <p>
//     * Getter for the field <code>children</code>.
//     * </p>
//     *
//     * @return the children
//     */
//    public List<Comment> getChildren() {
//        return children;
//    }
//
//    /**
//     * <p>
//     * Setter for the field <code>children</code>.
//     * </p>
//     *
//     * @param children the children to set
//     */
//    public void setChildren(List<Comment> children) {
//        this.children = children;
//    }
>>>>>>> 478563d9
}<|MERGE_RESOLUTION|>--- conflicted
+++ resolved
@@ -394,95 +394,4 @@
         this.dateUpdated = dateUpdated;
     }
 
-<<<<<<< HEAD
-    /**
-     * <p>
-     * Getter for the field <code>parent</code>.
-     * </p>
-     *
-     * @return the parent
-     */
-    public Comment getParent() {
-        return parent;
-    }
-
-    /**
-     * <p>
-     * Setter for the field <code>parent</code>.
-     * </p>
-     *
-     * @param parent the parent to set
-     */
-    public void setParent(Comment parent) {
-        this.parent = parent;
-    }
-
-    /**
-     * <p>
-     * Getter for the field <code>children</code>.
-     * </p>
-     *
-     * @return the children
-     */
-    public List<Comment> getChildren() {
-        return children;
-    }
-
-    /**
-     * <p>
-     * Setter for the field <code>children</code>.
-     * </p>
-     *
-     * @param children the children to set
-     */
-    public void setChildren(List<Comment> children) {
-        this.children = children;
-    }
-
-    
-=======
-//    /**
-//     * <p>
-//     * Getter for the field <code>parent</code>.
-//     * </p>
-//     *
-//     * @return the parent
-//     */
-//    public Comment getParent() {
-//        return parent;
-//    }
-//
-//    /**
-//     * <p>
-//     * Setter for the field <code>parent</code>.
-//     * </p>
-//     *
-//     * @param parent the parent to set
-//     */
-//    public void setParent(Comment parent) {
-//        this.parent = parent;
-//    }
-//
-//    /**
-//     * <p>
-//     * Getter for the field <code>children</code>.
-//     * </p>
-//     *
-//     * @return the children
-//     */
-//    public List<Comment> getChildren() {
-//        return children;
-//    }
-//
-//    /**
-//     * <p>
-//     * Setter for the field <code>children</code>.
-//     * </p>
-//     *
-//     * @param children the children to set
-//     */
-//    public void setChildren(List<Comment> children) {
-//        this.children = children;
-//    }
->>>>>>> 478563d9
 }