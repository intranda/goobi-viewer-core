--- conflicted
+++ resolved
@@ -708,18 +708,10 @@
                         .append(":\"")
                         .append(queryValue)
                         .append("\" +")
-<<<<<<< HEAD
-                        .append(SolrConstants.DOCTYPE)
-                        .append(':')
-                        .append(DocType.DOCSTRCT.name())
-                        .toString();
-                logger.debug("Sibling query: {}", siblingQuery);
-=======
                         .append(SolrConstants.PI)
                         .append(":*")
                         .toString();
-                logger.trace("Sibling query: {}", siblingQuery);
->>>>>>> a9842da1
+                logger.debug("Sibling query: {}", siblingQuery);
                 SolrDocumentList childDocs = DataManager.getInstance()
                         .getSearchIndex()
                         .search(siblingQuery, SolrSearchIndex.MAX_HITS,
