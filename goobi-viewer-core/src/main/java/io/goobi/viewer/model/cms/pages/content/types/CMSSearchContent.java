/*
 * This file is part of the Goobi viewer - a content presentation and management
 * application for digitized objects.
 *
 * Visit these websites for more information.
 *          - http://www.intranda.com
 *          - http://digiverso.com
 *
 * This program is free software; you can redistribute it and/or modify it under
 * the terms of the GNU General Public License as published by the Free Software
 * Foundation; either version 2 of the License, or (at your option) any later
 * version.
 *
 * This program is distributed in the hope that it will be useful, but WITHOUT
 * ANY WARRANTY; without even the implied warranty of MERCHANTABILITY or FITNESS
 * FOR A PARTICULAR PURPOSE.
 * See the GNU General Public License for more details.
 *
 * You should have received a copy of the GNU General Public License along with
 * this program. If not, see <http://www.gnu.org/licenses/>.
 */
package io.goobi.viewer.model.cms.pages.content.types;

import java.io.File;
import java.io.IOException;
import java.util.Collections;
import java.util.List;
import java.util.Optional;

import org.apache.commons.lang3.StringUtils;

import io.goobi.viewer.controller.DataManager;
import io.goobi.viewer.exceptions.DAOException;
import io.goobi.viewer.exceptions.IndexUnreachableException;
import io.goobi.viewer.exceptions.PresentationException;
import io.goobi.viewer.exceptions.ViewerConfigurationException;
import io.goobi.viewer.managedbeans.SearchBean;
import io.goobi.viewer.managedbeans.utils.BeanUtils;
import io.goobi.viewer.model.cms.itemfunctionality.Functionality;
import io.goobi.viewer.model.cms.itemfunctionality.SearchFunctionality;
import io.goobi.viewer.model.cms.pages.CMSPage;
import io.goobi.viewer.model.cms.pages.content.CMSComponent;
import io.goobi.viewer.model.cms.pages.content.CMSContent;
import io.goobi.viewer.model.cms.pages.content.PagedCMSContent;
import io.goobi.viewer.model.cms.pages.content.PersistentCMSComponent;
import io.goobi.viewer.model.search.HitListView;
import io.goobi.viewer.model.search.SearchHelper;
import io.goobi.viewer.model.search.SearchResultGroup;
import jakarta.persistence.Column;
import jakarta.persistence.DiscriminatorValue;
import jakarta.persistence.Entity;
import jakarta.persistence.Table;
import jakarta.persistence.Transient;

@Entity
@Table(name = "cms_content_search")
@DiscriminatorValue("search")
public class CMSSearchContent extends CMSContent implements PagedCMSContent {

    private static final String BACKEND_COMPONENT_NAME = "search";

    @Column(name = "search_prefix")
    private String searchPrefix = "";

    @Column(name = "displayEmptySearchResults")
    private boolean displayEmptySearchResults = false;
<<<<<<< HEAD
    
    @Column(name = "elements_per_page")
    private int elementsPerPage = DataManager.getInstance().getConfiguration().getSearchHitsPerPageDefaultValue();
    
=======

    @Column(name = "elements_per_page")
    private int elementsPerPage = DataManager.getInstance().getConfiguration().getSearchHitsPerPageDefaultValue();

>>>>>>> 3dfeaecb
    @Column(name = "view")
    private HitListView view = HitListView.DETAILS;
    
    @Column(name = "sort_field", length = 40)
    private String sortField = DataManager.getInstance().getConfiguration().getDefaultSortField("");

    @Column(name = "sort_field", length = 40)
    private String sortField = DataManager.getInstance().getConfiguration().getDefaultSortField("");

    @Transient
    private SearchFunctionality search = null;

    public CMSSearchContent() {
        super();
    }

    public CMSSearchContent(CMSSearchContent orig) {
        super(orig);
        this.searchPrefix = orig.searchPrefix;
        this.displayEmptySearchResults = orig.displayEmptySearchResults;
        this.sortField = orig.sortField;
<<<<<<< HEAD
        this.elementsPerPage = orig.elementsPerPage;
=======
        this.elementsPerPage =
                orig.elementsPerPage < 1 ? DataManager.getInstance().getConfiguration().getSearchHitsPerPageDefaultValue() : orig.elementsPerPage;
>>>>>>> 3dfeaecb
        this.view = orig.view;
    }

    private SearchFunctionality initSearch() {
        if (this.getOwningComponent() != null) {
            SearchFunctionality func = new SearchFunctionality(this.searchPrefix,
                    Optional.ofNullable(this.getOwningComponent()).map(PersistentCMSComponent::getOwningPage).map(CMSPage::getPageUrl).orElse(""));
            func.setPageNo(getCurrentListPage());
            func.setActiveSearchType(SearchHelper.SEARCH_TYPE_REGULAR);
            return func;
        }
        return new SearchFunctionality(this.searchPrefix, "");
    }

    public void setSearchPrefix(String searchPrefix) {
        this.searchPrefix = searchPrefix;
    }

    public String getSearchPrefix() {
        return searchPrefix;
    }

    public void setDisplayEmptySearchResults(boolean displayEmptySearchResults) {
        this.displayEmptySearchResults = displayEmptySearchResults;
    }

    public boolean isDisplayEmptySearchResults() {
        return displayEmptySearchResults;
    }

    public SearchFunctionality getSearch() {
        return search;
    }

    public HitListView getView() {
        return view;
    }

    public void setView(HitListView view) {
        this.view = view;
    }

    @Override
    public String getBackendComponentName() {
        return BACKEND_COMPONENT_NAME;
    }

    @Override
    public CMSContent copy() {
        return new CMSSearchContent(this);
    }

    @Override
    public List<File> exportHtmlFragment(String outputFolderPath, String namingScheme) throws IOException, ViewerConfigurationException {
        return Collections.emptyList();
    }

    @Override
    public String handlePageLoad(boolean resetResults, CMSComponent component) throws PresentationException {
        if (this.search == null) {
            this.search = initSearch();
            //store search in session bean so it will be available when reloading a page
            //otherwise "submitSearch" button will not work properly because search isn't available anymore
            BeanUtils.getSessionBean().put("cmsSearch", this.search);
        }
        try {
            SearchBean searchBean = BeanUtils.getSearchBean();
            if (searchBean != null) {
                searchBean.getFacets().resetSliderRange();
<<<<<<< HEAD
                                
=======

>>>>>>> 3dfeaecb
                if (!component.getBooleanAttributeValue("useSearchGroups", true)) {
                    searchBean.setActiveResultGroup(SearchResultGroup.createDefaultGroup());
                } else if (resetResults) {
                    searchBean.setActiveResultGroup(null);
                }
                if (resetResults) {
                    searchBean.resetSearchAction();
                    searchBean.setActiveSearchType(SearchHelper.SEARCH_TYPE_REGULAR);
                }
<<<<<<< HEAD
                if(searchBean.getSearchSortingOption().isDefaultOption()) {                    
=======
                if (searchBean.getSearchSortingOption().isDefaultOption()) {
>>>>>>> 3dfeaecb
                    searchBean.setSortString(this.sortField);
                }
                searchBean.setHitsPerPage(this.elementsPerPage);
                if (StringUtils.isNotBlank(searchBean.getExactSearchString().replace("-", ""))) {
                    return searchAction();
                } else if (this.isDisplayEmptySearchResults() || StringUtils.isNotBlank(searchBean.getFacets().getActiveFacetString())) {
                    String searchString = StringUtils.isNotBlank(this.search.getQueryString().replace("-", "")) ? this.search.getQueryString() : "";
                    searchBean.setExactSearchString(searchString);
                    return searchAction();
                }
            }
        } catch (ViewerConfigurationException | IndexUnreachableException | DAOException e) {
            throw new PresentationException("Error setting up search on page load", e);
        }
        return "";
    }

    /**
     * Uses SearchBean to execute a search.
     *
     * @param item a {@link io.goobi.viewer.model.cms.CMSContentItem} object.
     * @return a {@link java.lang.String} object.
     * @throws io.goobi.viewer.exceptions.PresentationException if any.
     * @throws io.goobi.viewer.exceptions.IndexUnreachableException if any.
     * @throws io.goobi.viewer.exceptions.DAOException if any.
     * @throws io.goobi.viewer.exceptions.ViewerConfigurationException if any.
     */
    private String searchAction() throws ViewerConfigurationException, PresentationException, IndexUnreachableException, DAOException {
        this.search.search(this.getOwningPage().getSubThemeDiscriminatorValue());
        BeanUtils.getNavigationHelper().addSearchUrlWithCurrentSortStringToHistory();
        return "";
    }

    @Override
    public String getData(Integer w, Integer h) {
        return "";
    }

    /**
     * Alias for {@link #getSearch()}. Used in legacy templates
     * 
     * @return {@link Functionality}
     */
    public Functionality getFunctionality() {
        return getSearch();
    }
    
    public int getElementsPerPage() {
        return elementsPerPage;
    }
    
    public void setElementsPerPage(int elementsPerPage) {
        this.elementsPerPage = elementsPerPage;
    }
    
    public String getSortField() {
        return sortField;
    }
    
    public void setSortField(String sortField) {
        this.sortField = sortField;
    }

    public int getElementsPerPage() {
        return elementsPerPage;
    }

    public void setElementsPerPage(int elementsPerPage) {
        this.elementsPerPage = elementsPerPage;
    }

    public String getSortField() {
        return sortField;
    }

    public void setSortField(String sortField) {
        this.sortField = sortField;
    }

    @Override
    public boolean isEmpty() {
        return false;
    }
}<|MERGE_RESOLUTION|>--- conflicted
+++ resolved
@@ -64,17 +64,10 @@
 
     @Column(name = "displayEmptySearchResults")
     private boolean displayEmptySearchResults = false;
-<<<<<<< HEAD
-    
+
     @Column(name = "elements_per_page")
     private int elementsPerPage = DataManager.getInstance().getConfiguration().getSearchHitsPerPageDefaultValue();
-    
-=======
-
-    @Column(name = "elements_per_page")
-    private int elementsPerPage = DataManager.getInstance().getConfiguration().getSearchHitsPerPageDefaultValue();
-
->>>>>>> 3dfeaecb
+
     @Column(name = "view")
     private HitListView view = HitListView.DETAILS;
     
@@ -96,12 +89,8 @@
         this.searchPrefix = orig.searchPrefix;
         this.displayEmptySearchResults = orig.displayEmptySearchResults;
         this.sortField = orig.sortField;
-<<<<<<< HEAD
-        this.elementsPerPage = orig.elementsPerPage;
-=======
         this.elementsPerPage =
                 orig.elementsPerPage < 1 ? DataManager.getInstance().getConfiguration().getSearchHitsPerPageDefaultValue() : orig.elementsPerPage;
->>>>>>> 3dfeaecb
         this.view = orig.view;
     }
 
@@ -171,11 +160,7 @@
             SearchBean searchBean = BeanUtils.getSearchBean();
             if (searchBean != null) {
                 searchBean.getFacets().resetSliderRange();
-<<<<<<< HEAD
-                                
-=======
-
->>>>>>> 3dfeaecb
+
                 if (!component.getBooleanAttributeValue("useSearchGroups", true)) {
                     searchBean.setActiveResultGroup(SearchResultGroup.createDefaultGroup());
                 } else if (resetResults) {
@@ -185,11 +170,7 @@
                     searchBean.resetSearchAction();
                     searchBean.setActiveSearchType(SearchHelper.SEARCH_TYPE_REGULAR);
                 }
-<<<<<<< HEAD
-                if(searchBean.getSearchSortingOption().isDefaultOption()) {                    
-=======
                 if (searchBean.getSearchSortingOption().isDefaultOption()) {
->>>>>>> 3dfeaecb
                     searchBean.setSortString(this.sortField);
                 }
                 searchBean.setHitsPerPage(this.elementsPerPage);
