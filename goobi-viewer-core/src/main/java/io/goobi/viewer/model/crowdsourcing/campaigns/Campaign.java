/**
 * This file is part of the Goobi viewer - a content presentation and management application for digitized objects.
 *
 * Visit these websites for more information.
 *          - http://www.intranda.com
 *          - http://digiverso.com
 *
 * This program is free software; you can redistribute it and/or modify it under the terms of the GNU General Public License as published by the Free
 * Software Foundation; either version 2 of the License, or (at your option) any later version.
 *
 * This program is distributed in the hope that it will be useful, but WITHOUT ANY WARRANTY; without even the implied warranty of MERCHANTABILITY or
 * FITNESS FOR A PARTICULAR PURPOSE. See the GNU General Public License for more details.
 *
 * You should have received a copy of the GNU General Public License along with this program. If not, see <http://www.gnu.org/licenses/>.
 */
package io.goobi.viewer.model.crowdsourcing.campaigns;

import java.io.IOException;
import java.net.URI;
import java.security.SecureRandom;
import java.time.Duration;
import java.time.LocalDate;
import java.time.LocalDateTime;
import java.time.LocalTime;
import java.util.ArrayList;
import java.util.Arrays;
import java.util.Collections;
import java.util.HashMap;
import java.util.HashSet;
import java.util.List;
import java.util.Locale;
import java.util.Map;
import java.util.Optional;
import java.util.Random;
import java.util.Set;
import java.util.regex.Matcher;
import java.util.regex.Pattern;
import java.util.stream.Collectors;

import javax.persistence.CascadeType;
import javax.persistence.Column;
import javax.persistence.Entity;
import javax.persistence.EnumType;
import javax.persistence.Enumerated;
import javax.persistence.FetchType;
import javax.persistence.GeneratedValue;
import javax.persistence.GenerationType;
import javax.persistence.Id;
import javax.persistence.JoinColumn;
import javax.persistence.ManyToOne;
import javax.persistence.MapKeyColumn;
import javax.persistence.OneToMany;
import javax.persistence.PostLoad;
import javax.persistence.Table;
import javax.persistence.Transient;

import org.apache.commons.lang3.StringUtils;
import org.apache.solr.client.solrj.SolrServerException;
import org.apache.solr.client.solrj.impl.BaseHttpSolrClient.RemoteSolrException;
import org.eclipse.persistence.annotations.PrivateOwned;
import org.jboss.weld.exceptions.IllegalArgumentException;
import org.slf4j.Logger;
import org.slf4j.LoggerFactory;

import com.fasterxml.jackson.annotation.JsonIgnore;
import com.fasterxml.jackson.annotation.JsonInclude;
import com.fasterxml.jackson.annotation.JsonInclude.Include;
import com.fasterxml.jackson.annotation.JsonProperty;
import com.fasterxml.jackson.databind.annotation.JsonSerialize;

import io.goobi.viewer.api.rest.serialization.TranslationListSerializer;
import io.goobi.viewer.controller.DataManager;
import io.goobi.viewer.controller.DateTools;
import io.goobi.viewer.dao.IDAO;
import io.goobi.viewer.exceptions.DAOException;
import io.goobi.viewer.exceptions.IndexUnreachableException;
import io.goobi.viewer.exceptions.PresentationException;
import io.goobi.viewer.faces.validators.SolrQueryValidator;
import io.goobi.viewer.managedbeans.CmsMediaBean;
import io.goobi.viewer.managedbeans.utils.BeanUtils;
import io.goobi.viewer.model.cms.CMSMediaHolder;
import io.goobi.viewer.model.cms.CMSMediaItem;
import io.goobi.viewer.model.cms.CategorizableTranslatedSelectable;
import io.goobi.viewer.model.crowdsourcing.questions.Question;
import io.goobi.viewer.model.log.LogMessage;
import io.goobi.viewer.model.security.ILicenseType;
import io.goobi.viewer.model.security.user.User;
import io.goobi.viewer.model.security.user.UserGroup;
import io.goobi.viewer.model.translations.IPolyglott;
import io.goobi.viewer.model.translations.Translation;
import io.goobi.viewer.solr.SolrConstants;

/**
 *
 * A Campaign is a template to create annotations of specific types for a limited set of target resources and optionally by limited user group within
 * a limited time frame. The types of annotations created are determined by the {@link Question Questions} contained in this Campaign
 *
 * @author florian
 */
@Entity
@Table(name = "cs_campaigns")
@JsonInclude(Include.NON_EMPTY)
public class Campaign implements CMSMediaHolder, ILicenseType, IPolyglott {

    /**
     * The visibility of the campaign to other users
     */
    public enum CampaignVisibility {
        /**
         * Hidden for all users except in the admin backend
         */
        PRIVATE,
        /**
         * Hidden to all except users having the appropriate rights
         */
        @Deprecated
        RESTRICTED,
        /**
         * Visible by all users
         */
        PUBLIC,
        /**
         * Visible to all, but no creation of annotations possible
         */
        @Deprecated
        FINISHED;

        public static CampaignVisibility getByName(String name) {
            for (CampaignVisibility viz : CampaignVisibility.values()) {
                if (viz.name().equals(name)) {
                    return viz;
                }
            }

            return null;
        }
    }

    public enum ReviewMode {
        REQUIRE_REVIEW("label__require_review"),
        NO_REVIEW("label__no_review"),
        LIMIT_REVIEW_TO_USERGROUP("label__limit_review_to_usergroup");

        private final String label;

        private ReviewMode(String label) {
            this.label = label;
        }

        public String getLabel() {
            return this.label;
        }
    }

    /**
     * Statistics calculation mode (status per record or per record page).
     */
    public enum StatisticMode {
        RECORD("label__crowdsourcing_campaign_statistic_mode_record"),
        PAGE("label__crowdsourcing_campaign_statistic_mode_page");

        private final String label;

        private StatisticMode(String label) {
            this.label = label;
        }

        public String getLabel() {
            return this.label;
        }
    }

    private static final Logger logger = LoggerFactory.getLogger(Campaign.class);

    private static final String URI_ID_TEMPLATE =
            DataManager.getInstance().getConfiguration().getRestApiUrl().replace("/rest", "/api/v1") + "crowdsourcing/campaigns/{id}";
    private static final String URI_ID_REGEX = ".*/crowdsourcing/campaigns/(\\d+)/?$";

    private static final Random random = new SecureRandom();

    @Id
    @GeneratedValue(strategy = GenerationType.IDENTITY)
    @Column(name = "campaign_id")
    private Long id;

    @Column(name = "date_created", nullable = false)
    @JsonIgnore
    private LocalDateTime dateCreated;

    @Column(name = "date_updated")
    @JsonIgnore
    private LocalDateTime dateUpdated;

    @Enumerated(EnumType.STRING)
    @Column(name = "visibility", nullable = false)
    @JsonIgnore
    private CampaignVisibility visibility = CampaignVisibility.PRIVATE;

    @Column(name = "date_start")
    @JsonIgnore
    private LocalDateTime dateStart;

    @Column(name = "date_end")
    @JsonIgnore
    private LocalDateTime dateEnd;

    /** Media item reference for media content items. */
    @JoinColumn(name = "media_item_id")
    @JsonIgnore
    private CMSMediaItem mediaItem;

    @Column(name = "solr_query", nullable = false)
    @JsonIgnore
    private String solrQuery;

    @Column(name = "permalink")
    @JsonIgnore
    private String permalink;

    @Column(name = "show_log")
    private boolean showLog = false;

    @Column(name = "limit_to_group")
    private boolean limitToGroup = false;

    @ManyToOne
    @JoinColumn(name = "user_group_id")
    @JsonIgnore
    private UserGroup userGroup;

    @Column(name = "review_mode")
    private ReviewMode reviewMode = ReviewMode.REQUIRE_REVIEW;

    @Enumerated(EnumType.STRING)
    @Column(name = "statistic_mode")
    private StatisticMode statisticMode = StatisticMode.RECORD;

    @ManyToOne
    @JoinColumn(name = "revewier_user_group_id")
    @JsonIgnore
    private UserGroup reviewerUserGroup;

    @Column(name = "time_period_enabled")
    @JsonIgnore
    private boolean timePeriodEnabled = false;

    /**
     * If this is set to true, annotations generated by this campaign get the campaign name as ACCESSCONDITION
     */
    @Column(name = "restrict_annotation_access")
    @JsonIgnore
    private boolean restrictAnnotationAccess = false;

    /**
     * The id of the parent page. This is usually the id (as String) of the parent cms page, or NULL if the parent page is the start page The system
     * could be extended to set any page type name as parent page (so this page is a breadcrumb-child of e.g. "image view")
     */
    @Column(name = "breadcrumb_parent_page")
    @JsonIgnore
    private String breadcrumbParentCmsPageId = null;

    @OneToMany(mappedBy = "owner", fetch = FetchType.EAGER, cascade = { CascadeType.ALL })
    @PrivateOwned
    @JsonSerialize(using = TranslationListSerializer.class)
    private List<CampaignTranslation> translations = new ArrayList<>();

    @OneToMany(mappedBy = "owner", fetch = FetchType.EAGER, cascade = { CascadeType.ALL })
    @PrivateOwned
    private List<Question> questions = new ArrayList<>();

    /** Status entry for each record that has been worked on in the context of this campaign. The PI of each record is the map key. */
    @OneToMany(mappedBy = "owner", fetch = FetchType.LAZY, cascade = { CascadeType.ALL })
    @MapKeyColumn(name = "pi", insertable = false, updatable = false) // CampaignRecordStatistic.pi may not be writable here
    @JsonIgnore
    private Map<String, CampaignRecordStatistic> statistics = new HashMap<>();

    /** Status entry for each record that has been worked on in the context of this campaign. The PI of each record is the map key. */
    @OneToMany(mappedBy = "campaign", fetch = FetchType.LAZY, cascade = { CascadeType.ALL })
    @JsonIgnore
    private List<CampaignLogMessage> logMessages = new ArrayList<>();

    @Transient
    @JsonIgnore
    private Locale selectedLocale;

    /**
     * temporary storage for results from {@link #solrQuery}, reduced to PIs. Will be initialized if required by {@link #getSolrQueryResults()} and
     * reset to null by {@link #setSolrQuery(String)}
     */
    @Transient
    @JsonIgnore
    private List<String> solrQueryResults = null;

    @Transient
    @JsonIgnore
    private Integer pageCount = 0;

    /**
     * Empty constructor.
     */
    public Campaign() {
        this.selectedLocale = BeanUtils.getLocale();
    }

    /**
     * Locale constructor.
     *
     * @param selectedLocale a {@link java.util.Locale} object.
     */
    public Campaign(Locale selectedLocale) {
        this.selectedLocale = selectedLocale;
    }

    public Campaign(Campaign orig) {

        this.id = orig.id;
        this.translations = orig.translations.stream().map(t -> new CampaignTranslation(t, this)).collect(Collectors.toList());
        this.breadcrumbParentCmsPageId = orig.breadcrumbParentCmsPageId;
        this.dateCreated = orig.dateCreated;
        this.dateUpdated = orig.dateUpdated;
        this.dateEnd = orig.dateEnd;
        this.dateStart = orig.dateStart;
        this.mediaItem = orig.mediaItem; //no need for deep copy since it can't be changed within the campaign
        this.permalink = orig.permalink;
        this.selectedLocale = orig.selectedLocale;
        this.solrQuery = orig.solrQuery;
        this.solrQueryResults = orig.solrQueryResults;
        this.pageCount = orig.pageCount;
        this.visibility = orig.visibility;
        this.statistics = orig.statistics; //no need for deep copy since it can't be changed in campaign editor
        this.showLog = orig.showLog;
        this.logMessages = orig.logMessages; //no need for deep copy since it can't be changed in campaign editor
        this.questions = orig.questions.stream().map(q -> new Question(q, this)).collect(Collectors.toList());
        this.restrictAnnotationAccess = orig.restrictAnnotationAccess;
        this.timePeriodEnabled = orig.timePeriodEnabled;
        this.userGroup = orig.userGroup;
        this.limitToGroup = orig.limitToGroup;
        this.reviewMode = orig.reviewMode;
        this.reviewerUserGroup = orig.reviewerUserGroup;
        this.statisticMode = orig.statisticMode;
    }

    /**
     * No @PrePersist annotation because it is called explicitly in {@link IDAO#addCampaign(Campaign)}
     */
    public void onPrePersist() {
        this.questions.forEach(Question::onPrePersist);
    }

    /**
     * No @PreUpdate annotation because it is called explicitly in {@link IDAO#updateCampaign(Campaign)}
     */
    public void onPreUpdate() {
        this.questions.forEach(Question::onPreUpdate);
    }

    @PostLoad
    public void onPostLoad() {
        this.questions.forEach(Question::onPostLoad);
    }

    /* (non-Javadoc)
     * @see java.lang.Object#hashCode()
     */
    /** {@inheritDoc} */
    @Override
    public int hashCode() {
        final int prime = 31;
        int result = 1;
        result = prime * result + ((id == null) ? 0 : id.hashCode());
        return result;
    }

    /* (non-Javadoc)
     * @see java.lang.Object#equals(java.lang.Object)
     */
    /** {@inheritDoc} */
    @Override
    public boolean equals(Object obj) {
        if (this == obj)
            return true;
        if (obj == null)
            return false;
        if (getClass() != obj.getClass())
            return false;
        Campaign other = (Campaign) obj;
        if (id == null) {
            if (other.id != null)
                return false;
        } else if (!id.equals(other.id))
            return false;
        return true;
    }

    /**
     * <p>
     * getCampaignVisibilityValues.
     * </p>
     *
     * @return available values of the CampaignVisibility enum
     */
    @JsonIgnore
    public List<CampaignVisibility> getCampaignVisibilityValues() {
        return Arrays.asList(CampaignVisibility.PUBLIC, CampaignVisibility.PRIVATE);
    }

    /**
     * <p>
     * getNumRecords.
     * </p>
     *
     * @return total number of records encompassed by the configured solrQuery
     * @throws io.goobi.viewer.exceptions.IndexUnreachableException if any.
     */
    public long getNumRecords() throws IndexUnreachableException {
        try {
            if (StatisticMode.RECORD.equals(getStatisticMode())) {
                return getSolrQueryResults().size();
            }
            return getTotalPageCount();
        } catch (PresentationException e) {
            logger.warn("Error getting number of records for campaign:" + e.toString());
            return 0;
        }
    }

    /**
     * @return the total number of pages within the records found by {@link #solrQuery}
     */
    private long getTotalPageCount() {
        if (this.pageCount == null) {
            String query = "+" + SolrConstants.ISWORK + ":true +" + SolrConstants.BOOL_IMAGEAVAILABLE + ":true";
            // Validate campaign query before adding it
            try {
                query += " +(" + solrQuery + ")";
                int pages = DataManager.getInstance()
                        .getSearchIndex()
                        .search(query, Collections.singletonList(SolrConstants.NUMPAGES))
                        .stream()
                        .filter(doc -> doc.getFieldValue(SolrConstants.NUMPAGES) != null)
                        .mapToInt(doc -> (Integer) doc.getFieldValue(SolrConstants.NUMPAGES))
                        .sum();
                this.pageCount = pages;
            } catch (RemoteSolrException e) {
                logger.error(e.getMessage());
            } catch (PresentationException e) {
                logger.error(e.getMessage());
            } catch (IndexUnreachableException e) {
                logger.error(e.getMessage());
            }
        }
        return this.pageCount;
    }

    /**
     * <p>
     * getNumRecordsForStatus.
     * </p>
     *
     * @param status a {@link java.lang.String} object.
     * @return number of records with the given status
     * @should do record-based count correctly
     * @should do page-based count correctly
     */
    public long getNumRecordsForStatus(String status) {
        if (status == null) {
            return 0;
        }

        long count = 0;
        for (String pi : statistics.keySet()) {
            CampaignRecordStatistic statistic = statistics.get(pi);
            if (statistic == null) {
                continue;
            }
            if (StatisticMode.PAGE.equals(statisticMode)) {
                // Page-based count
                for (String key : statistic.getPageStatistics().keySet()) {
                    if (statistic.getPageStatistics().get(key).getStatus().name().equals(status)) {
                        count++;
                    }
                }
            } else if (statistic.getStatus() != null && statistic.getStatus().name().equals(status)) {
                // Record-based count
                count++;
            }
        }

        return count;
    }

    /**
     * <p>
     * getNumRecordsToAnnotate.
     * </p>
     *
     * @return Number of records whose status is neither REVIEW nor FINISHED
     * @throws io.goobi.viewer.exceptions.IndexUnreachableException if any.
     */
    public long getNumRecordsToAnnotate() throws IndexUnreachableException {
        long all = getNumRecords();
        long count = 0;
        for (String pi : statistics.keySet()) {
            CampaignRecordStatistic statistic = statistics.get(pi);
            switch (statistic.getStatus()) {
                case REVIEW:
                case FINISHED:
                    count++;
                default:
                    break;
            }
        }

        return all - count;
    }

    /**
     * Determines the number of distinct users that have created or reviewed annotations in the context of this campaign.
     *
     * @return number of users who either annotated or reviewed annotations
     * @throws io.goobi.viewer.exceptions.DAOException if any.
     */
    public long getContributorCount() throws DAOException {
        Set<Long> userIds = new HashSet<>();
        if (StatisticMode.PAGE.equals(statisticMode)) {
            for (String pi : statistics.keySet()) {
                for (String key : statistics.get(pi).getPageStatistics().keySet()) {
                    CampaignRecordPageStatistic pageStatistic = statistics.get(pi).getPageStatistics().get(key);
                    for (User u : pageStatistic.getAnnotators()) {
                        userIds.add(u.getId());
                    }
                    for (User u : pageStatistic.getReviewers()) {
                        userIds.add(u.getId());
                    }
                }
            }
        } else {
            for (String pi : statistics.keySet()) {
                for (User u : statistics.get(pi).getAnnotators()) {
                    userIds.add(u.getId());
                }
                for (User u : statistics.get(pi).getReviewers()) {
                    userIds.add(u.getId());
                }
            }
        }

        return userIds.size();
    }

    /**
     * 
     * @return true if this campaign has at least one annotation; false otherwise
     */
    public boolean isHasAnnotations() {
        if (StatisticMode.PAGE.equals(statisticMode)) {
            for (String pi : statistics.keySet()) {
                for (String key : statistics.get(pi).getPageStatistics().keySet()) {
                    if (!statistics.get(pi).getPageStatistics().get(key).getAnnotators().isEmpty()) {
                        return true;
                    }
                }
            }
        } else {
            for (String pi : statistics.keySet()) {
                if (!statistics.get(pi).getAnnotators().isEmpty()) {
                    return true;
                }
            }
        }

        return false;
    }

    /**
     * FINISHED records in percent
     *
     * @return percentage of records marked as finished relative to the total number or records
     * @throws io.goobi.viewer.exceptions.IndexUnreachableException if any.
     * @throws io.goobi.viewer.exceptions.PresentationException if any.
     */
    public int getProgress() throws IndexUnreachableException, PresentationException {
        float numRecords = getNumRecords();
        float finished = getNumRecordsForStatus(CrowdsourcingStatus.FINISHED.getName());
        return Math.round(finished / numRecords * 100);
    }

    /**
     * Returns the number of whole days between today and the starting date for this campaign.
     *
     * @return whole days left between today and dateStart; -1 if no dateStart
     * @should return -1 if no dateStart
     * @should calculate days correctly
     */
    public long getDaysBeforeStart() {
        if (dateStart == null) {
            return -1;
        }

        LocalDateTime now = LocalDate.now().atStartOfDay();
        return Math.max(0L, Duration.between(now, dateStart).toDays());
    }

    /**
     * Returns the number of whole days between today and the end date for this campaign. Because this method only returns the number of whole days
     * left, its main purpose is for displaying the number of days to the user, and it shouldn't be used for access control.
     *
     * @return whole days left between today and dateEnd; -1 if no dateEnd
     * @should return -1 if no dateEnd
     * @should calculate days correctly
     */
    public long getDaysLeft() {
        if (dateEnd == null) {
            return -1;
        }

        LocalDateTime now = LocalDate.now().atStartOfDay();
        return Math.max(0L, Duration.between(now, dateEnd).toDays());
    }

    /**
     * <p>
     * getDaysLeftAsString.
     * </p>
     *
     * @return number of days left as string; infinity symbol if no dateEnd
     */
    public String getDaysLeftAsString() {
        if (getDateEnd() != null) {
            long days = getDaysLeft();
            return Long.toString(days);
        }
        return "\u221e";
    }

    /**
     * <p>
     * isHasStarted.
     * </p>
     *
     * @return true if dateStart lies after now; false otherwise
     * @should return true if dateStart null
     * @should return true if dateStart equals now
     * @should return true if dateStart before now
     * @should return false if dateStart after now
     * @should return true if timePeriodEnabled false
     */
    public boolean isHasStarted() {
        if (dateStart == null || !timePeriodEnabled) {
            return true;
        }

        LocalDateTime now = LocalDateTime.now();
        return now.isEqual(dateStart) || now.isAfter(dateStart);
    }

    /**
     * <p>
     * isHasEnded.
     * </p>
     *
     * @return true if dateEnd lies before now; false otherwise
     * @should return false if dateEnd null
     * @should return false if dateEnd after now
     * @should return true if dateEnd before now
     * @should return false if timePeriodEnabled false
     */
    public boolean isHasEnded() {
        if (dateEnd == null || !timePeriodEnabled) {
            return false;
        }

        LocalDateTime now = LocalDateTime.now();
        return now.isAfter(dateEnd);
    }

    /**
     * Checks whether the given user may annotate or review records based on the given status.
     *
     * @param user a {@link io.goobi.viewer.model.security.user.User} object.
     * @return true if the given user is allowed to perform the action associated with the given status; false otherwise
     * @param status a {@link io.goobi.viewer.model.crowdsourcing.campaigns.CampaignRecordStatistic.CrowdsourcingStatus} object.
     * @throws io.goobi.viewer.exceptions.PresentationException if any.
     * @throws io.goobi.viewer.exceptions.IndexUnreachableException if any.
     * @throws io.goobi.viewer.exceptions.DAOException if any.
     * @should return true if campaign public
     * @should return false if outside time period
     * @should return true if user member of group
     * @should return true if user owner of group
     * @should return false if user not in group
     */
    public boolean isUserAllowedAction(User user, CrowdsourcingStatus status) throws PresentationException, IndexUnreachableException, DAOException {
        // logger.trace("isUserAllowedAction: {}", status);
        if (status == null) {
            return false;
        }
        if (!isHasStarted() || isHasEnded()) {
            return false;
        }
        if (user != null && user.isSuperuser()) {
            return true;
        }
        switch (status) {
            case ANNOTATE:
                if (CampaignVisibility.PUBLIC.equals(visibility)) {
                    return true;
                } else if (user == null) {
                    return false;
                } else if (CampaignVisibility.PRIVATE.equals(visibility) && isGroupLimitActive()) {
                    return userGroup.getMembersAndOwner().contains(user);
                } else {
                    return true;
                }
            case REVIEW:
                if (isReviewGroupLimitActive()) {
                    return user != null && reviewerUserGroup.getMembersAndOwner().contains(user);
                } else if (CampaignVisibility.PUBLIC.equals(visibility)) {
                    return true;
                } else if (user == null) {
                    return false;
                } else {
                    return true;
                }
            default:
                return false;
        }
    }

    /**
     * 
     * @param user User for whom to check access
     * @return
     * @throws DAOException
     * @should return false if user null
     * @should return true if user superuser
     * @should return false if visibility not private
     * @should return false if boolean false
     * @should return false if userGroup not set
     * @should return true if user owner
     * @should return true if user member
     */
    public boolean isUserMayEdit(User user) throws DAOException {
        if (user == null) {
            return false;
        }
        if (user.isSuperuser()) {
            return true;
        }
        if (!(CampaignVisibility.PRIVATE.equals(visibility) && isGroupLimitActive())) {
            return false;
        }

        return userGroup.getMembersAndOwner().contains(user);
    }

    @Override
    public String getName() {
        return getTitle();
    }

    /**
     * Returns the title value in the current language of the campaign object (current tab). This is meant to be used for campaign editing only, since
     * the language will not be in sync with the selected locale!
     *
     * @should return correct value
     * @return a {@link java.lang.String} object.
     */
    public String getTitle() {
        return Translation.getTranslation(translations, selectedLocale.getLanguage(), "title");
    }

    /**
     * <p>
     * setTitle.
     * </p>
     *
     * @param title a {@link java.lang.String} object.
     * @should set value correctly
     */
    public void setTitle(String title) {
        CampaignTranslation.setTranslation(translations, selectedLocale.getLanguage(), title, "title", this);
    }

    /**
     * Returns the menu title value in the current language of the campaign object (current tab). This is meant to be used for campaign editing only,
     * since the language will not be in sync with the selected locale!
     *
     * @should return correct value
     * @return a {@link java.lang.String} object.
     */
    public String getMenuTitle() {
        return Translation.getTranslation(translations, selectedLocale.getLanguage(), "menu_title");
    }

    /**
     * <p>
     * getMenuTitleOrElseTitle.
     * </p>
     *
     * @return a {@link java.lang.String} object.
     */
    public String getMenuTitleOrElseTitle() {
        String title = getMenuTitle();
        if (StringUtils.isBlank(title)) {
            title = getTitle();
        }
        return title;
    }

    /**
     * <p>
     * getMenuTitleOrElseTitle.
     * </p>
     *
     * @param lang a {@link java.lang.String} object.
     * @param useFallback a boolean.
     * @return a {@link java.lang.String} object.
     */
    public String getMenuTitleOrElseTitle(String lang, boolean useFallback) {
        String title = getMenuTitle(lang, useFallback);
        if (StringUtils.isBlank(title)) {
            title = getTitle(lang, useFallback);
        }
        return title;
    }

    /**
     * <p>
     * setMenuTitle.
     * </p>
     *
     * @should set value correctly
     * @param menuTitle a {@link java.lang.String} object.
     */
    public void setMenuTitle(String menuTitle) {
        CampaignTranslation.setTranslation(translations, selectedLocale.getLanguage(), menuTitle, "menu_title", this);
    }

    /**
     * Returns the description value in the current language of the campaign object (current tab). This is meant to be used for campaign editing only,
     * since the language will not be in sync with the selected locale!
     *
     * @return Description value in the current language in the campaign object
     * @should return correct value
     */
    public String getDescription() {
        return Translation.getTranslation(translations, selectedLocale.getLanguage(), "description");
    }

    /**
     * <p>
     * setDescription.
     * </p>
     *
     * @should set value correctly
     * @param description a {@link java.lang.String} object.
     */
    public void setDescription(String description) {
        CampaignTranslation.setTranslation(translations, selectedLocale.getLanguage(), description, "description", this);
    }

    /**
     * <p>
     * getTitle.
     * </p>
     *
     * @param lang a {@link java.lang.String} object.
     * @return a {@link java.lang.String} object.
     */
    public String getTitle(String lang) {
        return getTitle(lang, false);
    }

    /**
     * <p>
     * getTitle.
     * </p>
     *
     * @param lang a {@link java.lang.String} object.
     * @return the title of the given language or if it doesn't exist the title of the default language
     * @param useFallback a boolean.
     */
    public String getTitle(String lang, boolean useFallback) {
        return Translation.getTranslation(translations, lang, "title", useFallback);
    }

    /**
     * <p>
     * getDescription.
     * </p>
     *
     * @param lang a {@link java.lang.String} object.
     * @return a {@link java.lang.String} object.
     */
    public String getDescription(String lang) {
        return getDescription(lang, false);
    }

    /**
     * <p>
     * getDescription.
     * </p>
     *
     * @param lang a {@link java.lang.String} object.
     * @param useFallback a boolean.
     * @return a {@link java.lang.String} object.
     */
    public String getDescription(String lang, boolean useFallback) {
        return Translation.getTranslation(translations, lang, "description", useFallback);
    }

    /**
     * <p>
     * getMenuTitle.
     * </p>
     *
     * @param lang a {@link java.lang.String} object.
     * @return a {@link java.lang.String} object.
     */
    public String getMenuTitle(String lang) {
        return getMenuTitle(lang, false);
    }

    /**
     * <p>
     * getMenuTitle.
     * </p>
     *
     * @param lang a {@link java.lang.String} object.
     * @param useFallback a boolean.
     * @return a {@link java.lang.String} object.
     */
    public String getMenuTitle(String lang, boolean useFallback) {
        return Translation.getTranslation(translations, lang, "menu_title", useFallback);
    }

    public String getDisplayTitle() {
        return getTitle(BeanUtils.getLocale().getLanguage(), true);
    }

    public String getDisplayDescription() {
        return getDescription(BeanUtils.getLocale().getLanguage(), true);

    }

    /**
     * <p>
     * Getter for the field <code>id</code>.
     * </p>
     *
     * @return the id
     */
    public Long getId() {
        return id;
    }

    /**
     * <p>
     * Getter for the field <code>id</code>.
     * </p>
     *
     * @param idAsURI a {@link java.net.URI} object.
     * @return a {@link java.lang.Long} object.
     */
    public static Long getId(URI idAsURI) {

        Matcher matcher = Pattern.compile(URI_ID_REGEX).matcher(idAsURI.toString());
        if (matcher.find()) {
            String idString = matcher.group(1);
            return Long.parseLong(idString);
        }

        return null;
    }

    /**
     * <p>
     * getIdAsURI.
     * </p>
     *
     * @return a {@link java.net.URI} object.
     */
    @JsonProperty("url")
    public URI getIdAsURI() {
        return URI.create(URI_ID_TEMPLATE.replace("{id}", this.getId().toString()));
    }

    /**
     * <p>
     * Setter for the field <code>id</code>.
     * </p>
     *
     * @param id the id to set
     */
    public void setId(Long id) {
        this.id = id;
    }

    /**
     * <p>
     * Getter for the field <code>dateCreated</code>.
     * </p>
     *
     * @return the dateCreated
     */
    public LocalDateTime getDateCreated() {
        return dateCreated;
    }

    /**
     * <p>
     * Setter for the field <code>dateCreated</code>.
     * </p>
     *
     * @param dateCreated the dateCreated to set
     */
    public void setDateCreated(LocalDateTime dateCreated) {
        this.dateCreated = dateCreated;
    }

    /**
     * <p>
     * Getter for the field <code>dateUpdated</code>.
     * </p>
     *
     * @return the dateUpdated
     */
    public LocalDateTime getDateUpdated() {
        return dateUpdated;
    }

    /**
     * <p>
     * Setter for the field <code>dateUpdated</code>.
     * </p>
     *
     * @param dateUpdated the dateUpdated to set
     */
    public void setDateUpdated(LocalDateTime dateUpdated) {
        this.dateUpdated = dateUpdated;
    }

    /**
     * <p>
     * Getter for the field <code>visibility</code>.
     * </p>
     *
     * @return the visibility
     */
    public CampaignVisibility getVisibility() {
        return visibility;
    }

    /**
     * <p>
     * Setter for the field <code>visibility</code>.
     * </p>
     *
     * @param visibility the visibility to set
     */
    public void setVisibility(CampaignVisibility visibility) {
        this.visibility = visibility;
    }

    /**
     * 
     * @return
     */
    public LocalDate getDateOnlyStart() {
        if (dateStart == null) {
            return null;
        }

        return dateStart.toLocalDate();
    }

    /**
     * 
     * @param dateStart
     */
    public void setDateOnlyStart(LocalDate dateStart) {
        if (dateStart == null) {
            this.dateStart = null;
        } else {
            this.dateStart = LocalDateTime.of(dateStart, LocalTime.of(0, 0));
        }
    }

    /**
     * <p>
     * Getter for the field <code>dateStart</code>.
     * </p>
     *
     * @return the dateStart
     */
    public LocalDateTime getDateStart() {
        return dateStart;
    }

    /**
     * <p>
     * Setter for the field <code>dateStart</code>.
     * </p>
     *
     * @param dateStart the dateStart to set
     */
    public void setDateStart(LocalDateTime dateStart) {
        this.dateStart = dateStart;
    }

    /**
     * <p>
     * getDateStartString.
     * </p>
     *
     * @return formatted ISO string representation of stateStart
     */
    @Deprecated
    public String getDateStartString() {
        if (dateStart == null) {
            return null;
        }

        return DateTools.format(dateStart, DateTools.formatterISO8601Date, false);
    }

    /**
     * <p>
     * setDateStartString.
     * </p>
     *
     * @param dateStartString a {@link java.lang.String} object.
     * @should parse string correctly
     */
    @Deprecated
    public void setDateStartString(String dateStartString) {
        logger.trace("setDateStartString: {}", dateStartString);
        if (dateStartString != null) {
            this.dateStart = DateTools.parseDateTimeFromString(dateStartString, false);
        } else {
            this.dateStart = null;
        }
    }

    /**
     * 
     * @return
     */
    public LocalDate getDateOnlyEnd() {
        if (dateEnd == null) {
            return null;
        }

        return dateEnd.toLocalDate();
    }

    /**
     * 
     * @param dateEnd
     */
    public void setDateOnlyEnd(LocalDate dateEnd) {
        if (dateEnd == null) {
            this.dateEnd = null;
        } else {
            this.dateEnd = LocalDateTime.of(dateEnd, LocalTime.of(0, 0));
        }
    }

    /**
     * <p>
     * Getter for the field <code>dateEnd</code>.
     * </p>
     *
     * @return the dateEnd
     */
    public LocalDateTime getDateEnd() {
        return dateEnd;
    }

    /**
     * <p>
     * Setter for the field <code>dateEnd</code>.
     * </p>
     *
     * @param dateEnd the dateEnd to set
     */
    public void setDateEnd(LocalDateTime dateEnd) {
        this.dateEnd = dateEnd;
    }

    /**
     * <p>
     * getDateEndString.
     * </p>
     *
     * @return formatted ISO string representation of dateEnd
     */
    @Deprecated
    public String getDateEndString() {
        if (dateEnd == null) {
            return null;
        }

        return DateTools.format(dateEnd, DateTools.formatterISO8601Date, false);
    }

    /**
     * <p>
     * setDateEndString.
     * </p>
     *
     * @param dateEndString a {@link java.lang.String} object.
     * @should parse string correctly
     */
    @Deprecated
    public void setDateEndString(String dateEndString) {
        if (dateEndString != null) {
            this.dateEnd = DateTools.parseDateTimeFromString(dateEndString, false);
        } else {
            this.dateEnd = null;
        }
    }

    /**
     * <p>
     * Getter for the field <code>solrQuery</code>.
     * </p>
     *
     * @return the solrQuery
     */
    public String getSolrQuery() {
        return solrQuery;
    }

    /**
     * <p>
     * Setter for the field <code>solrQuery</code>.
     * </p>
     *
     * @param solrQuery the solrQuery to set
     */
    public void setSolrQuery(String solrQuery) {
        this.solrQuery = solrQuery;
        this.solrQueryResults = null;
        this.pageCount = null;
    }

    /**
     * <p>
     * Getter for the field <code>permalink</code>.
     * </p>
     *
     * @return the permalink
     */
    public String getPermalink() {
        return permalink;
    }

    /**
     * <p>
     * Setter for the field <code>permalink</code>.
     * </p>
     *
     * @param permalink the permalink to set
     */
    public void setPermalink(String permalink) {
        this.permalink = permalink;
    }

    /**
     * <p>
     * Getter for the field <code>breadcrumbParentCmsPageId</code>.
     * </p>
     *
     * @return the breadcrumbParentCmsPageId
     */
    public String getBreadcrumbParentCmsPageId() {
        return breadcrumbParentCmsPageId;
    }

    /**
     * <p>
     * Setter for the field <code>breadcrumbParentCmsPageId</code>.
     * </p>
     *
     * @param breadcrumbParentCmsPageId the breadcrumbParentCmsPageId to set
     */
    public void setBreadcrumbParentCmsPageId(String breadcrumbParentCmsPageId) {
        this.breadcrumbParentCmsPageId = breadcrumbParentCmsPageId;
    }

    /**
     * <p>
     * Getter for the field <code>translations</code>.
     * </p>
     *
     * @return the translations
     */
    public List<CampaignTranslation> getTranslations() {
        return translations;
    }

    /**
     * <p>
     * Setter for the field <code>translations</code>.
     * </p>
     *
     * @param translations the translations to set
     */
    public void setTranslations(List<CampaignTranslation> translations) {
        this.translations = translations;
    }

    /**
     * <p>
     * Getter for the field <code>questions</code>.
     * </p>
     *
     * @return the questions
     */
    public List<Question> getQuestions() {
        return questions;
    }

    /**
     * <p>
     * Setter for the field <code>questions</code>.
     * </p>
     *
     * @param questions the questions to set
     */
    public void setQuestions(List<Question> questions) {
        this.questions = questions;
    }

    /**
     * <p>
     * Getter for the field <code>statistics</code>.
     * </p>
     *
     * @return the statistics
     */
    public Map<String, CampaignRecordStatistic> getStatistics() {
        return statistics;
    }

    /**
     * <p>
     * Setter for the field <code>statistics</code>.
     * </p>
     *
     * @param statistics the statistics to set
     */
    public void setStatistics(Map<String, CampaignRecordStatistic> statistics) {
        this.statistics = statistics;
    }

    /**
     * <p>
     * Getter for the field <code>selectedLocale</code>.
     * </p>
     *
     * @return the selectedLocale
     */
    @Override
    public Locale getSelectedLocale() {
        return selectedLocale;
    }

    /**
     * <p>
     * Setter for the field <code>selectedLocale</code>.
     * </p>
     *
     * @param selectedLocale the selectedLocale to set
     */
    @Override
    public void setSelectedLocale(Locale selectedLocale) {
        this.selectedLocale = selectedLocale;
    }

    /**
     * Return true if the campaign is ready for use. For this, the title in the default language must exists and there must be at least one question
     * 
     */
    @JsonIgnore
    public boolean isReady() {
        return isComplete(IPolyglott.getDefaultLocale()) && !getQuestions().isEmpty();
    }

    @Override
    public boolean isComplete(Locale locale) {
        if (isValid(locale)) {
            String defaultLanguage = IPolyglott.getDefaultLocale().getLanguage();
            if (locale.getLanguage().equals(defaultLanguage)) {
                return true;
            } else if (StringUtils.isBlank(getDescription(defaultLanguage))) {
                return true;
            } else {
                return StringUtils.isNotBlank(getDescription(locale.getLanguage()));
            }
        }

        return false;
    }

    /**
     * @return true if the title is not empty for the given locale
     */
    @Override
    public boolean isValid(Locale locale) {
        return StringUtils.isNotBlank(getTitle(locale.getLanguage(), false));

    }

    /* (non-Javadoc)
     * @see io.goobi.viewer.model.translations.IPolyglott#isEmpty(java.util.Locale)
     */
    @Override
    public boolean isEmpty(Locale locale) {
        return StringUtils.isBlank(getDescription(locale.getLanguage())) &&
                StringUtils.isBlank(getTitle(locale.getLanguage()));
    }

    /**
     * Get the targetIdentifier to a random PI from the Solr query result list.
     *
     * @param status a {@link io.goobi.viewer.model.crowdsourcing.campaigns.CampaignRecordStatistic.CrowdsourcingStatus} object.
     * @param piToIgnore a {@link java.lang.String} object.
     * @return a {@link java.lang.String} object.
     * @throws io.goobi.viewer.exceptions.PresentationException if any.
     * @throws io.goobi.viewer.exceptions.IndexUnreachableException if any.
     */
    public String getRandomizedTarget(CrowdsourcingStatus status, String piToIgnore) throws PresentationException, IndexUnreachableException {
        User user = BeanUtils.getUserBean().getUser();
        List<String> pis = getSolrQueryResults().stream()
                .filter(result -> !result.equals(piToIgnore))
                .filter(result -> isRecordStatus(result, status))
                .filter(result -> isEligibleToEdit(result, status, user))
                .collect(Collectors.toList());
        if (pis.isEmpty()) {
            return "";
        }
        String pi = pis.get(random.nextInt(pis.size()));
        return pi;
    }

    /**
     * Get the targetIdentifier to a random PI from the Solr query result list.
     *
     * @param status a {@link io.goobi.viewer.model.crowdsourcing.campaigns.CampaignRecordStatistic.CrowdsourcingStatus} object.
     * @param piToIgnore a {@link java.lang.String} object.
     * @return a {@link java.lang.String} object.
     * @throws io.goobi.viewer.exceptions.PresentationException if any.
     * @throws io.goobi.viewer.exceptions.IndexUnreachableException if any.
     */
    public String getNextTarget(CrowdsourcingStatus status, String currentPi) throws PresentationException, IndexUnreachableException {
        User user = BeanUtils.getUserBean().getUser();
        List<String> piList = getSolrQueryResults();
        int currentIndex = piList.indexOf(currentPi);
        return piList.stream()
                .filter(result -> isRecordStatus(result, status))
                .filter(result -> isEligibleToEdit(result, status, user))
                .skip(currentIndex + 1L)
                .findFirst()
                .orElse(piList.isEmpty() ? "" : piList.get(0));
    }

    /**
     * @return
     * @throws PresentationException
     * @throws IndexUnreachableException
     */
    private List<String> getSolrQueryResults() throws PresentationException, IndexUnreachableException {
        if (this.solrQueryResults == null) {
            String query = "+" + SolrConstants.ISWORK + ":true +" + SolrConstants.BOOL_IMAGEAVAILABLE + ":true";
            // Validate campaign query before adding it
            try {
                SolrQueryValidator.getHitCount(solrQuery);
                query += " +(" + solrQuery + ")";
            } catch (SolrServerException e) {
                logger.error(e.getMessage());
            } catch (IOException e) {
                logger.error(e.getMessage());
            } catch (RemoteSolrException e) {
                logger.error(e.getMessage());
            }
            this.solrQueryResults = DataManager.getInstance()
                    .getSearchIndex()
                    .search(query, Collections.singletonList(SolrConstants.PI))
                    .stream()
                    .map(doc -> doc.getFieldValue(SolrConstants.PI).toString())
                    .collect(Collectors.toList());

        }
        return this.solrQueryResults;
    }

    public void resetSolrQueryResults() {
        this.solrQueryResults = null;
    }

    /**
     * Check if the given user may annotate/review (depending on status) a specific pi within this campaign
     *
     * @param status a {@link io.goobi.viewer.model.crowdsourcing.campaigns.CampaignRecordStatistic.CrowdsourcingStatus} object.
     * @param user a {@link io.goobi.viewer.model.security.user.User} object.
     * @return true if
     *         <ul>
     *         <li>the status is {@link io.goobi.viewer.model.crowdsourcing.campaigns.CampaignRecordStatistic.CrowdsourcingStatus#REVIEW REVIEW} and
     *         the user is not contained in the annotators list</li> or
     *         <li>the status is {@link io.goobi.viewer.model.crowdsourcing.campaigns.CampaignRecordStatistic.CrowdsourcingStatus#ANNOTATE ANNOTATE}
     *         and the user is not contained in the reviewers list</li> or
     *         <li>The user is admin</li> or
     *         <li>The user is null</li>
     * @param pi a {@link java.lang.String} object.
     */
    public boolean isEligibleToEdit(String pi, CrowdsourcingStatus status, User user) {
        if (user != null) {
            if (user.isSuperuser()) {
                return true;
            }
            // TODO page-based
            if (status.equals(CrowdsourcingStatus.ANNOTATE)) {
                return !Optional.ofNullable(this.statistics.get(pi)).map(s -> s.getReviewers()).orElse(Collections.emptyList()).contains(user);
            } else if (status.equals(CrowdsourcingStatus.REVIEW)) {
                return !Optional.ofNullable(this.statistics.get(pi)).map(s -> s.getAnnotators()).orElse(Collections.emptyList()).contains(user);
            } else {
                return true;
            }
        }

        return true;
    }

    /**
     * check if the given user is eligible to review any records
     *
     * @param user a {@link io.goobi.viewer.model.security.user.User} object.
     * @return true if there are any records in review status for which {@link #isEligibleToEdit(String, CrowdsourcingStatus, User)} returns true
     * @throws io.goobi.viewer.exceptions.PresentationException if any.
     * @throws io.goobi.viewer.exceptions.IndexUnreachableException if any.
     */
    public boolean hasRecordsToReview(User user) throws PresentationException, IndexUnreachableException {
        return getSolrQueryResults().stream()
                .filter(result -> isRecordStatus(result, CrowdsourcingStatus.REVIEW))
                .filter(result -> isEligibleToEdit(result, CrowdsourcingStatus.REVIEW, user))
                .count() > 0;
    }

    /**
     * check if the given user is eligible to annotate any records
     *
     * @param user a {@link io.goobi.viewer.model.security.user.User} object.
     * @return true if there are any records in annotate status for which {@link #isEligibleToEdit(String, CrowdsourcingStatus, User)} returns true
     * @throws io.goobi.viewer.exceptions.PresentationException if any.
     * @throws io.goobi.viewer.exceptions.IndexUnreachableException if any.
     */
    public boolean hasRecordsToAnnotate(User user) throws PresentationException, IndexUnreachableException {
        return getSolrQueryResults().stream()
                .filter(result -> isRecordStatus(result, CrowdsourcingStatus.ANNOTATE))
                .filter(result -> isEligibleToEdit(result, CrowdsourcingStatus.ANNOTATE, user))
                .count() > 0;
    }

    /**
     * check if the user is allowed to annotate the given pi for this campaign
     *
     * @param user a {@link io.goobi.viewer.model.security.user.User} object.
     * @param pi a {@link java.lang.String} object.
     * @return true if the pi is ready for annotation and the user hasn't reviewed it or is a superuser
     * @throws io.goobi.viewer.exceptions.PresentationException if any.
     * @throws io.goobi.viewer.exceptions.IndexUnreachableException if any.
     */
    public boolean mayAnnotate(User user, String pi) throws PresentationException, IndexUnreachableException {
        return isRecordStatus(pi, CrowdsourcingStatus.ANNOTATE) && isEligibleToEdit(pi, CrowdsourcingStatus.ANNOTATE, user);
    }

    /**
     * check if the user is allowed to review the given pi for this campaign
     *
     * @param user a {@link io.goobi.viewer.model.security.user.User} object.
     * @param pi a {@link java.lang.String} object.
     * @return true if the pi is ready for review and the user hasn't annotated it or is a superuser
     * @throws io.goobi.viewer.exceptions.PresentationException if any.
     * @throws io.goobi.viewer.exceptions.IndexUnreachableException if any.
     */
    public boolean mayReview(User user, String pi) throws PresentationException, IndexUnreachableException {
        return isRecordStatus(pi, CrowdsourcingStatus.REVIEW) && isEligibleToEdit(pi, CrowdsourcingStatus.REVIEW, user);

    }

    /**
     * @param result
     * @return true if record status for the given pi equals status; false otherwise. If no record
     */
    private boolean isRecordStatus(String pi, CrowdsourcingStatus status) {
        // TODO page-based
<<<<<<< HEAD

        boolean ret =
                Optional.ofNullable(statistics.get(pi)).map(stat -> stat.containsStatus(status)).orElse(CrowdsourcingStatus.ANNOTATE.equals(status));
=======
        
        boolean ret = Optional.ofNullable(statistics.get(pi)).map(stat -> StatisticMode.RECORD.equals(this.statisticMode) ?  status.equals(stat.getStatus()) : stat.containsPageStatus(status)).orElse(CrowdsourcingStatus.ANNOTATE.equals(status));
>>>>>>> dad1edc6
        return ret;
    }

    /**
     * <p>
     * getRecordStatus.
     * </p>
     *
     * @return record status for the given pi
     * @param pi a {@link java.lang.String} object.
     */
    public CrowdsourcingStatus getRecordStatus(String pi) {
        return Optional.ofNullable(statistics.get(pi)).map(CampaignRecordStatistic::getStatus).orElse(CrowdsourcingStatus.ANNOTATE);

    }

    /**
     * 
     * @return
     * @should return true if boolean true and userGroup not null
     * @should return false if boolean false
     * @should return false if userGroup null
     */
    public boolean isGroupLimitActive() {
        return limitToGroup && userGroup != null;
    }

    public boolean isReviewGroupLimitActive() {
        return ReviewMode.LIMIT_REVIEW_TO_USERGROUP.equals(this.reviewMode) && reviewerUserGroup != null;
    }

    public boolean isReviewModeActive() {
        return !ReviewMode.NO_REVIEW.equals(this.reviewMode);
    }

    /**
     * Updates record status in the campaign statistics.
     *
     * @param pi a {@link java.lang.String} object.
     * @param status a {@link io.goobi.viewer.model.crowdsourcing.campaigns.CampaignRecordStatistic.CrowdsourcingStatus} object.
     * @param user a {@link java.util.Optional} object.
     */
    public void setRecordStatus(String pi, CrowdsourcingStatus status, Optional<User> user) {
        CampaignRecordStatistic statistic = statistics.get(pi);
        if (statistic == null) {
            statistic = new CampaignRecordStatistic();
            statistic.setOwner(this);
            statistic.setDateCreated(LocalDateTime.now());
            statistic.setStatus(CrowdsourcingStatus.ANNOTATE);
        }
        if (CrowdsourcingStatus.ANNOTATE.equals(statistic.getStatus())) {
            user.ifPresent(statistic::addAnnotater);
        } else {
            user.ifPresent(statistic::addReviewer);
        }
        statistic.setPi(pi);
        statistic.setStatus(status);
        statistic.setDateUpdated(LocalDateTime.now());
        statistics.put(pi, statistic);
    }

    /**
     * 
     * @param pi
     * @param page
     * @param status
     * @param user
     */
    public void setRecordPageStatus(String pi, int page, CrowdsourcingStatus status, Optional<User> user) {
        // logger.trace("setRecordPageStatus: {}/{}", pi, page); // Sonar considers this log msg a security issue, so leave it commented out when not needed
        LocalDateTime now = LocalDateTime.now();
        CampaignRecordStatistic statistic = statistics.get(pi);
        if (statistic == null) {
            statistic = new CampaignRecordStatistic();
            statistic.setPi(pi);
            statistic.setOwner(this);
            statistic.setDateCreated(now);
            statistic.setStatus(CrowdsourcingStatus.ANNOTATE);
        }

        String key = pi + "_" + page;
        CampaignRecordPageStatistic pageStatistic = statistic.getPageStatistics().get(key);
        if (pageStatistic == null) {
            pageStatistic = new CampaignRecordPageStatistic();
            pageStatistic.setOwner(statistic);
            pageStatistic.setPi(pi);
            pageStatistic.setPage(page);
            pageStatistic.setDateCreated(now);
            pageStatistic.setKey(key);
            pageStatistic.setStatus(CrowdsourcingStatus.ANNOTATE);
            statistic.getPageStatistics().put(key, pageStatistic);
        }
        if (CrowdsourcingStatus.ANNOTATE.equals(pageStatistic.getStatus())) {
            user.ifPresent(pageStatistic::addAnnotater);
        } else {
            user.ifPresent(pageStatistic::addReviewer);
        }

        pageStatistic.setStatus(status);
        pageStatistic.setDateUpdated(now);
        statistic.setDateUpdated(now);
        statistics.put(pi, statistic);
    }

    /* (non-Javadoc)
     * @see io.goobi.viewer.model.cms.CMSMediaHolder#setMediaItem(io.goobi.viewer.model.cms.CMSMediaItem)
     */
    /** {@inheritDoc} */
    @Override
    public void setMediaItem(CMSMediaItem item) {
        this.mediaItem = item;
    }

    /* (non-Javadoc)
     * @see io.goobi.viewer.model.cms.CMSMediaHolder#getMediaItem()
     */
    /** {@inheritDoc} */
    @Override
    public CMSMediaItem getMediaItem() {
        return this.mediaItem;
    }

    /* (non-Javadoc)
     * @see io.goobi.viewer.model.cms.CMSMediaHolder#getMediaFilter()
     */
    /** {@inheritDoc} */
    @Override
    @JsonIgnore
    public String getMediaFilter() {
        return CmsMediaBean.getImageFilter();
    }

    /* (non-Javadoc)
     * @see io.goobi.viewer.model.cms.CMSMediaHolder#hasMediaItem()
     */
    /** {@inheritDoc} */
    @Override
    public boolean hasMediaItem() {
        return this.mediaItem != null;
    }

    /**
     * @param showLog the showLog to set
     */
    public void setShowLog(boolean showLog) {
        this.showLog = showLog;
    }

    /**
     * @return the showLog
     */
    public boolean isShowLog() {
        return showLog;
    }

    /**
     * @return the limitToGroup
     */
    public boolean isLimitToGroup() {
        return limitToGroup;
    }

    /**
     * @param limitToGroup the limitToGroup to set
     */
    public void setLimitToGroup(boolean limitToGroup) {
        this.limitToGroup = limitToGroup;
    }

    /**
     * @return the reviewMode
     */
    public ReviewMode getReviewMode() {
        return reviewMode;
    }

    /**
     * @param reviewMode the reviewMode to set
     */
    public void setReviewMode(ReviewMode reviewMode) {
        this.reviewMode = reviewMode;
    }

    /**
     * @return the statisticMode
     */
    public StatisticMode getStatisticMode() {
        return statisticMode != null ? statisticMode : StatisticMode.RECORD;
    }

    /**
     * @param statisticMode the statisticMode to set
     */
    public void setStatisticMode(StatisticMode statisticMode) {
        this.statisticMode = statisticMode;
    }

    /**
     * @return the userGroup
     */
    public UserGroup getUserGroup() {
        return userGroup;
    }

    /**
     * @param userGroup the userGroup to set
     */
    public void setUserGroup(UserGroup userGroup) {
        this.userGroup = userGroup;
    }

    /**
     * @return the reviewerUserGroup
     */
    public UserGroup getReviewerUserGroup() {
        return reviewerUserGroup;
    }

    /**
     * @param reviewerUserGroup the reviewerUserGroup to set
     */
    public void setReviewerUserGroup(UserGroup reviewerUserGroup) {
        this.reviewerUserGroup = reviewerUserGroup;
    }

    /**
     * @return the timePeriodEnabled
     */
    public boolean isTimePeriodEnabled() {
        return timePeriodEnabled;
    }

    /**
     * @return the {@link #restrictAnnotationAccess}
     */
    public boolean isRestrictAnnotationAccess() {
        return restrictAnnotationAccess;
    }

    /**
     * @param restrictAnnotationAccess the {@link #restrictAnnotationAccess} to set
     */
    public void setRestrictAnnotationAccess(boolean restrictAnnotationAccess) {
        this.restrictAnnotationAccess = restrictAnnotationAccess;
    }

    /**
     * @param timePeriodEnabled the timePeriodEnabled to set
     */
    public void setTimePeriodEnabled(boolean timePeriodEnabled) {
        logger.trace("setTimePeriodEnabled: {}", timePeriodEnabled);
        this.timePeriodEnabled = timePeriodEnabled;
    }

    /**
     * @return the logMessages
     */
    public List<CampaignLogMessage> getLogMessages() {
        return logMessages;
    }

    public CampaignLogMessage addLogMessage(LogMessage message, String pi) {
        if (message.getId() == null) {
            CampaignLogMessage campaignMessage = new CampaignLogMessage(message, this, pi);
            logMessages.add(campaignMessage);
            return campaignMessage;
        }
        //Log messages may not be changed, only new ones added. So only accept messages without id
        throw new IllegalArgumentException("Log messages with non null id may not be added to log");
    }

    /**
     * @param messageId
     */
    public void deleteLogMessage(Long messageId) {
        if (messageId != null) {
            Optional<CampaignLogMessage> message = this.logMessages.stream().filter(m -> messageId.equals(m.getId())).findAny();
            message.ifPresent(this.logMessages::remove);
        }

    }

    /* (non-Javadoc)
     * @see io.goobi.viewer.model.cms.CMSMediaHolder#getMediaItemWrapper()
     */
    /** {@inheritDoc} */
    @Override
    @JsonIgnore
    public CategorizableTranslatedSelectable<CMSMediaItem> getMediaItemWrapper() {
        if (hasMediaItem()) {
            return new CategorizableTranslatedSelectable<>(mediaItem, true,
                    mediaItem.getFinishedLocales().stream().findFirst().orElse(BeanUtils.getLocale()), Collections.emptyList());
        }

        return null;
    }

    /* (non-Javadoc)
     * @see java.lang.Object#toString()
     */
    @Override
    public String toString() {
        return getTitle();
    }

}<|MERGE_RESOLUTION|>--- conflicted
+++ resolved
@@ -1595,15 +1595,7 @@
      * @return true if record status for the given pi equals status; false otherwise. If no record
      */
     private boolean isRecordStatus(String pi, CrowdsourcingStatus status) {
-        // TODO page-based
-<<<<<<< HEAD
-
-        boolean ret =
-                Optional.ofNullable(statistics.get(pi)).map(stat -> stat.containsStatus(status)).orElse(CrowdsourcingStatus.ANNOTATE.equals(status));
-=======
-        
         boolean ret = Optional.ofNullable(statistics.get(pi)).map(stat -> StatisticMode.RECORD.equals(this.statisticMode) ?  status.equals(stat.getStatus()) : stat.containsPageStatus(status)).orElse(CrowdsourcingStatus.ANNOTATE.equals(status));
->>>>>>> dad1edc6
         return ret;
     }
 
