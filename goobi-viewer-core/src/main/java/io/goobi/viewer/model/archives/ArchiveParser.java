--- conflicted
+++ resolved
@@ -51,10 +51,6 @@
 
     protected transient Map<String, Entry<String, Boolean>> associatedRecordMap;
 
-<<<<<<< HEAD
-    
-=======
->>>>>>> 10b2d8cc
     protected ArchiveParser() {
     }
 
