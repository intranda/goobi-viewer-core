--- conflicted
+++ resolved
@@ -121,17 +121,6 @@
     @Override
     public String getDisplayName() {
         return "PDF";
-    }
-
-<<<<<<< HEAD
-=======
-    /* (non-Javadoc)
-     * @see io.goobi.viewer.model.download.DownloadJob#triggerCreation(java.lang.String, java.lang.String, java.lang.String)
-     */
-    /** {@inheritDoc} */
-    @Override
-    protected void triggerCreation() throws PresentationException, IndexUnreachableException {
-        triggerCreation(pi, logId, identifier);
     }
 
     /**
@@ -203,6 +192,13 @@
         // TODO replace it with message count
         return 1;
     }
->>>>>>> cf4a6159
+
+    /* (non-Javadoc)
+     * @see io.goobi.viewer.model.download.DownloadJob#getRestApiPath()
+     */
+    @Override
+    protected String getRestApiPath() {
+        return "/viewerpdf";
+    }
 
 }