--- conflicted
+++ resolved
@@ -121,11 +121,8 @@
      * @param manifest The manifest to include the sequence. May be null
      * @param doc a {@link io.goobi.viewer.model.viewer.StructElement} object.
      * @param manifestId a {@link java.lang.String} object.
-<<<<<<< HEAD
      * @param pagesToInclude
-=======
      * @param request
->>>>>>> 585dae9e
      * @return a {@link java.util.Map} object.
      * @throws java.net.URISyntaxException if any.
      * @throws io.goobi.viewer.exceptions.PresentationException if any.
@@ -149,7 +146,7 @@
 
         if (BuildMode.IIIF.equals(buildMode) || BuildMode.THUMBS.equals(buildMode)) {
             IPageLoader pageLoader = AbstractPageLoader.create(doc, pagesToInclude);
-            
+
             Map<Integer, Canvas2> canvasMap = new HashMap<>();
             for (int i = pageLoader.getFirstPageOrder(); i <= pageLoader.getLastPageOrder(); ++i) {
                 if (pagesToInclude.isEmpty() || pagesToInclude.contains(i)) {
@@ -465,13 +462,9 @@
                         TextualResource body = new TextualResource(fulltext);
                         anno.setBody(body);
                         annoList.addResource(anno);
-<<<<<<< HEAD
                     } catch (ContentNotFoundException e) {
                         logger.error("Fulltext resource not found: {}", page.getFulltextFileName());
                     } catch (PresentationException e) {
-=======
-                    } catch (ContentNotFoundException | PresentationException e) {
->>>>>>> 585dae9e
                         logger.error("Error loading fulltext from {}", page.getFulltextFileName(), e);
 
                     }
