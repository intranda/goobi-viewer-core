/*
 * This file is part of the Goobi viewer - a content presentation and management
 * application for digitized objects.
 *
 * Visit these websites for more information.
 *          - http://www.intranda.com
 *          - http://digiverso.com
 *
 * This program is free software; you can redistribute it and/or modify it under
 * the terms of the GNU General Public License as published by the Free Software
 * Foundation; either version 2 of the License, or (at your option) any later
 * version.
 *
 * This program is distributed in the hope that it will be useful, but WITHOUT
 * ANY WARRANTY; without even the implied warranty of MERCHANTABILITY or FITNESS
 * FOR A PARTICULAR PURPOSE.
 * See the GNU General Public License for more details.
 *
 * You should have received a copy of the GNU General Public License along with
 * this program. If not, see <http://www.gnu.org/licenses/>.
 */
package io.goobi.viewer.model.cms.pages.content;

import java.util.ArrayList;
import java.util.Collections;
import java.util.HashMap;
import java.util.List;
import java.util.Map;
import java.util.Objects;
import java.util.Optional;
import java.util.stream.Collectors;

import javax.faces.component.UIComponent;
import javax.faces.component.html.HtmlPanelGroup;

import org.apache.commons.io.FilenameUtils;
import org.apache.commons.lang3.StringUtils;

import io.goobi.viewer.exceptions.PresentationException;
import io.goobi.viewer.model.cms.pages.content.types.CMSPageListContent;
import io.goobi.viewer.model.jsf.DynamicContentBuilder;
import io.goobi.viewer.model.jsf.JsfComponent;
import io.goobi.viewer.model.security.user.User;

public class CMSComponent implements Comparable<CMSComponent> {

    private final String templateFilename;

    private final JsfComponent jsfComponent;

    private final List<CMSContentItem> contentItems = new ArrayList<>();

    private final String label;

    private final String description;

    private final String iconPath;

    private final Map<String, CMSComponentAttribute> attributes;

    private final PersistentCMSComponent persistentComponent;

    private int listPage = 1;

    private UIComponent uiComponent;
    private UIComponent backendUiComponent;

<<<<<<< HEAD
    private CMSComponentScope scope = CMSComponentScope.PAGEVIEW;
    
    public CMSComponent(CMSComponent template, Optional<PersistentCMSComponent> jpa) {
        this(template.getJsfComponent(), template.getLabel(), template.getDescription(), template.getIconPath(), template.getTemplateFilename(), template.getScope(),
                CMSComponent.initializeAttributes(template.getAttributes(), jpa.map(PersistentCMSComponent::getAttributes).orElse(Collections.emptyMap())), jpa);
=======
    public CMSComponent(CMSComponent template, Optional<PersistentCMSComponent> jpa) {
        this(template.getJsfComponent(), template.getLabel(), template.getDescription(), template.getIconPath(), template.getTemplateFilename(),
                CMSComponent.initializeAttributes(template.getAttributes(),
                        jpa.map(PersistentCMSComponent::getAttributes).orElse(Collections.emptyMap())),
                jpa);
>>>>>>> 3e756a54
        List<CMSContent> contentData = jpa.map(PersistentCMSComponent::getContentItems).orElse(Collections.emptyList());
        List<CMSContentItem> items =
                template.getContentItems().stream().map(item -> populateContentItem(item, contentData)).collect(Collectors.toList());
        this.contentItems.addAll(items);
    }

<<<<<<< HEAD
    public CMSComponent(JsfComponent jsfComponent, String label, String description, String iconPath, String templateFilename, CMSComponentScope scope, Map<String, CMSComponentAttribute> attributes) {
        this(jsfComponent, label, description, iconPath, templateFilename, scope, attributes, Optional.empty());
    }
    
    private CMSComponent(JsfComponent jsfComponent, String label, String description, String iconPath, String templateFilename, CMSComponentScope scope, Map<String, CMSComponentAttribute> attributes, Optional<PersistentCMSComponent> jpa) {
=======
    public CMSComponent(JsfComponent jsfComponent, String label, String description, String iconPath, String templateFilename,
            Map<String, CMSComponentAttribute> attributes) {
        this(jsfComponent, label, description, iconPath, templateFilename, attributes, Optional.empty());
    }

    private CMSComponent(JsfComponent jsfComponent, String label, String description, String iconPath, String templateFilename,
            Map<String, CMSComponentAttribute> attributes, Optional<PersistentCMSComponent> jpa) {
>>>>>>> 3e756a54
        this.jsfComponent = jsfComponent;
        this.label = label;
        this.description = description;
        this.iconPath = iconPath;
        this.templateFilename = templateFilename;
        this.attributes = attributes == null ? Collections.emptyMap() : attributes;
        this.scope = scope;
        this.persistentComponent = jpa.orElse(null);
    }

    public PersistentCMSComponent getPersistentComponent() {
        return persistentComponent;
    }

    public void setPublicationState(ContentItemPublicationState publicationState) {
        Optional.ofNullable(persistentComponent).ifPresent(p -> p.setPublicationState(publicationState));
    }

    public ContentItemPublicationState getPublicationState() {
        return Optional.ofNullable(persistentComponent)
                .map(PersistentCMSComponent::getPublicationState)
                .orElse(ContentItemPublicationState.PUBLISHED);
    }

    public void setOrder(int order) {
        Optional.ofNullable(persistentComponent).ifPresent(p -> p.setOrder(order));
    }

    public int getOrder() {
        return Optional.ofNullable(persistentComponent).map(PersistentCMSComponent::getOrder).orElse(0);
    }

    public boolean addContentItem(CMSContentItem item) {
        if (!this.contentItems.contains(item)) {
            return this.contentItems.add(item);
        }
        return false;
    }

    public boolean removeContentItem(CMSContentItem item) {
        if (this.contentItems.contains(item)) {
            return this.contentItems.remove(item);
        }
        return false;
    }

    public List<CMSContentItem> getContentItems() {
        return contentItems;
    }

    public CMSContentItem getFirstContentItem() {
        return this.contentItems.stream().findFirst().orElse(null);
    }

    public CMSContentItem getFirstContentItem(String className) {
        return this.contentItems.stream()
                .filter(item -> item.getClass().getSimpleName().equals(className))
                .findFirst()
                .orElse(null);
    }

    public CMSContentItem getContentItem(String componentId) {
        return this.contentItems.stream()
                .filter(item -> item.getItemId().equals(componentId))
                .findAny()
                .orElse(null);
    }

    public List<CMSContentItem> getTranslatableContentItems() {
        return this.contentItems.stream()
                .filter(item -> item.getContent() instanceof TranslatableCMSContent)
                .collect(Collectors.toList());
    }

    public JsfComponent getJsfComponent() {
        return jsfComponent;
    }

    public String getLabel() {
        return label;
    }

    public String getDescription() {
        return description;
    }

    public String getIconPath() {
        return iconPath;
    }

    public String getTemplateFilename() {
        return templateFilename;
    }

    public int getListPage() {
        return listPage;
    }

    public void setListPage(int listPage) {
        this.listPage = listPage;
    }

    @Override
    public int compareTo(CMSComponent o) {
        return Integer.compare(this.getOrder(), o.getOrder());
    }

    public UIComponent getUiComponent() throws PresentationException {

<<<<<<< HEAD
        if(this.uiComponent == null && this.jsfComponent != null && StringUtils.isNotBlank(this.jsfComponent.getFilename())) {
=======
        if (this.uiComponent == null) {
>>>>>>> 3e756a54
            DynamicContentBuilder builder = new DynamicContentBuilder();
            String id = FilenameUtils.getBaseName(this.getJsfComponent().getName()) + "_" + System.nanoTime();
            this.uiComponent = new HtmlPanelGroup();
            this.uiComponent.setId(id);
            UIComponent component = builder.build(this.getJsfComponent(), this.uiComponent, Collections.emptyMap());
            component.getAttributes().put("component", this);
            for (CMSComponentAttribute attribute : this.getAttributes().values()) {
                component.getAttributes().put(attribute.getName(), attribute.isBooleanValue() ? attribute.getBooleanValue() : attribute.getValue());
            }            
        }
        return uiComponent;
    }

    public void setUiComponent(UIComponent uiComponent) {
        this.uiComponent = uiComponent;
    }

    public UIComponent getBackendUiComponent() throws PresentationException {
        if (this.backendUiComponent == null) {
            String id = FilenameUtils.getBaseName("component_" + this.getJsfComponent().getName()) + "_" + System.nanoTime();
            this.backendUiComponent = new HtmlPanelGroup();
            this.backendUiComponent.setId(id);
            for (CMSContentItem cmsContentItem : contentItems) {
                UIComponent itemComponent = cmsContentItem.getUiComponent();
                this.backendUiComponent.getChildren().add(itemComponent);
            }
        }
        return backendUiComponent;
    }

    public void setBackendUiComponent(UIComponent backendUiComponent) {
        this.backendUiComponent = backendUiComponent;
    }

    public CMSComponentAttribute getAttribute(String key) {
        return this.attributes.get(key);
    }

    public String getAttributeValue(String key) {
        return this.attributes.get(key).getValue();
    }

    public void setAttribute(String key, String value) {
        CMSComponentAttribute attr = this.attributes.get(key);
        if (attr != null) {
            this.attributes.put(key, new CMSComponentAttribute(attr, value));
            Optional.ofNullable(persistentComponent).ifPresent(p -> p.setAttribute(key, value));
        } else {
            throw new IllegalArgumentException("Attempting to change the not configured attribute " + key);
        }
    }

    public void toggleAttribute(String key, String value) {
        String oldValue = getAttribute(key).getValue();
        if (StringUtils.isBlank(oldValue)) {
            setAttribute(key, value);
        } else if (oldValue.equals(value)) {
            setAttribute(key, null);
        } else {
            setAttribute(key, value);
        }
    }

    public Map<String, CMSComponentAttribute> getAttributes() {
        return attributes;
    }

    public boolean isPublished() {
        return ContentItemPublicationState.PUBLISHED.equals(this.getPublicationState());
    }

    public void setPublished(boolean published) {
        setPublicationState(published ? ContentItemPublicationState.PUBLISHED : ContentItemPublicationState.ADMINISTRATOR);
    }

    public boolean isPrivate() {
        return !isPublished();
    }

    public void setPrivate(boolean privat) {
        setPublished(!privat);
    }

    public void togglePrivate() {
        setPrivate(!this.isPrivate());
    }

    public void togglePublished() {
        setPublished(!isPublished());
    }

    /**
     * Create a new CMSContentItem based on the given item and populated with a CMSContent from the given contentData list with a
     * {@link CMSContent#getItemId()} equals to the item's {@link CMSContentItem#getItemId()}
     * 
     * @param item
     * @param contentData
     * @return
     */
    private static CMSContentItem populateContentItem(CMSContentItem item, List<CMSContent> contentData) {
        CMSContent content = contentData
                .stream()
                .filter(i -> i.getItemId().equals(item.getItemId()))
                .findAny()
                .orElse(null);
        if (content != null) {
            return new CMSContentItem(item.getItemId(), content, item.getLabel(), item.getDescription(), item.getJsfComponent(), item.isRequired());
        }

        return new CMSContentItem(item);
    }

    private static Map<String, CMSComponentAttribute> initializeAttributes(Map<String, CMSComponentAttribute> attrs,
            Map<String, String> initialValues) {
        Map<String, CMSComponentAttribute> newAttrs = new HashMap<>(attrs.size());
        for (CMSComponentAttribute attr : attrs.values()) {
            String key = attr.getName();
            String value = Optional.ofNullable(initialValues.get(key)).orElse(attr.getValue());
            CMSComponentAttribute newAttr = new CMSComponentAttribute(attr, value);
            newAttrs.put(key, newAttr);
        }
        return newAttrs;
    }

    public boolean hasAccess(User user) {
        if (isPublished()) {
            return true;
        }
        return user != null && user.isCmsAdmin();
    }

    public String getContentData(String itemId) {
        return getContentData(itemId, null, null);
    }

    public String getContentData(String itemId, Integer width, Integer height) {
        return this.contentItems.stream()
                .filter(item -> Objects.equals(item.getItemId(), itemId))
                .findAny()
                .map(CMSContentItem::getContent)
                .map(c -> c.getData(width, height))
                .orElse("");
    }

    /**
     * Check whether a contentItem with the given itemId exists and is not empty
     * 
     * @param itemId
     * @return true if the contentItem with the given itemId exists and its {@link CMSContent#isEmpty()} method returns false
     */
    public boolean hasContent(String itemId) {
        return this.contentItems.stream().anyMatch(item -> Objects.equals(item.getItemId(), itemId) && !item.isEmpty());
    }
    
    public CMSContent getContent(String itemId) {
        return Optional.ofNullable(this.getContentItem(itemId)).map(CMSContentItem::getContent).orElse(null);
    }


    /**
     * Set wether this component should be displayed when the owning page is embedded in another page, rather than on the owning page itself
     * @param preview
     */
    public void setPreview(boolean preview) {
        this.scope = preview ? CMSComponentScope.PREVIEW : CMSComponentScope.PAGEVIEW;
    }
    
    /**
     * wether this component should be displayed when the owning page is embedded in another page, rather than on the owning page itself
     * @return
     */
    public boolean isPreview() {
        return CMSComponentScope.PREVIEW.equals(this.scope);
    }
    
    public CMSComponentScope getScope() {
        return scope;
    }
    
    public void setScope(CMSComponentScope scope) {
        this.scope = scope;
    }
    
    public long getPersistenceId() {
        return Optional.ofNullable(this.persistentComponent).map(PersistentCMSComponent::getId).orElse(0l);
    }
}<|MERGE_RESOLUTION|>--- conflicted
+++ resolved
@@ -37,7 +37,6 @@
 import org.apache.commons.lang3.StringUtils;
 
 import io.goobi.viewer.exceptions.PresentationException;
-import io.goobi.viewer.model.cms.pages.content.types.CMSPageListContent;
 import io.goobi.viewer.model.jsf.DynamicContentBuilder;
 import io.goobi.viewer.model.jsf.JsfComponent;
 import io.goobi.viewer.model.security.user.User;
@@ -65,40 +64,27 @@
     private UIComponent uiComponent;
     private UIComponent backendUiComponent;
 
-<<<<<<< HEAD
     private CMSComponentScope scope = CMSComponentScope.PAGEVIEW;
-    
-    public CMSComponent(CMSComponent template, Optional<PersistentCMSComponent> jpa) {
-        this(template.getJsfComponent(), template.getLabel(), template.getDescription(), template.getIconPath(), template.getTemplateFilename(), template.getScope(),
-                CMSComponent.initializeAttributes(template.getAttributes(), jpa.map(PersistentCMSComponent::getAttributes).orElse(Collections.emptyMap())), jpa);
-=======
+
     public CMSComponent(CMSComponent template, Optional<PersistentCMSComponent> jpa) {
         this(template.getJsfComponent(), template.getLabel(), template.getDescription(), template.getIconPath(), template.getTemplateFilename(),
+                template.getScope(),
                 CMSComponent.initializeAttributes(template.getAttributes(),
                         jpa.map(PersistentCMSComponent::getAttributes).orElse(Collections.emptyMap())),
                 jpa);
->>>>>>> 3e756a54
         List<CMSContent> contentData = jpa.map(PersistentCMSComponent::getContentItems).orElse(Collections.emptyList());
         List<CMSContentItem> items =
                 template.getContentItems().stream().map(item -> populateContentItem(item, contentData)).collect(Collectors.toList());
         this.contentItems.addAll(items);
     }
 
-<<<<<<< HEAD
-    public CMSComponent(JsfComponent jsfComponent, String label, String description, String iconPath, String templateFilename, CMSComponentScope scope, Map<String, CMSComponentAttribute> attributes) {
+    public CMSComponent(JsfComponent jsfComponent, String label, String description, String iconPath, String templateFilename,
+            CMSComponentScope scope, Map<String, CMSComponentAttribute> attributes) {
         this(jsfComponent, label, description, iconPath, templateFilename, scope, attributes, Optional.empty());
     }
-    
-    private CMSComponent(JsfComponent jsfComponent, String label, String description, String iconPath, String templateFilename, CMSComponentScope scope, Map<String, CMSComponentAttribute> attributes, Optional<PersistentCMSComponent> jpa) {
-=======
-    public CMSComponent(JsfComponent jsfComponent, String label, String description, String iconPath, String templateFilename,
-            Map<String, CMSComponentAttribute> attributes) {
-        this(jsfComponent, label, description, iconPath, templateFilename, attributes, Optional.empty());
-    }
 
     private CMSComponent(JsfComponent jsfComponent, String label, String description, String iconPath, String templateFilename,
-            Map<String, CMSComponentAttribute> attributes, Optional<PersistentCMSComponent> jpa) {
->>>>>>> 3e756a54
+            CMSComponentScope scope, Map<String, CMSComponentAttribute> attributes, Optional<PersistentCMSComponent> jpa) {
         this.jsfComponent = jsfComponent;
         this.label = label;
         this.description = description;
@@ -208,11 +194,7 @@
 
     public UIComponent getUiComponent() throws PresentationException {
 
-<<<<<<< HEAD
-        if(this.uiComponent == null && this.jsfComponent != null && StringUtils.isNotBlank(this.jsfComponent.getFilename())) {
-=======
-        if (this.uiComponent == null) {
->>>>>>> 3e756a54
+        if (this.uiComponent == null && this.jsfComponent != null && StringUtils.isNotBlank(this.jsfComponent.getFilename())) {
             DynamicContentBuilder builder = new DynamicContentBuilder();
             String id = FilenameUtils.getBaseName(this.getJsfComponent().getName()) + "_" + System.nanoTime();
             this.uiComponent = new HtmlPanelGroup();
@@ -221,7 +203,7 @@
             component.getAttributes().put("component", this);
             for (CMSComponentAttribute attribute : this.getAttributes().values()) {
                 component.getAttributes().put(attribute.getName(), attribute.isBooleanValue() ? attribute.getBooleanValue() : attribute.getValue());
-            }            
+            }
         }
         return uiComponent;
     }
@@ -366,36 +348,37 @@
     public boolean hasContent(String itemId) {
         return this.contentItems.stream().anyMatch(item -> Objects.equals(item.getItemId(), itemId) && !item.isEmpty());
     }
-    
+
     public CMSContent getContent(String itemId) {
         return Optional.ofNullable(this.getContentItem(itemId)).map(CMSContentItem::getContent).orElse(null);
     }
 
-
     /**
      * Set wether this component should be displayed when the owning page is embedded in another page, rather than on the owning page itself
+     * 
      * @param preview
      */
     public void setPreview(boolean preview) {
         this.scope = preview ? CMSComponentScope.PREVIEW : CMSComponentScope.PAGEVIEW;
     }
-    
+
     /**
      * wether this component should be displayed when the owning page is embedded in another page, rather than on the owning page itself
+     * 
      * @return
      */
     public boolean isPreview() {
         return CMSComponentScope.PREVIEW.equals(this.scope);
     }
-    
+
     public CMSComponentScope getScope() {
         return scope;
     }
-    
+
     public void setScope(CMSComponentScope scope) {
         this.scope = scope;
     }
-    
+
     public long getPersistenceId() {
         return Optional.ofNullable(this.persistentComponent).map(PersistentCMSComponent::getId).orElse(0l);
     }
