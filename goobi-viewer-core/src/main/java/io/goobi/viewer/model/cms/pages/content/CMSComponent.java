--- conflicted
+++ resolved
@@ -517,11 +517,7 @@
     /**
      * whether this component should be displayed when the owning page is embedded in another page, rather than on the owning page itself
      * 
-<<<<<<< HEAD
-     * @return true if scope is set to PREVIEW; false otherwise
-=======
      * @return true if scope is CMSComponentScope.PREVIEW; false otherwise
->>>>>>> cd0292e6
      */
     public boolean isPreview() {
         return CMSComponentScope.PREVIEW.equals(this.scope);
