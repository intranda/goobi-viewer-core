/*
 * This file is part of the Goobi viewer - a content presentation and management
 * application for digitized objects.
 *
 * Visit these websites for more information.
 *          - http://www.intranda.com
 *          - http://digiverso.com
 *
 * This program is free software; you can redistribute it and/or modify it under
 * the terms of the GNU General Public License as published by the Free Software
 * Foundation; either version 2 of the License, or (at your option) any later
 * version.
 *
 * This program is distributed in the hope that it will be useful, but WITHOUT
 * ANY WARRANTY; without even the implied warranty of MERCHANTABILITY or FITNESS
 * FOR A PARTICULAR PURPOSE.
 * See the GNU General Public License for more details.
 *
 * You should have received a copy of the GNU General Public License along with
 * this program. If not, see <http://www.gnu.org/licenses/>.
 */
package io.goobi.viewer.model.viewer;

import java.io.File;
import java.io.FileNotFoundException;
import java.io.IOException;
import java.io.Serializable;
import java.util.ArrayList;
import java.util.Collections;
import java.util.HashMap;
import java.util.HashSet;
import java.util.List;
import java.util.Map;
import java.util.Set;
import java.util.stream.Collectors;

import javax.faces.context.FacesContext;
import javax.servlet.http.HttpServletRequest;

import org.apache.commons.configuration2.ex.ConfigurationException;
import org.apache.commons.io.FilenameUtils;
import org.apache.commons.lang3.StringUtils;
import org.apache.solr.common.SolrDocument;
import org.apache.solr.common.SolrDocumentList;
import org.jdom2.JDOMException;
import org.apache.logging.log4j.Logger;
import org.apache.logging.log4j.LogManager;

import com.fasterxml.jackson.core.JsonProcessingException;
import com.fasterxml.jackson.databind.ObjectMapper;

import de.intranda.api.annotation.oa.Motivation;
import de.intranda.metadata.multilanguage.IMetadataValue;
import de.unigoettingen.sub.commons.contentlib.exceptions.ContentNotFoundException;
import de.unigoettingen.sub.commons.contentlib.exceptions.IllegalRequestException;
import de.unigoettingen.sub.commons.contentlib.imagelib.ImageFileFormat;
import de.unigoettingen.sub.commons.contentlib.imagelib.ImageType;
import de.unigoettingen.sub.commons.contentlib.imagelib.transform.Scale;
import io.goobi.viewer.controller.ALTOTools;
import io.goobi.viewer.controller.Configuration;
import io.goobi.viewer.controller.DataFileTools;
import io.goobi.viewer.controller.DataManager;
import io.goobi.viewer.controller.FileTools;
import io.goobi.viewer.controller.StringConstants;
import io.goobi.viewer.controller.StringTools;
import io.goobi.viewer.controller.imaging.PdfHandler;
import io.goobi.viewer.controller.imaging.ThumbnailHandler;
import io.goobi.viewer.exceptions.AccessDeniedException;
import io.goobi.viewer.exceptions.DAOException;
import io.goobi.viewer.exceptions.IndexUnreachableException;
import io.goobi.viewer.exceptions.PresentationException;
import io.goobi.viewer.exceptions.RecordNotFoundException;
import io.goobi.viewer.exceptions.ViewerConfigurationException;
import io.goobi.viewer.managedbeans.utils.BeanUtils;
import io.goobi.viewer.messages.Messages;
import io.goobi.viewer.messages.ViewerResourceBundle;
import io.goobi.viewer.model.annotation.CrowdsourcingAnnotation;
import io.goobi.viewer.model.annotation.comments.Comment;
import io.goobi.viewer.model.security.AccessConditionUtils;
import io.goobi.viewer.model.security.AccessPermission;
import io.goobi.viewer.model.security.IPrivilegeHolder;
import io.goobi.viewer.model.toc.TocMaker;
import io.goobi.viewer.model.viewer.StructElement.ShapeMetadata;
import io.goobi.viewer.solr.SolrConstants;
import io.goobi.viewer.solr.SolrSearchIndex;

/**
 * Physical element (page) containing an image, video or audio.
 */
public class PhysicalElement implements Comparable<PhysicalElement>, Serializable {

    public enum CoordsFormat {
        UNCHECKED,
        NONE,
        ALTO
    }

    private static final long serialVersionUID = -6744820937107786721L;

    private static final Logger logger = LogManager.getLogger(PhysicalElement.class);

    /** Constant <code>WATERMARK_TEXT_TYPE_URN="URN"</code> */
    public static final String WATERMARK_TEXT_TYPE_URN = "URN";
    /** Constant <code>WATERMARK_TEXT_TYPE_PURL="PURL"</code> */
    public static final String WATERMARK_TEXT_TYPE_PURL = "PURL";
    /** Constant <code>WATERMARK_TEXT_TYPE_SOLR="SOLR:"</code> */
    public static final String WATERMARK_TEXT_TYPE_SOLR = "SOLR:";
    /** Constant <code>defaultVideoWidth=320</code> */
    private static final int DEFAULT_VIDEO_WIDTH = 320;
    /** Constant <code>defaultVideoHeight=240</code> */
    private static final int DEFAULT_VIDEO_HEIGHT = 240;

    private static List<String> watermarkTextConfiguration;

    private final transient Object lock = new Object();

    /** Persistent identifier. */
    private final String pi;
    /** Physical ID from the METS file. */
    private final String physId;
    private final String filePath;
    private String fileName;
    private String fileIdRoot;
    private long fileSize = 0;
    /** Physical page number of this element in the list of all pages (this value is always 1 below the ORDER value in the METS file). */
    private final int order;
    /** Logical page number (label) of this element. */
    private final String orderLabel;
    /** URN granular. */
    private final String urn;
    private String purlPart;
    /** Media mime type. */
    private String mimeType = BaseMimeType.IMAGE.getName();
    /** Actual image/video width (if available). */
    private int width = 0;
    /** Actual image/video height (if available). */
    private int height = 0;
    /** Whether or not this page has image data. */
    private boolean hasImage = false;
    /** Whether or not this page contains an image that spans two pages. */
    private boolean doubleImage = false;
    /** If this page comes after an uneven number of double image pages, this should be set to true. */
    private boolean flipRectoVerso = false;
    /** Whether or not full-text is available for this page. */
    private boolean fulltextAvailable = false;

    private Boolean fulltextAccessPermission;
    /** True if a download ticket is required before files may be downloaded. Value is set during the access permission check. */
    private Boolean bornDigitalDownloadTicketRequired = null; // TODO reset when logging in/out or persist in session
    /** File name of the full-text document in the file system. */
    private String fulltextFileName;
    /** File name of the ALTO document in the file system. */
    private String altoFileName;
    /** Plain full-text. */
    private String fullText;
    /** XML document containing the ALTO document for this page. Saved into a variable so it doesn't have to be expensively loaded multiple times. */
    private String altoText;
    /** ALTO file charset (determined when loading). */
    private String altoCharset;
    /** Format of the loaded word coordinates XML document. */
    private CoordsFormat wordCoordsFormat = CoordsFormat.UNCHECKED;
    /** Data repository name for the record to which this page belongs. */
    private final String dataRepository;

    private Map<String, String> fileNames = new HashMap<>();
    private Set<String> accessConditions = new HashSet<>();
    /** List of <code>StructElement</code>s contained on this page. */
    private List<StructElement> containedStructElements;
    /** Content type of loaded fulltext */
    private String textContentType = null;

    /**
     * <p>
     * Constructor for PhysicalElement.
     * </p>
     *
     * @param physId Physical element ID
     * @param filePath Path to the file
     * @param order Page number (numerical)
     * @param orderLabel Page number (label)
     * @param urn Page URN
     * @param purlPart a {@link java.lang.String} object.
     * @param pi Record identifier
     * @param mimeType Page mime type
     * @param dataRepository Record date repository
     */
    PhysicalElement(String physId, String filePath, int order, String orderLabel, String urn, String purlPart, String pi, String mimeType,
            String dataRepository) {
        this.physId = physId;
        this.filePath = filePath;
        this.order = order;
        this.orderLabel = orderLabel;
        this.urn = urn;
        this.purlPart = purlPart;
        this.pi = pi;

        if (StringUtils.isNotEmpty(mimeType)) {
            this.mimeType = mimeType;
        }

        this.dataRepository = dataRepository;
        this.fileName = determineFileName(filePath);

        if (watermarkTextConfiguration == null) {
            watermarkTextConfiguration = DataManager.getInstance().getConfiguration().isWatermarkTextConfigurationEnabled()
                    ? DataManager.getInstance().getConfiguration().getWatermarkTextConfiguration() : Collections.emptyList();
        }
    }

    /**
     * <p>
     * determineFileName.
     * </p>
     *
     * @param filePath a {@link java.lang.String} object.
     * @should cut off everything but the file name for normal file paths
     * @should leave external urls intact
     * @return a {@link java.lang.String} object.
     */
    protected static String determineFileName(String filePath) {
        String ret = filePath;
        if (StringUtils.isNotBlank(ret) && !(ret.startsWith("http://") || ret.startsWith("https://"))) {
            File file = new File(ret);
            ret = file.getName();
        }

        return ret;
    }

    /* (non-Javadoc)
     * @see java.lang.Object#hashCode()
     */
    /** {@inheritDoc} */
    @Override
    public int hashCode() {
        final int prime = 31;
        int result = 1;
        result = prime * result + order;
        result = prime * result + ((physId == null) ? 0 : physId.hashCode());
        result = prime * result + ((pi == null) ? 0 : pi.hashCode());
        return result;
    }

    /* (non-Javadoc)
     * @see java.lang.Object#equals(java.lang.Object)
     */
    /** {@inheritDoc} */
    @Override
    public boolean equals(Object obj) {
        if (this == obj) {
            return true;
        }
        if (obj == null) {
            return false;
        }
        if (getClass() != obj.getClass()) {
            return false;
        }
        PhysicalElement other = (PhysicalElement) obj;
        if (order != other.order) {
            return false;
        }
        if (physId == null) {
            if (other.physId != null) {
                return false;
            }
        } else if (!physId.equals(other.physId)) {
            return false;
        }
        if (pi == null) {
            if (other.pi != null) {
                return false;
            }
        } else if (!pi.equals(other.pi)) {
            return false;
        }
        return true;
    }

    /*
     * (non-Javadoc)
     *
     * @see java.lang.Comparable#compareTo(java.lang.Object)
     */
    /** {@inheritDoc} */
    @Override
    public int compareTo(PhysicalElement o) {
        if (o.getOrder() > getOrder()) {
            return -1;
        } else if (o.getOrder() < getOrder()) {
            return 1;
        } else {
            return 0;
        }
    }

    /**
     * <p>
     * getUrl.
     * </p>
     *
     * @return the url to the media content of the page, for example the
     * @throws io.goobi.viewer.exceptions.IndexUnreachableException if any.
     * @throws io.goobi.viewer.exceptions.ViewerConfigurationException if any.
     */
    public String getUrl() throws IndexUnreachableException, ViewerConfigurationException {
        BaseMimeType baseMimeType = BaseMimeType.getByName(this.mimeType);
        if (baseMimeType == null) {
            logger.error("Page {} of record '{}' has unknown mime-type: {}", orderLabel, pi, this.mimeType);
            return "";
        }
        switch (baseMimeType) {
            case IMAGE:
                return getImageUrl();
            case VIDEO:
            case AUDIO: {
                String format = getFileNames().keySet().stream().findFirst().orElse("");
                return getMediaUrl(format);
            }
            case APPLICATION:
                if (StringUtils.isEmpty(fileName)) {
                    fileName = determineFileName(filePath);
                }
                String localFilename = fileName;

                PdfHandler pdfHandler = BeanUtils.getImageDeliveryBean().getPdf();
                return pdfHandler.getPdfUrl(pi, localFilename);
            case SANDBOXED_HTML:
                return getSandboxedUrl();
            default:
                logger.error("Page {} of record '{}' has unsupported mime-type: {}", orderLabel, pi, baseMimeType);
                return "";
        }
    }

    /**
     * <p>
     * getSandboxedUrl.
     * </p>
     *
     * @return a {@link java.lang.String} object.
     */
    public String getSandboxedUrl() {
        logger.trace(fileNames.toString());
        if (fileNames.get("html-sandboxed") != null) {
            return fileNames.get("html-sandboxed");
        }
        return filePath;
    }

    /**
     * <p>
     * getWatermarkText.
     * </p>
     *
     * @return a {@link java.lang.String} object.
     */
    public String getWatermarkText() {
        if (watermarkTextConfiguration == null || watermarkTextConfiguration.isEmpty()) {
            return "";
        }

        StringBuilder urlBuilder = new StringBuilder();
        for (String text : watermarkTextConfiguration) {
            if (StringUtils.startsWithIgnoreCase(text, WATERMARK_TEXT_TYPE_SOLR)) {
                String field = text.substring(WATERMARK_TEXT_TYPE_SOLR.length());
                try {
                    SolrDocumentList res = DataManager.getInstance()
                            .getSearchIndex()
                            .search(new StringBuilder(SolrConstants.PI).append(":").append(pi).toString(), SolrSearchIndex.MAX_HITS, null,
                                    Collections.singletonList(field));
                    if (res != null && !res.isEmpty() && res.get(0).getFirstValue(field) != null) {
                        // logger.debug(field + ":" + res.get(0).getFirstValue(field));
                        urlBuilder.append((String) res.get(0).getFirstValue(field));
                        break;
                    }
                } catch (PresentationException e) {
                    logger.debug("PresentationException thrown here: " + e.getMessage());
                } catch (IndexUnreachableException e) {
                    logger.debug("IndexUnreachableException thrown here: " + e.getMessage());

                }
            } else if (StringUtils.equalsIgnoreCase(text, WATERMARK_TEXT_TYPE_URN)) {
                if (StringUtils.isNotEmpty(urn)) {
                    urlBuilder.append(urn);
                    break;
                }
            } else if (StringUtils.equalsIgnoreCase(text, WATERMARK_TEXT_TYPE_PURL)) {
                urlBuilder.append(BeanUtils.getServletPathWithHostAsUrlFromJsfContext())
                        .append("/")
                        .append(PageType.viewImage.getName())
                        .append("/")
                        .append(pi)
                        .append("/")
                        .append(order)
                        .append("/");
                break;
            } else {
                urlBuilder.append(text);
                break;
            }
        }
        return urlBuilder.toString();
    }

    /**
     * <p>
     * getThumbnailUrl.
     * </p>
     *
     * @return {@link java.lang.String}
     * @throws io.goobi.viewer.exceptions.ViewerConfigurationException if any.
     */
    public String getThumbnailUrl() throws ViewerConfigurationException {
        int thumbWidth = DataManager.getInstance().getConfiguration().getThumbnailsWidth();
        int thumbHeight = DataManager.getInstance().getConfiguration().getThumbnailsHeight();

        return getThumbnailUrl(thumbWidth, thumbHeight);
    }

    /**
     * <p>
     * getThumbnailUrl.
     * </p>
     *
     * @param width a int.
     * @param height a int.
     * @return a {@link java.lang.String} object.
     */
    public String getThumbnailUrl(int width, int height) {
        ThumbnailHandler thumbHandler = BeanUtils.getImageDeliveryBean().getThumbs();
        return thumbHandler.getThumbnailUrl(this, width, height);
    }

    /**
     * <p>
     * getId.
     * </p>
     *
     * @return a {@link java.lang.String} object.
     */
    public String getId() {
        logger.debug("getPhysId");
        return physId;
    }

    /**
     * <p>
     * getFilepath.
     * </p>
     *
     * @return {@link java.lang.String} Path zu Image Datei.
     */
    public String getFilepath() {
        return filePath;
    }

    /**
     * <p>
     * Getter for the field <code>order</code>.
     * </p>
     *
     * @return a int.
     */
    public int getOrder() {
        return order;
    }

    /**
     * <p>
     * Getter for the field <code>orderLabel</code>.
     * </p>
     *
     * @return a {@link java.lang.String} object.
     */
    public String getOrderLabel() {
        return orderLabel;
    }

    /**
     * <p>
     * Getter for the field <code>urn</code>.
     * </p>
     *
     * @return the urn
     */
    public String getUrn() {
        return urn;
    }

    /**
     * <p>
     * Setter for the field <code>purlPart</code>.
     * </p>
     *
     * @param purlPart the purlPart to set
     */
    public void setPurlPart(String purlPart) {
        this.purlPart = purlPart;
    }

    /**
     * <p>
     * Getter for the field <code>purlPart</code>.
     * </p>
     *
     * @return the purlPart
     */
    public String getPurlPart() {
        return purlPart;
    }

    /**
     * For images, this returns the full mime-type as image/X, with X being the format which should be used for image display. This is png for
     * png-images and jpeg for all other types.
     *
     * @return a {@link java.lang.String} object.
     */
    public String getDisplayMimeType() {
        String fullMimetype = getFullMimeType(getMimeType(), fileName);
        if (fullMimetype.matches("(?i)image/png")) {
            return fullMimetype;
        }
        return "image/jpeg";
    }

    /**
     * <p>
     * getFullMimeType.
     * </p>
     *
     * @param mimeType a {@link java.lang.String} object.
     * @param fileName a {@link java.lang.String} object.
     * @return a {@link java.lang.String} object.
     * @should return mimeType if already full mime type
     * @should return mimeType if not image
     * @should return png image mime type from file name
     * @should return jpeg if not png
     */
    public static String getFullMimeType(String mimeType, String fileName) {
        if (mimeType == null) {
            return "";
        }

        // Already full mime type
        if (mimeType.contains("/")) {
            return mimeType;
        }
        if (mimeType.equals(BaseMimeType.IMAGE.getName())) {
            ImageFileFormat fileFormat = ImageFileFormat.getImageFileFormatFromFileExtension(fileName);
            if (ImageFileFormat.PNG.equals(fileFormat)) {
                return fileFormat.getMimeType();
            }
            return ImageFileFormat.JPG.getMimeType();
        }

        return mimeType;
    }

    /**
     * 
     * @return
     * @should return correct base mime type
     * @should return image if base mime type not found
     */
    public String getBaseMimeType() {
        BaseMimeType baseMimeType = BaseMimeType.getByName(mimeType);
        if (baseMimeType != null) {
            return baseMimeType.getName();
        }

        return BaseMimeType.IMAGE.getName();
    }

    /**
     * <p>
     * Getter for the field <code>mimeType</code>.
     * </p>
     *
     * @return the mimeType
     */
    public String getMimeType() {
        return mimeType;
    }

    /**
     * <p>
     * Setter for the field <code>mimeType</code>.
     * </p>
     *
     * @param mimeType the mimeType to set
     */
    public void setMimeType(String mimeType) {
        this.mimeType = mimeType;
    }

    /**
     * <p>
     * Setter for the field <code>width</code>.
     * </p>
     *
     * @param width the width to set
     */
    public void setWidth(int width) {
        this.width = width;
    }

    /**
     * <p>
     * Setter for the field <code>height</code>.
     * </p>
     *
     * @param height the height to set
     */
    public void setHeight(int height) {
        this.height = height;
    }

    /**
     * <p>
     * Getter for the field <code>fileIdRoot</code>.
     * </p>
     *
     * @return the fileIdRoot
     */
    public String getFileIdRoot() {
        return fileIdRoot;
    }

    /**
     * <p>
     * Setter for the field <code>fileIdRoot</code>.
     * </p>
     *
     * @param fileIdRoot the fileIdRoot to set
     */
    public void setFileIdRoot(String fileIdRoot) {
        this.fileIdRoot = fileIdRoot;
    }

    /**
     *
     * @return
     * @throws DAOException
     * @throws IndexUnreachableException
     */
    public boolean isDisplayImage() throws IndexUnreachableException, DAOException {
        if (!hasImage) {
            return false;
        }
        String filename = null;
        try {
            filename = FileTools.getFilenameFromPathString(getFileName());
        } catch (FileNotFoundException e) {
            //
        }
        if (StringUtils.isBlank(filename)) {
            return false;
        }

        return AccessConditionUtils.checkAccessPermissionByIdentifierAndFileNameWithSessionMap(BeanUtils.getRequest(), getPi(), filename,
                IPrivilegeHolder.PRIV_VIEW_IMAGES).isGranted();
    }

    /**
     * @return the hasImage
     */
    public boolean isHasImage() {
        return hasImage;
    }

    /**
     * @param hasImage the hasImage to set
     */
    public void setHasImage(boolean hasImage) {
        this.hasImage = hasImage;
    }

    /**
     * @return the doubleImage
     */
    public boolean isDoubleImage() {
        // logger.trace("isDoubleImage: {}", doubleImage);
        return doubleImage;
    }

    /**
     * @param doubleImage the doubleImage to set
     */
    public void setDoubleImage(boolean doubleImage) {
        this.doubleImage = doubleImage;
    }

    /**
     * @return the flipRectoVerso
     */
    public boolean isFlipRectoVerso() {
        return flipRectoVerso;
    }

    /**
     * @param flipRectoVerso the flipRectoVerso to set
     */
    public void setFlipRectoVerso(boolean flipRectoVerso) {
        this.flipRectoVerso = flipRectoVerso;
    }

    /**
     * <p>
     * isFulltextAvailableForPage.
     * </p>
     *
     * @return a boolean.
     * @throws io.goobi.viewer.exceptions.IndexUnreachableException if any.
     * @throws io.goobi.viewer.exceptions.DAOException if any.
     */
    public boolean isDisplayFulltext() throws IndexUnreachableException, DAOException {
        if (!fulltextAvailable) {
            return false;
        }
        String filename = null;
        try {
            filename = FileTools.getFilenameFromPathString(getFulltextFileName());
        } catch (FileNotFoundException e) {
            //
        }
        if (StringUtils.isBlank(filename)) {
            try {
                filename = FileTools.getFilenameFromPathString(getAltoFileName());
            } catch (FileNotFoundException e) {
                //
            }
        }
        if (StringUtils.isBlank(filename)) {
            return false;
        }

        return AccessConditionUtils.checkAccessPermissionByIdentifierAndFileNameWithSessionMap(BeanUtils.getRequest(), getPi(), filename,
                IPrivilegeHolder.PRIV_VIEW_FULLTEXT).isGranted();
    }

    /**
     * <p>
     * isFulltextAvailable.
     * </p>
     *
     * @return the fulltextAvailable
     */
    public boolean isFulltextAvailable() {
        return fulltextAvailable;
    }

    /**
     * @return the fulltextAccessPermission
     * @throws ViewerConfigurationException
     */
    public Boolean isFulltextAccessPermission() {
        if (fulltextAccessPermission == null) {
            fulltextAccessPermission = false;
            try {
                fulltextAccessPermission =
                        AccessConditionUtils.checkAccessPermissionByIdentifierAndLogId(pi, null, IPrivilegeHolder.PRIV_VIEW_FULLTEXT,
                                BeanUtils.getRequest()).isGranted();
            } catch (IndexUnreachableException | DAOException e) {
                logger.error(String.format("Cannot check fulltext access for pi %s and pageNo %d: %s", pi, order, e.toString()));
            } catch (RecordNotFoundException e) {
                logger.error("Record not found in index: {}", pi);
            }
        }

        return fulltextAccessPermission;
    }

    /**
     * <p>
     * Setter for the field <code>fulltextAvailable</code>.
     * </p>
     *
     * @param fulltextAvailable the fulltextAvailable to set
     */
    public void setFulltextAvailable(boolean fulltextAvailable) {
        this.fulltextAvailable = fulltextAvailable;
    }

    /**
     * <p>
     * isAltoAvailableForPage.
     * </p>
     *
     * @return a boolean.
     * @throws io.goobi.viewer.exceptions.IndexUnreachableException if any.
     * @throws io.goobi.viewer.exceptions.DAOException if any.
     */
    public boolean isAltoAvailable() {
        String filename = null;
        try {
            filename = FileTools.getFilenameFromPathString(getAltoFileName());
            if (StringUtils.isBlank(filename)) {
                return false;
            }

            return AccessConditionUtils.checkAccessPermissionByIdentifierAndFileNameWithSessionMap(BeanUtils.getRequest(), getPi(), filename,
                    IPrivilegeHolder.PRIV_VIEW_FULLTEXT).isGranted();
        } catch (FileNotFoundException | IndexUnreachableException | DAOException e) {
            return false;
        }
    }

    /**
     * <p>
     * isTeiAvailableForPage.
     * </p>
     *
     * @return a boolean.
     * @throws io.goobi.viewer.exceptions.IndexUnreachableException if any.
     * @throws io.goobi.viewer.exceptions.DAOException if any.
     */
    public boolean isTeiAvailable() throws IndexUnreachableException, DAOException {
        return isDisplayFulltext();
    }

    /**
     * <p>
     * Getter for the field <code>fulltextFileName</code>.
     * </p>
     *
     * @return the fulltextFileName
     */
    public String getFulltextFileName() {
        return fulltextFileName;
    }

    /**
     * <p>
     * Setter for the field <code>fulltextFileName</code>.
     * </p>
     *
     * @param fulltextFileName the fulltextFileName to set
     */
    public void setFulltextFileName(String fulltextFileName) {
        this.fulltextFileName = fulltextFileName;
    }

    /**
     * <p>
     * Getter for the field <code>altoFileName</code>.
     * </p>
     *
     * @return the altoFileName
     */
    public String getAltoFileName() {
        return altoFileName;
    }

    /**
     * <p>
     * Setter for the field <code>altoFileName</code>.
     * </p>
     *
     * @param altoFileName the altoFileName to set
     */
    public void setAltoFileName(String altoFileName) {
        this.altoFileName = altoFileName;
    }

    /**
     * <p>
     * Getter for the field <code>fullText</code>.
     * </p>
     *
     * @return the fullText
     * @throws io.goobi.viewer.exceptions.ViewerConfigurationException if any.
     */
    public String getFullText() throws ViewerConfigurationException {
        if (altoText == null && wordCoordsFormat == CoordsFormat.UNCHECKED) {
            // Load XML document
            try {
                StringPair alto = loadAlto();
                if (StringUtils.isNotEmpty(alto.getOne())) {
                    altoText = alto.getOne();
                }
                altoCharset = alto.getTwo();
                fulltextAccessPermission = true;
            } catch (AccessDeniedException e) {
                fulltextAccessPermission = false;
                fullText = ViewerResourceBundle.getTranslation(e.getMessage(), null);
            } catch (JDOMException | IOException | IndexUnreachableException | DAOException e) {
                logger.error(e.getMessage(), e);
            }
        }
        if (StringUtils.isNotEmpty(altoText)) {
            wordCoordsFormat = CoordsFormat.ALTO;
            String text = ALTOTools.getFulltext(altoText, altoCharset, false, null);
            if (StringUtils.isNotEmpty(text)) {
                String cleanText = StringTools.stripJS(text);
                if (cleanText.length() < text.length()) {
                    text = cleanText;
                    logger.warn("JavaScript found and removed from full-text in {}, page {}", pi, getOrder());
                }
            }
            return text;
        }
        wordCoordsFormat = CoordsFormat.NONE;
        if (fullText == null) {
            try {
                fullText = loadFullText();
                if (StringUtils.isNotEmpty(fullText)) {
                    String cleanText = StringTools.stripJS(fullText);
                    if (cleanText.length() < fullText.length()) {
                        fullText = cleanText;
                        logger.warn("JavaScript found and removed from full-text in {}, page {}", pi, getOrder());
                    }
                }
                fulltextAccessPermission = true;
            } catch (AccessDeniedException e) {
                fulltextAccessPermission = false;
                fullText = ViewerResourceBundle.getTranslation(e.getMessage(), null);
            } catch (FileNotFoundException e) {
                logger.error(e.getMessage());
            } catch (IOException | IndexUnreachableException | DAOException e) {
                logger.error(e.getMessage(), e);
            }
        }

        return fullText;
    }

    /**
     *
     * @return The probable mimeType of the fulltext. If the fulltext is not yet loaded, it is loaded first
     * @throws ViewerConfigurationException
     */
    public String getFulltextMimeType() throws ViewerConfigurationException {
        if (textContentType == null) {
            getFullText();
        }
        return textContentType;
    }

    /**
     * <p>
     * Setter for the field <code>fullText</code>.
     * </p>
     *
     * @param fullText the fullText to set
     */
    public void setFullText(String fullText) {
        this.fullText = fullText;
    }

    /**
     * Loads full-text data for this page via the REST service, if not yet loaded.
     *
     * @return true if fulltext loaded successfully false otherwise
     * @throws AccessDeniedException
     * @throws IOException
     * @throws DAOException
     * @throws IndexUnreachableException
     * @throws ConfigurationException
     * @should load full-text correctly if not yet loaded
     * @should return null if already loaded
     */
    String loadFullText() throws AccessDeniedException, IOException, IndexUnreachableException, DAOException, ViewerConfigurationException {
        if (fulltextFileName == null) {
            return null;
        } else if (Boolean.FALSE.equals(isFulltextAccessPermission())) {
            throw new AccessDeniedException(String.format("Fulltext access denied for pi %s and pageNo %d", pi, order));
        }

        logger.trace("Loading full-text for page {}", fulltextFileName);
        try {
            return DataFileTools.loadFulltext(null, fulltextFileName, false, BeanUtils.getRequest());
        } catch (FileNotFoundException e) {
            logger.error(e.getMessage());
            return "";
        }
    }

    /**
     * <p>
     * getWordCoords.
     * </p>
     *
     * @param searchTerms a {@link java.util.Set} object.
     * @return a {@link java.util.List} object.
     * @throws io.goobi.viewer.exceptions.ViewerConfigurationException if any.
     */
    public List<String> getWordCoords(Set<String> searchTerms) throws ViewerConfigurationException {
        return getWordCoords(searchTerms, 0);
    }

    /**
     * Returns word coordinates for words that start with any of the given search terms.
     *
     * @param searchTerms a {@link java.util.Set} object.
     * @should load XML document if none yet set
     * @param rotation a int.
     * @return a {@link java.util.List} object.
     * @throws io.goobi.viewer.exceptions.ViewerConfigurationException if any.
     */
    public List<String> getWordCoords(Set<String> searchTerms, int rotation) throws ViewerConfigurationException {
        if (searchTerms == null || searchTerms.isEmpty()) {
            return Collections.emptyList();
        }
        logger.trace("loadWordCoords: {}", searchTerms);

        if (altoText == null && wordCoordsFormat == CoordsFormat.UNCHECKED) {
            // Load XML document
            try {
                loadAlto();
                fulltextAccessPermission = true;
            } catch (AccessDeniedException e) {
                fulltextAccessPermission = false;
                fullText = ViewerResourceBundle.getTranslation(e.getMessage(), null);
            } catch (JDOMException | IOException | IndexUnreachableException | DAOException e) {
                logger.error(e.getMessage(), e);
            }
        }

        if (altoText != null) {
            return ALTOTools.getWordCoords(altoText, altoCharset, searchTerms, rotation);
        }
        wordCoordsFormat = CoordsFormat.NONE;

        return Collections.emptyList();
    }

    /**
     * Loads ALTO data for this page via the REST service, if not yet loaded.
     *
     * @return StringPair(ALTO,charset)
     * @should load and set alto correctly
     * @should set wordCoordsFormat correctly
     * @throws io.goobi.viewer.exceptions.AccessDeniedException if any.
     * @throws org.jdom2.JDOMException if any.
     * @throws java.io.IOException if any.
     * @throws io.goobi.viewer.exceptions.IndexUnreachableException if any.
     * @throws io.goobi.viewer.exceptions.DAOException if any.
     * @throws io.goobi.viewer.exceptions.ViewerConfigurationException if any.
     */
    public StringPair loadAlto()
            throws AccessDeniedException, JDOMException, IOException, IndexUnreachableException, DAOException, ViewerConfigurationException {
        logger.trace("loadAlto: {}", altoFileName);
        if (altoFileName == null) {
            return new StringPair("", null);
        } else if (Boolean.FALSE.equals(isFulltextAccessPermission())) {
            throw new AccessDeniedException(String.format("Fulltext access denied for pi %s and pageNo %d", pi, order));
        }

        try {
            StringPair alto = DataFileTools.loadAlto(altoFileName);
            //Text from alto is always plain text
            textContentType = StringConstants.MIMETYPE_TEXT_PLAIN;
            if (alto != null) {
                altoText = alto.getOne();
                altoCharset = alto.getTwo();
                wordCoordsFormat = CoordsFormat.ALTO;
            }
            return alto;
        } catch (ContentNotFoundException e) {
            logger.error(e.getMessage());
        } catch (PresentationException e) {
            logger.error(e.getMessage());
        }

        return new StringPair("", null);
    }

    /**
     * <p>
     * Getter for the field <code>fileNames</code>.
     * </p>
     *
     * @return the fileNames
     */
    public Map<String, String> getFileNames() {
        return fileNames;
    }

    /**
     * <p>
     * Setter for the field <code>fileNames</code>.
     * </p>
     *
     * @param fileNames the fileNames to set
     */
    public void setFileNames(Map<String, String> fileNames) {
        this.fileNames = fileNames;
    }

    /**
     * Returns The first matching media filename for this page
     *
     * @return The first matching media filename for this page
     */
    public String getFirstFileName() {
        String format = getFileNames().keySet().stream().findFirst().orElse("");
        return getFileNameForFormat(format);
    }

    /**
     * Returns the fileName alone, if {@link io.goobi.viewer.model.viewer.PhysicalElement#getFilePath()} is a local file, or the entire filePath
     * otherwise
     *
     * @return a {@link java.lang.String} object.
     */
    public String getFileName() {
        if (StringUtils.isEmpty(fileName)) {
            determineFileName(filePath);
        }
        return fileName;
    }

    /**
     * <p>
     * getFileNameBase.
     * </p>
     *
     * @return a {@link java.lang.String} object.
     */
    public String getFileNameBase() {
        return FilenameUtils.getBaseName(fileName);
    }

    /**
     * <p>
     * getFileNameExtension.
     * </p>
     *
     * @return a {@link java.lang.String} object.
     */
    public String getFileNameExtension() {
        return FilenameUtils.getExtension(fileName);
    }

    /**
     * <p>
     * getFileNameForFormat.
     * </p>
     *
     * @param format a {@link java.lang.String} object.
     * @return a {@link java.lang.String} object.
     */
    public String getFileNameForFormat(String format) {
        if (fileNames.get(format) != null) {
            return fileNames.get(format);
        }

        return fileName;
    }

    /**
     * <p>
     * getImageToPdfUrl.
     * </p>
     *
     * @return a {@link java.lang.String} object.
     * @throws io.goobi.viewer.exceptions.IndexUnreachableException if any.
     */
    public String getImageToPdfUrl() throws IndexUnreachableException {
        return BeanUtils.getImageDeliveryBean().getPdf().getPdfUrl(BeanUtils.getActiveDocumentBean().getCurrentElement(), this);
    }

    /**
     * Returns a "RESTful" URL for a media (audio or video) file in the given format.
     *
     * @param format a {@link java.lang.String} object.
     * @return a {@link java.lang.String} object.
     * @throws io.goobi.viewer.exceptions.IndexUnreachableException if any.
     */
    public String getMediaUrl(String format) throws IndexUnreachableException {

        String url;
        try {
            url = BeanUtils.getImageDeliveryBean().getMedia().getMediaUrl(getBaseMimeType(), format, pi, getFileNameForFormat(format));
        } catch (IllegalRequestException e) {
            throw new IllegalStateException("media type must be either audio or video, but is " + getBaseMimeType());
        }

        logger.trace("currentMediaUrl: {}", url);
        return url;
    }

    /**
     * <p>
     * getVideoWidth.
     * </p>
     *
     * @return a int.
     */
    public int getVideoWidth() {
        if (width > 0) {
            return width;
        }

        return DEFAULT_VIDEO_WIDTH;
    }

    /**
     * <p>
     * getVideoHeight.
     * </p>
     *
     * @return a int.
     */
    public int getVideoHeight() {
        if (height > 0) {
            return height;
        }

        return DEFAULT_VIDEO_HEIGHT;
    }

    /**
     * Returns the actual image width, if available. Otherwise the default width.
     *
     * @return a int.
     */
    public int getImageWidth() {
        return width;
    }

    /**
     * Returns the actual image height, if available. Otherwise the default height.
     *
     * @return a int.
     */
    public int getImageHeight() {
        return height;
    }

    /**
     * <p>
     * getPhysicalImageHeight.
     * </p>
     *
     * @return a int.
     */
    public int getPhysicalImageHeight() {
        return getImageHeight();
    }

    /**
     * Return the zoom factor for this image depending on its actual size.
     *
     * @return a int.
     */
    public int getImageZoomFactor() {
        return getImageWidth() / 100;
    }

    /**
     * <p>
     * getImageUrl.
     * </p>
     *
     * @return a {@link java.lang.String} object.
     */
    public String getImageUrl() {
        return BeanUtils.getImageDeliveryBean().getThumbs().getThumbnailUrl(this, Scale.MAX);
    }

    /**
     * <p>
     * getImageUrl.
     * </p>
     *
     * @param size a int.
     * @return a {@link java.lang.String} object.
     */
    public String getImageUrl(int size) {
        Scale scale = new Scale.ScaleToWidth(size);
        return BeanUtils.getImageDeliveryBean().getThumbs().getThumbnailUrl(this, scale);

    }

    /**
     * Return the bare width as read from the index (0 if none available).
     *
     * @return a int.
     */
    public int getMixWidth() {
        return getImageWidth();
    }

    /**
     * <p>
     * getPhysicalImageWidth.
     * </p>
     *
     * @return a int.
     */
    public int getPhysicalImageWidth() {
        return getImageWidth();
    }

    /**
     * <p>
     * Getter for the field <code>pi</code>.
     * </p>
     *
     * @return the pi
     */
    public String getPi() {
        return pi;
    }

    /**
     * <p>
     * Getter for the field <code>accessConditions</code>.
     * </p>
     *
     * @return the accessConditions
     */
    public Set<String> getAccessConditions() {
        return accessConditions;
    }

    /**
     * <p>
     * Setter for the field <code>accessConditions</code>.
     * </p>
     *
     * @param accessConditions the accessConditions to set
     */
    public void setAccessConditions(Set<String> accessConditions) {
        this.accessConditions = accessConditions;
    }

    /**
     * <p>
     * getPageLinkLabel.
     * </p>
     *
     * @return a {@link java.lang.String} object.
     */
    public String getPageLinkLabel() {
        BaseMimeType baseMimeType = BaseMimeType.getByName(this.mimeType);
        if (baseMimeType == null) {
            return "viewImage";
        }

        switch (baseMimeType) {
            case IMAGE:
                return "viewImage";
            case VIDEO:
                return "viewVideo";
            case AUDIO:
                return "viewAudio";
            case SANDBOXED_HTML:
                return "viewSandboxedHtml";
            default:
                return "viewImage";
        }
    }

    /**
     * Checks if the media type is displayable as a 3d object and access is granted for viewing it
     *
     * @return a boolean.
     * @throws io.goobi.viewer.exceptions.IndexUnreachableException if any.
     * @throws io.goobi.viewer.exceptions.DAOException if any.
     */
    public boolean isAccessPermission3DObject() throws IndexUnreachableException, DAOException {
        logger.trace("AccessPermission3DObject");
        // Prevent access if mime type incompatible
        if (!BaseMimeType.OBJECT.equals(BaseMimeType.getByName(mimeType))) {
            return false;
        }

        if (getFilepath().startsWith("http")) {
            //External urls are always free to use
            return true;
        } else if (FacesContext.getCurrentInstance() != null && FacesContext.getCurrentInstance().getExternalContext() != null) {
            HttpServletRequest request = (HttpServletRequest) FacesContext.getCurrentInstance().getExternalContext().getRequest();
            return AccessConditionUtils.checkAccessPermissionForImage(request, pi, fileName).isGranted();
        } else {
            logger.trace("FacesContext not found");
        }

        return false;
    }

    /**
     * Checks if the media type is displayable as an image and access is granted for viewing an image
     *
     * @return a boolean.
     * @throws io.goobi.viewer.exceptions.IndexUnreachableException if any.
     * @throws io.goobi.viewer.exceptions.DAOException if any.
     */
    public boolean isAccessPermissionImage() throws IndexUnreachableException, DAOException {
        return isAccessPermissionObject();
    }

    /**
     * Remnant from when image access had to be checked for each tile. Still used for OpenSeaDragon, so it just redirects to the access permission
     * check.
     *
     * @return a boolean.
     * @throws io.goobi.viewer.exceptions.IndexUnreachableException if any.
     * @throws io.goobi.viewer.exceptions.DAOException if any.
     */
    public boolean isAccessPermissionObject() throws IndexUnreachableException, DAOException {
        // Prevent access if mime type incompatible
        if (!BaseMimeType.isImageOrPdfDownloadAllowed(mimeType)) {
            return false;
        }

        if (getFilepath().startsWith("http")) {
            //External urls are always free to use
            return true;
        } else if (FacesContext.getCurrentInstance() != null && FacesContext.getCurrentInstance().getExternalContext() != null) {
            HttpServletRequest request = (HttpServletRequest) FacesContext.getCurrentInstance().getExternalContext().getRequest();
            return AccessConditionUtils.checkAccessPermissionForImage(request, pi, fileName).isGranted();
        } else {
            logger.trace("FacesContext not found");
        }

        return false;
    }

    /**
     * checks if the user has the privilege {@link IPrivilegeHolder.PRIV_ZOOM_IMAGES} If the check fails and
     * {@link Configuration#getUnzoomedImageAccessMaxWidth()} is greater than 0, false is returned
     *
     * @return true exactly if the user is allowed to zoom images. false otherwise
     * @throws IndexUnreachableException
     * @throws DAOException
     */
    public boolean isAccessPermissionImageZoom() throws IndexUnreachableException, DAOException {
        if (FacesContext.getCurrentInstance() != null && FacesContext.getCurrentInstance().getExternalContext() != null) {
            HttpServletRequest request = (HttpServletRequest) FacesContext.getCurrentInstance().getExternalContext().getRequest();
            return AccessConditionUtils.checkAccessPermissionByIdentifierAndFileNameWithSessionMap(request, pi, fileName,
                    IPrivilegeHolder.PRIV_ZOOM_IMAGES).isGranted();
        }
        logger.trace("FacesContext not found");
        return false;

    }

    /**
     *
     * @return
     * @throws IndexUnreachableException
     * @throws DAOException
     */
    public boolean isAccessPermissionImageDownload() throws IndexUnreachableException, DAOException {
<<<<<<< HEAD
        if (FacesContext.getCurrentInstance() != null && FacesContext.getCurrentInstance().getExternalContext() != null) {
=======
        if (FacesContext.getCurrentInstance() != null && FacesContext.getCurrentInstance() != null
                && FacesContext.getCurrentInstance().getExternalContext() != null) {
>>>>>>> 97630187
            HttpServletRequest request = (HttpServletRequest) FacesContext.getCurrentInstance().getExternalContext().getRequest();
            return AccessConditionUtils.checkAccessPermissionByIdentifierAndFileNameWithSessionMap(request, pi, fileName,
                    IPrivilegeHolder.PRIV_DOWNLOAD_IMAGES).isGranted();
        }
        logger.trace("FacesContext not found");

        return false;
    }

    /**
     * <p>
     * isAccessPermissionPdf.
     * </p>
     *
     * @return true if PDF download is allowed for this page; false otherwise
     */
    public boolean isAccessPermissionPdf() {
        if (!DataManager.getInstance().getConfiguration().isPagePdfEnabled()) {
            return false;
        }
        // Prevent access if mime type incompatible
        if (!BaseMimeType.isImageOrPdfDownloadAllowed(mimeType)) {
            return false;
        }

        HttpServletRequest request = (HttpServletRequest) FacesContext.getCurrentInstance().getExternalContext().getRequest();
        try {
            return AccessConditionUtils.checkAccessPermissionForPagePdf(request, this).isGranted();
        } catch (IndexUnreachableException e) {
            logger.debug("IndexUnreachableException thrown here: {}", e.getMessage());
            return false;
        } catch (DAOException e) {
            logger.debug("DAOException thrown here: {}", e.getMessage());
            return false;
        }
    }

    /**
     * <p>
     * isAccessPermissionBornDigital.
     * </p>
     *
     * @return true if access is allowed for born digital files; false otherwise
     * @throws io.goobi.viewer.exceptions.IndexUnreachableException if any.
     * @throws io.goobi.viewer.exceptions.DAOException if any.
     */
    public boolean isAccessPermissionBornDigital() throws IndexUnreachableException, DAOException {
        if (FacesContext.getCurrentInstance() != null && FacesContext.getCurrentInstance().getExternalContext() != null) {
            HttpServletRequest request = (HttpServletRequest) FacesContext.getCurrentInstance().getExternalContext().getRequest();
            AccessPermission access = AccessConditionUtils.checkAccessPermissionByIdentifierAndFileNameWithSessionMap(request, pi, fileName,
                    IPrivilegeHolder.PRIV_DOWNLOAD_BORN_DIGITAL_FILES);
            // logger.trace("Born digital access for page {} is granted: {}", order, access.isGranted());
            //            if (bornDigitalDownloadTicketRequired == null) {
            bornDigitalDownloadTicketRequired = access.isTicketRequired();
            // logger.trace("Ticket required for page {}: {}", order, access.isTicketRequired());
            //            }
            return access.isGranted();
        }
        logger.trace("FacesContext not found");

        bornDigitalDownloadTicketRequired = false; // maybe set to true?
        return false;
    }

    /**
     * 
     * @return true if a download ticket requirement is present and not yet satisfied; false otherwise
     * @throws IndexUnreachableException
     * @throws DAOException
     */
    public boolean isBornDigitalDownloadTicketRequired() throws IndexUnreachableException, DAOException {
        //                if (bornDigitalDownloadTicketRequired == null) {
        isAccessPermissionBornDigital();
        //                }
        // logger.trace("isBornDigitalDownloadTicketRequired: {}", bornDigitalDownloadTicketRequired);

        // If license requires a download ticket, check agent session for loaded ticket
        if (Boolean.TRUE.equals(bornDigitalDownloadTicketRequired) && FacesContext.getCurrentInstance() != null
                && FacesContext.getCurrentInstance().getExternalContext() != null) {
            boolean hasTicket = AccessConditionUtils.isHasDownloadTicket(pi, BeanUtils.getSession());
            // logger.trace("User has download ticket: {}", hasTicket);
            return !hasTicket;
        }

        return bornDigitalDownloadTicketRequired;
    }

    /**
     *
     * @return
     * @throws IndexUnreachableException
     * @throws DAOException
     */
    public boolean isAccessPermissionFulltext() throws IndexUnreachableException, DAOException {
        if (FacesContext.getCurrentInstance() != null && FacesContext.getCurrentInstance().getExternalContext() != null) {
            HttpServletRequest request = (HttpServletRequest) FacesContext.getCurrentInstance().getExternalContext().getRequest();
            return AccessConditionUtils.checkAccessPermissionByIdentifierAndFileNameWithSessionMap(request, pi, fileName,
                    IPrivilegeHolder.PRIV_VIEW_FULLTEXT).isGranted();
        }
        logger.trace("FacesContext not found");

        return false;
    }

    /**
     * <p>
     * getFooterHeight.
     * </p>
     *
     * @return a int.
     * @throws io.goobi.viewer.exceptions.ViewerConfigurationException if any.
     */
    public int getFooterHeight() throws ViewerConfigurationException {
        return DataManager.getInstance().getConfiguration().getFooterHeight(PageType.getByName(PageType.viewImage.name()), getImageType());
    }

    /**
     * <p>
     * getFooterHeight.
     * </p>
     *
     * @param pageType a {@link java.lang.String} object.
     * @return a int.
     * @throws io.goobi.viewer.exceptions.ViewerConfigurationException if any.
     */
    public int getFooterHeight(String pageType) throws ViewerConfigurationException {
        return DataManager.getInstance().getConfiguration().getFooterHeight(PageType.getByName(pageType), getImageType());
    }

    /**
     * <p>
     * getComments.
     * </p>
     *
     * @return a {@link java.util.List} object.
     * @throws io.goobi.viewer.exceptions.DAOException if any.
     */
    public List<CrowdsourcingAnnotation> getComments() throws DAOException {
        List<CrowdsourcingAnnotation> comments =
                DataManager.getInstance().getDao().getAnnotationsForTarget(this.pi, this.order, Motivation.COMMENTING);
        Collections.sort(comments, (c1, c2) -> c1.getDateCreated().compareTo(c2.getDateCreated()));
        //        Collections.reverse(comments);
        return comments;
    }

    /**
     * <p>
     * deleteCommentAction.
     * </p>
     *
     * @param comment a {@link io.goobi.viewer.model.annotation.comments.Comment} object.
     * @throws io.goobi.viewer.exceptions.DAOException if any.
     */
    public void deleteCommentAction(Comment comment) throws DAOException {
        logger.trace("deleteCommentAction");
        if (DataManager.getInstance().getDao().deleteComment(comment)) {
            Messages.info("commentDeleteSuccess");
        } else {
            Messages.error("commentDeleteFailure");
        }
    }

    /**
     * return true if this image has its own width/height measurements, and does not rely on default width/height
     *
     * @return a boolean.
     */
    public boolean hasIndividualSize() {
        return (width > 0 && height > 0);
    }

    /**
     * <p>
     * Getter for the field <code>altoText</code>.
     * </p>
     *
     * @return the altoText
     */
    public String getAltoText() {
        return altoText;
    }

    /**
     *
     * @param load If true, ALTO will be loaded if altoText is null
     * @return
     * @throws ViewerConfigurationException
     */
    public String getAltoText(boolean load) throws ViewerConfigurationException {
        if (altoText == null && fulltextAccessPermission == null && load) {
            try {
                loadAlto();
            } catch (AccessDeniedException e) {
                fulltextAccessPermission = false;
            } catch (JDOMException | IOException | IndexUnreachableException | DAOException e) {
                logger.error(e.getMessage(), e);
            }
        }

        return altoText;
    }

    /**
     * @return the altoCharset
     */
    public String getAltoCharset() {
        return altoCharset;
    }

    /**
     * <p>
     * Getter for the field <code>wordCoordsFormat</code>.
     * </p>
     *
     * @return the wordCoordsFormat
     */
    public CoordsFormat getWordCoordsFormat() {
        return wordCoordsFormat;
    }

    /**
     * <p>
     * Getter for the field <code>dataRepository</code>.
     * </p>
     *
     * @return the dataRepository
     */
    public String getDataRepository() {
        return dataRepository;
    }

    /**
     * <p>
     * Getter for the field <code>fileSize</code>.
     * </p>
     *
     * @return the fileSize
     */
    public long getFileSize() {
        return fileSize;
    }

    /**
     * <p>
     * Setter for the field <code>fileSize</code>.
     * </p>
     *
     * @param fileSize the fileSize to set
     */
    public void setFileSize(long fileSize) {
        this.fileSize = fileSize;
    }

    /**
     * <p>
     * getFileSizeAsString.
     * </p>
     *
     * @return a {@link java.lang.String} object.
     */
    public String getFileSizeAsString() {
        if (fileSize > 1024 * 1024) {
            return (fileSize / 1024 / 1024) + " MB";
        }

        else if (fileSize > 1024) {
            return (fileSize / 1024) + " KB";
        } else {
            return fileSize + " Byte";
        }
    }

    /**
     * <p>
     * getImageType.
     * </p>
     *
     * @return a {@link de.unigoettingen.sub.commons.contentlib.imagelib.ImageType} object.
     */
    public ImageType getImageType() {
        ImageType imageType = new ImageType(false);
        imageType.setFormat(ImageFileFormat.getImageFileFormatFromFileExtension(fileName));
        return imageType;
    }

    /**
     * Gets the filename but with its extension replaced by the given extension If the extension is an empty String, the filename without any
     * extension is returned If the extension is null, {@link io.goobi.viewer.model.viewer.PhysicalElement#getFileName()} is returned
     *
     * @param extension a {@link java.lang.String} object.
     * @return a {@link java.lang.String} object.
     */
    public String getFileName(String extension) {
        if (extension == null) {
            return getFileName();
        }

        String baseName = FilenameUtils.removeExtension(getFileName());
        return baseName + (StringUtils.isNotBlank(extension) ? "." + extension : "");
    }

    /**
     * <p>
     * isDisplayPagePdfLink.
     * </p>
     *
     * @return true if page pdf link is allowed in configuration and no access conditions prevent PDF download; false otherwise
     */
    public boolean isDisplayPagePdfLink() {
        logger.trace("isDisplayPagePdfLink");
        return DataManager.getInstance().getConfiguration().isPagePdfEnabled() && isAccessPermissionPdf();
    }

    /**
     * <p>
     * isAdaptImageViewHeight.
     * </p>
     *
     * @return false if {@link Configuration#isLimitImageHeight} returns true and the image side ratio (width/height) is below the lower or above the
     *         upper threshold Otherwise return true
     */
    public boolean isAdaptImageViewHeight() {
        float ratio = getImageWidth() / (float) getImageHeight();
        //if dimensions cannot be determined (usually widht, height == 0), then return true
        if (Float.isNaN(ratio) || Float.isInfinite(ratio)) {
            return true;
        }
        float lowerThreshold = DataManager.getInstance().getConfiguration().getLimitImageHeightLowerRatioThreshold();
        float upperThreshold = DataManager.getInstance().getConfiguration().getLimitImageHeightUpperRatioThreshold();

        if (DataManager.getInstance().getConfiguration().isLimitImageHeight()) {
            return ratio > lowerThreshold && ratio < upperThreshold;
        }

        return true;
    }

    /**
     * List of struct elements that start on this page. For example, if a page contains multiple elements that only cover a certain area of the page
     * (using coordinates), this method can be used to get all shape coordinates for these elemets for visualization.
     *
     * @return List of <code>/StructElement<code>s
     * @throws IndexUnreachableException
     * @throws PresentationException
     */
    public List<StructElement> getContainedStructElements() throws PresentationException, IndexUnreachableException {
        if (containedStructElements == null) {
            String query = '+' + SolrConstants.PI_TOPSTRUCT + ':' + pi + " +" + SolrConstants.THUMBPAGENO + ':' + order;
            SolrDocumentList docstructDocs = DataManager.getInstance().getSearchIndex().search(query);
            if (docstructDocs.isEmpty()) {
                containedStructElements = Collections.emptyList();
            } else {
                containedStructElements = new ArrayList<>(docstructDocs.size());
                for (SolrDocument doc : docstructDocs) {
                    StructElement ele = new StructElement(Long.valueOf((String) doc.getFieldValue(SolrConstants.IDDOC)), doc);
                    IMetadataValue value = TocMaker.buildTocElementLabel(doc);
                    String label = value.getValue(BeanUtils.getLocale()).orElse(value.getValue().orElse(""));
                    if (StringUtils.isNotBlank(label)) {
                        ele.setLabel(label);
                    }
                    containedStructElements.add(ele);
                }
            }
        }

        return containedStructElements;
    }

    /**
     *
     * @return
     * @throws PresentationException
     * @throws IndexUnreachableException
     * @throws JsonProcessingException
     */
    public String getContainedStructElementsAsJson() throws PresentationException, IndexUnreachableException, JsonProcessingException {
        synchronized (lock) {
            List<StructElement> elements = getContainedStructElements();

            ObjectMapper mapper = new ObjectMapper();
            List<ShapeMetadata> shapes = elements.stream()
                    .filter(ele -> ele.getShapeMetadata() != null && !ele.getShapeMetadata().isEmpty())
                    .flatMap(ele -> ele.getShapeMetadata().stream())
                    .collect(Collectors.toList());
            return mapper.writeValueAsString(shapes);
        }
    }

    @Override
    public String toString() {
        return String.format("%s %s (%s)", getPi(), getOrder(), getOrderLabel());
    }
}<|MERGE_RESOLUTION|>--- conflicted
+++ resolved
@@ -1445,12 +1445,8 @@
      * @throws DAOException
      */
     public boolean isAccessPermissionImageDownload() throws IndexUnreachableException, DAOException {
-<<<<<<< HEAD
-        if (FacesContext.getCurrentInstance() != null && FacesContext.getCurrentInstance().getExternalContext() != null) {
-=======
         if (FacesContext.getCurrentInstance() != null && FacesContext.getCurrentInstance() != null
                 && FacesContext.getCurrentInstance().getExternalContext() != null) {
->>>>>>> 97630187
             HttpServletRequest request = (HttpServletRequest) FacesContext.getCurrentInstance().getExternalContext().getRequest();
             return AccessConditionUtils.checkAccessPermissionByIdentifierAndFileNameWithSessionMap(request, pi, fileName,
                     IPrivilegeHolder.PRIV_DOWNLOAD_IMAGES).isGranted();
