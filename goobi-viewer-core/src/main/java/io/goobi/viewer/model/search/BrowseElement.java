--- conflicted
+++ resolved
@@ -598,11 +598,7 @@
             // Skip fields that are already in the list
             boolean skip = false;
             for (Metadata md : metadataList) {
-<<<<<<< HEAD
-                if (md.getLabel().equals(termsFieldName)) {
-=======
                 if (md.getLabel().equals(entry.getKey())) {
->>>>>>> 83ed00b2
                     skip = true;
                     break;
                 }
