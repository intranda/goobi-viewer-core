/*
 * This file is part of the Goobi viewer - a content presentation and management
 * application for digitized objects.
 *
 * Visit these websites for more information.
 *          - http://www.intranda.com
 *          - http://digiverso.com
 *
 * This program is free software; you can redistribute it and/or modify it under
 * the terms of the GNU General Public License as published by the Free Software
 * Foundation; either version 2 of the License, or (at your option) any later
 * version.
 *
 * This program is distributed in the hope that it will be useful, but WITHOUT
 * ANY WARRANTY; without even the implied warranty of MERCHANTABILITY or FITNESS
 * FOR A PARTICULAR PURPOSE.
 * See the GNU General Public License for more details.
 *
 * You should have received a copy of the GNU General Public License along with
 * this program. If not, see <http://www.gnu.org/licenses/>.
 */
package io.goobi.viewer.model.search;

import java.io.Serializable;
import java.net.MalformedURLException;
import java.net.URL;
import java.util.ArrayList;
import java.util.Collections;
import java.util.HashSet;
import java.util.List;
import java.util.Locale;
import java.util.Map;
import java.util.Optional;
import java.util.Set;
import java.util.Map.Entry;
import java.util.regex.Pattern;

import org.apache.commons.lang3.StringUtils;
import org.apache.logging.log4j.LogManager;
import org.apache.logging.log4j.Logger;

import com.fasterxml.jackson.annotation.JsonIgnore;

import de.intranda.metadata.multilanguage.IMetadataValue;
import de.intranda.metadata.multilanguage.MultiLanguageMetadataValue;
import de.intranda.metadata.multilanguage.SimpleMetadataValue;
import de.unigoettingen.sub.commons.contentlib.imagelib.ImageFileFormat;
import de.unigoettingen.sub.commons.contentlib.imagelib.transform.Scale;
import io.goobi.viewer.controller.DataManager;
import io.goobi.viewer.controller.StringConstants;
import io.goobi.viewer.controller.StringTools;
import io.goobi.viewer.controller.imaging.IIIFUrlHandler;
import io.goobi.viewer.controller.imaging.ThumbnailHandler;
import io.goobi.viewer.exceptions.DAOException;
import io.goobi.viewer.exceptions.IndexUnreachableException;
import io.goobi.viewer.exceptions.PresentationException;
import io.goobi.viewer.exceptions.ViewerConfigurationException;
import io.goobi.viewer.managedbeans.NavigationHelper;
import io.goobi.viewer.managedbeans.utils.BeanUtils;
import io.goobi.viewer.messages.ViewerResourceBundle;
import io.goobi.viewer.model.crowdsourcing.DisplayUserGeneratedContent;
import io.goobi.viewer.model.metadata.Metadata;
import io.goobi.viewer.model.metadata.MetadataParameter;
import io.goobi.viewer.model.metadata.MetadataParameter.MetadataParameterType;
import io.goobi.viewer.model.metadata.MetadataTools;
import io.goobi.viewer.model.metadata.MetadataValue;
import io.goobi.viewer.model.viewer.EventElement;
import io.goobi.viewer.model.viewer.PageType;
import io.goobi.viewer.model.viewer.StringPair;
import io.goobi.viewer.model.viewer.StructElement;
import io.goobi.viewer.model.viewer.StructElementStub;
import io.goobi.viewer.solr.SolrConstants;
import io.goobi.viewer.solr.SolrConstants.DocType;
import io.goobi.viewer.solr.SolrConstants.MetadataGroupType;

/**
 * Representation of a search hit. TODO integrate into SearchHit
 */
public class BrowseElement implements Serializable {

    private static final long serialVersionUID = 6621169815560734613L;

    private static final Logger logger = LogManager.getLogger(BrowseElement.class);

    @JsonIgnore
    private String fulltext;
    private String fulltextForHtml;
    /** Element label (usually the title). */
    private final IMetadataValue label;
    /** Truncated and highlighted variant of the label. */
    private IMetadataValue labelShort = new SimpleMetadataValue();
    /** Type of the index document. */
    private DocType docType;
    /** Type of grouped metadata document (person, etc.) */
    @JsonIgnore
    private MetadataGroupType metadataGroupType = null;
    /** Name of the grouped metadata field. */
    @JsonIgnore
    private String originalFieldName = null;
    /** Type of the docstruct. */
    private String docStructType;
    private long iddoc;
    private String thumbnailUrl;
    //    private boolean thumbnailAccessDenied = false;
    private int imageNo;
    @JsonIgnore
    private String volumeNo = null;
    /** StructElementStubs for hierarchy URLs. */
    @JsonIgnore
    private final List<StructElementStub> structElements = new ArrayList<>();
    @JsonIgnore
    private List<EventElement> events;
    @JsonIgnore
    private boolean work = false;
    @JsonIgnore
    private boolean anchor = false;
    @JsonIgnore
    private boolean cmsPage = false;
    @JsonIgnore
    private boolean hasImages = false;
    @JsonIgnore
    private boolean hasMedia = false;
    @JsonIgnore
    private boolean showThumbnail = false;
    @JsonIgnore
    private long numVolumes = 0;
    private String pi;
    private String logId;
    @JsonIgnore
    private NavigationHelper navigationHelper;
    @JsonIgnore
    private List<Metadata> metadataList = null;
    @JsonIgnore
    private final Set<String> existingMetadataFields = new HashSet<>();
    /**
     * List of just the metadata fields that were added because they contained search terms (for use where not the entire metadata list is desired).
     */
    @JsonIgnore
    private final List<Metadata> additionalMetadataList = new ArrayList<>();
    @JsonIgnore
    private String mimeType = "";
    @JsonIgnore
    private String contextObject;
    private String url;
    @JsonIgnore
    private String risExport;
    @JsonIgnore
    private String sidebarPrevUrl;
    @JsonIgnore
    private String sidebarNextUrl;
    @JsonIgnore
    private final Locale locale;
    @JsonIgnore
    private final String dataRepository;

    private List<String> recordLanguages;

    /**
     * Constructor for unit tests and special instances.
     *
     * @param pi
     * @param imageNo
     * @param label
     * @param fulltext
     * @param locale
     * @param dataRepository
     * @param url Injected URL, overrides URL generation
     *
     * @should build overview page url correctly
     */
    public BrowseElement(String pi, int imageNo, String label, String fulltext, Locale locale, String dataRepository, String url) {
        this.pi = pi;
        this.imageNo = imageNo;
        this.label = new SimpleMetadataValue(label);
        this.fulltext = fulltext;
        this.locale = locale;
        this.metadataList = new ArrayList<>();
        this.url = url;
        if (this.url == null) {
            this.url = generateUrl();
        }
        this.dataRepository = dataRepository;
    }

    /**
     * Constructor.
     *
     * @param structElement {@link StructElement}
     * @param metadataList
     * @param locale
     * @param fulltext
     * @param searchTerms
     * @param thumbs
     * @throws PresentationException
     * @throws IndexUnreachableException
     * @throws DAOException
     * @throws ViewerConfigurationException
     */
    BrowseElement(StructElement structElement, List<Metadata> metadataList, Locale locale, String fulltext, Map<String, Set<String>> searchTerms,
            ThumbnailHandler thumbs) throws PresentationException, IndexUnreachableException {
        this.metadataList = metadataList;
        if (this.metadataList == null) {
            this.metadataList = new ArrayList<>();
        }
        this.locale = locale;
        this.fulltext = fulltext;

        // Collect the docstruct hierarchy
        StructElement anchorStructElement = null;
        StructElement topStructElement = null; // this can be null in unit tests
        StructElement tempElement = structElement;
        while (tempElement != null && !tempElement.isWork()) {
            structElements.add(tempElement.createStub());
            tempElement = tempElement.getParent();
        }
        // Add topstruct to the hierarchy
        if (tempElement != null) {
            structElements.add(tempElement.createStub());
            topStructElement = tempElement;
        }

        // Determine Solr document type. Must happen before certain things, such as label generation.
        docType = DocType.getByName(structElement.getMetadataValue(SolrConstants.DOCTYPE));
        if (DocType.METADATA.equals(docType)) {
            metadataGroupType = MetadataGroupType.getByName(structElement.getMetadataValue(SolrConstants.METADATATYPE));
            // The LABEL field in grouped metadata docs contains the name of the field defined in the indexed configuration
            originalFieldName = structElement.getMetadataValue(SolrConstants.LABEL);
        }

        // If the topstruct is a volume of any kind or a subelement, add the anchor and volume labels to
        if (!structElement.isAnchor() && topStructElement != null) {
            // Add anchor label to volumes
            anchorStructElement = topStructElement.getParent();
            if (anchorStructElement != null) {
                // Add anchor to the docstruct hierarchy
                structElements.add(anchorStructElement.createStub());
            }
        }

        // Populate metadata
        if (!this.metadataList.isEmpty()) {
            int length = DataManager.getInstance().getConfiguration().getSearchHitMetadataValueLength();
            int number = DataManager.getInstance().getConfiguration().getSearchHitMetadataValueNumber();
            populateMetadataList(structElement, topStructElement, anchorStructElement, searchTerms, length, number, locale);

            // Add event metadata for LIDO records
            if (topStructElement != null && topStructElement.isLidoRecord()) {
                populateEvents(topStructElement, searchTerms);
            }
        }

        if (DataManager.getInstance().getConfiguration().isSearchRisExportEnabled()) {
            risExport = MetadataTools.generateRIS(structElement);
        }

        if (navigationHelper == null) {
            try {
                navigationHelper = BeanUtils.getNavigationHelper();
            } catch (NullPointerException e) {
                // logger.trace("No navigationHelper available");
            }
        }

        work = structElement.isWork();
        anchor = structElement.isAnchor();
        cmsPage = structElement.isCmsPage();
        numVolumes = structElement.getNumVolumes();
        docStructType = structElement.getDocStructType();
        dataRepository = structElement.getMetadataValue(SolrConstants.DATAREPOSITORY);
        label = createMultiLanguageLabel(structElement);

        pi = structElement.getPi();
        if (pi == null) {
            logger.warn("Index document {} has no PI_TOPSTRUCT field. Please re-index.", structElement.getLuceneId());
            return;
        }
        pi = StringTools.intern(pi);
        iddoc = structElement.getLuceneId();
        logId = StringTools.intern(structElement.getMetadataValue(SolrConstants.LOGID));
        volumeNo = structElement.getVolumeNo();
        if (StringUtils.isEmpty(volumeNo)) {
            volumeNo = structElement.getVolumeNoSort();
        }

        // generate thumbnail url
        String filename = structElement.getMetadataValue(SolrConstants.FILENAME);
        if (StringUtils.isEmpty(filename)) {
            filename = structElement.getMetadataValue(SolrConstants.THUMBNAIL);
        }
        if (StringUtils.isEmpty(filename)) {
            filename = structElement.getFirstPageFieldValue(SolrConstants.FILENAME_HTML_SANDBOXED);
        }
        if (anchor) {
            mimeType = structElement.getFirstVolumeFieldValue(SolrConstants.MIMETYPE);
        } else {
            mimeType = structElement.getMetadataValue(SolrConstants.MIMETYPE);
        }
        if (mimeType == null && filename != null) {
            mimeType = getMimeTypeFromExtension(filename);
        }
        if (mimeType == null) {
            mimeType = "";
        }

        String imageNoStr = structElement.getMetadataValue(SolrConstants.ORDER);
        if (StringUtils.isNotEmpty(imageNoStr)) {
            // ORDER field exists (page doc)
            try {
                imageNo = Integer.parseInt(imageNoStr);
            } catch (NumberFormatException e) {
                logger.debug("No valid image number found for IDDOC {}, make a 1 here", iddoc);
                imageNo = 0;
            }
        } else {
            // Use FILENAME (page) or THUMBPAGENO (docstruct doc)
            imageNoStr = structElement.getMetadataValue(SolrConstants.FILENAME);
            if (StringUtils.isNotEmpty(imageNoStr)) {
                imageNoStr = imageNoStr.substring(0, imageNoStr.indexOf('.'));
            } else {
                imageNoStr = structElement.getMetadataValue(SolrConstants.THUMBPAGENO);
            }
            if (StringUtils.isNotBlank(imageNoStr)) {
                try {
                    imageNo = Integer.parseInt(imageNoStr);
                } catch (NumberFormatException e) {
                    logger.debug("No valid image number found for IDDOC {}, make a 1 here", iddoc);
                    imageNo = 0;
                }
            } else {
                imageNo = 1;
            }
        }

        // Thumbnail
        if (thumbs != null) {
            String sbThumbnailUrl = thumbs.getThumbnailUrl(structElement);
            if (sbThumbnailUrl != null && sbThumbnailUrl.length() > 0) {
                thumbnailUrl = StringTools.intern(sbThumbnailUrl.toString());
            }
        }

        //check if we have images
        hasImages = !isAnchor() && (this.mimeType.startsWith("image") || structElement.isHasImages());

        //..or if we have video or audio
        hasMedia = !hasImages && !isAnchor()
                && (this.mimeType.startsWith("audio") || this.mimeType.startsWith("video") || this.mimeType.startsWith("application")
                        || this.mimeType.startsWith("text")/*sandboxed*/);

        showThumbnail = hasImages || hasMedia || isAnchor() || cmsPage;

        //record languages
        this.recordLanguages = structElement.getMetadataValues(SolrConstants.LANGUAGE);

        this.url = generateUrl();
        sidebarPrevUrl = generateSidebarUrl("prevHit");
        sidebarNextUrl = generateSidebarUrl("nextHit");

        Collections.reverse(structElements);
    }

    /**
     *
     * @param structElement
     * @param topStructElement
     * @param anchorStructElement
     * @param searchTerms
     * @param length
     * @param number
     * @param locale
     * @throws IndexUnreachableException
     * @throws PresentationException
     */
    void populateMetadataList(StructElement structElement, StructElement topStructElement, StructElement anchorStructElement,
            Map<String, Set<String>> searchTerms, int length, int number, Locale locale) throws IndexUnreachableException, PresentationException {
        for (Metadata md : this.metadataList) {
            for (MetadataParameter param : md.getParams()) {
                StructElement elementToUse = structElement;
                if (StringUtils.isNotEmpty(param.getSource())) {
                    StructElement tempElement = structElement;
                    while (tempElement != null) {
                        if (param.getSource().equals(tempElement.getDocStructType())) {
                            elementToUse = tempElement;
                            break;
                        }
                        tempElement = tempElement.getParent();
                    }
                } else if (MetadataParameterType.TOPSTRUCTFIELD.equals(param.getType()) && topStructElement != null) {
                    // Use topstruct value, if the parameter has the type "topstructfield"
                    elementToUse = topStructElement;
                } else if (MetadataParameterType.ANCHORFIELD.equals(param.getType())) {
                    // Use anchor value, if the parameter has the type "anchorfield"
                    if (anchorStructElement != null) {
                        elementToUse = anchorStructElement;
                    } else {
                        // Add empty parameter if there is no anchor
                        md.setParamValue(0, md.getParams().indexOf(param), Collections.singletonList(""), null, null, null, null, locale);
                        continue;
                    }
                }
                int count = 0;
                List<String> metadataValues = elementToUse.getMetadataValues(param.getKey());
                // If the current element does not contain metadata values, look in the topstruct
                if (metadataValues.isEmpty()) {
                    if (topStructElement != null && !topStructElement.equals(elementToUse)
                            && !MetadataParameterType.ANCHORFIELD.equals(param.getType()) && param.isTopstructValueFallback()) {
                        metadataValues = topStructElement.getMetadataValues(param.getKey());
                        // logger.debug("Checking topstruct metadata: " + topStructElement.getDocStruct());
                    } else {
                        md.setParamValue(count, md.getParams().indexOf(param), Collections.singletonList(""), null, null, null, null, locale);
                        count++;
                    }
                }
                // Set actual values
                for (String value : metadataValues) {
                    if (count >= md.getNumber() && md.getNumber() != -1 || count >= number) {
                        break;
                    }
                    // Apply replace rules
                    if (!param.getReplaceRules().isEmpty()) {
                        value = MetadataTools.applyReplaceRules(value, param.getReplaceRules(), topStructElement.getPi());
                    }
                    // Truncate long values
                    if (length > 0 && value.length() > length) {
                        value = new StringBuilder(value.substring(0, length - 3)).append("...").toString();
                    }
                    // Add highlighting
                    if (searchTerms != null) {
                        if (searchTerms.get(md.getLabel()) != null) {
                            value = SearchHelper.applyHighlightingToPhrase(value, searchTerms.get(md.getLabel()));
                        } else if (md.getLabel().startsWith("MD_SHELFMARK") && searchTerms.get("MD_SHELFMARKSEARCH") != null) {
                            value = SearchHelper.applyHighlightingToPhrase(value, searchTerms.get("MD_SHELFMARKSEARCH"));
                        }
                        if (searchTerms.get(SolrConstants.DEFAULT) != null) {
                            value = SearchHelper.applyHighlightingToPhrase(value, searchTerms.get(SolrConstants.DEFAULT));
                        }
                    }
                    md.setParamValue(count, md.getParams().indexOf(param), Collections.singletonList(StringTools.intern(value)), null,
                            param.isAddUrl() ? elementToUse.getUrl() : null, null, null, locale);
                    this.existingMetadataFields.add(md.getLabel());
                    count++;
                }
            }
        }
    }

    /**
     * Looks up LIDO events and search hit metadata for the given record topstruct element. Applies search hit value highlighting, if search terms are
     * provided.
     *
     * @param topStructElement Top structure element of the LIDO record
     * @param searchTerms Map containing all generated search terms
     * @throws IndexUnreachableException
     */
    private void populateEvents(StructElement topStructElement, Map<String, Set<String>> searchTerms) throws IndexUnreachableException {
        if (topStructElement == null || !topStructElement.isLidoRecord()) {
            return;
        }
        logger.trace("populateEvents: {}, {}", topStructElement.getLabel(), searchTerms);

        this.events = topStructElement.generateEventElements(locale, true);
        if (this.events.isEmpty()) {
            return;
        }

        Collections.sort(this.events);

        // Value highlighting
        if (searchTerms == null) {
            return;
        }
        for (EventElement event : events) {
            for (Metadata md : event.getSearchHitMetadata()) {
                for (MetadataParameter param : md.getParams()) {
                    for (MetadataValue mdValue : md.getValues()) {
                        if (searchTerms.get(md.getLabel()) != null) {
                            mdValue.applyHighlightingToParamValue(md.getParams().indexOf(param), searchTerms.get(md.getLabel()));
                        } else if (searchTerms.get(SolrConstants.DEFAULT) != null) {
                            mdValue.applyHighlightingToParamValue(md.getParams().indexOf(param), searchTerms.get(SolrConstants.DEFAULT));
                        }
                    }
                }
            }
        }
    }

    /**
     * <p>
     * createMultiLanguageLabel.
     * </p>
     *
     * @param structElement a {@link io.goobi.viewer.model.viewer.StructElement} object.
     * @return a {@link de.intranda.metadata.multilanguage.IMetadataValue} object.
     */
    public IMetadataValue createMultiLanguageLabel(StructElement structElement) {
        MultiLanguageMetadataValue value = new MultiLanguageMetadataValue();
        for (Locale locale : ViewerResourceBundle.getAllLocales()) {
            StringBuilder sbLabel = new StringBuilder(generateLabel(structElement, locale));
            String subtitle = structElement.getMetadataValueForLanguage(SolrConstants.SUBTITLE, locale.getLanguage());
            if (StringUtils.isNotEmpty(subtitle)) {
                sbLabel.append(" : ").append(subtitle);
            }
            value.setValue(sbLabel.toString(), locale);
        }

        return value;
    }

    /**
     *
     * @param structElement
     * @param sortFields If manual sorting was used, display the sorting fields
     * @param ignoreFields Fields to be skipped
     * @should add sort fields correctly
     * @should not add fields on ignore list
     * @should not add fields already in the list
     */
    void addSortFieldsToMetadata(StructElement structElement, List<StringPair> sortFields, Set<String> ignoreFields) {
        if (sortFields == null || sortFields.isEmpty()) {
            return;
        }

        for (StringPair sortField : sortFields) {
            // Skip fields that are in the ignore list
            if (ignoreFields != null && ignoreFields.contains(sortField.getOne())) {
                continue;
            }
            // Title is already in the header
            if ("SORT_TITLE".equals(sortField.getOne())) {
                continue;
            }
            // Skip fields that are already in the list
            boolean skip = false;

            for (Metadata md : metadataList) {
                if (md.getLabel().equals(sortField.getOne().replace("SORT_", "MD_"))) {
                    skip = true;
                    break;
                }
            }
            if (skip) {
                continue;
            }
            // Look up the exact field name in the Solr doc and add its values that contain any of the terms for that field
            if (!skip && structElement.getMetadataFields().containsKey(sortField.getOne())) {
                List<String> fieldValues = structElement.getMetadataFields().get(sortField.getOne());
                for (String fieldValue : fieldValues) {
                    MetadataParameterType type;
                    switch (sortField.getOne()) {
                        case SolrConstants.DATECREATED:
                        case SolrConstants.DATEINDEXED:
                        case SolrConstants.DATEUPDATED:
                            type = MetadataParameterType.MILLISFIELD;
                            break;
                        default:
                            type = MetadataParameterType.FIELD;
                            break;
                    }

                    Metadata md = new Metadata(String.valueOf(structElement.getLuceneId()), sortField.getOne(), "",
                            new MetadataParameter().setType(type), fieldValue, locale);

                    metadataList.add(md);
                    additionalMetadataList.add(md);
                }
            }
        }
    }

    /**
     * Adds metadata fields that aren't configured in <code>metadataList</code> but match give search terms. Applies highlighting to matched terms.
     *
     * @param structElement
     * @param searchTerms
     * @param ignoreFields Fields to be skipped
     * @param translateFields Fields to be translated
     * @param oneLineFields Fields to be added as a single string containing all values
     * @param snippetFields Fields to truncate to the relevant part of the value
     * @param proximitySearchDistance
     * @should add metadata fields that match search terms
     * @should not add duplicates from default terms
     * @should not add duplicates from explicit terms
     * @should not add ignored fields
     * @should translate configured field values correctly
     * @should write one line fields into a single string
     * @should truncate snippet fields correctly
     */
    void addAdditionalMetadataContainingSearchTerms(StructElement structElement, Map<String, Set<String>> searchTerms,
            Set<String> ignoreFields, Set<String> translateFields, Set<String> oneLineFields, Set<String> snippetFields,
            int proximitySearchDistance) {
        // logger.trace("addAdditionalMetadataContainingSearchTerms");

        if (searchTerms == null) {
            return;
        }
        for (Entry<String, Set<String>> entry : searchTerms.entrySet()) {
            // Skip fields that are in the ignore list
            if (ignoreFields != null && ignoreFields.contains(entry.getKey())) {
                continue;
            }
            // Skip fields that are already in the list
            boolean skip = false;
            for (Metadata md : metadataList) {
                if (md.getLabel().equals(entry.getKey())) {
                    skip = true;
                    break;
                }
            }
            if (skip) {
                continue;
            }
            switch (entry.getKey()) {
                case SolrConstants.DEFAULT:
                case SolrConstants.NORMDATATERMS:
                    // If searching in DEFAULT, add all fields that contain any of the terms (instead of DEFAULT)
                    for (String docFieldName : structElement.getMetadataFields().keySet()) {
                        // Skip fields that are in the ignore list
                        if (ignoreFields != null && ignoreFields.contains(docFieldName)) {
                            continue;
                        }
                        if (!docFieldName.startsWith("MD_") || docFieldName.endsWith(SolrConstants.SUFFIX_UNTOKENIZED)) {
                            continue;
                        }
                        // Skip fields that are already in the list
                        for (Metadata md : metadataList) {
                            if (md.getLabel().equals(docFieldName)) {
                                skip = true;
                                break;
                            }
                        }
                        if (skip) {
                            skip = false;
                            continue;
                        }
                        List<String> fieldValues = structElement.getMetadataFields().get(docFieldName);

                        if (oneLineFields != null && oneLineFields.contains(docFieldName)) {
                            // All values into a single field value
                            StringBuilder sb = new StringBuilder();
                            for (String fieldValue : fieldValues) {
                                // Skip values that are equal to the hit label
                                Optional<String> labelValue = label.getValue();
                                if (labelValue.isPresent() && fieldValue.equals(labelValue.get())) {
                                    continue;
                                }
                                String highlightedValue = SearchHelper.applyHighlightingToPhrase(fieldValue, entry.getValue());
                                if (!highlightedValue.equals(fieldValue)) {
                                    // Translate values for certain fields, keeping the highlighting
                                    if (translateFields != null && (translateFields.contains(docFieldName)
                                            || translateFields.contains(SearchHelper.adaptField(docFieldName, null)))) {
                                        String translatedValue = ViewerResourceBundle.getTranslation(fieldValue, locale);
                                        highlightedValue = highlightedValue.replaceAll("(\\W)(" + Pattern.quote(fieldValue) + ")(\\W)",
                                                "$1" + translatedValue + "$3");
                                    }
                                    highlightedValue = SearchHelper.replaceHighlightingPlaceholders(highlightedValue);
                                    if (sb.length() > 0) {
                                        sb.append(", ");
                                    }
                                    sb.append(highlightedValue);
                                }
                            }
                            if (sb.length() > 0) {
                                metadataList.add(new Metadata(String.valueOf(structElement.getLuceneId()), docFieldName, "", sb.toString()));
                                additionalMetadataList
                                        .add(new Metadata(String.valueOf(structElement.getLuceneId()), docFieldName, "", sb.toString()));
                                existingMetadataFields.add(docFieldName);
                                logger.trace("added existing field: {}", docFieldName);
                            }
                        } else {
                            for (String fieldValue : fieldValues) {
                                // Skip values that are equal to the hit label
                                Optional<String> labelValue = label.getValue();
                                if (labelValue.isPresent() && fieldValue.equals(labelValue.get())) {
                                    continue;
                                }

                                String highlightedValue = null;

                                // Truncate snippet field values
                                if (snippetFields != null && snippetFields.contains(docFieldName)) {
                                    List<String> truncatedValues =
                                            SearchHelper.truncateFulltext(entry.getValue(), fieldValue,
                                                    DataManager.getInstance().getConfiguration().getFulltextFragmentLength(), false, false,
                                                    proximitySearchDistance);
                                    if (!truncatedValues.isEmpty()) {
                                        highlightedValue = "[...] " + truncatedValues.get(0).trim() + " [...]";
                                    }
                                }

                                if (highlightedValue == null) {
                                    highlightedValue = SearchHelper.applyHighlightingToPhrase(fieldValue, entry.getValue());
                                }
                                if (!highlightedValue.equals(fieldValue)) {
                                    // Translate values for certain fields, keeping the highlighting
                                    if (translateFields != null && (translateFields.contains(entry.getKey())
                                            || translateFields.contains(SearchHelper.adaptField(entry.getKey(), null)))) {
                                        String translatedValue = ViewerResourceBundle.getTranslation(fieldValue, locale);
                                        highlightedValue = highlightedValue.replaceAll("(\\W)(" + Pattern.quote(fieldValue) + ")(\\W)",
                                                "$1" + translatedValue + "$3");
                                    }
                                    highlightedValue = SearchHelper.replaceHighlightingPlaceholders(highlightedValue);
                                    metadataList.add(new Metadata(String.valueOf(structElement.getLuceneId()), docFieldName, "", highlightedValue));
                                    additionalMetadataList
                                            .add(new Metadata(String.valueOf(structElement.getLuceneId()), docFieldName, "", highlightedValue));
                                    existingMetadataFields.add(docFieldName);
                                    // logger.trace("added existing field: {}", docFieldName);
                                }
                            }
                        }
                    }
                    break;
                default:
                    // Skip fields that are already in the list
                    for (Metadata md : metadataList) {
                        if (md.getLabel().equals(entry.getKey())) {
                            skip = true;
                            break;
                        }
                    }
                    // Look up the exact field name in the Solr doc and add its values that contain any of the terms for that field
                    if (!skip && structElement.getMetadataFields().containsKey(entry.getKey())) {
                        List<String> fieldValues = structElement.getMetadataFields().get(entry.getKey());
                        if (oneLineFields != null && oneLineFields.contains(entry.getKey())) {
                            // All values into a single field value
                            StringBuilder sb = new StringBuilder();
                            for (String fieldValue : fieldValues) {
                                String highlightedValue = SearchHelper.applyHighlightingToPhrase(fieldValue, entry.getValue());
                                if (!highlightedValue.equals(fieldValue)) {
                                    // Translate values for certain fields, keeping the highlighting
                                    if (translateFields != null && (translateFields.contains(entry.getKey())
                                            || translateFields.contains(SearchHelper.adaptField(entry.getKey(), null)))) {
                                        String translatedValue = ViewerResourceBundle.getTranslation(fieldValue, locale);
                                        highlightedValue = highlightedValue.replaceAll("(\\W)(" + Pattern.quote(fieldValue) + ")(\\W)",
                                                "$1" + translatedValue + "$3");
                                    }
                                    highlightedValue = SearchHelper.replaceHighlightingPlaceholders(highlightedValue);
                                    if (sb.length() > 0) {
                                        sb.append(", ");
                                    }
                                    sb.append(highlightedValue);
                                }
                            }
                            if (sb.length() > 0) {
                                metadataList.add(new Metadata(String.valueOf(structElement.getLuceneId()), entry.getKey(), "", sb.toString()));
                                additionalMetadataList
                                        .add(new Metadata(String.valueOf(structElement.getLuceneId()), entry.getKey(), "", sb.toString()));
                                existingMetadataFields.add(entry.getKey());
                            }
                        } else {
                            for (String fieldValue : fieldValues) {

                                String highlightedValue = null;

                                // Truncate snippet field values
                                if (snippetFields != null && snippetFields.contains(entry.getKey())) {
                                    List<String> truncatedValues =
                                            SearchHelper.truncateFulltext(entry.getValue(), fieldValue,
                                                    DataManager.getInstance().getConfiguration().getFulltextFragmentLength(), false, false,
                                                    proximitySearchDistance);
                                    if (!truncatedValues.isEmpty()) {
                                        highlightedValue = truncatedValues.get(0).trim();
                                    }
                                }

                                if (highlightedValue == null) {
                                    highlightedValue = SearchHelper.applyHighlightingToPhrase(fieldValue, entry.getValue());
                                }
                                if (!highlightedValue.equals(fieldValue)) {
                                    // Translate values for certain fields, keeping the highlighting
                                    if (translateFields != null && (translateFields.contains(entry.getKey())
                                            || translateFields.contains(SearchHelper.adaptField(entry.getKey(), null)))) {
                                        String translatedValue = ViewerResourceBundle.getTranslation(fieldValue, locale);
                                        highlightedValue = highlightedValue.replaceAll("(\\W)(" + Pattern.quote(fieldValue) + ")(\\W)",
                                                "$1" + translatedValue + "$3");
                                    }
                                    highlightedValue = SearchHelper.replaceHighlightingPlaceholders(highlightedValue);
                                    metadataList.add(new Metadata(String.valueOf(structElement.getLuceneId()), entry.getKey(), "", highlightedValue));
                                    additionalMetadataList
                                            .add(new Metadata(String.valueOf(structElement.getLuceneId()), entry.getKey(), "", highlightedValue));
                                    existingMetadataFields.add(entry.getKey());
                                }
                            }
                        }
                    }
                    break;
            }
        }

    }

    /**
     * @param filename
     * @return
     */
    private static String getMimeTypeFromExtension(String filename) {
        try {
            URL fileUrl = new URL(filename);
            return ImageFileFormat.getImageFileFormatFromFileExtension(fileUrl.getPath()).getMimeType();
        } catch (MalformedURLException e) {
            logger.warn(e.getMessage());
        }
        return "";
    }

    /**
     *
     * @param se
     * @param locale
     * @return
     */
    private String generateLabel(StructElement se, Locale locale) {
        String ret = "";

        if (docType != null) {
            switch (docType) {
                case METADATA:
                    // Grouped metadata
                    if (metadataGroupType != null) {
                        switch (metadataGroupType) {
                            case PERSON:
                            case CORPORATION:
                            case LOCATION:
                            case SUBJECT:
                            case ORIGININFO:
                            case OTHER:
                                if (se.getMetadataValue("NORM_NAME") != null) {
                                    ret = se.getMetadataValue("NORM_NAME");
                                } else {
                                    ret = se.getMetadataValue("MD_VALUE");
                                }
                                if (ret == null) {
                                    ret = se.getMetadataValue(SolrConstants.LABEL);
                                }
                                break;
                            default:
                                ret = se.getMetadataValue(SolrConstants.LABEL);
                                break;
                        }
                    } else {
                        ret = se.getMetadataValue(SolrConstants.LABEL);
                    }
                    ret = ViewerResourceBundle.getTranslation(ret, locale);
                    break;
                case EVENT:
                    // Try to use the event name or type (optionally with dates), otherwise use LABEL
                    ret = se.getMetadataValue("MD_EVENTNAME");
                    if (StringUtils.isEmpty(ret)) {
                        ret = se.getMetadataValue(SolrConstants.EVENTTYPE);
                    }
                    if (StringUtils.isNotEmpty(ret)) {
                        String eventDate = se.getMetadataValue(SolrConstants.EVENTDATE);
                        String eventDateStart = se.getMetadataValue(SolrConstants.EVENTDATESTART);
                        String eventDateEnd = se.getMetadataValue(SolrConstants.EVENTDATESTART);
                        if (StringUtils.isNotEmpty(eventDateStart) && StringUtils.isNotEmpty(eventDateEnd) && !eventDateStart.equals(eventDateEnd)) {
                            ret += " (" + eventDateStart + " - " + eventDateEnd + ")";
                        } else if (StringUtils.isNotEmpty(eventDate)) {
                            ret += " (" + eventDate + ")";
                        }
                    } else {
                        ret = se.getMetadataValue(SolrConstants.LABEL);
                    }
                    ret = ViewerResourceBundle.getTranslation(ret, locale);
                    break;
                case UGC:
                    // User-generated content
                    ret = DisplayUserGeneratedContent.generateUgcLabel(se);
                    ret = ViewerResourceBundle.getTranslation(ret, locale);
                    break;
                default:
                    ret = generateDefaultLabel(se, locale);
                    break;
            }
        } else {
            logger.warn("{} field seems to be missing on Solr document {}", SolrConstants.DOCTYPE, se.getLuceneId());
            ret = generateDefaultLabel(se, locale);
        }

        if (ret == null) {
            ret = "";
            logger.error("Index document {}, has no LABEL, MD_TITLE or DOCSTRUCT fields. Perhaps there is no connection to the owner doc?",
                    se.getLuceneId());
        }

        return ret;
    }

    /**
     *
     * @param se
     * @param locale
     * @return
     * @should translate docstruct label
     */
    static String generateDefaultLabel(StructElement se, Locale locale) {
        String ret = null;
        if (locale != null) {
            // Prefer localized title
            String englishTitle = null;
            String germanTitle = null;
            String anyTitle = null;
            for (String key : se.getMetadataFields().keySet()) {
                if (key.equals(SolrConstants.TITLE + "_LANG_" + locale.getLanguage().toUpperCase())) {
                    ret = se.getMetadataValue(key);
                    break;
                } else if (key.equals(SolrConstants.TITLE + "_LANG_DE")) {
                    germanTitle = se.getMetadataValue(key);
                } else if (key.equals(SolrConstants.TITLE + "_LANG_EN")) {
                    englishTitle = se.getMetadataValue(key);
                } else if (key.matches(SolrConstants.TITLE + "_LANG_[A-Z][A-Z]")) {
                    anyTitle = se.getMetadataValue(key);
                }
            }
            if (StringUtils.isBlank(ret)) {
                if (StringUtils.isNotBlank(englishTitle)) {
                    ret = englishTitle;
                } else if (StringUtils.isNotBlank(germanTitle)) {
                    ret = germanTitle;
                } else {
                    ret = anyTitle;
                }
            }
        }
        // Fallback to LABEL or TITLE
        if (StringUtils.isEmpty(ret)) {
            ret = se.getMetadataValue(SolrConstants.LABEL);
            if (StringUtils.isEmpty(ret)) {
                ret = se.getMetadataValue(SolrConstants.TITLE);
            }
            // Fallback to DOCSTRCT
            if (StringUtils.isEmpty(ret)) {
                ret = ViewerResourceBundle.getTranslation(se.getDocStructType(), locale);
                // Fallback to DOCTYPE
                if (StringUtils.isEmpty(ret)) {
                    ret = ViewerResourceBundle.getTranslation("doctype_" + se.getMetadataValue(SolrConstants.DOCTYPE), locale);
                }
            }
        }

        return ret;

    }

    /**
     * <p>
     * Getter for the field <code>label</code>.
     * </p>
     *
     * @return the label
     */
    public String getLabel() {
        return label.getValue(BeanUtils.getLocale()).orElse(label.getValue().orElse(""));
    }

    /**
     * <p>
     * Getter for the field <code>label</code>.
     * </p>
     *
     * @param locale a {@link java.util.Locale} object.
     * @return a {@link java.lang.String} object.
     */
    public String getLabel(Locale locale) {
        return label.getValue(locale).orElse("");
    }

    /**
     * <p>
     * getLabelAsMetadataValue.
     * </p>
     *
     * @return a {@link de.intranda.metadata.multilanguage.IMetadataValue} object.
     */
    public IMetadataValue getLabelAsMetadataValue() {
        return label;
    }

    /**
     * <p>
     * Getter for the field <code>labelShort</code>.
     * </p>
     *
     * @return the labelShort
     */
    public String getLabelShort() {
        return labelShort.getValue(BeanUtils.getLocale()).orElse(labelShort.getValue().orElse(""));
    }

    /**
     * <p>
     * Setter for the field <code>labelShort</code>.
     * </p>
     *
     * @param labelShort the labelShort to set
     */
    public void setLabelShort(IMetadataValue labelShort) {
        this.labelShort = labelShort;
    }

    /**
     * <p>
     * Getter for the field <code>docStructType</code>.
     * </p>
     *
     * @return the type
     */
    public String getDocStructType() {
        return docStructType;
    }

    /**
     * <p>
     * Getter for the field <code>iddoc</code>.
     * </p>
     *
     * @return the iddoc
     */
    public long getIddoc() {
        return iddoc;
    }

    /**
     * <p>
     * Getter for the field <code>thumbnailUrl</code>.
     * </p>
     *
     * @return the thumbnailUrl
     */
    public String getThumbnailUrl() {
        //        logger.trace("thumbnailUrl {}", thumbnailUrl);
        return thumbnailUrl;
    }

    /**
     * Called from HTML.
     *
     * @param width a {@link java.lang.String} object.
     * @param height a {@link java.lang.String} object.
     * @return a {@link java.lang.String} object.
     */
    public String getThumbnailUrl(String width, String height) {
        synchronized (this) {
            String url = getThumbnailUrl();
            String urlNew = new IIIFUrlHandler().getModifiedIIIFFUrl(url, null,
                    new Scale.ScaleToBox(Integer.parseInt(width), Integer.parseInt(height)), null, null, null);
            return urlNew;
        }
    }

    /**
     * <p>
     * Getter for the field <code>imageNo</code>.
     * </p>
     *
     * @return a int.
     */
    public int getImageNo() {
        return imageNo;
    }

    /**
     * @param imageNo the imageNo to set
     */
    public void setImageNo(int imageNo) {
        this.imageNo = imageNo;
    }

    /**
     * <p>
     * Getter for the field <code>structElements</code>.
     * </p>
     *
     * @return the structElements
     */
    public List<StructElementStub> getStructElements() {
        return structElements;
    }

    /**
     * Returns the lowest <code>StructElementStub</code> in the list.
     *
     * @return last StructElementStub in the list
     */
    public StructElementStub getBottomStructElement() {
        if (structElements == null || structElements.isEmpty()) {
            return null;
        }

        return structElements.get(structElements.size() - 1);
    }

    /**
     * @return the events
     */
    public List<EventElement> getEvents() {
        return events;
    }

    /**
     * <p>
     * Setter for the field <code>fulltext</code>.
     * </p>
     *
     * @param fulltext the fulltext to set
     */
    public void setFulltext(String fulltext) {
        this.fulltext = fulltext;
    }

    /**
     * <p>
     * Getter for the field <code>fulltext</code>.
     * </p>
     *
     * @return the fulltext
     */
    public String getFulltext() {
        return fulltext;
    }

    /**
     * Returns a relevant full-text fragment for displaying in the search hit box, stripped of any contained JavaScript.
     *
     * @return Full-text fragment sans any line breaks or JavaScript
     * @should remove any line breaks
     * @should remove any JS
     */
    public String getFulltextForHtml() {
        if (fulltextForHtml == null) {
            if (fulltext != null) {
                fulltextForHtml = StringTools.stripJS(fulltext).replaceAll("\n", " ");
            } else {
                fulltextForHtml = "";
            }
        }

        return fulltextForHtml;
    }

    /**
     * <p>
     * Getter for the field <code>volumeNo</code>.
     * </p>
     *
     * @return the volumeNo
     */
    public String getVolumeNo() {
        return volumeNo;
    }

    /**
     * <p>
     * Setter for the field <code>volumeNo</code>.
     * </p>
     *
     * @param volumeNo the volumeNo to set
     */
    public void setVolumeNo(String volumeNo) {
        this.volumeNo = volumeNo;
    }

    /**
     *
     * @return true if doctype is GROUP; false otherwise
     */
    public boolean isGroup() {
        return DocType.GROUP.equals(docType);
    }

    /**
<<<<<<< HEAD
     * @return the cmsPage
     */
    public boolean isCmsPage() {
        return cmsPage;
    }

    /**
     * @param cmsPage the cmsPage to set
     */
    public void setCmsPage(boolean cmsPage) {
        this.cmsPage = cmsPage;
=======
     * @return the work
     */
    public boolean isWork() {
        return work;
    }

    /**
     * @param work the work to set
     */
    public void setWork(boolean work) {
        this.work = work;
>>>>>>> 2e7687da
    }

    /**
     * <p>
     * isAnchor.
     * </p>
     *
     * @return the anchor
     */
    public boolean isAnchor() {
        return anchor;
    }

    /**
     * <p>
     * Setter for the field <code>anchor</code>.
     * </p>
     *
     * @param anchor the anchor to set
     */
    public void setAnchor(boolean anchor) {
        this.anchor = anchor;
    }

    /**
     * <p>
     * isHasImages.
     * </p>
     *
     * @return the hasImages
     */
    public boolean isHasImages() {
        return hasImages;
    }

    /**
     * <p>
     * Setter for the field <code>hasImages</code>.
     * </p>
     *
     * @param hasImages the hasImages to set
     */
    public void setHasImages(boolean hasImages) {
        this.hasImages = hasImages;
    }

    /**
     * @return the showThumbnail
     */
    public boolean isShowThumbnail() {
        return showThumbnail;
    }

    /**
     * @param showThumbnail the showThumbnail to set
     */
    public void setShowThumbnail(boolean showThumbnail) {
        this.showThumbnail = showThumbnail;
    }

    /**
     * <p>
     * Getter for the field <code>numVolumes</code>.
     * </p>
     *
     * @return the numVolumes
     */
    public long getNumVolumes() {
        return numVolumes;
    }

    /**
     * <p>
     * Setter for the field <code>pi</code>.
     * </p>
     *
     * @param pi the identifier to set
     */
    public void setPi(String pi) {
        this.pi = pi;
    }

    /**
     * <p>
     * Getter for the field <code>pi</code>.
     * </p>
     *
     * @return the identifier
     */
    public String getPi() {
        return pi;
    }

    /**
     * Returns the search hint URL (without the application root!).
     *
     * @return the url
     */
    public String getUrl() {
        return url;
    }

    /**
     * <p>
     * Getter for the field <code>sidebarPrevUrl</code>.
     * </p>
     *
     * @return the sidebarPrevUrl
     */
    public String getSidebarPrevUrl() {
        return sidebarPrevUrl;
    }

    /**
     * <p>
     * Getter for the field <code>sidebarNextUrl</code>.
     * </p>
     *
     * @return the sidebarNextUrl
     */
    public String getSidebarNextUrl() {
        return sidebarNextUrl;
    }

    /**
     *
     * @return
     */
    private String generateUrl() {
        return DataManager.getInstance().getUrlBuilder().generateURL(this);
    }

    /**
     * Important: hits have to have 3 Pretty parameters (e.g. /image/nextHit/PPN123/1/)
     *
     * @param type
     * @return
     */
    private String generateSidebarUrl(String type) {
        PageType configuredPageType = PageType.getPageTypeForDocStructType(docStructType);

        StringBuilder sb = new StringBuilder();
        if (anchor) {
            if (navigationHelper != null && PageType.viewMetadata.getName().equals(navigationHelper.getCurrentView())) {
                // Use the preferred view, if set and allowed for multivolumes
                String view = StringUtils.isNotEmpty(navigationHelper.getPreferredView()) ? navigationHelper.getPreferredView()
                        : PageType.viewToc.getName();
                if (!view.equals(PageType.viewToc.getName()) && !view.equals(PageType.viewMetadata.getName())) {
                    view = PageType.viewToc.getName();
                }
                sb.append(BeanUtils.getServletPathWithHostAsUrlFromJsfContext())
                        .append('/')
                        .append(view)
                        .append('/')
                        .append(type)
                        .append('/')
                        .append(pi)
                        .append('/')
                        .append(imageNo)
                        .append('/')
                        .append(StringUtils.isNotEmpty(logId) ? logId : '-')
                        .append('/');
            } else {
                sb.append(BeanUtils.getServletPathWithHostAsUrlFromJsfContext())
                        .append('/')
                        .append(PageType.viewToc.getName())
                        .append('/')
                        .append(type)
                        .append('/')
                        .append(pi)
                        .append('/')
                        .append(imageNo)
                        .append('/')
                        .append(StringUtils.isNotEmpty(logId) ? logId : '-')
                        .append('/');
            }
        } else if (navigationHelper != null && StringUtils.isNotEmpty(navigationHelper.getPreferredView())) {
            // Use the preferred view, if set
            sb.append(BeanUtils.getServletPathWithHostAsUrlFromJsfContext())
                    .append('/')
                    .append(navigationHelper.getPreferredView())
                    .append('/')
                    .append(type)
                    .append('/')
                    .append(pi)
                    .append('/')
                    .append(imageNo)
                    .append('/')
                    .append(StringUtils.isNotEmpty(logId) ? logId : '-')
                    .append('/');
        } else if (configuredPageType != null) {
            // logger.trace("Found configured page type: {}", configuredPageType.getName());
            sb.append(BeanUtils.getServletPathWithHostAsUrlFromJsfContext())
                    .append('/')
                    .append(configuredPageType.getName())
                    .append('/')
                    .append(type)
                    .append('/')
                    .append(pi)
                    .append('/')
                    .append(imageNo)
                    .append('/')
                    .append(StringUtils.isNotEmpty(logId) ? logId : '-')
                    .append('/');
        } else if (hasImages || hasMedia) {
            // Regular image view
            sb.append(BeanUtils.getServletPathWithHostAsUrlFromJsfContext())
                    .append('/')
                    .append(PageType.viewObject.getName())
                    .append('/')
                    .append(type)
                    .append('/')
                    .append(pi)
                    .append('/')
                    .append(imageNo)
                    .append('/')
                    .append(StringUtils.isNotEmpty(logId) ? logId : '-')
                    .append('/');
        } else {
            // Metadata view for elements without a thumbnail
            sb.append(BeanUtils.getServletPathWithHostAsUrlFromJsfContext())
                    .append('/')
                    .append(PageType.viewMetadata.getName())
                    .append('/')
                    .append(type)
                    .append('/')
                    .append(pi)
                    .append('/')
                    .append(imageNo)
                    .append('/')
                    .append(StringUtils.isNotEmpty(logId) ? logId : '-')
                    .append('/');
        }

        return sb.toString();
    }

    /**
     * @return the risExport
     */
    public String getRisExport() {
        return risExport;
    }

    /**
     * <p>
     * Getter for the field <code>metadataList</code>.
     * </p>
     *
     * @return a {@link java.util.List} object.
     */
    public List<Metadata> getMetadataList() {
        return metadataList;
    }

    /**
     *
     * @param field Requested field name
     * @param locale Requested locale
     * @return
     */
    public List<Metadata> getMetadataListForLocale(String field, Locale locale) {
        return Metadata.filterMetadata(metadataList, locale != null ? locale.getLanguage() : null, field);
    }

    /**
     * <p>
     * getMetadataListForLocale.
     * </p>
     *
     * @param locale a {@link java.util.Locale} object.
     * @return a {@link java.util.List} object.
     */
    public List<Metadata> getMetadataListForLocale(Locale locale) {
        return Metadata.filterMetadata(metadataList, locale != null ? locale.getLanguage() : null, null);
    }

    /**
     * <p>
     * getMetadataListForCurrentLocale.
     * </p>
     *
     * @return a {@link java.util.List} object.
     */
    public List<Metadata> getMetadataListForCurrentLocale() {
        return getMetadataListForLocale(BeanUtils.getLocale());
    }

    /**
     * <p>
     * Setter for the field <code>metadataList</code>.
     * </p>
     *
     * @param metadataList a {@link java.util.List} object.
     */
    public void setMetadataList(List<Metadata> metadataList) {
        this.metadataList = metadataList;
    }

    /**
     * @return the existingMetadataFields
     */
    public Set<String> getExistingMetadataFields() {
        return existingMetadataFields;
    }

    /**
     * <p>
     * Getter for the field <code>metadataGroupType</code>.
     * </p>
     *
     * @return the metadataGroupType
     */
    public MetadataGroupType getMetadataGroupType() {
        return metadataGroupType;
    }

    /**
     * <p>
     * Getter for the field <code>metadataList</code>.
     * </p>
     *
     * @param metadataLabel a {@link java.lang.String} object.
     * @return a {@link java.util.List} object.
     */
    public List<Metadata> getMetadataList(String metadataLabel) {
        List<Metadata> list = new ArrayList<>();
        for (Metadata metadata : getMetadataList()) {
            if (metadata.getLabel().equals(metadataLabel)) {
                list.add(metadata);
            }
        }
        return list;
    }

    /**
     * <p>
     * Getter for the field <code>additionalMetadataList</code>.
     * </p>
     *
     * @return the additionalMetadataList
     */
    public List<Metadata> getAdditionalMetadataList() {
        return additionalMetadataList;
    }

    /**
     * <p>
     * Getter for the field <code>dataRepository</code>.
     * </p>
     *
     * @return the dataRepository
     */
    public String getDataRepository() {
        return dataRepository;
    }

    /**
     * Returns the ContextObject value for a COinS element using the docstruct hierarchy for this search hit..
     *
     * @return a {@link java.lang.String} object.
     */
    public String getContextObject() {
        if (contextObject == null && !structElements.isEmpty()) {
            StructElementStub topStruct = structElements.get(structElements.size() - 1);
            if (topStruct.isAnchor() && structElements.size() > 1) {
                topStruct = structElements.get(structElements.size() - 2);
            }
            try {
                contextObject = structElements.get(0).generateContextObject(getUrl(), topStruct);
            } catch (PresentationException e) {
                logger.debug(StringConstants.LOG_PRESENTATION_EXCEPTION_THROWN_HERE, e.getMessage());
            }
        }

        return contextObject;
    }

    /**
     * <p>
     * Getter for the field <code>recordLanguages</code>.
     * </p>
     *
     * @return the recordLanguages
     */
    public List<String> getRecordLanguages() {
        return recordLanguages;
    }

    /**
     * <p>
     * Setter for the field <code>hasMedia</code>.
     * </p>
     *
     * @param hasMedia the hasMedia to set
     */
    public void setHasMedia(boolean hasMedia) {
        this.hasMedia = hasMedia;
    }

    /**
     * <p>
     * isHasMedia.
     * </p>
     *
     * @return the hasMedia
     */
    public boolean isHasMedia() {
        return hasMedia;
    }

    /**
     * <p>
     * Getter for the field <code>originalFieldName</code>.
     * </p>
     *
     * @return the originalFieldName
     */
    public String getOriginalFieldName() {
        return originalFieldName;
    }

    /**
     * <p>
     * determinePageType.
     * </p>
     *
     * @return a {@link io.goobi.viewer.model.viewer.PageType} object.
     */
    public PageType determinePageType() {
        return PageType.determinePageType(docStructType, mimeType, anchor || DocType.GROUP.equals(docType), hasImages || hasMedia, false);
    }

    /**
     * <p>
     * Getter for the field <code>logId</code>.
     * </p>
     *
     * @return the logId
     */
    public String getLogId() {
        return logId;
    }

    /**
     * @param logId the logId to set
     */
    public void setLogId(String logId) {
        this.logId = logId;
    }

    /**
     * <p>
     * Getter for the field <code>docType</code>.
     * </p>
     *
     * @return the docType
     */
    public DocType getDocType() {
        return docType;
    }

    public void setThumbnailUrl(String thumbnailUrl) {
        this.thumbnailUrl = thumbnailUrl;
    }

}<|MERGE_RESOLUTION|>--- conflicted
+++ resolved
@@ -1167,7 +1167,6 @@
     }
 
     /**
-<<<<<<< HEAD
      * @return the cmsPage
      */
     public boolean isCmsPage() {
@@ -1179,7 +1178,9 @@
      */
     public void setCmsPage(boolean cmsPage) {
         this.cmsPage = cmsPage;
-=======
+    }
+
+    /**
      * @return the work
      */
     public boolean isWork() {
@@ -1191,7 +1192,6 @@
      */
     public void setWork(boolean work) {
         this.work = work;
->>>>>>> 2e7687da
     }
 
     /**
