/**
 * This file is part of the Goobi viewer - a content presentation and management application for digitized objects.
 *
 * Visit these websites for more information.
 *          - http://www.intranda.com
 *          - http://digiverso.com
 *
 * This program is free software; you can redistribute it and/or modify it under the terms of the GNU General Public License as published by the Free
 * Software Foundation; either version 2 of the License, or (at your option) any later version.
 *
 * This program is distributed in the hope that it will be useful, but WITHOUT ANY WARRANTY; without even the implied warranty of MERCHANTABILITY or
 * FITNESS FOR A PARTICULAR PURPOSE. See the GNU General Public License for more details.
 *
 * You should have received a copy of the GNU General Public License along with this program. If not, see <http://www.gnu.org/licenses/>.
 */
package io.goobi.viewer.model.viewer;

import java.io.Serializable;
import java.io.UnsupportedEncodingException;
import java.net.URLEncoder;
import java.util.Collections;
import java.util.HashMap;
import java.util.List;
import java.util.Map;
import java.util.stream.Collectors;

import org.apache.commons.lang3.StringUtils;
import org.apache.solr.common.SolrDocumentList;
import org.slf4j.Logger;
import org.slf4j.LoggerFactory;

import de.intranda.metadata.multilanguage.IMetadataValue;
import de.intranda.metadata.multilanguage.MultiLanguageMetadataValue;
import de.intranda.metadata.multilanguage.SimpleMetadataValue;
import io.goobi.viewer.controller.DataManager;
import io.goobi.viewer.controller.SolrConstants;
import io.goobi.viewer.controller.SolrConstants.DocType;
import io.goobi.viewer.exceptions.IndexUnreachableException;
import io.goobi.viewer.exceptions.PresentationException;
import io.goobi.viewer.managedbeans.utils.BeanUtils;

/**
 * StructElement essentials with a reduced memory footprint.
 */
public class StructElementStub implements Comparable<StructElementStub>, Serializable {

    private static final long serialVersionUID = -5448163073874698918L;

    private static final Logger logger = LoggerFactory.getLogger(StructElementStub.class);

<<<<<<< HEAD
    /** Constant <code>SOURCE_DOC_FORMAT_METS="METS"</code> */
    public static final String SOURCE_DOC_FORMAT_METS = "METS";
    /** Constant <code>SOURCE_DOC_FORMAT_LIDO="LIDO"</code> */
    public static final String SOURCE_DOC_FORMAT_LIDO = "LIDO";

=======
>>>>>>> 61252eb0
    /** IDDOC of the Solr document representing this structure element. */
    protected long luceneId;
    /** Identifier of top level structure element of the tree to which this structure element belongs. */
    protected String pi;
    /** Logical structure element ID from METS. */
    protected String logid;
    /** Type of this structure element. */
    protected String docStructType = "";
    /** True if this element is a top level structure element. */
    protected boolean work = false;
    /** True if this element is an anchor element. */
    protected boolean anchor = false;
    /** True if this element is a volume element. */
    protected boolean volume = false;
    /** Number of contained volumes (anchors only) */
    protected long numVolumes = 0;
    /** Volume label of this element (only for records that are part of a multi-volume record). */
    protected String volumeNo = null;
    /** Volume number of this element (only for records that are part of a multi-volume record). */
    protected String volumeNoSort = null;
    /** Image number. */
    protected int imageNumber = 0;
    /** Identifier of the partner institution to which this record belongs (top-level structure elements only). */
    protected String partnerId = null;
    /** Format of document format from which this record was indexed. */
    protected String sourceDocFormat = SolrConstants._METS;
    /** Content of the LABEL or MD_TITLE fields. Used to display the record label in the browser's title bar. */
    protected String label = null;
    /** Name of the data repository for this record. */
    protected String dataRepository;
    /** Map containing all field values from the Solr document. */
    protected Map<String, List<String>> metadataFields = new HashMap<>();

    /**
     * <p>
     * Constructor for StructElementStub.
     * </p>
     */
    public StructElementStub() {
        // the emptiness inside
    }

    /**
     * <p>
     * Constructor for StructElementStub.
     * </p>
     *
     * @param luceneId a long.
     */
    public StructElementStub(long luceneId) {
        this.luceneId = luceneId;
    }

    /*
     * (non-Javadoc)
     *
     * @see java.lang.Comparable#compareTo(java.lang.Object)
     */
    /** {@inheritDoc} */
    @Override
    public int compareTo(StructElementStub o) {
        if (luceneId > o.luceneId) {
            return 1;
        } else if (luceneId < o.luceneId) {
            return -1;
        }
        return 0;
    }

    /**
     * <p>
     * isWork.
     * </p>
     *
     * @return the work
     */
    public boolean isWork() {
        return work;
    }

    /**
     * <p>
     * Setter for the field <code>work</code>.
     * </p>
     *
     * @param work the work to set
     */
    public void setWork(boolean work) {
        this.work = work;
    }

    /**
     * <p>
     * isAnchor.
     * </p>
     *
     * @return the anchor
     */
    public boolean isAnchor() {
        return anchor;
    }

    /**
     * <p>
     * Setter for the field <code>anchor</code>.
     * </p>
     *
     * @param anchor the anchor to set
     */
    public void setAnchor(boolean anchor) {
        this.anchor = anchor;
    }

    /**
     * <p>
     * isVolume.
     * </p>
     *
     * @return the volume
     */
    public boolean isVolume() {
        return volume;
    }

    /**
     * <p>
     * Setter for the field <code>volume</code>.
     * </p>
     *
     * @param volume the volume to set
     */
    public void setVolume(boolean volume) {
        this.volume = volume;
    }

    /**
     * <p>
     * Getter for the field <code>numVolumes</code>.
     * </p>
     *
     * @return the numVolumes
     */
    public long getNumVolumes() {
        return numVolumes;
    }

    /**
     * <p>
     * Getter for the field <code>pi</code>.
     * </p>
     *
     * @return the pi
     */
    public String getPi() {
        return pi;
    }

    /**
     * <p>
     * Setter for the field <code>pi</code>.
     * </p>
     *
     * @param pi the pi to set
     */
    public void setPi(String pi) {
        this.pi = pi;
    }

    /**
     * <p>
     * Getter for the field <code>luceneId</code>.
     * </p>
     *
     * @return a long.
     */
    public long getLuceneId() {
        return luceneId;
    }

    /**
     * <p>
     * Getter for the field <code>logid</code>.
     * </p>
     *
     * @return the logid
     */
    public String getLogid() {
        return logid;
    }

    /**
     * <p>
     * Setter for the field <code>logid</code>.
     * </p>
     *
     * @param logid the logid to set
     */
    public void setLogid(String logid) {
        this.logid = logid;
    }

    /**
     * <p>
     * Getter for the field <code>docStructType</code>.
     * </p>
     *
     * @return the docStructType
     */
    public String getDocStructType() {
        return docStructType;
    }

    /**
     * <p>
     * Setter for the field <code>docStructType</code>.
     * </p>
     *
     * @param docStructType the docStructType to set
     */
    public void setDocStructType(String docStructType) {
        this.docStructType = docStructType;
    }

    /**
     * <p>
     * Getter for the field <code>imageNumber</code>.
     * </p>
     *
     * @return the imageNumber
     */
    public int getImageNumber() {
        return imageNumber;
    }

    /**
     * <p>
     * Setter for the field <code>imageNumber</code>.
     * </p>
     *
     * @param imageNumber the imageNumber to set
     */
    public void setImageNumber(int imageNumber) {
        this.imageNumber = imageNumber;
    }

    /**
     * <p>
     * Getter for the field <code>volumeNo</code>.
     * </p>
     *
     * @return the volumeNo
     */
    public String getVolumeNo() {
        return volumeNo;
    }

    /**
     * <p>
     * Setter for the field <code>volumeNo</code>.
     * </p>
     *
     * @param volumeNo the volumeNo to set
     */
    public void setVolumeNo(String volumeNo) {
        this.volumeNo = volumeNo;
    }

    /**
     * <p>
     * Getter for the field <code>volumeNoSort</code>.
     * </p>
     *
     * @return the volumeNoSort
     */
    public String getVolumeNoSort() {
        return volumeNoSort;
    }

    /**
     * <p>
     * Setter for the field <code>volumeNoSort</code>.
     * </p>
     *
     * @param volumeNoSort the volumeNoSort to set
     */
    public void setVolumeNoSort(String volumeNoSort) {
        this.volumeNoSort = volumeNoSort;
    }

    /**
     * <p>
     * getUrl.
     * </p>
     *
     * @return a {@link java.lang.String} object.
     */
    public String getUrl() {
        if (anchor) {
            return getUrl(PageType.viewToc);
        }
        return getUrl(PageType.viewObject);
    }

    /**
     * Returns a URL to this element (but for the metadata view).
     *
     * @return a {@link java.lang.String} object.
     * @throws io.goobi.viewer.exceptions.PresentationException if any.
     */
    public String getMetadataUrl() throws PresentationException {
        return getUrl(PageType.viewMetadata);
    }

    /**
     * <p>
     * getUrl.
     * </p>
     *
     * @param pageTypeName a {@link java.lang.String} object.
     * @return a {@link java.lang.String} object.
     */
    public String getUrl(String pageTypeName) {
        PageType pageType = PageType.getByName(pageTypeName);
        if (pageType != null) {
            return getUrl(pageType);
        }
        return getUrl();
    }

    /**
     * <p>
     * getUrl.
     * </p>
     *
     * @param pageType a {@link io.goobi.viewer.model.viewer.PageType} object.
     * @return a {@link java.lang.String} object.
     */
    public String getUrl(PageType pageType) {
        // Only viewToc and viewMetadata are allowed for anchors
        if (anchor && pageType != PageType.viewMetadata) {
            pageType = PageType.viewToc;
        }

        StringBuilder sbUrl = new StringBuilder();
        sbUrl.append(BeanUtils.getServletPathWithHostAsUrlFromJsfContext())
                .append('/')
                .append(DataManager.getInstance().getUrlBuilder().buildPageUrl(pi, imageNumber, logid, pageType));

        return sbUrl.toString();
    }

    /**
     * <p>
     * isMuseumType.
     * </p>
     *
     * @deprecated Use StructElementStub.isLidoRecord()
     * @return a boolean.
     */
    @Deprecated
    public boolean isMuseumType() {
        return isLidoRecord();
    }

    /**
     * <p>
     * isLidoRecord.
     * </p>
     *
     * @return a boolean.
     */
    public boolean isLidoRecord() {
        return "LIDO".equals(sourceDocFormat);
    }

    /**
     * Returns the number of pages (for the entire record, not a particular docstruct).
     *
     * @return a int.
     * @throws io.goobi.viewer.exceptions.IndexUnreachableException if any.
     */
    public int getNumPages() throws IndexUnreachableException {

        try {
            String query = new StringBuilder(SolrConstants.PI_TOPSTRUCT).append(':')
                    .append(getPi())
                    .append(" AND ")
                    .append(SolrConstants.DOCTYPE)
                    .append(':')
                    .append(DocType.PAGE.name())
                    .toString();
            SolrDocumentList result =
                    DataManager.getInstance().getSearchIndex().search(query, 0, null, Collections.singletonList(SolrConstants.ORDER));
            return (int) result.getNumFound();
        } catch (PresentationException e) {
            logger.debug("PresentationException thrown here: {}", e.getMessage());
        }

        return 0;
    }

    /**
     * <p>
     * Getter for the field <code>partnerId</code>.
     * </p>
     *
     * @return a {@link java.lang.String} object.
     */
    public String getPartnerId() {
        return partnerId;
    }

    /**
     * <p>
     * Setter for the field <code>partnerId</code>.
     * </p>
     *
     * @param partnerId a {@link java.lang.String} object.
     */
    public void setPartnerId(String partnerId) {
        this.partnerId = partnerId;
    }

    /**
     * <p>
     * Getter for the field <code>sourceDocFormat</code>.
     * </p>
     *
     * @return the sourceDocFormat
     */
    public String getSourceDocFormat() {
        return sourceDocFormat;
    }

    /**
     * <p>
     * Setter for the field <code>sourceDocFormat</code>.
     * </p>
     *
     * @param sourceDocFormat the sourceDocFormat to set
     */
    public void setSourceDocFormat(String sourceDocFormat) {
        this.sourceDocFormat = sourceDocFormat;
    }

    /**
     * <p>
     * Getter for the field <code>label</code>.
     * </p>
     *
     * @return the label
     */
    public String getLabel() {
        return getLabel(null);
    }

    /**
     * Returns a language specific version of MD_TITLE, if available. If not available or if locale is null, the regular label is returned.
     *
     * @param language a {@link java.lang.String} object.
     * @return Locale-specific version of MD_TITLE if requested and found; label otherwise
     * @should return locale specific title if so requested
     * @should return label if no locale specific title found
     * @should return label if locale is null
     */
    public String getLabel(String language) {
        if (language != null) {
            String mdField = SolrConstants.TITLE + "_LANG_" + language.toUpperCase();
            String label = getMetadataValue(mdField);
            if (StringUtils.isNotEmpty(label)) {
                return label;
            }
        }

        return label;
    }

    /**
     * <p>
     * Setter for the field <code>label</code>.
     * </p>
     *
     * @param label the label to set
     */
    public void setLabel(String label) {
        this.label = label;
    }

    /**
     * <p>
     * Getter for the field <code>dataRepository</code>.
     * </p>
     *
     * @return the dataRepository
     */
    public String getDataRepository() {
        return dataRepository;
    }

    /**
     * <p>
     * Setter for the field <code>dataRepository</code>.
     * </p>
     *
     * @param dataRepository the dataRepository to set
     */
    public void setDataRepository(String dataRepository) {
        this.dataRepository = dataRepository;
    }

    /**
     * <p>
     * Getter for the field <code>metadataFields</code>.
     * </p>
     *
     * @return the metadataFields
     */
    public Map<String, List<String>> getMetadataFields() {
        return metadataFields;
    }

    /**
     * <p>
     * Setter for the field <code>metadataFields</code>.
     * </p>
     *
     * @param metadataFields the metadataFields to set
     */
    public void setMetadataFields(Map<String, List<String>> metadataFields) {
        this.metadataFields = metadataFields;
    }

    /**
     * Returns the first meetadata value for the language speciic version of the given field name. If no value is found, the value of the generic
     * version is returned.
     *
     * @param fieldName Solr field name
     * @param language ISO 639-1 language code
     * @return a {@link java.lang.String} object.
     */
    public String getMetadataValueForLanguage(String fieldName, String language) {
        if (StringUtils.isNotEmpty(language)) {
            String value = getMetadataValue(fieldName + SolrConstants._LANG_ + language.toUpperCase());
            if (value != null) {
                return value;
            }
        }

        return getMetadataValue(fieldName);
    }

    /**
     * Returns the first meetadata value for the given field name.
     *
     * @param fieldName Solr field name.
     * @return a {@link java.lang.String} object.
     */
    public String getMetadataValue(String fieldName) {
        List<String> values = getMetadataValues(fieldName);
        if (!values.isEmpty()) {
            return values.get(0);
        } else if (fieldName != null && !fieldName.contains("_LANG_")) {
            return getMetadataValue(fieldName + "_LANG_" + BeanUtils.getLocale().getLanguage().toUpperCase());
        }

        return null;
    }

    /**
     * Returns all metadata values for the given field name.
     *
     * @param fieldName Field Name of Lucene
     * @return a {@link java.util.List} object.
     */
    public List<String> getMetadataValues(String fieldName) {
        List<String> values = metadataFields.get(fieldName);
        if (values != null) {
            return values;
        } else if (fieldName != null && !fieldName.contains("_LANG_")) {
            return getMetadataValues(fieldName + "_LANG_" + BeanUtils.getLocale().getLanguage().toUpperCase());
        }

        return Collections.emptyList();
    }

    /**
     * Generates a ContextObject (for a COinS <span> element) containing metadata from this <code>StructElement</code>.
     *
     * @param currentUrl a {@link java.lang.String} object.
     * @param topStruct StructElementStub representing the top structure element.
     * @should generate string element correctly
     * @return a {@link java.lang.String} object.
     * @throws io.goobi.viewer.exceptions.PresentationException if any.
     */
    public String generateContextObject(String currentUrl, StructElementStub topStruct) throws PresentationException {
        StringBuilder sb = new StringBuilder("ctx_ver=Z39.88-2004&rft_val_fmt=info:ofi/fmt:kev:mtx:");

        String format = null;

        // Format
        if (topStruct.getDocStructType() != null) {
            switch (topStruct.getDocStructType().toLowerCase()) {
                case "monograph":
                    format = "book";
                    break;
                case "manuscript":
                    format = "book";
                    break;
                case "chapter":
                    format = "bookitem";
                    break;
                case "periodicalVolume":
                    format = "journal";
                    break;
                case "periodicalIssue":
                    format = "issue";
                    break;
                case "article":
                    format = "article";
                    break;
                default:
                    format = "unknown";
                    break;
            }
        } else {
            format = "unknown";
        }
        sb.append(format);

        //        StructElement topStruct = getTopStruct();

        // Topstruct metadata
        sb.append(getKEVForField(topStruct, SolrConstants.TITLE, "rft.title", "&"));
        sb.append(getKEVForField(topStruct, "MD_CREATOR", "rft.au", "&"));
        sb.append(getKEVForField(topStruct, "MD_CORPORATION", "rft.aucorp", "&"));
        sb.append(getKEVForField(topStruct, "MD_ISBN", "rft.isbn", "&"));
        sb.append(getKEVForField(topStruct, "MD_ISSN", "rft.issn", "&"));
        sb.append(getKEVForField(topStruct, "MD_YEARPUBLISH", "rft.date", "&"));
        sb.append(getKEVForField(topStruct, "MD_PUBLISHER", "rft.pub", "&"));
        sb.append(getKEVForField(topStruct, "MD_PLACEPUBLISH", "rft.place", "&"));
        sb.append(getKEVForField(topStruct, "MD_EDITION", "rft.edition", "&"));
        sb.append(getKEVForField(topStruct, "MD_SERIES", "rft.series", "&"));
        sb.append(getKEVForField(topStruct, "MD_SUBJECT", "rft.subject", "&"));
        sb.append(getKEVForField(topStruct, "MD_LANGUAGE", "rft.language", "&"));
        sb.append(getKEVForField(topStruct, "NUMPAGES", "rft.tpages", "&"));

        //        // Chapter metadata
        //        if (!this.equals(topStruct)) {
        //            sb.append(getKEVForField(this, LuceneConstants.TITLE, "rft.btitle", "&"));
        //            //            sb.append(getKEVForField(this, LuceneConstants.TITLE, "rft.atitle", "&"));
        //            String firstPage = getMetadataValue("ORDERLABELFIRST");
        //            String lastPage = getMetadataValue("ORDERLABELLAST");
        //            if (firstPage != null && lastPage != null) {
        //                try {
        //                    sb.append("&rft.pages=").append(URLEncoder.encode(new StringBuilder(firstPage).append('-').append(lastPage).toString(), "UTF-8"));
        //                } catch (UnsupportedEncodingException e) {
        //                    logger.error(e.getMessage());
        //                }
        //            }
        //        } else {
        //        sb.append(getKEVForField(topStruct, LuceneConstants.TITLE, "rft.title", "&"));
        //        }

        if (StringUtils.isNotEmpty(currentUrl)) {
            try {
                sb.append("&rft.id=").append(URLEncoder.encode(currentUrl, "UTF-8"));
            } catch (UnsupportedEncodingException e) {
                logger.error(e.getMessage());
            }
        }

        return sb.toString();
    }

    /**
     * <p>
     * getMultiLanguageMetadataValue.
     * </p>
     *
     * @param fieldName a {@link java.lang.String} object.
     * @return a {@link de.intranda.metadata.multilanguage.IMetadataValue} object.
     */
    public IMetadataValue getMultiLanguageMetadataValue(String fieldName) {
        List<String> fieldNames = this.getMetadataFields()
                .keySet()
                .stream()
                .filter(key -> key.equals(fieldName) || key.startsWith(fieldName + "_LANG_"))
                .collect(Collectors.toList());
        Map<String, List<String>> valueMap =
                fieldNames.stream().collect(Collectors.toMap(field -> getLanguage(field), field -> getMetadataValues(field)));
        if (valueMap.size() == 1 && valueMap.containsKey(MultiLanguageMetadataValue.DEFAULT_LANGUAGE)) {
            //only default language: Simple MEtadata value
            return new SimpleMetadataValue(StringUtils.join(valueMap.get(MultiLanguageMetadataValue.DEFAULT_LANGUAGE), "; "));
        }

        return new MultiLanguageMetadataValue(valueMap);
    }

    private static String getLanguage(String fieldName) {
        if (fieldName.contains("_LANG_")) {
            return fieldName.substring(fieldName.indexOf("_LANG_") + "_LANG_".length());
        }

        return MultiLanguageMetadataValue.DEFAULT_LANGUAGE;
    }

    /**
     * <p>
     * getKEVForField.
     * </p>
     *
     * @param se a {@link io.goobi.viewer.model.viewer.StructElementStub} object.
     * @param solrField a {@link java.lang.String} object.
     * @param targetField a {@link java.lang.String} object.
     * @param prefix a {@link java.lang.String} object.
     * @return a {@link java.lang.String} object.
     */
    public static String getKEVForField(StructElementStub se, String solrField, String targetField, String prefix) {
        if (se == null) {
            throw new IllegalArgumentException("se may not be null");
        }
        if (StringUtils.isEmpty(solrField)) {
            throw new IllegalArgumentException("solrField may not be null or empty");
        }
        if (StringUtils.isEmpty(targetField)) {
            throw new IllegalArgumentException("targetField may not be null or empty");
        }
        String value = se.getMetadataValue(solrField);
        if (StringUtils.isNotEmpty(value)) {
            try {
                StringBuilder sb = new StringBuilder();
                if (StringUtils.isNotEmpty(prefix)) {
                    sb.append(prefix);
                }
                sb.append(targetField).append('=').append(URLEncoder.encode(value, "UTF-8"));
                return sb.toString();
            } catch (UnsupportedEncodingException e) {
                logger.error(e.getMessage());
            }
        }

        return "";
    }

}<|MERGE_RESOLUTION|>--- conflicted
+++ resolved
@@ -48,14 +48,6 @@
 
     private static final Logger logger = LoggerFactory.getLogger(StructElementStub.class);
 
-<<<<<<< HEAD
-    /** Constant <code>SOURCE_DOC_FORMAT_METS="METS"</code> */
-    public static final String SOURCE_DOC_FORMAT_METS = "METS";
-    /** Constant <code>SOURCE_DOC_FORMAT_LIDO="LIDO"</code> */
-    public static final String SOURCE_DOC_FORMAT_LIDO = "LIDO";
-
-=======
->>>>>>> 61252eb0
     /** IDDOC of the Solr document representing this structure element. */
     protected long luceneId;
     /** Identifier of top level structure element of the tree to which this structure element belongs. */
