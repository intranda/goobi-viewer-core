/*
 * This file is part of the Goobi viewer - a content presentation and management
 * application for digitized objects.
 *
 * Visit these websites for more information.
 *          - http://www.intranda.com
 *          - http://digiverso.com
 *
 * This program is free software; you can redistribute it and/or modify it under
 * the terms of the GNU General Public License as published by the Free Software
 * Foundation; either version 2 of the License, or (at your option) any later
 * version.
 *
 * This program is distributed in the hope that it will be useful, but WITHOUT
 * ANY WARRANTY; without even the implied warranty of MERCHANTABILITY or FITNESS
 * FOR A PARTICULAR PURPOSE.
 * See the GNU General Public License for more details.
 *
 * You should have received a copy of the GNU General Public License along with
 * this program. If not, see <http://www.gnu.org/licenses/>.
 */
package io.goobi.viewer.model.search;

import java.io.Serializable;
import java.io.UnsupportedEncodingException;
import java.net.URLDecoder;
import java.net.URLEncoder;
import java.nio.charset.StandardCharsets;
import java.util.ArrayList;
import java.util.Arrays;
import java.util.Collections;
import java.util.HashMap;
import java.util.LinkedHashMap;
import java.util.List;
import java.util.Map;
import java.util.Map.Entry;
import java.util.SortedMap;
import java.util.TreeMap;
import java.util.regex.Pattern;

import org.apache.commons.lang3.StringUtils;
import org.apache.logging.log4j.LogManager;
import org.apache.logging.log4j.Logger;
import org.json.JSONObject;

import io.goobi.viewer.controller.DataManager;
import io.goobi.viewer.controller.StringTools;
import io.goobi.viewer.exceptions.DAOException;
import io.goobi.viewer.exceptions.IndexUnreachableException;
import io.goobi.viewer.exceptions.PresentationException;
import io.goobi.viewer.managedbeans.SearchBean;
import io.goobi.viewer.managedbeans.utils.BeanUtils;
import io.goobi.viewer.model.cms.collections.CMSCollection;
import io.goobi.viewer.solr.SolrConstants;
import io.goobi.viewer.solr.SolrTools;

/**
 * Current faceting settings for a search.
 */
public class SearchFacets implements Serializable {

    private static final long serialVersionUID = -7170821006287251119L;

    private static final Logger logger = LogManager.getLogger(SearchFacets.class);

    private final transient Object lock = new Object();

    /** Available regular facets for the current search result. */
    private final Map<String, List<IFacetItem>> availableFacets = new LinkedHashMap<>();
    /** Currently applied facets. */
    private final List<IFacetItem> activeFacets = new ArrayList<>();

    private final Map<String, Boolean> facetsExpanded = new HashMap<>();

    private final Map<String, String> minValues = new HashMap<>();

    private final Map<String, String> maxValues = new HashMap<>();

    private final Map<String, SortedMap<Integer, Long>> valueRanges = new HashMap<>();
    /** Map storing labels from separate label fields that were already retrieved from the index. */
    private final Map<String, String> labelMap = new HashMap<>();

    private String tempValue;

    /**
     * <p>
     * resetAvailableFacets.
     * </p>
     */
    public void resetAvailableFacets() {
        logger.trace("resetAvailableFacets");
        availableFacets.clear();
        facetsExpanded.clear();
    }

    /**
     * <p>
     * resetCurrentFacets.
     * </p>
     * 
     * @should reset facets correctly
     */
    public void resetActiveFacets() {
        resetActiveFacetString();
    }

    /**
     * @deprecated Use resetActiveFacets()
     */
    @Deprecated(since = "22.12")
    public void resetCurrentFacets() {
        resetActiveFacets();
    }

    /**
     * <p>
     * resetSliderRange.
     * </p>
     */
    public void resetSliderRange() {
        logger.trace("resetSliderRange");
        minValues.clear();
        maxValues.clear();
        valueRanges.clear();
    }

    /**
     * Generates a list containing filter queries for the selected regular and hierarchical facets.
     *
     * @param advancedSearchGroupOperator a int.
     * @param includeRangeFacets a boolean.
     * @return a {@link java.util.List} object.
     */
    public List<String> generateFacetFilterQueries(boolean includeRangeFacets) {
        List<String> ret = new ArrayList<>(2);

        // Add hierarchical facets
        String hierarchicalQuery = generateHierarchicalFacetFilterQuery();
        if (StringUtils.isNotEmpty(hierarchicalQuery)) {
            ret.add(hierarchicalQuery);
        }

        // Add regular facets
        List<String> queries = generateSimpleFacetFilterQueries(includeRangeFacets);
        ret.addAll(queries);

        return ret;
    }

    /**
     * Generates a filter query for the selected hierarchical facets.
     *
     * @param advancedSearchGroupOperator
     * @return
     * @should generate query correctly
     * @should return null if facet list is empty
     */
    String generateHierarchicalFacetFilterQuery() {
        if (activeFacets.isEmpty()) {
            return null;
        }

        StringBuilder sbQuery = new StringBuilder();
        int count = 0;
        for (IFacetItem facetItem : activeFacets) {
            if (!facetItem.isHierarchial()) {
                continue;
            }
            if (count > 0) {
                sbQuery.append(SolrConstants.SOLR_QUERY_AND);
            }
            String field = SearchHelper.facetifyField(facetItem.getField());
            sbQuery.append('(')
                    .append(field)
                    .append(':')
                    .append("\"" + facetItem.getValue() + "\"")
                    .append(SolrConstants.SOLR_QUERY_OR)
                    .append(field)
                    .append(':')
                    .append(facetItem.getValue())
                    .append(".*)");
            count++;
        }

        return sbQuery.toString();
    }

    /**
     * Generates a filter query for the selected non-hierarchical facets.
     *
     * @param includeRangeFacets
     * @return
     * @should generate queries correctly
     * @should return empty list if facet list empty
     * @should skip range facet fields if so requested
     * @should skip subelement fields
     * @should skip hierarchical fields
     * @should combine facet queries if field name same
     */
    List<String> generateSimpleFacetFilterQueries(boolean includeRangeFacets) {
        if (activeFacets.isEmpty()) {
            return Collections.emptyList();
        }

        List<String> ret = new ArrayList<>();
        Map<String, StringBuilder> queries = new LinkedHashMap<>(activeFacets.size());

        for (IFacetItem facetItem : activeFacets) {
            if (facetItem.isHierarchial() || facetItem.getField().equals(SolrConstants.DOCSTRCT_SUB)
                    || (!includeRangeFacets && DataManager.getInstance().getConfiguration().getRangeFacetFields().contains(facetItem.getField()))) {
                continue;
            }
            StringBuilder sbQuery = queries.computeIfAbsent(facetItem.getField(), k -> new StringBuilder());
            if (sbQuery.length() > 0) {
                if ("OR".equalsIgnoreCase(DataManager.getInstance().getConfiguration().getMultiValueOperatorForField(facetItem.getField()))) {
                    sbQuery.append(' ');
                } else {
                    sbQuery.append(SolrConstants.SOLR_QUERY_AND);
                }
            }
            sbQuery.append(facetItem.getQueryEscapedLink());
        }

        for (Entry<String, StringBuilder> entry : queries.entrySet()) {
            ret.add(entry.getValue().toString());
            logger.trace("Added facet: {}", entry.getValue());
        }

        return ret;
    }

    /**
     * Generates a filter query for the selected subelement facets.
     *
     * @return
     * @should generate query correctly
     */
    String generateSubElementFacetFilterQuery() {
        StringBuilder sbQuery = new StringBuilder();

        if (!activeFacets.isEmpty()) {
            for (IFacetItem facetItem : activeFacets) {
                if (facetItem.getField().equals(SolrConstants.DOCSTRCT_SUB)) {
                    if (sbQuery.length() > 0) {
                        sbQuery.append(" AND ");
                    }
                    sbQuery.append(facetItem.getQueryEscapedLink());
                    logger.trace("Added subelement facet: {}", facetItem.getQueryEscapedLink());
                }
            }
        }

        return sbQuery.toString();
    }

    /**
     * Returns a list of FacetItem objects in <code>activeFacets</code> where the field name matches the given field name.
     *
     * @param field The field name to match.
     * @return a {@link java.util.List} object.
     * @should return correct items
     */
    public List<IFacetItem> getActiveFacetsForField(String field) {
        List<IFacetItem> ret = new ArrayList<>();

        for (IFacetItem facet : activeFacets) {
            if (facet.getField().equals(field)) {
                ret.add(facet);
            }
        }

        return ret;
    }

    /**
     * 
     * @param field
     * @return
     * @deprecated Use getActiveFacetsForField(String)
     */
    @Deprecated(since = "22.12")
    public List<IFacetItem> getCurrentFacetsForField(String field) {
        return getActiveFacetsForField(field);
    }

    /**
     * Checks whether the given facet is currently in use.
     *
     * @param facet The facet to check.
     * @return a boolean.
     * @should return correct value
     */
    public boolean isFacetCurrentlyUsed(IFacetItem facet) {
        for (IFacetItem fi : getActiveFacetsForField(facet.getField())) {
            if (fi.getLink().equals(facet.getLink())) {
                return true;
            }
        }

        return false;
    }

    /**
     * <p>
     * isFacetListSizeSufficient.
     * </p>
     *
     * @param field a {@link java.lang.String} object.
     * @return a boolean.
     */
    public boolean isFacetListSizeSufficient(String field) {
        // logger.trace("isFacetListSizeSufficient: {}", field);
        if (availableFacets.get(field) != null) {
            if (SolrConstants.DOCSTRCT_SUB.equals(field)) {
                return getAvailableFacetsListSizeForField(field) > 0;
            }
            return getAvailableFacetsListSizeForField(field) > 1;
        }

        return false;
    }

    /**
     * Returns the size of the full element list of the facet for the given field.
     *
     * @param field a {@link java.lang.String} object.
     * @return a int.
     */
    public int getAvailableFacetsListSizeForField(String field) {
        if (availableFacets.get(field) != null) {
            return availableFacets.get(field).size();
        }

        return 0;
    }

    /**
     * <p>
     * getActiveFacetsSizeForField.
     * </p>
     *
     * @return Size of <code>activeFacets</code>.
     * @param field a {@link java.lang.String} object.
     */
    public int getActiveFacetsSizeForField(String field) {
        return getActiveFacetsForField(field).size();
    }

    /**
     * 
     * @param field
     * @return
     * @deprecated Use getActiveFacetsSizeForField(String)
     */
    @Deprecated(since = "22.12")
    public int getCurrentFacetsSizeForField(String field) {
        return getActiveFacetsSizeForField(field);
    }

    /**
     * Returns a collapsed sublist of the available facet elements for the given field.
     *
     * @param field a {@link java.lang.String} object.
     * @return a {@link java.util.List} object.
     * @should return full DC facet list if expanded
     * @should return full DC facet list if list size less than default
     * @should return reduced DC facet list if list size larger than default
     * @should return full facet list if expanded
     * @should return full facet list if list size less than default
     * @should return reduced facet list if list size larger than default
     * @should not contain currently used facets
     */
    public List<IFacetItem> getLimitedFacetListForField(String field) {
        return getAvailableFacetsForField(field, true);
    }

    /**
     * 
     * @param field
     * @param excludeSelected If true, selected facets will be removed from the list
     * @return
     */
    public List<IFacetItem> getAvailableFacetsForField(String field, boolean excludeSelected) {
        logger.trace("getAvailableFacetsForField: {}", field);
        List<IFacetItem> facetItems = availableFacets.get(field);
        if (facetItems == null) {
            return Collections.emptyList();
        }

        // Remove currently used facets
        if (excludeSelected) {
            facetItems.removeAll(activeFacets);
        }

        // Trim to initial number
        int initialNumber = DataManager.getInstance().getConfiguration().getInitialFacetElementNumber(field);
        if (!isFacetExpanded(field) && initialNumber != -1 && facetItems.size() > initialNumber) {
            return facetItems.subList(0, initialNumber);
        }

        return facetItems;
    }

    /**
     * Checks whether there are still selectable values across all available facet fields.
     * 
     * @return true if any available facet field has at least one unselected value; false otherwise
     * @should return true if a facet field has selectable values
     * @should return false of no selectable values found
     * @should return false if only range facets available
     */
    public boolean isUnselectedValuesAvailable() {
        for (String field : getAvailableFacets().keySet()) {
            if (!getAvailableFacetsForField(field, true).isEmpty()
                    && !DataManager.getInstance().getConfiguration().getRangeFacetFields().contains(field)) {
                return true;
            }
        }

        return false;
    }

    /**
     * 
     * @return
     * @throws PresentationException
     * @throws IndexUnreachableException
     * @should return correct value
     */
    public boolean isHasRangeFacets() throws PresentationException, IndexUnreachableException {
        for (String rangeField : DataManager.getInstance().getConfiguration().getRangeFacetFields()) {
            if (!getAbsoluteMinRangeValue(rangeField).equals(getAbsoluteMaxRangeValue(rangeField))) {
                return true;
            }
        }

        return false;
    }

    /**
     * Sets the expanded flag to <code>true</code> for the given facet field.
     *
     * @param field a {@link java.lang.String} object.
     */
    public void expandFacet(String field) {
        logger.trace("expandFacet: {}", field);
        facetsExpanded.put(field, true);
    }

    /**
     * Sets the expanded flag to <code>false</code> for the given facet field.
     *
     * @param field a {@link java.lang.String} object.
     */
    public void collapseFacet(String field) {
        logger.trace("collapseFacet: {}", field);
        facetsExpanded.put(field, false);
    }

    /**
     * Returns true if the "(more)" link is to be displayed for a facet box. This is the case if the facet has more elements than the initial number
     * of displayed elements and the facet hasn't been manually expanded yet.
     *
     * @param field a {@link java.lang.String} object.
     * @should return true if DC facet collapsed and has more elements than default
     * @should return true if facet collapsed and has more elements than default
     * @should return false if DC facet expanded
     * @should return false if facet expanded
     * @should return false if DC facet smaller than default
     * @should return false if facet smaller than default
     * @return a boolean.
     */
    public boolean isDisplayFacetExpandLink(String field) {
        List<IFacetItem> facetItems = availableFacets.get(field);
        int expandSize = DataManager.getInstance().getConfiguration().getInitialFacetElementNumber(field);

        return facetItems != null && !isFacetExpanded(field) && expandSize > 0 && facetItems.size() > expandSize;
    }

    /**
     * <p>
     * isDisplayFacetCollapseLink.
     * </p>
     *
     * @param field a {@link java.lang.String} object.
     * @return a boolean.
     */
    public boolean isDisplayFacetCollapseLink(String field) {
        return isFacetExpanded(field);
    }

    /**
     * Returns a URL encoded SSV string of facet fields and values from the elements in <code>activeFacets</code> (hyphen if empty).
     *
     * @return SSV string of facet queries or "-" if empty
     * @should contain queries from all FacetItems
     * @should return hyphen if currentFacets empty
     */
    public String getActiveFacetString() {
        String ret = generateFacetPrefix(new ArrayList<>(activeFacets), true);
        if (StringUtils.isEmpty(ret)) {
            ret = "-";
        }
        try {
            return URLEncoder.encode(ret, SearchBean.URL_ENCODING);
        } catch (UnsupportedEncodingException e) {
            return ret;
        }
    }

    /**
     * Receives an SSV string of facet fields and values (FIELD1:value1;FIELD2:value2;FIELD3:value3) and generates new Elements for currentFacets.
     *
     * @param activeFacetString a {@link java.lang.String} object.
     * @should create FacetItems from all links
     * @should decode slashes and backslashes
     * @should reset slider range if no slider field among current facets
     * @should not reset slider range if slider field among current facets
     */
    public void setActiveFacetString(String activeFacetString) {
        parseFacetString(activeFacetString, activeFacets, labelMap);
    }

    /**
     * 
     * @return
     * @deprecated Use getActiveFacetString()
     */
    @Deprecated(since = "22.12")
    public String getCurrentFacetString() {
        return getActiveFacetString();
    }

    /**
     * 
     * @param currentFacetString
     * @deprecated Use setActiveFacetString(String)
     */
    @Deprecated(since = "22.12")
    public void setCurrentFacetString(String currentFacetString) {
        setActiveFacetString(currentFacetString);
    }

    /**
     * Constructs a list of facet items out of the given facet string.
     *
     * @param facetString String containing field:value pairs
     * @param facetItems List of facet items to which to add the parsed items
     * @param labelMap Map containing labels for a field:value pair if the facet field uses separate labels
     * @should fill list correctly
     * @should empty list before filling
     * @should add DC field prefix if no field name is given
     * @should set hierarchical status correctly
     * @should use label from labelMap if available
     * @should parse wildcard facets correctly
     * @should create multiple items from multiple instances of same field
     */
    static void parseFacetString(String facetString, List<IFacetItem> facetItems, Map<String, String> labelMap) {
        if (facetItems == null) {
            facetItems = new ArrayList<>();
        } else {
            facetItems.clear();
        }

        if (StringUtils.isEmpty(facetString) || "-".equals(facetString)) {
            return;
        }

        if (labelMap == null) {
            labelMap = Collections.emptyMap();
        }
        try {
            facetString = URLDecoder.decode(facetString, StandardCharsets.UTF_8.name());
            facetString = StringTools.unescapeCriticalUrlChracters(facetString);
            facetString = URLDecoder.decode(facetString, StandardCharsets.UTF_8.name());
        } catch (UnsupportedEncodingException e) {
            //
        }
        String[] facetStringSplit = facetString.split(";;");
        for (String facetLink : facetStringSplit) {
            if (StringUtils.isEmpty(facetLink)) {
                continue;
            }
            if (!facetLink.contains(":")) {
                facetLink = new StringBuilder(SolrConstants.DC).append(':').append(facetLink).toString();
            }
            String facetField = facetLink.substring(0, facetLink.indexOf(":"));
            if (DataManager.getInstance().getConfiguration().getGeoFacetFields().contains(facetField)) {
                GeoFacetItem item = new GeoFacetItem(facetField);
                item.setValue(facetLink.substring(facetLink.indexOf(":") + 1));
                facetItems.add(item);
            } else {
                // If there is a cached pre-generated label for this facet link (separate label field), use it so that there's no empty label
                String label = labelMap.containsKey(facetLink) ? labelMap.get(facetLink) : null;
                facetItems.add(
                        new FacetItem(facetLink, label, isFieldHierarchical(facetLink.substring(0, facetLink.indexOf(":")))));
            }
        }
    }

    /**
     *
     * @param field
     * @return true if field is hierarchical; false otherwise
     */
    static boolean isFieldHierarchical(String field) {
        //        logger.trace("isFieldHierarchical: {} ? {}", field,
        return DataManager.getInstance().getConfiguration().getHierarchicalFacetFields().contains(field);
    }

    /**
     * Updates existing facet item for the given field with a new value. If no item for that field yet exist, a new one is added.
     *
     * @param field a {@link java.lang.String} object.
     * @param hierarchical a boolean.
     * @return a {@link java.lang.String} object.
     */
    public String updateFacetItem(String field, boolean hierarchical) {
        updateFacetItem(field, tempValue, activeFacets, hierarchical);

        return "pretty:search6"; // TODO advanced search
    }

    /**
     * Updates existing facet item for the given field with a new value. If no item for that field yet exist, a new one is added.
     *
     * @param field
     * @param updateValue
     * @param facetItems
     * @param hierarchical
     * @should update facet item correctly
     * @should add new item correctly
     */
    static void updateFacetItem(String field, String updateValue, List<IFacetItem> facetItems, boolean hierarchical) {
        if (facetItems == null) {
            facetItems = new ArrayList<>();
        }

        if (StringUtils.isEmpty(updateValue) || "-".equals(updateValue)) {
            return;
        }

        try {
            updateValue = URLDecoder.decode(updateValue, "utf-8");
            updateValue = StringTools.unescapeCriticalUrlChracters(updateValue);
        } catch (UnsupportedEncodingException e) {
            //
        }

        IFacetItem fieldItem = null;
        for (IFacetItem item : facetItems) {
            if (item.getField().equals(field)) {
                fieldItem = item;
                break;
            }
        }
        if (fieldItem == null) {
            List<String> geoFacetFields = DataManager.getInstance().getConfiguration().getGeoFacetFields();
            if (!geoFacetFields.isEmpty() && geoFacetFields.get(0).equals(field)) {
                fieldItem = new GeoFacetItem(field);
                fieldItem.setValue(updateValue);
            } else {
                fieldItem = new FacetItem(field + ":" + updateValue, hierarchical);
            }
            facetItems.add(fieldItem);
        }
        fieldItem.setLink(field + ":" + updateValue);
        logger.trace("Facet item updated: {}", fieldItem.getLink());
    }

    /**
     * <p>
     * getHierarchicalFacets.
     * </p>
     *
     * @param facetString a {@link java.lang.String} object.
     * @param facetFields a {@link java.util.List} object.
     * @return a {@link java.util.List} object.
     */
    public static List<String> getHierarchicalFacets(String facetString, List<String> facetFields) {
        List<String> facets = Arrays.asList(StringUtils.split(facetString, ";;"));
        List<String> values = new ArrayList<>();

        for (String facetField : facetFields) {
            String matchingFacet = facets.stream()
                    .filter(facet -> facet.replace(SolrConstants.SUFFIX_UNTOKENIZED, "").startsWith(facetField + ":"))
                    .findFirst()
                    .orElse("");
            if (StringUtils.isNotBlank(matchingFacet)) {
                int separatorIndex = matchingFacet.indexOf(":");
                if (separatorIndex > 0 && separatorIndex < matchingFacet.length() - 1) {
                    String value = matchingFacet.substring(separatorIndex + 1);
                    values.add(value);
                }
            }
        }
        return values;
    }

    /**
     * <p>
     * splitHierarchicalFacet.
     * </p>
     *
     * @param facet a {@link java.lang.String} object.
     * @return a {@link java.util.List} object.
     */
    public static List<String> splitHierarchicalFacet(String facet) {
        List<String> facets = new ArrayList<>();
        while (facet.contains(".")) {
            facets.add(facet);
            facet = facet.substring(0, facet.lastIndexOf("."));
        }
        if (StringUtils.isNotBlank(facet)) {
            facets.add(facet);
        }
        Collections.reverse(facets);
        return facets;
    }

    /**
     * <p>
     * getCurrentMinRangeValue.
     * </p>
     *
     * @param field a {@link java.lang.String} object.
     * @return Current min value, if facet in use; otherwise absolute min value for that field
     * @throws io.goobi.viewer.exceptions.PresentationException if any.
     * @throws io.goobi.viewer.exceptions.IndexUnreachableException if any.
     */
    public String getCurrentMinRangeValue(String field) throws PresentationException, IndexUnreachableException {
        synchronized (lock) {
            for (IFacetItem item : activeFacets) {
                if (item.getField().equals(field)) {
                    logger.trace("currentMinRangeValue: {}", item.getValue());
                    return item.getValue();
                }
            }
        }

        return getAbsoluteMinRangeValue(field);
    }

    /**
     * <p>
     * getCurrentMaxRangeValue.
     * </p>
     *
     * @param field a {@link java.lang.String} object.
     * @return Current max value, if facet in use; otherwise absolute max value for that field
     * @throws io.goobi.viewer.exceptions.PresentationException if any.
     * @throws io.goobi.viewer.exceptions.IndexUnreachableException if any.
     */
    public String getCurrentMaxRangeValue(String field) throws PresentationException, IndexUnreachableException {
        synchronized (lock) {
            for (IFacetItem item : activeFacets) {
                if (item.getField().equals(field) && item.getValue2() != null) {
                    logger.trace("currentMaxRangeValue: {}", item.getValue());
                    return item.getValue2();
                }
            }

            return getAbsoluteMaxRangeValue(field);
        }
    }

    /**
     * Returns the minimum value for the given field available in the search index.
     *
     * @param field a {@link java.lang.String} object.
     * @return Smallest available value
     * @throws io.goobi.viewer.exceptions.PresentationException if any.
     * @throws io.goobi.viewer.exceptions.IndexUnreachableException if any.
     */
    public String getAbsoluteMinRangeValue(String field) throws PresentationException, IndexUnreachableException {
        if (!minValues.containsKey(field)) {
            return "0";
        }
        return minValues.get(field);
    }

    /**
     * Returns the maximum value for the given field available in the search index.
     *
     * @param field a {@link java.lang.String} object.
     * @return Largest available value
     * @throws io.goobi.viewer.exceptions.PresentationException if any.
     * @throws io.goobi.viewer.exceptions.IndexUnreachableException if any.
     */
    public String getAbsoluteMaxRangeValue(String field) throws PresentationException, IndexUnreachableException {
        if (!maxValues.containsKey(field)) {
            return "0";
        }
        return maxValues.get(field);
    }

    /**
     * Returns a sorted list of all available values for the given field among available facet values.
     *
     * @param field a {@link java.lang.String} object.
     * @return sorted list of all values for the given field among available facet values
     * @throws io.goobi.viewer.exceptions.PresentationException if any.
     * @throws io.goobi.viewer.exceptions.IndexUnreachableException if any.
     */
    public List<Integer> getValueRange(String field) throws PresentationException, IndexUnreachableException {
        if (!maxValues.containsKey(field)) {
            return Collections.emptyList();
        }
        return new ArrayList<>(valueRanges.get(field).keySet());
    }

    /**
     * 
     * @param field
     * @return
     */
    public String getValueRangeAsJsonMap(String field) {
        if (!maxValues.containsKey(field)) {
            return "[]";
        }
        return new JSONObject(valueRanges.get(field)).toString();
    }

    /**
     * 
     * @param field
     * @return
     */
    public boolean isRangeFacetActive(String field) {
        try {
            List<Integer> range = getValueRange(field);
            if (!range.isEmpty()) {
                return Integer.parseInt(getCurrentMinRangeValue(field)) > range.get(0)
                        || Integer.parseInt(getCurrentMaxRangeValue(field)) < range.get(range.size() - 1);
            }
        } catch (PresentationException | IndexUnreachableException | NullPointerException | NumberFormatException e) {
            logger.warn("Unable to parse range values of range slider for field {}: {}", field, e.toString());
        }
        return false;
    }

    /**
     * Adds the min and max values from the search index for the given field to the bottomValues map. Min and max values are determined via an
     * alphanumeric comparator.
     *
     * @param field
     * @should populate values correctly
     * @should add all values to list
     */
    void populateAbsoluteMinMaxValuesForField(String field, SortedMap<String, Long> counts) {
        if (field == null) {
            return;
        }

        if (!SolrConstants.CALENDAR_YEAR.equals(field) && !field.startsWith(SolrConstants.PREFIX_MDNUM)) {
            logger.info("{} is not an integer type field, cannot use with a range query", field);
            return;
        }

        SortedMap<Integer, Long> intValues = new TreeMap<>();
        if (counts != null) {
            for (Entry<String, Long> e : counts.entrySet()) {
                if (e.getKey() == null || e.getValue() == null) {
                    continue;
                }
                intValues.put(Integer.valueOf(e.getKey()), e.getValue());
            }
        } else {
            logger.trace("No facets found for field {}", field);
        }
        if (!intValues.isEmpty()) {
            valueRanges.put(field, intValues);
            minValues.put(field, String.valueOf(intValues.firstKey()));
            maxValues.put(field, String.valueOf(intValues.lastKey()));
            logger.trace("Absolute range for field {}: {} - {}", field, minValues.get(field), maxValues.get(field));
        }
    }

    /**
     * <p>
     * resetActiveFacetString.
     * </p>
     */
    public void resetActiveFacetString() {
        logger.trace("resetActivetFacetString");
        setActiveFacetString("-");
    }

    /**
     * @deprecated Use resetActiveFacetString()
     */
    @Deprecated(since = "22.12")
    public void resetCurrentFacetString() {
        resetActiveFacetString();
    }

    /**
     * Returns a URL encoded value returned by generateFacetPrefix() for regular facets. Returns an empty string instead a hyphen if empty.
     *
     * @return a {@link java.lang.String} object.
     *
     */
    public String getActiveFacetStringPrefix() {
        return getActiveFacetStringPrefix(true);
    }

    /**
     * 
     * @return
     * @deprecated Use getActiveFacetSearchPrefix()
     */
    @Deprecated(since = "22.12")
    public String getCurrentFacetStringPrefix() {
        return getActiveFacetStringPrefix();
    }

    /**
     * Returns the value returned by generateFacetPrefix() for regular facets. Returns an empty string instead a hyphen if empty.
     *
     * @param urlEncode
     * @return
     */
    public String getActiveFacetStringPrefix(boolean urlEncode) {
        // logger.trace("getActiveFacetStringPrefix");
        if (urlEncode) {
            try {
                return URLEncoder.encode(generateFacetPrefix(new ArrayList<>(activeFacets), true), SearchBean.URL_ENCODING);
            } catch (UnsupportedEncodingException e) {
                logger.error(e.getMessage());
            }
        }

        return generateFacetPrefix(activeFacets, true);
    }

    /**
     * Generates an SSV string of facet fields and values from the elements in the given List<FacetString> (empty string if empty).
     *
     * @param facetItems
     * @param escapeSlashes If true, slashes and backslashes are replaced with URL-compatible replacement strings
     * @return
     * @should encode slashed and backslashes
     */
    static String generateFacetPrefix(List<IFacetItem> facetItems, boolean escapeSlashes) {
        if (facetItems == null) {
            throw new IllegalArgumentException("facetItems may not be null");
        }
        StringBuilder sb = new StringBuilder();
        for (IFacetItem facetItem : facetItems) {
            if (escapeSlashes) {
                sb.append(BeanUtils.escapeCriticalUrlChracters(facetItem.getLink()));
            } else {
                sb.append(facetItem.getLink());
            }
            sb.append(";;");
        }

        return sb.toString();
    }

    /**
     * <p>
     * removeFacetAction.
     * </p>
     *
     * @param facetQuery a {@link java.lang.String} object.
     * @should remove facet correctly
     * @should remove facet containing reserved chars
     * @param ret a {@link java.lang.String} object.
     * @return a {@link java.lang.String} object.
     */
    public String removeFacetAction(final String facetQuery, final String ret) {
        logger.trace("removeFacetAction: {}", facetQuery);
        String currentFacetString = generateFacetPrefix(new ArrayList<>(activeFacets), false);
        if (currentFacetString.contains(facetQuery)) {
            currentFacetString = currentFacetString.replaceAll("(" + Pattern.quote(facetQuery) + ")(?=;|(?=/))", "").replace(";;;;", ";;");
            setActiveFacetString(currentFacetString);
        }

        return ret;
    }

    /**
     * Returns true if the value for the given field type in <code>facetsExpanded</code> has been previously set to true.
     *
     * @param field a {@link java.lang.String} object.
     * @should return false if value null
     * @should return true if value true
     * @return a boolean.
     */
    public boolean isFacetExpanded(String field) {
        return facetsExpanded.get(field) != null && facetsExpanded.get(field);
    }

    /**
     * Getter for unit tests.
     * 
     * @return the minValues
     */
    Map<String, String> getMinValues() {
        return minValues;
    }

    /**
     * Getter for unit tests.
     * 
     * @return the maxValues
     */
    Map<String, String> getMaxValues() {
        return maxValues;
    }

    /**
     * <p>
     * isFacetCollapsed.
     * </p>
     *
     * @param field a {@link java.lang.String} object.
     * @return a boolean.
     */
    public boolean isFacetCollapsed(String field) {
        return !isFacetExpanded(field);
    }

    /**
     * 
     * @return
     */
    public List<String> getAllRangeFacetFields() {
        return DataManager.getInstance().getConfiguration().getRangeFacetFields();
    }

    public String getRangeFacetStyle(String field) {
        return DataManager.getInstance().getConfiguration().getFacetFieldStyle(field);
    }

    /**
     * <p>
     * Returns configured facet fields of regular and hierarchical type only.
     * </p>
     *
     * @return a {@link java.util.Map} object.
     * @should return all facet items in correct order
     */
    public Map<String, List<IFacetItem>> getAllAvailableFacets() {
        return getAvailableFacets(Arrays.asList("", "hierarchical"));
    }

    /**
     * 
     * @param types
     * @return
     */
    Map<String, List<IFacetItem>> getAvailableFacets(List<String> types) {
        Map<String, List<IFacetItem>> ret = new LinkedHashMap<>();

        List<String> allFacetFields = DataManager.getInstance().getConfiguration().getAllFacetFields();
        for (String field : allFacetFields) {
            if (availableFacets.containsKey(field) && !DataManager.getInstance().getConfiguration().isFacetFieldSkipInWidget(field)
                    && (types == null || types.contains(DataManager.getInstance().getConfiguration().getFacetFieldType(field)))) {
                ret.put(field, availableFacets.get(field));
            }
        }

        synchronized (lock) {
            //add current facets which have no hits. This may happen due to geomap faceting
            List<IFacetItem> currentFacetsLocal = new ArrayList<>(activeFacets);
            for (IFacetItem currentItem : currentFacetsLocal) {
                if ("geo".equals(DataManager.getInstance().getConfiguration().getFacetFieldType(currentItem.getField()))) {
                    // Make a copy of the list to avoid concurrent modification
                    List<IFacetItem> availableFacetItems = new ArrayList<>(ret.getOrDefault(currentItem.getField(), new ArrayList<>()));
                    if (!availableFacetItems.contains(currentItem)) {
                        availableFacetItems.add(currentItem);
                        ret.put(currentItem.getField(), availableFacetItems);
                    }
                }
            }

            return ret;
        }
    }

    /**
     * <p>
     * getConfiguredSubelementFacetFields.
     * </p>
     *
     * @return Configured subelement fields names only
     */
    public List<String> getConfiguredSubelementFacetFields() {
        List<String> ret = new ArrayList<>();

        for (String field : DataManager.getInstance().getConfiguration().getAllFacetFields()) {
            if (SolrConstants.DOCSTRCT_SUB.equals(field)) {
                ret.add(SearchHelper.facetifyField(field));
            }
        }

        return ret;
    }

    /**
     * <p>
     * Getter for the field <code>availableFacets</code>.
     * </p>
     *
     * @return the availableFacets
     */
    public Map<String, List<IFacetItem>> getAvailableFacets() {
        return availableFacets;
    }

    /**
     * <p>
     * Getter for the field <code>activeFacets</code>.
     * </p>
     *
     * @return the activeFacets
     */
    public synchronized List<IFacetItem> getActiveFacets() {
        return activeFacets;
    }

    /**
     * 
     * @return
     * @deprecated Use getActiveFacets()
     */
    @Deprecated(since = "22.12")
    public List<IFacetItem> getCurrentFacets() {
        return getActiveFacets();
    }

    /**
     * <p>
     * Getter for the field <code>tempValue</code>.
     * </p>
     *
     * @return the tempValue
     */
    public String getTempValue() {
        return tempValue;
    }

    /**
     * <p>
     * Setter for the field <code>tempValue</code>.
     * </p>
     *
     * @param tempValue the tempValue to set
     */
    public void setTempValue(String tempValue) {
        this.tempValue = tempValue;
    }

    /**
     * Returns true if the given <code>field</code> is language-specific to a different language than the given <code>language</code>.
     *
     * @param field a {@link java.lang.String} object.
     * @param language a {@link java.lang.String} object.
     * @should return true if language code different
     * @should return false if language code same
     * @should return false if no language code
     * @return a boolean.
     */
    public boolean isHasWrongLanguageCode(String field, String language) {
        return SolrTools.isHasWrongLanguageCode(field, language);
    }

    /**
     * <p>
     * getFacetValue.
     * </p>
     *
     * @param field a {@link java.lang.String} object.
     * @return a {@link java.lang.String} object.
     */
    public String getFacetValue(String field) {
        return getActiveFacets().stream().filter(facet -> facet.getField().equals(field)).map(SearchFacets::getFacetName).findFirst().orElse("");
    }

    /**
     * <p>
     * getFacetDescription.
     * </p>
     *
     * @param field a {@link java.lang.String} object.
     * @return a {@link java.lang.String} object.
     */
    public String getFacetDescription(String field) {
        return getActiveFacets().stream()
                .filter(facet -> facet.getField().equals(field))
                .map(SearchFacets::getFacetDescription)
                .findFirst()
                .orElse("");
    }

    /**
     * <p>
     * getFirstHierarchicalFacetValue.
     * </p>
     *
     * @return a {@link java.lang.String} object.
     */
    public String getFirstHierarchicalFacetValue() {
        return getActiveFacets().stream().filter(IFacetItem::isHierarchial).map(SearchFacets::getFacetName).findFirst().orElse("");
    }

    /**
     * <p>
     * getFirstHierarchicalFacetDescription.
     * </p>
     *
     * @param field a {@link java.lang.String} object.
     * @return a {@link java.lang.String} object.
     */
    public String getFirstHierarchicalFacetDescription(String field) {
        return getActiveFacets().stream().filter(IFacetItem::isHierarchial).map(SearchFacets::getFacetDescription).findFirst().orElse("");
    }

    /**
     * @param facet
     * @return
     */
    private static String getFacetDescription(IFacetItem facet) {
        String desc = "";
        try {
            CMSCollection cmsCollection = DataManager.getInstance().getDao().getCMSCollection(facet.getField(), facet.getValue());
            if (cmsCollection != null) {
                desc = cmsCollection.getDescription();
            }
        } catch (DAOException e) {
            logger.trace("Error retrieving cmsCollection from DAO");
        }
        return desc;
    }

    /**
     * @param facet
     * @return
     */
    private static String getFacetName(IFacetItem facet) {
        if (facet == null) {
            return "";
        }

        return facet.getValue();
    }

    /**
     * @return the labelMap
     */
    public Map<String, String> getLabelMap() {
        return labelMap;
    }

    /**
     * @return the geoFacetting
     */
    public GeoFacetItem getGeoFacetting() {
        synchronized (lock) {
            List<String> geoFacetFields = DataManager.getInstance().getConfiguration().getGeoFacetFields();
            return new ArrayList<>(this.activeFacets)
                    .stream()
                    .filter(GeoFacetItem.class::isInstance)
                    .map(GeoFacetItem.class::cast)
                    .findAny()
                    .orElse(new GeoFacetItem(!geoFacetFields.isEmpty() ? geoFacetFields.get(0) : null));
        }
    }

    /**
     * Sets the feature of the geoFacettingfield to to given feature. A new GeoFacetItem is added to currentFacets if none exists yet
     *
     * @param feature
     */
    public void setGeoFacetFeature(String feature) {
        GeoFacetItem item = getGeoFacetting();
        List<String> geoFacetFields = DataManager.getInstance().getConfiguration().getGeoFacetFields();
        item.setField(!geoFacetFields.isEmpty() ? geoFacetFields.get(0) : null);
        synchronized (lock) {
            if (StringUtils.isBlank(feature)) {
                this.activeFacets.remove(item);
            } else {
                item.setFeature(feature);
                if (!this.activeFacets.contains(item)) {
                    this.activeFacets.add(item);
                }
            }
        }
    }

    public String getGeoFacetFeature() {
        if (this.getGeoFacetting().isActive()) {
            return this.getGeoFacetting().getFeature();
        }
        return "";
    }
<<<<<<< HEAD
    
    public int getActiveFacetsSize() {
       return  this.getAllAvailableFacets().keySet().stream()
        .mapToInt(this::getActiveFacetsSizeForField)
        .sum();
=======

    public int getActiveFacetsSize() {
        return this.getAllAvailableFacets()
                .keySet()
                .stream()
                .mapToInt(this::getActiveFacetsSizeForField)
                .sum();
>>>>>>> a337d056
    }
}<|MERGE_RESOLUTION|>--- conflicted
+++ resolved
@@ -1296,13 +1296,6 @@
         }
         return "";
     }
-<<<<<<< HEAD
-    
-    public int getActiveFacetsSize() {
-       return  this.getAllAvailableFacets().keySet().stream()
-        .mapToInt(this::getActiveFacetsSizeForField)
-        .sum();
-=======
 
     public int getActiveFacetsSize() {
         return this.getAllAvailableFacets()
@@ -1310,6 +1303,5 @@
                 .stream()
                 .mapToInt(this::getActiveFacetsSizeForField)
                 .sum();
->>>>>>> a337d056
     }
 }