/*
 * This file is part of the Goobi viewer - a content presentation and management
 * application for digitized objects.
 *
 * Visit these websites for more information.
 *          - http://www.intranda.com
 *          - http://digiverso.com
 *
 * This program is free software; you can redistribute it and/or modify it under
 * the terms of the GNU General Public License as published by the Free Software
 * Foundation; either version 2 of the License, or (at your option) any later
 * version.
 *
 * This program is distributed in the hope that it will be useful, but WITHOUT
 * ANY WARRANTY; without even the implied warranty of MERCHANTABILITY or FITNESS
 * FOR A PARTICULAR PURPOSE.
 * See the GNU General Public License for more details.
 *
 * You should have received a copy of the GNU General Public License along with
 * this program. If not, see <http://www.gnu.org/licenses/>.
 */
package io.goobi.viewer.model.search;

import java.io.Serializable;
import java.io.UnsupportedEncodingException;
import java.net.URLDecoder;
import java.net.URLEncoder;
import java.nio.charset.StandardCharsets;
import java.util.ArrayList;
import java.util.Arrays;
import java.util.Collections;
import java.util.HashMap;
import java.util.LinkedHashMap;
import java.util.List;
import java.util.Map;
import java.util.Map.Entry;
import java.util.SortedMap;
import java.util.TreeMap;
import java.util.regex.Pattern;

import org.apache.commons.lang3.StringUtils;
import org.apache.logging.log4j.LogManager;
import org.apache.logging.log4j.Logger;
import org.json.JSONObject;

import io.goobi.viewer.controller.DataManager;
import io.goobi.viewer.controller.StringTools;
import io.goobi.viewer.exceptions.DAOException;
import io.goobi.viewer.exceptions.IndexUnreachableException;
import io.goobi.viewer.exceptions.PresentationException;
import io.goobi.viewer.managedbeans.SearchBean;
import io.goobi.viewer.managedbeans.utils.BeanUtils;
import io.goobi.viewer.model.cms.collections.CMSCollection;
import io.goobi.viewer.solr.SolrConstants;
import io.goobi.viewer.solr.SolrTools;

/**
 * Current faceting settings for a search.
 */
public class SearchFacets implements Serializable {

    private static final long serialVersionUID = -7170821006287251119L;

    private static final Logger logger = LogManager.getLogger(SearchFacets.class);

    private final transient Object lock = new Object();

    /** Available regular facets for the current search result. */
    private final Map<String, List<IFacetItem>> availableFacets = new LinkedHashMap<>();
    /** Currently applied facets. */
    private final List<IFacetItem> activeFacets = new ArrayList<>();

    private final Map<String, Boolean> facetsExpanded = new HashMap<>();

    private final Map<String, String> minValues = new HashMap<>();
    private final Map<String, String> maxValues = new HashMap<>();

    private final Map<String, SortedMap<Integer, Long>> valueRanges = new HashMap<>();
    /** Map storing labels from separate label fields that were already retrieved from the index. */
    private final Map<String, String> labelMap = new HashMap<>();

    private String tempValue;

    /**
     * <p>
     * resetAvailableFacets.
     * </p>
     */
    public void resetAvailableFacets() {
        logger.trace("resetAvailableFacets");
        availableFacets.clear();
        facetsExpanded.clear();
    }

    /**
     * <p>
     * resetCurrentFacets.
     * </p>
     * 
     * @should reset facets correctly
     */
    public void resetActiveFacets() {
        resetActiveFacetString();
    }

    /**
     * <p>
     * resetSliderRange.
     * </p>
     */
    public void resetSliderRange() {
        logger.trace("resetSliderRange");
        minValues.clear();
        maxValues.clear();
        valueRanges.clear();
    }

    /**
     * Generates a list containing filter queries for the selected regular and hierarchical facets.
     *
     * @param includeRangeFacets a boolean.
     * @return a {@link java.util.List} object.
     */
    public List<String> generateFacetFilterQueries(boolean includeRangeFacets) {
        List<String> ret = new ArrayList<>(2);

        // Add hierarchical facets
        String hierarchicalQuery = generateHierarchicalFacetFilterQuery();
        if (StringUtils.isNotEmpty(hierarchicalQuery)) {
            ret.add(hierarchicalQuery);
        }

        // Add regular facets
        List<String> queries = generateSimpleFacetFilterQueries(includeRangeFacets);
        ret.addAll(queries);

        return ret;
    }

    /**
     * Generates a filter query for the selected hierarchical facets.
     *
     * @return Generated Solr query
     * @should generate query correctly
     * @should return null if facet list is empty
     */
    String generateHierarchicalFacetFilterQuery() {
        if (activeFacets.isEmpty()) {
            return null;
        }

        StringBuilder sbQuery = new StringBuilder();
        int count = 0;
        for (IFacetItem facetItem : activeFacets) {
            if (!facetItem.isHierarchial()) {
                continue;
            }
            if (count > 0) {
                sbQuery.append(SolrConstants.SOLR_QUERY_AND);
            }
            String field = SearchHelper.facetifyField(facetItem.getField());
            sbQuery.append('(')
                    .append(field)
                    .append(':')
                    .append("\"" + facetItem.getValue() + "\"")
                    .append(SolrConstants.SOLR_QUERY_OR)
                    .append(field)
                    .append(':')
                    .append(facetItem.getValue())
                    .append(".*)");
            count++;
        }

        return sbQuery.toString();
    }

    /**
     * Generates a filter query for the selected non-hierarchical facets.
     *
     * @param includeRangeFacets
     * @return List of generated Solr queries
     * @should generate queries correctly
     * @should return empty list if facet list empty
     * @should skip range facet fields if so requested
     * @should skip subelement fields
     * @should skip hierarchical fields
     * @should combine facet queries if field name same
     */
    List<String> generateSimpleFacetFilterQueries(boolean includeRangeFacets) {
        if (activeFacets.isEmpty()) {
            return Collections.emptyList();
        }

        List<String> ret = new ArrayList<>();
        Map<String, StringBuilder> queries = new LinkedHashMap<>(activeFacets.size());

        for (IFacetItem facetItem : activeFacets) {
            if (facetItem.isHierarchial() || facetItem.getField().equals(SolrConstants.DOCSTRCT_SUB)
                    || (!includeRangeFacets && DataManager.getInstance().getConfiguration().getRangeFacetFields().contains(facetItem.getField()))) {
                continue;
            }
            StringBuilder sbQuery = queries.computeIfAbsent(facetItem.getField(), k -> new StringBuilder());
            if (sbQuery.length() > 0) {
                if ("OR".equalsIgnoreCase(DataManager.getInstance().getConfiguration().getMultiValueOperatorForField(facetItem.getField()))) {
                    sbQuery.append(' ');
                } else {
                    sbQuery.append(SolrConstants.SOLR_QUERY_AND);
                }
            }
            sbQuery.append(facetItem.getQueryEscapedLink());
        }

        for (Entry<String, StringBuilder> entry : queries.entrySet()) {
            ret.add(entry.getValue().toString());
            logger.trace("Added facet: {}", entry.getValue());
        }

        return ret;
    }

    /**
     * Generates a filter query for the selected subelement facets.
     *
     * @return Generated Solr query
     * @should generate query correctly
     */
    String generateSubElementFacetFilterQuery() {
        StringBuilder sbQuery = new StringBuilder();

        if (!activeFacets.isEmpty()) {
            for (IFacetItem facetItem : activeFacets) {
                if (facetItem.getField().equals(SolrConstants.DOCSTRCT_SUB)) {
                    if (sbQuery.length() > 0) {
                        sbQuery.append(" AND ");
                    }
                    sbQuery.append(facetItem.getQueryEscapedLink());
                    logger.trace("Added subelement facet: {}", facetItem.getQueryEscapedLink());
                }
            }
        }

        return sbQuery.toString();
    }

    /**
     * Returns a list of FacetItem objects in <code>activeFacets</code> where the field name matches the given field name.
     *
     * @param field The field name to match.
     * @return a {@link java.util.List} object.
     * @should return correct items
     */
    public List<IFacetItem> getActiveFacetsForField(String field) {
        List<IFacetItem> ret = new ArrayList<>();

        for (IFacetItem facet : activeFacets) {
            if (facet.getField().equals(field)) {
                ret.add(facet);
            }
        }

        return ret;
    }

    /**
     * Checks whether the given facet is currently in use.
     *
     * @param facet The facet to check.
     * @return a boolean.
     * @should return correct value
     */
    public boolean isFacetCurrentlyUsed(IFacetItem facet) {
        for (IFacetItem fi : getActiveFacetsForField(facet.getField())) {
            if (fi.getLink().equals(facet.getLink())) {
                return true;
            }
        }

        return false;
    }

    /**
     * <p>
     * isFacetListSizeSufficient.
     * </p>
     *
     * @param field a {@link java.lang.String} object.
     * @return a boolean.
     */
    public boolean isFacetListSizeSufficient(String field) {
        // logger.trace("isFacetListSizeSufficient: {}", field); //NOSONAR Debug
        if (availableFacets.get(field) != null) {
            if (SolrConstants.DOCSTRCT_SUB.equals(field)) {
                return getAvailableFacetsListSizeForField(field) > 0;
            }
            return getAvailableFacetsListSizeForField(field) > 1;
        }

        return false;
    }

    /**
     * Returns the size of the full element list of the facet for the given field.
     *
     * @param field a {@link java.lang.String} object.
     * @return a int.
     */
    public int getAvailableFacetsListSizeForField(String field) {
        if (availableFacets.get(field) != null) {
            return availableFacets.get(field).size();
        }

        return 0;
    }

    /**
     * <p>
     * getActiveFacetsSizeForField.
     * </p>
     *
     * @return Size of <code>activeFacets</code>.
     * @param field a {@link java.lang.String} object.
     */
    public int getActiveFacetsSizeForField(String field) {
        return getActiveFacetsForField(field).size();
    }

    /**
     * Returns a collapsed sublist of the available facet elements for the given field.
     *
     * @param field a {@link java.lang.String} object.
     * @return a {@link java.util.List} object.
     * @should return full DC facet list if expanded
     * @should return full DC facet list if list size less than default
     * @should return reduced DC facet list if list size larger than default
     * @should return full facet list if expanded
     * @should return full facet list if list size less than default
     * @should return reduced facet list if list size larger than default
     * @should not contain currently used facets
     */
    public List<IFacetItem> getLimitedFacetListForField(String field) {
        return getAvailableFacetsForField(field, true);
    }

    /**
     * 
     * @param field
     * @param excludeSelected If true, selected facets will be removed from the list
     * @return List<IFacetItem>
     */
    public List<IFacetItem> getAvailableFacetsForField(String field, boolean excludeSelected) {
        logger.trace("getAvailableFacetsForField: {}", field);
        List<IFacetItem> facetItems = availableFacets.get(field);
        if (facetItems == null) {
            return Collections.emptyList();
        }

        // Remove currently used facets
        if (excludeSelected) {
            facetItems.removeAll(activeFacets);
        }

        // Trim to initial number
        int initialNumber = DataManager.getInstance().getConfiguration().getInitialFacetElementNumber(field);
        if (!isFacetExpanded(field) && initialNumber != -1 && facetItems.size() > initialNumber) {
            return facetItems.subList(0, initialNumber);
        }

        return facetItems;
    }

    /**
     * Checks whether there are still selectable values across all available facet fields.
     * 
     * @return true if any available facet field has at least one unselected value; false otherwise
     * @should return true if a facet field has selectable values
     * @should return false of no selectable values found
     * @should return false if only range facets available
     */
    public boolean isUnselectedValuesAvailable() {
        for (String field : getAvailableFacets().keySet()) {
            if (!getAvailableFacetsForField(field, true).isEmpty()
                    && !DataManager.getInstance().getConfiguration().getRangeFacetFields().contains(field)) {
                return true;
            }
        }

        return false;
    }

    /**
     * 
     * @return true if any configured range facet field has a value range in the current search result; false otherwise
     * @throws PresentationException
     * @throws IndexUnreachableException
     * @should return correct value
     */
    public boolean isHasRangeFacets() throws PresentationException, IndexUnreachableException {
        for (String rangeField : DataManager.getInstance().getConfiguration().getRangeFacetFields()) {
            if (!getAbsoluteMinRangeValue(rangeField).equals(getAbsoluteMaxRangeValue(rangeField))) {
                return true;
            }
        }

        return false;
    }

    /**
     * Sets the expanded flag to <code>true</code> for the given facet field.
     *
     * @param field a {@link java.lang.String} object.
     */
    public void expandFacet(String field) {
        logger.trace("expandFacet: {}", field);
        facetsExpanded.put(field, true);
    }

    /**
     * Sets the expanded flag to <code>false</code> for the given facet field.
     *
     * @param field a {@link java.lang.String} object.
     */
    public void collapseFacet(String field) {
        logger.trace("collapseFacet: {}", field);
        facetsExpanded.put(field, false);
    }

    /**
     * Returns true if the "(more)" link is to be displayed for a facet box. This is the case if the facet has more elements than the initial number
     * of displayed elements and the facet hasn't been manually expanded yet.
     *
     * @param field a {@link java.lang.String} object.
     * @should return true if DC facet collapsed and has more elements than default
     * @should return true if facet collapsed and has more elements than default
     * @should return false if DC facet expanded
     * @should return false if facet expanded
     * @should return false if DC facet smaller than default
     * @should return false if facet smaller than default
     * @return a boolean.
     */
    public boolean isDisplayFacetExpandLink(String field) {
        List<IFacetItem> facetItems = availableFacets.get(field);
        int expandSize = DataManager.getInstance().getConfiguration().getInitialFacetElementNumber(field);

        return facetItems != null && !isFacetExpanded(field) && expandSize > 0 && facetItems.size() > expandSize;
    }

    /**
     * <p>
     * isDisplayFacetCollapseLink.
     * </p>
     *
     * @param field a {@link java.lang.String} object.
     * @return a boolean.
     */
    public boolean isDisplayFacetCollapseLink(String field) {
        return isFacetExpanded(field);
    }

    /**
     * Returns a URL encoded SSV string of facet fields and values from the elements in <code>activeFacets</code> (hyphen if empty).
     *
     * @return SSV string of facet queries or "-" if empty
     * @should contain queries from all FacetItems
     * @should return hyphen if currentFacets empty
     */
    public String getActiveFacetString() {
        String ret = generateFacetPrefix(new ArrayList<>(activeFacets), true);
        if (StringUtils.isEmpty(ret)) {
            ret = "-";
        }
        try {
            return URLEncoder.encode(ret, SearchBean.URL_ENCODING);
        } catch (UnsupportedEncodingException e) {
            return ret;
        }
    }

    /**
     * Receives an SSV string of facet fields and values (FIELD1:value1;FIELD2:value2;FIELD3:value3) and generates new Elements for currentFacets.
     *
     * @param activeFacetString a {@link java.lang.String} object.
     * @should create FacetItems from all links
     * @should decode slashes and backslashes
     * @should reset slider range if no slider field among current facets
     * @should not reset slider range if slider field among current facets
     */
    public void setActiveFacetString(String activeFacetString) {
        synchronized (lock) {
            parseFacetString(activeFacetString, activeFacets, labelMap);
        }
<<<<<<< HEAD
    }

    /**
     * 
     * @return
     * @deprecated Use getActiveFacetString()
     */
    @Deprecated(since = "22.12")
    public String getCurrentFacetString() {
        return getActiveFacetString();
    }

    /**
     * 
     * @param currentFacetString
     * @deprecated Use setActiveFacetString(String)
     */
    @Deprecated(since = "22.12")
    public void setCurrentFacetString(String currentFacetString) {
        setActiveFacetString(currentFacetString);
=======
>>>>>>> 0cd42d88
    }

    /**
     * Constructs a list of facet items out of the given facet string.
     *
     * @param facetString String containing field:value pairs
     * @param facetItems List of facet items to which to add the parsed items
     * @param labelMap Optional map containing labels for a field:value pair if the facet field uses separate labels
     * @should fill list correctly
     * @should empty list before filling
     * @should add DC field prefix if no field name is given
     * @should set hierarchical status correctly
     * @should use label from labelMap if available
     * @should parse wildcard facets correctly
     * @should create multiple items from multiple instances of same field
     */
    static void parseFacetString(final String facetString, final List<IFacetItem> facetItems, final Map<String, String> labelMap) {
        if (facetItems == null) {
            throw new IllegalArgumentException("facetItems may not be null");
        }
        facetItems.clear();
        if (StringUtils.isEmpty(facetString) || "-".equals(facetString)) {
            return;
        }

        String useFacetString = facetString;
        try {
            useFacetString = URLDecoder.decode(useFacetString, StandardCharsets.UTF_8.name());
            useFacetString = StringTools.unescapeCriticalUrlChracters(useFacetString);
            useFacetString = URLDecoder.decode(useFacetString, StandardCharsets.UTF_8.name());
        } catch (UnsupportedEncodingException e) {
            //
        }

        String[] facetStringSplit = useFacetString.split(";;");
        for (final String fl : facetStringSplit) {
            if (StringUtils.isEmpty(fl)) {
                continue;
            }
            String facetLink = fl;
            if (!facetLink.contains(":")) {
                facetLink = new StringBuilder(SolrConstants.DC).append(':').append(facetLink).toString();
            }
            String facetField = facetLink.substring(0, facetLink.indexOf(":"));
            if (DataManager.getInstance().getConfiguration().getGeoFacetFields().contains(facetField)) {
                GeoFacetItem item = new GeoFacetItem(facetField);
                item.setValue(facetLink.substring(facetLink.indexOf(":") + 1));
                facetItems.add(item);
            } else {
                // If there is a cached pre-generated label for this facet link (separate label field), use it so that there's no empty label
                String label = labelMap != null && labelMap.containsKey(facetLink) ? labelMap.get(facetLink) : null;
                facetItems.add(
                        new FacetItem(facetLink, label, isFieldHierarchical(facetLink.substring(0, facetLink.indexOf(":")))));
            }
        }
    }

    /**
     *
     * @param field
     * @return true if field is hierarchical; false otherwise
     */
    static boolean isFieldHierarchical(String field) {
        //        logger.trace("isFieldHierarchical: {} ? {}", field,
        return DataManager.getInstance().getConfiguration().getHierarchicalFacetFields().contains(field);
    }

    /**
     * Updates existing facet item for the given field with a new value. If no item for that field yet exist, a new one is added.
     *
     * @param field a {@link java.lang.String} object.
     * @param hierarchical a boolean.
     * @return a {@link java.lang.String} object.
     */
    public String updateFacetItem(String field, boolean hierarchical) {
        updateFacetItem(field, tempValue, activeFacets, hierarchical);

        return "pretty:search6"; // TODO advanced search
    }

    /**
     * Updates existing facet item for the given field with a new value. If no item for that field yet exist, a new one is added.
     *
     * @param field
     * @param updateValue
     * @param facetItems
     * @param hierarchical
     * @should update facet item correctly
     * @should add new item correctly
     */
    static void updateFacetItem(String field, final String updateValue, final List<IFacetItem> facetItems, boolean hierarchical) {
        if (StringUtils.isEmpty(updateValue) || "-".equals(updateValue)) {
            return;
        }
        if (facetItems == null) {
            throw new IllegalArgumentException("facetItems may no be null");
        }

        String useUpdateValue = updateValue;
        try {
            useUpdateValue = URLDecoder.decode(useUpdateValue, "utf-8");
            useUpdateValue = StringTools.unescapeCriticalUrlChracters(useUpdateValue);
        } catch (UnsupportedEncodingException e) {
            //
        }

        IFacetItem fieldItem = null;
        for (IFacetItem item : facetItems) {
            if (item.getField().equals(field)) {
                fieldItem = item;
                break;
            }
        }
        if (fieldItem == null) {
            List<String> geoFacetFields = DataManager.getInstance().getConfiguration().getGeoFacetFields();
            if (!geoFacetFields.isEmpty() && geoFacetFields.get(0).equals(field)) {
                fieldItem = new GeoFacetItem(field);
                fieldItem.setValue(useUpdateValue);
            } else {
                fieldItem = new FacetItem(field + ":" + useUpdateValue, hierarchical);
            }
            facetItems.add(fieldItem);
        }
        fieldItem.setLink(field + ":" + useUpdateValue);
        logger.trace("Facet item updated: {}", fieldItem.getLink());
    }

    /**
     * <p>
     * getHierarchicalFacets.
     * </p>
     *
     * @param facetString a {@link java.lang.String} object.
     * @param facetFields a {@link java.util.List} object.
     * @return a {@link java.util.List} object.
     */
    public static List<String> getHierarchicalFacets(String facetString, List<String> facetFields) {
        List<String> facets = Arrays.asList(StringUtils.split(facetString, ";;"));
        List<String> values = new ArrayList<>();

        for (String facetField : facetFields) {
            String matchingFacet = facets.stream()
                    .filter(facet -> facet.replace(SolrConstants.SUFFIX_UNTOKENIZED, "").startsWith(facetField + ":"))
                    .findFirst()
                    .orElse("");
            if (StringUtils.isNotBlank(matchingFacet)) {
                int separatorIndex = matchingFacet.indexOf(":");
                if (separatorIndex > 0 && separatorIndex < matchingFacet.length() - 1) {
                    String value = matchingFacet.substring(separatorIndex + 1);
                    values.add(value);
                }
            }
        }
        return values;
    }

    /**
     * <p>
     * splitHierarchicalFacet.
     * </p>
     *
     * @param facet a {@link java.lang.String} object.
     * @return a {@link java.util.List} object.
     */
    public static List<String> splitHierarchicalFacet(final String facet) {
        List<String> facets = new ArrayList<>();
        String f = facet;
        while (f.contains(".")) {
            facets.add(f);
            f = f.substring(0, f.lastIndexOf("."));
        }
        if (StringUtils.isNotBlank(f)) {
            facets.add(f);
        }
        Collections.reverse(facets);
        return facets;
    }

    /**
     * <p>
     * getCurrentMinRangeValue.
     * </p>
     *
     * @param field a {@link java.lang.String} object.
     * @return Current min value, if facet in use; otherwise absolute min value for that field
     * @throws io.goobi.viewer.exceptions.PresentationException if any.
     * @throws io.goobi.viewer.exceptions.IndexUnreachableException if any.
     */
    public String getCurrentMinRangeValue(String field) throws PresentationException, IndexUnreachableException {
        synchronized (lock) {
            for (IFacetItem item : activeFacets) {
                if (item.getField().equals(field)) {
                    logger.trace("currentMinRangeValue: {}", item.getValue());
                    return item.getValue();
                }
            }
        }

        return getAbsoluteMinRangeValue(field);
    }

    /**
     * <p>
     * getCurrentMaxRangeValue.
     * </p>
     *
     * @param field a {@link java.lang.String} object.
     * @return Current max value, if facet in use; otherwise absolute max value for that field
     * @throws io.goobi.viewer.exceptions.PresentationException if any.
     * @throws io.goobi.viewer.exceptions.IndexUnreachableException if any.
     */
    public String getCurrentMaxRangeValue(String field) throws PresentationException, IndexUnreachableException {
        synchronized (lock) {
            for (IFacetItem item : activeFacets) {
                if (item.getField().equals(field) && item.getValue2() != null) {
                    logger.trace("currentMaxRangeValue: {}", item.getValue());
                    return item.getValue2();
                }
            }

            return getAbsoluteMaxRangeValue(field);
        }
    }

    /**
     * Returns the minimum value for the given field available in the search index.
     *
     * @param field a {@link java.lang.String} object.
     * @return Smallest available value
     * @throws io.goobi.viewer.exceptions.PresentationException if any.
     * @throws io.goobi.viewer.exceptions.IndexUnreachableException if any.
     */
    public String getAbsoluteMinRangeValue(String field) throws PresentationException, IndexUnreachableException {
        if (!minValues.containsKey(field)) {
            return "0";
        }
        return minValues.get(field);
    }

    /**
     * Returns the maximum value for the given field available in the search index.
     *
     * @param field a {@link java.lang.String} object.
     * @return Largest available value
     * @throws io.goobi.viewer.exceptions.PresentationException if any.
     * @throws io.goobi.viewer.exceptions.IndexUnreachableException if any.
     */
    public String getAbsoluteMaxRangeValue(String field) throws PresentationException, IndexUnreachableException {
        if (!maxValues.containsKey(field)) {
            return "0";
        }
        return maxValues.get(field);
    }

    /**
     * Returns a sorted list of all available values for the given field among available facet values.
     *
     * @param field a {@link java.lang.String} object.
     * @return sorted list of all values for the given field among available facet values
     * @throws io.goobi.viewer.exceptions.PresentationException if any.
     * @throws io.goobi.viewer.exceptions.IndexUnreachableException if any.
     */
    public List<Integer> getValueRange(String field) throws PresentationException, IndexUnreachableException {
        if (!maxValues.containsKey(field)) {
            return Collections.emptyList();
        }
        return new ArrayList<>(valueRanges.get(field).keySet());
    }

    /**
     * 
     * @param field
     * @return {@link String}
     */
    public String getValueRangeAsJsonMap(String field) {
        if (!maxValues.containsKey(field)) {
            return "[]";
        }
        return new JSONObject(valueRanges.get(field)).toString();
    }

    /**
     * 
     * @param field
     * @return true if active range for field is currently smaller than the absolute range; false otherwise
     */
    public boolean isRangeFacetActive(String field) {
        try {
            List<Integer> range = getValueRange(field);
            if (!range.isEmpty()) {
                return Integer.parseInt(getCurrentMinRangeValue(field)) > range.get(0)
                        || Integer.parseInt(getCurrentMaxRangeValue(field)) < range.get(range.size() - 1);
            }
        } catch (PresentationException | IndexUnreachableException | NullPointerException | NumberFormatException e) {
            logger.warn("Unable to parse range values of range slider for field {}: {}", field, e.toString());
        }
        return false;
    }

    /**
     * Adds the min and max values from the search index for the given field to the bottomValues map. Min and max values are determined via an
     * alphanumeric comparator.
     *
     * @param field
     * @param counts
     * @should populate values correctly
     * @should add all values to list
     * @should use configured min max values correctly
     */
    void populateAbsoluteMinMaxValuesForField(String field, SortedMap<String, Long> counts) {
        if (field == null) {
            return;
        }

        if (!SolrConstants.CALENDAR_YEAR.equals(field) && !field.startsWith(SolrConstants.PREFIX_MDNUM)) {
            logger.info("{} is not an integer type field, cannot use with a range query", field);
            return;
        }

        SortedMap<Integer, Long> intValues = new TreeMap<>();
        if (counts != null) {
            for (Entry<String, Long> e : counts.entrySet()) {
                if (e.getKey() == null || e.getValue() == null) {
                    continue;
                }
                // Only add values inside the min/max range for the field, if any configured
                int keyValue = Integer.parseInt(e.getKey());
                if (keyValue >= getRangeFacetMinValue(field) && keyValue <= getRangeFacetMaxValue(field)) {
                    intValues.put(keyValue, e.getValue());
                }
            }
        } else {
            logger.trace("No facets found for field {}", field);
        }
        if (!intValues.isEmpty()) {
            valueRanges.put(field, intValues);
            minValues.put(field, String.valueOf(intValues.firstKey()));
            maxValues.put(field, String.valueOf(intValues.lastKey()));
            logger.trace("Absolute range for field {}: {} - {}", field, intValues.firstKey(), intValues.lastKey());
        }
    }

    /**
     * <p>
     * resetActiveFacetString.
     * </p>
     */
    public void resetActiveFacetString() {
        logger.trace("resetActivetFacetString");
        setActiveFacetString("-");
    }

    /**
     * Returns a URL encoded value returned by generateFacetPrefix() for regular facets. Returns an empty string instead a hyphen if empty.
     *
     * @return a {@link java.lang.String} object.
     *
     */
    public String getActiveFacetStringPrefix() {
        return getActiveFacetStringPrefix(true);
    }

    /**
     * Returns the value returned by generateFacetPrefix() for regular facets. Returns an empty string instead a hyphen if empty.
     *
     * @param urlEncode
     * @return URL part for currently selected facets; empty string if empty
     */
    public String getActiveFacetStringPrefix(boolean urlEncode) {
        // logger.trace("getActiveFacetStringPrefix"); //NOSONAR Debug
        if (urlEncode) {
            try {
                return URLEncoder.encode(generateFacetPrefix(new ArrayList<>(activeFacets), true), SearchBean.URL_ENCODING);
            } catch (UnsupportedEncodingException e) {
                logger.error(e.getMessage());
            }
        }

        return generateFacetPrefix(activeFacets, true);
    }

    /**
     * Generates an SSV string of facet fields and values from the elements in the given List<FacetString> (empty string if empty).
     *
     * @param facetItems
     * @param escapeSlashes If true, slashes and backslashes are replaced with URL-compatible replacement strings
     * @return Generated prefix
     * @should encode slashed and backslashes
     */
    static String generateFacetPrefix(List<IFacetItem> facetItems, boolean escapeSlashes) {
        if (facetItems == null) {
            throw new IllegalArgumentException("facetItems may not be null");
        }
        StringBuilder sb = new StringBuilder();
        for (IFacetItem facetItem : facetItems) {
            if (escapeSlashes) {
                sb.append(BeanUtils.escapeCriticalUrlChracters(facetItem.getLink()));
            } else {
                sb.append(facetItem.getLink());
            }
            sb.append(";;");
        }

        return sb.toString();
    }

    /**
     * <p>
     * removeFacetAction.
     * </p>
     *
     * @param facetQuery a {@link java.lang.String} object.
     * @should remove facet correctly
     * @should remove facet containing reserved chars
     * @param ret a {@link java.lang.String} object.
     * @return a {@link java.lang.String} object.
     */
    public String removeFacetAction(final String facetQuery, final String ret) {
        logger.trace("removeFacetAction: {}", facetQuery);
        String currentFacetString = generateFacetPrefix(new ArrayList<>(activeFacets), false);
        if (currentFacetString.contains(facetQuery)) {
            currentFacetString = currentFacetString.replaceAll("(" + Pattern.quote(facetQuery) + ")(?=;|(?=/))", "").replace(";;;;", ";;");
            setActiveFacetString(currentFacetString);
        }

        return ret;
    }

    /**
     * Returns true if the value for the given field type in <code>facetsExpanded</code> has been previously set to true.
     *
     * @param field a {@link java.lang.String} object.
     * @should return false if value null
     * @should return true if value true
     * @return a boolean.
     */
    public boolean isFacetExpanded(String field) {
        return facetsExpanded.get(field) != null && facetsExpanded.get(field);
    }

    /**
     * Getter for unit tests.
     * 
     * @return the minValues
     */
    Map<String, String> getMinValues() {
        return minValues;
    }

    /**
     * Getter for unit tests.
     * 
     * @return the maxValues
     */
    Map<String, String> getMaxValues() {
        return maxValues;
    }

    /**
     * <p>
     * isFacetCollapsed.
     * </p>
     *
     * @param field a {@link java.lang.String} object.
     * @return a boolean.
     */
    public boolean isFacetCollapsed(String field) {
        return !isFacetExpanded(field);
    }

    /**
     * 
     * @return All facet field names of the type "range"
     */
    public List<String> getAllRangeFacetFields() {
        return DataManager.getInstance().getConfiguration().getRangeFacetFields();
    }

    /**
     * 
     * @param field
     * @return Visualization style for the given range field
     */
    public String getRangeFacetStyle(String field) {
        return DataManager.getInstance().getConfiguration().getFacetFieldStyle(field);
    }

    /**
     * 
     * @param field
     * @return Configured min value for the given field
     */
    public int getRangeFacetMinValue(String field) {
        return DataManager.getInstance().getConfiguration().getRangeFacetFieldMinValue(field);
    }

    /**
     * 
     * @param field
     * @return Configured max value for the given field
     */
    public int getRangeFacetMaxValue(String field) {
        return DataManager.getInstance().getConfiguration().getRangeFacetFieldMaxValue(field);
    }

    /**
     * <p>
     * Returns configured facet fields of regular and hierarchical type only.
     * </p>
     *
     * @return a {@link java.util.Map} object.
     * @should return all facet items in correct order
     */
    public Map<String, List<IFacetItem>> getAllAvailableFacets() {
        return getAvailableFacets(Arrays.asList("", "hierarchical"));
    }

    /**
     * 
     * @param types
     * @return Map<String, List<IFacetItem>>
     */
    Map<String, List<IFacetItem>> getAvailableFacets(List<String> types) {
        Map<String, List<IFacetItem>> ret = new LinkedHashMap<>();

        List<String> allFacetFields = DataManager.getInstance().getConfiguration().getAllFacetFields();
        for (String field : allFacetFields) {
            if (availableFacets.containsKey(field) && !DataManager.getInstance().getConfiguration().isFacetFieldSkipInWidget(field)
                    && (types == null || types.contains(DataManager.getInstance().getConfiguration().getFacetFieldType(field)))) {
                ret.put(field, availableFacets.get(field));
            }
        }

        synchronized (lock) {
            //add current facets which have no hits. This may happen due to geomap faceting
            List<IFacetItem> currentFacetsLocal = new ArrayList<>(activeFacets);
            for (IFacetItem currentItem : currentFacetsLocal) {
                if ("geo".equals(DataManager.getInstance().getConfiguration().getFacetFieldType(currentItem.getField()))) {
                    // Make a copy of the list to avoid concurrent modification
                    List<IFacetItem> availableFacetItems = new ArrayList<>(ret.getOrDefault(currentItem.getField(), new ArrayList<>()));
                    if (!availableFacetItems.contains(currentItem)) {
                        availableFacetItems.add(currentItem);
                        ret.put(currentItem.getField(), availableFacetItems);
                    }
                }
            }

            return ret;
        }
    }

    /**
     * <p>
     * getConfiguredSubelementFacetFields.
     * </p>
     *
     * @return Configured subelement fields names only
     */
    public List<String> getConfiguredSubelementFacetFields() {
        List<String> ret = new ArrayList<>();

        for (String field : DataManager.getInstance().getConfiguration().getAllFacetFields()) {
            if (SolrConstants.DOCSTRCT_SUB.equals(field)) {
                ret.add(SearchHelper.facetifyField(field));
            }
        }

        return ret;
    }

    /**
     * <p>
     * Getter for the field <code>availableFacets</code>.
     * </p>
     *
     * @return the availableFacets
     */
    public Map<String, List<IFacetItem>> getAvailableFacets() {
        return availableFacets;
    }

    /**
     * <p>
     * Getter for the field <code>activeFacets</code>.
     * </p>
     *
     * @return the activeFacets
     */
    public synchronized List<IFacetItem> getActiveFacets() {
        return activeFacets;
    }

    /**
     * <p>
     * Getter for the field <code>tempValue</code>.
     * </p>
     *
     * @return the tempValue
     */
    public String getTempValue() {
        return tempValue;
    }

    /**
     * <p>
     * Setter for the field <code>tempValue</code>.
     * </p>
     *
     * @param tempValue the tempValue to set
     */
    public void setTempValue(String tempValue) {
        this.tempValue = tempValue;
    }

    /**
     * Returns true if the given <code>field</code> is language-specific to a different language than the given <code>language</code>.
     *
     * @param field a {@link java.lang.String} object.
     * @param language a {@link java.lang.String} object.
     * @should return true if language code different
     * @should return false if language code same
     * @should return false if no language code
     * @return a boolean.
     */
    public boolean isHasWrongLanguageCode(String field, String language) {
        return SolrTools.isHasWrongLanguageCode(field, language);
    }

    /**
     * <p>
     * getFacetValue.
     * </p>
     *
     * @param field a {@link java.lang.String} object.
     * @return a {@link java.lang.String} object.
     */
    public String getFacetValue(String field) {
        return getActiveFacets().stream().filter(facet -> facet.getField().equals(field)).map(SearchFacets::getFacetName).findFirst().orElse("");
    }

    /**
     * <p>
     * getFacetDescription.
     * </p>
     *
     * @param field a {@link java.lang.String} object.
     * @return a {@link java.lang.String} object.
     */
    public String getFacetDescription(String field) {
        return getActiveFacets().stream()
                .filter(facet -> facet.getField().equals(field))
                .map(SearchFacets::getFacetDescription)
                .findFirst()
                .orElse("");
    }

    /**
     * <p>
     * getFirstHierarchicalFacetValue.
     * </p>
     *
     * @return a {@link java.lang.String} object.
     */
    public String getFirstHierarchicalFacetValue() {
        return getActiveFacets().stream().filter(IFacetItem::isHierarchial).map(SearchFacets::getFacetName).findFirst().orElse("");
    }

    /**
     * <p>
     * getFirstHierarchicalFacetDescription.
     * </p>
     *
     * @param field a {@link java.lang.String} object.
     * @return a {@link java.lang.String} object.
     */
    public String getFirstHierarchicalFacetDescription(String field) {
        return getActiveFacets().stream().filter(IFacetItem::isHierarchial).map(SearchFacets::getFacetDescription).findFirst().orElse("");
    }

    /**
     * @param facet
     * @return {@link String}
     */
    private static String getFacetDescription(IFacetItem facet) {
        String desc = "";
        try {
            CMSCollection cmsCollection = DataManager.getInstance().getDao().getCMSCollection(facet.getField(), facet.getValue());
            if (cmsCollection != null) {
                desc = cmsCollection.getDescription();
            }
        } catch (DAOException e) {
            logger.trace("Error retrieving cmsCollection from DAO");
        }
        return desc;
    }

    /**
     * @param facet
     * @return Value of the given facet
     */
    private static String getFacetName(IFacetItem facet) {
        if (facet == null) {
            return "";
        }

        return facet.getValue();
    }

    /**
     * @return the labelMap
     */
    public Map<String, String> getLabelMap() {
        return labelMap;
    }

    /**
     * @return the geoFacetting
     */
    public GeoFacetItem getGeoFacetting() {
        synchronized (lock) {
            List<String> geoFacetFields = DataManager.getInstance().getConfiguration().getGeoFacetFields();
            return new ArrayList<>(this.activeFacets)
                    .stream()
                    .filter(GeoFacetItem.class::isInstance)
                    .map(GeoFacetItem.class::cast)
                    .findAny()
                    .orElse(new GeoFacetItem(!geoFacetFields.isEmpty() ? geoFacetFields.get(0) : null));
        }
    }

    /**
     * Sets the feature of the geoFacettingfield to to given feature. A new GeoFacetItem is added to currentFacets if none exists yet
     *
     * @param feature
     */
    public void setGeoFacetFeature(String feature) {
        GeoFacetItem item = getGeoFacetting();
        List<String> geoFacetFields = DataManager.getInstance().getConfiguration().getGeoFacetFields();
        item.setField(!geoFacetFields.isEmpty() ? geoFacetFields.get(0) : null);
        synchronized (lock) {
            if (StringUtils.isBlank(feature)) {
                this.activeFacets.remove(item);
            } else {
                item.setFeature(feature);
                if (!this.activeFacets.contains(item)) {
                    this.activeFacets.add(item);
                }
            }
        }
    }

    public String getGeoFacetFeature() {
        if (this.getGeoFacetting().isActive()) {
            return this.getGeoFacetting().getFeature();
        }
        return "";
    }

    public int getActiveFacetsSize() {
        return this.getAllAvailableFacets()
                .keySet()
                .stream()
                .mapToInt(this::getActiveFacetsSizeForField)
                .sum();
    }
}<|MERGE_RESOLUTION|>--- conflicted
+++ resolved
@@ -488,29 +488,6 @@
         synchronized (lock) {
             parseFacetString(activeFacetString, activeFacets, labelMap);
         }
-<<<<<<< HEAD
-    }
-
-    /**
-     * 
-     * @return
-     * @deprecated Use getActiveFacetString()
-     */
-    @Deprecated(since = "22.12")
-    public String getCurrentFacetString() {
-        return getActiveFacetString();
-    }
-
-    /**
-     * 
-     * @param currentFacetString
-     * @deprecated Use setActiveFacetString(String)
-     */
-    @Deprecated(since = "22.12")
-    public void setCurrentFacetString(String currentFacetString) {
-        setActiveFacetString(currentFacetString);
-=======
->>>>>>> 0cd42d88
     }
 
     /**
