--- conflicted
+++ resolved
@@ -270,28 +270,22 @@
         }
     }
 
-<<<<<<< HEAD
-=======
     /**
      * 
      * @param list
      * @param iddoc
      * @return
      */
->>>>>>> 23bf1739
     private static TOCElement getElement(List<TOCElement> list, Long iddoc) {
         return list.stream().filter(ele -> ele.getIddoc().equals(iddoc.toString())).findAny().orElse(null);
     }
 
-<<<<<<< HEAD
-=======
     /**
      * 
      * @param list
      * @param id
      * @return
      */
->>>>>>> 23bf1739
     private static TOCElement getElement(List<TOCElement> list, int id) {
         return list.stream().filter(ele -> ele.getID() == id).findAny().orElse(null);
     }
@@ -302,42 +296,6 @@
      * @param lowestLevelToCollapse
      */
     private void collapseTocForLength(int collapseThreshold, int lowestLevelToCollapse) {
-<<<<<<< HEAD
-        if (collapseThreshold > 0 && tocElementMap != null) {
-            //        long start = System.nanoTime();
-            int index = 0;
-            int hideLevel = -1;
-            boolean hide = false;
-            for (index = 0; index < tocElementMap.get(StringConstants.DEFAULT_NAME).size(); index++) {
-                TOCElement tocElem = tocElementMap.get(StringConstants.DEFAULT_NAME).get(index);
-
-                if (tocElem.getLevel() < hideLevel || tocElem.getLevel() < lowestLevelToCollapse) {
-                    //if we return above the hidden level, reset flags
-                    hide = false;
-                    hideLevel = -1;
-                } else if (hide) {
-                    //if hide flag is set from previous sibling, hide and collapse this element
-                    tocElem.setExpanded(false);
-                    tocElem.setVisible(false);
-                } else {
-                    //else check if we need to hide this and following siblings
-                    int levelLength = 0;
-                    for (int i = index; i < tocElementMap.get(StringConstants.DEFAULT_NAME).size(); i++) {
-                        TOCElement tempElem = tocElementMap.get(StringConstants.DEFAULT_NAME).get(i);
-                        if (tempElem.getLevel() < tocElem.getLevel()) {
-                            break;
-                        } else if (tempElem.getLevel() == tocElem.getLevel()) {
-                            levelLength++;
-                        }
-                    }
-                    if (levelLength > collapseThreshold) {
-                        tocElementMap.get(StringConstants.DEFAULT_NAME).get(index - 1).setExpanded(false); //collapse parent
-                        hideLevel = tocElem.getLevel();
-                        hide = true;
-                        tocElem.setExpanded(false);
-                        tocElem.setVisible(false);
-                    }
-=======
         if (collapseThreshold <= 0 || tocElementMap == null) {
             return;
         }
@@ -346,8 +304,8 @@
         int index = 0;
         int hideLevel = -1;
         boolean hide = false;
-        for (index = 0; index < tocElementMap.get(DEFAULT_GROUP).size(); index++) {
-            TOCElement tocElem = tocElementMap.get(DEFAULT_GROUP).get(index);
+        for (index = 0; index < tocElementMap.get(StringConstants.DEFAULT_NAME).size(); index++) {
+            TOCElement tocElem = tocElementMap.get(StringConstants.DEFAULT_NAME).get(index);
 
             if (tocElem.getLevel() < hideLevel || tocElem.getLevel() < lowestLevelToCollapse) {
                 //if we return above the hidden level, reset flags
@@ -360,8 +318,8 @@
             } else {
                 //else check if we need to hide this and following siblings
                 int levelLength = 0;
-                for (int i = index; i < tocElementMap.get(DEFAULT_GROUP).size(); i++) {
-                    TOCElement tempElem = tocElementMap.get(DEFAULT_GROUP).get(i);
+                for (int i = index; i < tocElementMap.get(StringConstants.DEFAULT_NAME).size(); i++) {
+                    TOCElement tempElem = tocElementMap.get(StringConstants.DEFAULT_NAME).get(i);
                     if (tempElem.getLevel() < tocElem.getLevel()) {
                         break;
                     } else if (tempElem.getLevel() == tocElem.getLevel()) {
@@ -369,15 +327,22 @@
                     }
                 }
                 if (levelLength > collapseThreshold) {
-                    tocElementMap.get(DEFAULT_GROUP).get(index - 1).setExpanded(false); //collapse parent
+                    tocElementMap.get(StringConstants.DEFAULT_NAME).get(index - 1).setExpanded(false); //collapse parent
                     hideLevel = tocElem.getLevel();
                     hide = true;
                     tocElem.setExpanded(false);
                     tocElem.setVisible(false);
->>>>>>> 23bf1739
-                }
-            }
-        }
+                }
+                if (levelLength > collapseThreshold) {
+                    tocElementMap.get(StringConstants.DEFAULT_NAME).get(index - 1).setExpanded(false); //collapse parent
+                    hideLevel = tocElem.getLevel();
+                    hide = true;
+                    tocElem.setExpanded(false);
+                    tocElem.setVisible(false);
+                }
+            }
+        }
+
         //        long end = System.nanoTime();
         //          logger.trace("Time for length collapse: {} ns", (end - start))
     }
