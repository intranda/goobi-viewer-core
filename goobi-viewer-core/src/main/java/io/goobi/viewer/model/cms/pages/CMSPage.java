--- conflicted
+++ resolved
@@ -839,23 +839,6 @@
         return new StringBuilder(BeanUtils.getServletPathWithHostAsUrlFromJsfContext()).append("/").append(getRelativeUrlPath(true)).toString();
     }
 
-<<<<<<< HEAD
-=======
-    /**
-     * <p>
-     * getPreviewContent.
-     * </p>
-     *
-     * @return the first TEXT or HTML contentItem with preview="true"
-     */
-    public String getPreviewContent() {
-        return this.previewText.getTextOrDefault();
-    }
-
-    public TranslatedText getPreviewText() {
-        return previewText;
-    }
->>>>>>> 3e756a54
 
     /**
      * Gets the pagination number for this page's main list if it contains one
