/*
 * This file is part of the Goobi viewer - a content presentation and management
 * application for digitized objects.
 *
 * Visit these websites for more information.
 *          - http://www.intranda.com
 *          - http://digiverso.com
 *
 * This program is free software; you can redistribute it and/or modify it under
 * the terms of the GNU General Public License as published by the Free Software
 * Foundation; either version 2 of the License, or (at your option) any later
 * version.
 *
 * This program is distributed in the hope that it will be useful, but WITHOUT
 * ANY WARRANTY; without even the implied warranty of MERCHANTABILITY or FITNESS
 * FOR A PARTICULAR PURPOSE.
 * See the GNU General Public License for more details.
 *
 * You should have received a copy of the GNU General Public License along with
 * this program. If not, see <http://www.gnu.org/licenses/>.
 */
package io.goobi.viewer.model.cms.pages;

import java.io.File;
import java.io.IOException;
import java.io.Serializable;
import java.nio.file.DirectoryStream;
import java.nio.file.Files;
import java.nio.file.Path;
import java.time.LocalDateTime;
import java.util.ArrayList;
import java.util.Collections;
import java.util.Comparator;
import java.util.HashSet;
import java.util.LinkedHashMap;
import java.util.List;
import java.util.Locale;
import java.util.Map;
import java.util.Map.Entry;
import java.util.Objects;
import java.util.Optional;
import java.util.Set;
import java.util.stream.Collectors;

import org.apache.commons.collections4.ListUtils;
import org.apache.commons.collections4.comparators.NullComparator;
import org.apache.commons.lang3.StringUtils;
import org.apache.logging.log4j.LogManager;
import org.apache.logging.log4j.Logger;
import org.eclipse.persistence.annotations.CascadeOnDelete;
import org.eclipse.persistence.annotations.PrivateOwned;
import org.jdom2.Document;
import org.jdom2.Element;

import de.intranda.metadata.multilanguage.IMetadataValue;
import de.intranda.metadata.multilanguage.MultiLanguageMetadataValue.ValuePair;
import io.goobi.viewer.controller.DataFileTools;
import io.goobi.viewer.controller.DataManager;
import io.goobi.viewer.controller.FileTools;
import io.goobi.viewer.controller.PrettyUrlTools;
import io.goobi.viewer.dao.converter.TranslatedTextConverter;
import io.goobi.viewer.exceptions.DAOException;
import io.goobi.viewer.exceptions.IndexUnreachableException;
import io.goobi.viewer.exceptions.PresentationException;
import io.goobi.viewer.exceptions.ViewerConfigurationException;
import io.goobi.viewer.managedbeans.utils.BeanUtils;
import io.goobi.viewer.model.cms.CMSCategory;
import io.goobi.viewer.model.cms.CMSProperty;
import io.goobi.viewer.model.cms.CMSStaticPage;
import io.goobi.viewer.model.cms.Selectable;
import io.goobi.viewer.model.cms.itemfunctionality.SearchFunctionality;
import io.goobi.viewer.model.cms.pages.content.CMSComponent;
import io.goobi.viewer.model.cms.pages.content.CMSComponentGroup;
import io.goobi.viewer.model.cms.pages.content.CMSComponentScope;
import io.goobi.viewer.model.cms.pages.content.CMSContent;
import io.goobi.viewer.model.cms.pages.content.CMSContentItem;
import io.goobi.viewer.model.cms.pages.content.PersistentCMSComponent;
import io.goobi.viewer.model.cms.pages.content.TranslatableCMSContent;
import io.goobi.viewer.model.cms.pages.content.types.CMSMediaContent;
import io.goobi.viewer.model.cms.pages.content.types.CMSRecordListContent;
import io.goobi.viewer.model.cms.pages.content.types.CMSSearchContent;
import io.goobi.viewer.model.cms.pages.content.types.CMSShortTextContent;
import io.goobi.viewer.model.cms.widgets.CustomSidebarWidget;
import io.goobi.viewer.model.cms.widgets.WidgetDisplayElement;
import io.goobi.viewer.model.cms.widgets.embed.CMSSidebarElement;
import io.goobi.viewer.model.cms.widgets.embed.CMSSidebarElementAutomatic;
import io.goobi.viewer.model.cms.widgets.embed.CMSSidebarElementCustom;
import io.goobi.viewer.model.cms.widgets.embed.CMSSidebarElementDefault;
import io.goobi.viewer.model.maps.GeoMap;
import io.goobi.viewer.model.misc.Harvestable;
import io.goobi.viewer.model.translations.IPolyglott;
import io.goobi.viewer.model.translations.TranslatedText;
import jakarta.persistence.CascadeType;
import jakarta.persistence.Column;
import jakarta.persistence.Convert;
import jakarta.persistence.Entity;
import jakarta.persistence.EnumType;
import jakarta.persistence.Enumerated;
import jakarta.persistence.FetchType;
import jakarta.persistence.GeneratedValue;
import jakarta.persistence.GenerationType;
import jakarta.persistence.Id;
import jakarta.persistence.JoinColumn;
import jakarta.persistence.JoinTable;
import jakarta.persistence.ManyToMany;
import jakarta.persistence.OneToMany;
import jakarta.persistence.OrderBy;
import jakarta.persistence.Table;
import jakarta.persistence.Transient;

/**
 * <p>
 * CMSPage class.
 * </p>
 */
@Entity
@Table(name = "cms_pages")
public class CMSPage implements Comparable<CMSPage>, Harvestable, IPolyglott, Serializable {

    private static final String HTML_GROUP = "htmlGroup";

    private static final long serialVersionUID = -3601192218326197746L;

    /** Logger for this class. */
    private static final Logger logger = LogManager.getLogger(CMSPage.class);

    /** Constant <code>GLOBAL_LANGUAGE="global"</code> */
    public static final String GLOBAL_LANGUAGE = "global";
    /** Constant <code>CLASSIFICATION_OVERVIEWPAGE="overviewpage"</code> */
    public static final String CLASSIFICATION_OVERVIEWPAGE = "overviewpage";
    public static final String TOPBAR_SLIDER_ID = "topbar_slider";

    @Id
    @GeneratedValue(strategy = GenerationType.IDENTITY)
    @Column(name = "cms_page_id")
    private Long id;

    @Column(name = "date_created", nullable = false)
    private LocalDateTime dateCreated;

    @Column(name = "date_updated")
    private LocalDateTime dateUpdated;

    @Column(name = "publication_status")
    @Enumerated(EnumType.STRING)
    private PublicationStatus publicationStatus = PublicationStatus.PRIVATE;

    @Column(name = "page_sorting", nullable = true)
    private Long pageSorting = null;

    @Column(name = "use_default_sidebar", nullable = false)
    private boolean useDefaultSidebar = false;

    @OneToMany(cascade = CascadeType.ALL, orphanRemoval = true)
    @JoinColumn(name = "owner_page_id")
    @PrivateOwned
    private List<CMSProperty> properties = new ArrayList<>();

    @Column(name = "persistent_url", nullable = true)
    private String persistentUrl;

    @Column(name = "related_pi", nullable = true)
    private String relatedPI;

    @Column(name = "use_as_default_record_view", nullable = false, columnDefinition = "boolean default false")
    private boolean useAsDefaultRecordView = false;

    @Column(name = "subtheme_discriminator", nullable = true)
    private String subThemeDiscriminatorValue = "";

    @OneToMany(mappedBy = "ownerPage", fetch = FetchType.EAGER, cascade = { CascadeType.ALL })
    @OrderBy("order")
    @PrivateOwned
    private List<CMSSidebarElement> sidebarElements = new ArrayList<>();

    @ManyToMany(fetch = FetchType.LAZY)
    @JoinTable(name = "cms_page_cms_categories", joinColumns = @JoinColumn(name = "page_id"), inverseJoinColumns = @JoinColumn(name = "category_id"))
    private List<CMSCategory> categories = new ArrayList<>();

    @Column(name = "title", nullable = false, columnDefinition = "TEXT")
    @Convert(converter = TranslatedTextConverter.class)
    private TranslatedText title = new TranslatedText();

    @Column(name = "menu_title", nullable = true, columnDefinition = "TEXT")
    @Convert(converter = TranslatedTextConverter.class)
    private TranslatedText menuTitle = new TranslatedText();

    @OneToMany(cascade = CascadeType.ALL, orphanRemoval = true, mappedBy = "owningPage")
    @PrivateOwned
    @CascadeOnDelete
    private List<PersistentCMSComponent> persistentComponents = new ArrayList<>();

    /**
     * A {@link CMSPageTemplate} used to create this page. Must be null if the page hasn't been created using a template. Used to apply user
     * privileges for templates to pages derived from that template as well as determining if a page may be edited by a user
     */
    @Column(name = "page_template_id")
    private Long templateId = null;
    @Transient
    private CMSPageTemplate template = null;

    /**
     * The id of the parent page. This is usually the id (as String) of the parent cms page, or NULL if the parent page is the start page The system
     * could be extended to set any page type name as parent page (so this page is a breadcrumb-child of e.g. "image view")
     */
    @Column(name = "parent_page")
    private String parentPageId = null;

    /**
     * A html class name to be applied to the DOM element containing the page html
     */
    @Column(name = "wrapper_element_class")
    private String wrapperElementClass = "";

    /** If true, text contents of this page are exported for indexing. */
    @Column(name = "searchable", nullable = false, columnDefinition = "boolean default false")
    private boolean searchable;

    @Transient
    private String sidebarElementString = null;

    @Transient
    private List<Selectable<CMSCategory>> selectableCategories = null;

    @Transient
    private Locale selectedLocale = IPolyglott.getCurrentLocale();

    @Transient
    private List<CMSComponent> cmsComponents = new ArrayList<>();

    @Transient
    private int listPage = 1;

    /**
     * <p>
     * Constructor for CMSPage.
     * </p>
     */
    public CMSPage() {
        this.dateCreated = LocalDateTime.now();
    }

    /**
     * creates a deep copy of the original CMSPage. Only copies persisted properties and performs initialization for them
     *
     * @param original a {@link io.goobi.viewer.model.cms.pages.CMSPage} object.
     */
    public CMSPage(CMSPage original) {
        if (original.id != null) {
            this.id = original.id;
        }

        this.title = new TranslatedText(original.title);
        this.menuTitle = new TranslatedText(original.menuTitle);
        this.dateCreated = original.dateCreated;
        this.dateUpdated = original.dateUpdated;
        this.publicationStatus = original.publicationStatus;
        this.templateId = original.templateId;
        this.template = original.template;
        if (original.pageSorting != null) {
            this.pageSorting = original.pageSorting;
        }
        this.useDefaultSidebar = original.useDefaultSidebar;
        this.persistentUrl = original.persistentUrl;
        this.relatedPI = original.relatedPI;
        this.subThemeDiscriminatorValue = original.subThemeDiscriminatorValue;
        this.categories = new ArrayList<>(original.categories);
        this.parentPageId = original.parentPageId;
        this.wrapperElementClass = original.wrapperElementClass;
        this.useAsDefaultRecordView = original.useAsDefaultRecordView;
        this.searchable = original.searchable;

        if (original.properties != null) {
            this.properties = new ArrayList<>(original.properties.size());
            for (CMSProperty property : original.properties) {
                CMSProperty copy = new CMSProperty(property);
                this.properties.add(copy);
            }
        }

        if (original.sidebarElements != null) {
            this.sidebarElements = new ArrayList<>(original.sidebarElements.size());
            for (CMSSidebarElement sidebarElement : original.sidebarElements) {
                CMSSidebarElement copy = CMSSidebarElement.copy(sidebarElement, this);
                copy.setOwnerPage(this);
                this.sidebarElements.add(copy);
            }
        }

        for (PersistentCMSComponent component : original.persistentComponents) {
            PersistentCMSComponent copy = new PersistentCMSComponent(component);
            copy.setOwningPage(this);
            this.persistentComponents.add(copy);
        }

    }

    /**
     * creates a CMSPage from a {@link CMSPageTemplate}. Only copies persisted properties and performs initialization for them
     *
     * @param original a {@link io.goobi.viewer.model.cms.pages.CMSPageTemplate} object.
     */
    public CMSPage(CMSPageTemplate original) {

        this.dateCreated = LocalDateTime.now();
        this.useDefaultSidebar = original.isUseDefaultSidebar();
        this.subThemeDiscriminatorValue = original.getSubThemeDiscriminatorValue();
        this.categories = new ArrayList<>(original.getCategories());
        this.wrapperElementClass = original.getWrapperElementClass();
        this.templateId = original.getId();
        this.template = original;

        if (original.getSidebarElements() != null) {
            this.sidebarElements = new ArrayList<>(original.getSidebarElements().size());
            for (CMSSidebarElement sidebarElement : original.getSidebarElements()) {
                CMSSidebarElement copy = CMSSidebarElement.copy(sidebarElement, this);
                copy.setOwnerPage(this);
                copy.setOwnerTemplate(null);
                this.sidebarElements.add(copy);
            }
        }

        for (PersistentCMSComponent component : original.getPersistentComponents()) {
            PersistentCMSComponent copy = new PersistentCMSComponent(component);
            copy.setOwningPage(this);
            copy.setOwningPage(null);
            this.persistentComponents.add(copy);
        }
    }

    public void initialiseCMSComponents(CMSTemplateManager templateManager) {
        this.cmsComponents = new ArrayList<>();
        for (PersistentCMSComponent component : this.persistentComponents) {
            CMSComponent comp = templateManager
                    .getComponent(component.getTemplateFilename())
                    .map(c -> new CMSComponent(c, Optional.of(component)))
                    .orElse(null);
            if (comp != null) {
                this.cmsComponents.add(comp);
            }
        }
        sortComponents();
    }

    private void sortComponents() {
        Collections.sort(this.cmsComponents);
        for (int i = 0; i < this.cmsComponents.size(); i++) {
            this.cmsComponents.get(i).setOrder(i + 1);
        }
    }

    /* (non-Javadoc)
     * @see java.lang.Object#hashCode()
     */
    @Override
    public int hashCode() {
        final int prime = 31;
        int result = 1;
        result = prime * result + ((id == null) ? 0 : id.hashCode());
        return result;
    }

    /* (non-Javadoc)
     * @see java.lang.Object#equals(java.lang.Object)
     */
    @Override
    public boolean equals(Object obj) {
        if (this == obj) {
            return true;
        }
        if (obj == null) {
            return false;
        }
        if (getClass() != obj.getClass()) {
            return false;
        }
        CMSPage other = (CMSPage) obj;
        if (id == null) {
            if (other.id != null) {
                return false;
            }
        } else if (!id.equals(other.id)) {
            return false;
        }
        return true;
    }

    /* (non-Javadoc)
     * @see java.lang.Comparable#compareTo(java.lang.Object)
     */
    /** {@inheritDoc} */
    @Override
    public int compareTo(CMSPage o) {
        if (o == null || o.getId() == null) {
            return -1;
        }
        if (id == null) {
            return 1;
        }

        return id.compareTo(o.getId());
    }

    /**
     * <p>
     * addSidebarElement.
     * </p>
     *
     * @param element a {@link io.goobi.viewer.model.cms.widgets.CMSSidebarElement} object.
     */
    public void addSidebarElement(CMSSidebarElement element) {
        if (element != null) {
            sidebarElements.add(element);
        }
    }

    /**
     * <p>
     * Getter for the field <code>id</code>.
     * </p>
     *
     * @return the id
     */
    public Long getId() {
        return id;
    }

    /**
     * <p>
     * Setter for the field <code>id</code>.
     * </p>
     *
     * @param id the id to set
     */
    public void setId(Long id) {
        this.id = id;
    }

    /**
     * <p>
     * Getter for the field <code>dateCreated</code>.
     * </p>
     *
     * @return the dateCreated
     */
    public LocalDateTime getDateCreated() {
        return dateCreated;
    }

    /**
     * <p>
     * Setter for the field <code>dateCreated</code>.
     * </p>
     *
     * @param dateCreated the dateCreated to set
     */
    public void setDateCreated(LocalDateTime dateCreated) {
        this.dateCreated = dateCreated;
    }

    /** {@inheritDoc} */
    @Override
    public LocalDateTime getDateUpdated() {
        return dateUpdated;
    }

    /**
     * <p>
     * Setter for the field <code>dateUpdated</code>.
     * </p>
     *
     * @param dateUpdated the dateUpdated to set
     */
    public void setDateUpdated(LocalDateTime dateUpdated) {
        this.dateUpdated = dateUpdated;
    }

    /**
     * <p>
     * isPublished.
     * </p>
     *
     * @return the published
     */
    public boolean isPublished() {
        return PublicationStatus.PUBLISHED.equals(this.publicationStatus);
    }

    /**
     * <p>
     * Setter for the field <code>published</code>.
     * </p>
     *
     * @param published the published to set
     */
    public void setPublished(boolean published) {
        this.publicationStatus = published ? PublicationStatus.PUBLISHED : PublicationStatus.PRIVATE;
    }

    /**
     * <p>
     * isUseDefaultSidebar.
     * </p>
     *
     * @return the useDefaultSidebar
     */
    public boolean isUseDefaultSidebar() {
        return useDefaultSidebar;
    }

    /**
     * <p>
     * Setter for the field <code>useDefaultSidebar</code>.
     * </p>
     *
     * @param useDefaultSidebar the useDefaultSidebar to set
     */
    public void setUseDefaultSidebar(boolean useDefaultSidebar) {
        this.useDefaultSidebar = useDefaultSidebar;
    }

    /**
     * <p>
     * Getter for the field <code>sidebarElements</code>.
     * </p>
     *
     * @return the sidebarElements
     */
    public List<CMSSidebarElement> getSidebarElements() {
        return sidebarElements;
    }

    /**
     * <p>
     * Setter for the field <code>sidebarElements</code>.
     * </p>
     *
     * @param sidebarElements the sidebarElements to set
     */
    public void setSidebarElements(List<CMSSidebarElement> sidebarElements) {
        this.sidebarElements = sidebarElements;

    }

    public void addToSidebar(List<WidgetDisplayElement> widgets) {
        for (WidgetDisplayElement displayWidget : widgets) {
            CMSSidebarElement element = null;
            switch (displayWidget.getGenerationType()) {
                case DEFAULT:
                    element = new CMSSidebarElementDefault(displayWidget.getContentType(), this);
                    break;
                case AUTOMATIC:
                    try {
                        GeoMap map = DataManager.getInstance().getDao().getGeoMap(displayWidget.getId());
                        element = new CMSSidebarElementAutomatic(map, this);
                    } catch (DAOException e) {
                        logger.error("Unable to add widget: Cannot load geomap id={}", displayWidget.getId());
                    }
                    break;
                case CUSTOM:
                    try {
                        CustomSidebarWidget widget = DataManager.getInstance().getDao().getCustomWidget(displayWidget.getId());
                        element = new CMSSidebarElementCustom(widget, this);
                    } catch (DAOException e) {
                        logger.error("Unable to add widget: Cannot load geomap id={}", displayWidget.getId());
                    }
                    break;
                default:
                    break;
            }
            if (element != null) {
                this.sidebarElements.add(element);
            }
        }
    }

    public void moveUpSidebarElement(CMSSidebarElement element) {
        int currentIndex = this.sidebarElements.indexOf(element);
        if (currentIndex > 0) {
            int newIndex = currentIndex - 1;
            this.sidebarElements.remove(currentIndex);
            this.sidebarElements.add(newIndex, element);
        }
    }

    public void moveDownSidebarElement(CMSSidebarElement element) {
        int currentIndex = this.sidebarElements.indexOf(element);
        if (currentIndex > -1 && currentIndex < this.sidebarElements.size() - 1) {
            int newIndex = currentIndex + 1;
            this.sidebarElements.remove(currentIndex);
            this.sidebarElements.add(newIndex, element);
        }
    }

    public void removeSidebarElement(CMSSidebarElement element) {
        this.sidebarElements.remove(element);
    }

    public boolean containsSidebarElement(WidgetDisplayElement widget) {
        switch (widget.getGenerationType()) {
            case DEFAULT:
                return this.sidebarElements.stream().anyMatch(ele -> ele.getContentType().equals(widget.getContentType()));
            case AUTOMATIC:
                return this.sidebarElements.stream()
                        .anyMatch(ele -> ele.getContentType().equals(widget.getContentType())
                                && Objects.equals(((CMSSidebarElementAutomatic) ele).getMap().getId(), widget.getId()));
            case CUSTOM:
                return this.sidebarElements.stream()
                        .anyMatch(ele -> ele.getContentType().equals(widget.getContentType())
                                && Objects.equals(((CMSSidebarElementCustom) ele).getWidget().getId(), widget.getId()));
            default:
                return false;
        }

    }

    /**
     * <p>
     * Getter for the field <code>categories</code>.
     * </p>
     *
     * @return the classifications
     */
    public List<CMSCategory> getCategories() {
        return categories;
    }

    /**
     * <p>
     * Setter for the field <code>categories</code>.
     * </p>
     *
     * @param categories a {@link java.util.List} object.
     */
    public void setCategories(List<CMSCategory> categories) {
        this.categories = categories;
    }

    /**
     * <p>
     * addCategory.
     * </p>
     *
     * @param category a {@link io.goobi.viewer.model.cms.CMSCategory} object.
     */
    public void addCategory(CMSCategory category) {
        if (category != null && !categories.contains(category)) {
            categories.add(category);
        }
    }

    /**
     * <p>
     * removeCategory.
     * </p>
     *
     * @param category a {@link io.goobi.viewer.model.cms.CMSCategory} object.
     */
    public void removeCategory(CMSCategory category) {
        categories.remove(category);
    }

    /**
     * <p>
     * Getter for the field <code>sidebarElementString</code>.
     * </p>
     *
     * @return the sidebarElementString
     */
    public String getSidebarElementString() {
        return sidebarElementString;
    }

    /**
     * <p>
     * Setter for the field <code>sidebarElementString</code>.
     * </p>
     *
     * @param sidebarElementString the sidebarElementString to set
     */
    public void setSidebarElementString(String sidebarElementString) {
        logger.trace("setSidebarElementString: {}", sidebarElementString);
        this.sidebarElementString = sidebarElementString;
    }

    /**
     * <p>
     * getTitle.
     * </p>
     *
     * @return a {@link java.lang.String} object.
     */
    public String getTitle() {
        return this.title.getTextOrDefault();
    }

    /**
     * <p>
     * getTitle.
     * </p>
     *
     * @param locale a {@link java.util.Locale} object.
     * @return a {@link java.lang.String} object.
     */
    public String getTitle(Locale locale) {
        return this.title.getText(locale);
    }

    public IMetadataValue getTitleTranslations() {
        return this.title;
    }

    /**
     * <p>
     * getMenuTitle.
     * </p>
     *
     * @return a {@link java.lang.String} object.
     */
    public String getMenuTitle() {
        return this.menuTitle.getTextOrDefault();
    }

    /**
     * <p>
     * getMenuTitle.
     * </p>
     *
     * @param locale a {@link java.util.Locale} object.
     * @return a {@link java.lang.String} object.
     */
    public String getMenuTitle(Locale locale) {
        return this.menuTitle.getText(locale);
    }

    /**
     * <p>
     * getMenuTitleOrTitle.
     * </p>
     *
     * @return a {@link java.lang.String} object.
     */
    public String getMenuTitleOrTitle() {
        if (this.menuTitle.isEmpty()) {
            return this.title.getTextOrDefault();
        }
        return this.menuTitle.getTextOrDefault();
    }

    /**
     * <p>
     * getMenuTitleOrTitle.
     * </p>
     *
     * @param locale a {@link java.util.Locale} object.
     * @return a {@link java.lang.String} object.
     */
    public String getMenuTitleOrTitle(Locale locale) {
        return this.menuTitle.getValue(locale).orElse(this.title.getText(locale));
    }

    public TranslatedText getMenuTitleTranslations() {
        return this.menuTitle;
    }

    /**
     * <p>
     * Getter for the field <code>pageSorting</code>.
     * </p>
     *
     * @return a {@link java.lang.Long} object.
     */
    public Long getPageSorting() {
        return pageSorting;
    }

    public Long getPageSortingOrElse(long defaultOrder) {
        return Optional.ofNullable(this.getPageSorting()).orElse(defaultOrder);
    }

    /**
     * <p>
     * Setter for the field <code>pageSorting</code>.
     * </p>
     *
     * @param pageSorting a {@link java.lang.Long} object.
     */
    public void setPageSorting(Long pageSorting) {
        this.pageSorting = pageSorting;
    }

    /**
     * <p>
     * Getter for the field <code>subThemeDiscriminatorValue</code>.
     * </p>
     *
     * @return the subThemeDiscriminatorValue
     */
    public String getSubThemeDiscriminatorValue() {
        return subThemeDiscriminatorValue;
    }

    /**
     * <p>
     * Setter for the field <code>subThemeDiscriminatorValue</code>.
     * </p>
     *
     * @param subThemeDiscriminatorValue the subThemeDiscriminatorValue to set
     */
    public void setSubThemeDiscriminatorValue(String subThemeDiscriminatorValue) {
        this.subThemeDiscriminatorValue = subThemeDiscriminatorValue == null ? "" : subThemeDiscriminatorValue;
    }

    /**
     * <p>
     * getPageUrl.
     * </p>
     *
     * @return the pretty url to this page (using alternative url if set)
     */
    public String getPageUrl() {
        return BeanUtils.getCmsBean().getUrl(this);
    }

    /**
     * Like getPageUrl() but does not require CmsBean (which is unavailable in different threads).
     *
     * @return URL to this page
     */
    public String getUrl() {
        return new StringBuilder(BeanUtils.getServletPathWithHostAsUrlFromJsfContext()).append("/").append(getRelativeUrlPath(true)).toString();
    }

    /**
     * Gets the pagination number for this page's main list if it contains one
     *
     * @return a int.
     */
    public int getListPage() {
        return this.listPage;
    }

    /**
     * Sets the pagination number for this page's main list if it contains one
     *
     * @param listPage a int.
     */
    public void setListPage(int listPage) {
        this.listPage = listPage;
    }

    /**
     * <p>
     * Getter for the field <code>persistentUrl</code>.
     * </p>
     *
     * @return the persistentUrl
     */
    public String getPersistentUrl() {
        return persistentUrl;
    }

    /**
     * <p>
     * Setter for the field <code>persistentUrl</code>.
     * </p>
     *
     * @param persistentUrl the persistentUrl to set
     */
    public void setPersistentUrl(final String persistentUrl) {
        // TODO null check
        String temp = StringUtils.removeStart(persistentUrl, "/");
        temp = StringUtils.removeEnd(temp, "/");
        this.persistentUrl = temp.trim();
    }

    public static class PageComparator implements Comparator<CMSPage> {
        //null values are high
        private NullComparator<Long> nullComparator = new NullComparator<>(true);

        @Override
        public int compare(CMSPage page1, CMSPage page2) {
            int value = nullComparator.compare(page1.getPageSorting(), page2.getPageSorting());
            if (value == 0) {
                value = nullComparator.compare(page1.getId(), page2.getId());
            }
            return value;
        }

    }

    /**
     * <p>
     * getRelativeUrlPath.
     * </p>
     *
     * @return a {@link java.lang.String} object.
     */
    public String getRelativeUrlPath() {
        return getRelativeUrlPath(true);
    }

    /**
     * <p>
     * getRelativeUrlPath.
     * </p>
     *
     * @param pretty a boolean.
     * @return a {@link java.lang.String} object.
     */
    public String getRelativeUrlPath(boolean pretty) {

        if (pretty) {
            try {
                Optional<CMSStaticPage> staticPage = DataManager.getInstance().getDao().getStaticPageForCMSPage(this).stream().findFirst();
                if (staticPage.isPresent()) {
                    return staticPage.get().getPageName() + "/";
                }
            } catch (DAOException e) {
                logger.error(e.toString(), e);
            }
            if (StringUtils.isNotBlank(getPersistentUrl())) {
                return getPersistentUrl() + "/";
            }
            if (StringUtils.isNotBlank(getRelatedPI())) {
                return "page/" + getRelatedPI() + "/" + getId() + "/";
            }
        }
        return "cms/" + getId() + "/";
    }

    /**
     * <p>
     * isHasSidebarElements.
     * </p>
     *
     * @return a boolean.
     */
    public boolean isHasSidebarElements() {
        if (!isUseDefaultSidebar()) {
            return getSidebarElements() != null && !getSidebarElements().isEmpty();
        }
        return true;
    }

    /**
     * <p>
     * Setter for the field <code>parentPageId</code>.
     * </p>
     *
     * @param parentPageId the parentPageId to set
     */
    public void setParentPageId(String parentPageId) {
        this.parentPageId = parentPageId;
    }

    /**
     * <p>
     * Getter for the field <code>parentPageId</code>.
     * </p>
     *
     * @return the parentPageId
     */
    public String getParentPageId() {
        return parentPageId;
    }

    /**
     * <p>
     * isMayContainUrlParameters.
     * </p>
     *
     * @return the mayContainUrlParameters
     */
    public boolean isMayContainUrlParameters() {
        return isContainsPagedComponents();
    }

    public boolean isContainsPagedComponents() {
        return this.persistentComponents.stream().anyMatch(PersistentCMSComponent::isPaged);
    }

    /**
     * <p>
     * Getter for the field <code>relatedPI</code>.
     * </p>
     *
     * @return the relatedPI
     */
    public String getRelatedPI() {
        return relatedPI;
    }

    /**
     * <p>
     * Setter for the field <code>relatedPI</code>.
     * </p>
     *
     * @param relatedPI the relatedPI to set
     */
    public void setRelatedPI(String relatedPI) {
        this.relatedPI = relatedPI;
    }

    /**
     * @return the useAsDefaultRecordView
     */
    public boolean isUseAsDefaultRecordView() {
        logger.trace("isUseAsDefaultRecordView: {}", useAsDefaultRecordView);
        return useAsDefaultRecordView;
    }

    /**
     * @param useAsDefaultRecordView the useAsDefaultRecordView to set
     */
    public void setUseAsDefaultRecordView(boolean useAsDefaultRecordView) {
        this.useAsDefaultRecordView = useAsDefaultRecordView;
    }

    /**
     * Returns the property with the given key or else creates a new one with that key and returns it
     *
     * @param key a {@link java.lang.String} object.
     * @return the property with the given key or else creates a new one with that key and returns it
     * @throws java.lang.ClassCastException if the returned property has the wrong generic type.
     */
    public CMSProperty getProperty(String key) throws ClassCastException {
        return this.properties.stream().filter(prop -> key.equalsIgnoreCase(prop.getKey())).findFirst().orElseGet(() -> {
            CMSProperty prop = new CMSProperty(key);
            this.properties.add(prop);
            return prop;
        });
    }

    /*
     * (non-Javadoc)
     *
     * @see java.lang.Object#toString()
     */
    /** {@inheritDoc} */
    @Override
    public String toString() {
        String t = this.getTitle();
        if (StringUtils.isBlank(t)) {
            return "ID: " + this.getId() + " (no title)";

        }
        return t;
    }

    /**
     * <p>
     * Getter for the field <code>wrapperElementClass</code>.
     * </p>
     *
     * @return the {@link #wrapperElementClass}
     */
    public String getWrapperElementClass() {
        return wrapperElementClass;
    }

    /**
     * <p>
     * Setter for the field <code>wrapperElementClass</code>.
     * </p>
     *
     * @param wrapperElementClass the {@link #wrapperElementClass} to set
     */
    public void setWrapperElementClass(String wrapperElementClass) {
        this.wrapperElementClass = wrapperElementClass;
    }

    /**
     * @return the searchable
     */
    public boolean isSearchable() {
        return searchable;
    }

    /**
     * @param searchable the searchable to set
     */
    public void setSearchable(boolean searchable) {
        this.searchable = searchable;
    }

    /**
     * Deletes exported HTML/TEXT fragments from a related record's data folder. Should be called when deleting this CMS page.
     *
     * @return Number of deleted files
     * @throws io.goobi.viewer.exceptions.ViewerConfigurationException if any.
     */
    public int deleteExportedTextFiles() throws ViewerConfigurationException {
        if (StringUtils.isEmpty(relatedPI)) {
            logger.trace("No related PI - nothing to delete");
            return 0;
        }

        if (DataManager.getInstance().getConfiguration().getCmsTextFolder() == null) {
            throw new ViewerConfigurationException("cmsTextFolder is not configured");
        }

        int count = 0;
        try {
            Set<Path> filesToDelete = new HashSet<>();
            Path cmsTextFolder = DataFileTools.getDataFolder(relatedPI, DataManager.getInstance().getConfiguration().getCmsTextFolder());
            logger.trace("CMS text folder path: {}", cmsTextFolder.toAbsolutePath());
            if (!Files.isDirectory(cmsTextFolder)) {
                logger.trace("CMS text folder not found - nothing to delete");
                return 0;
            }
            List<Path> cmsPageFiles = new ArrayList<>();
            try (DirectoryStream<Path> stream = Files.newDirectoryStream(cmsTextFolder, id + "-*.*")) {
                for (Path file : stream) {
                    if (Files.isRegularFile(file)) {
                        cmsPageFiles.add(file);
                    }
                }
            } catch (IOException e) {
                logger.error(e.getMessage(), e);
            }

            for (PersistentCMSComponent component : persistentComponents) {
                for (CMSContent content : component.getContentItems()) {
                    if (content instanceof CMSShortTextContent || content instanceof CMSMediaContent) {
                        String baseFileName = id + "-" + content.getItemId() + ".";
                        for (Path file : cmsPageFiles) {
                            if (file.getFileName().toString().startsWith(baseFileName)) {
                                filesToDelete.add(file);
                            }
                        }
                    }
                }
            }

            if (!filesToDelete.isEmpty()) {
                for (Path file : filesToDelete) {
                    try {
                        Files.delete(file);
                        count++;
                        logger.info("CMS text file deleted: {}", file.getFileName());
                    } catch (IOException e) {
                        logger.error(e.getMessage());
                    }
                }
            }

            // Delete folder if empty
            try {
                if (FileTools.isFolderEmpty(cmsTextFolder)) {
                    Files.delete(cmsTextFolder);
                    logger.info("Empty CMS text folder deleted: {}", cmsTextFolder.toAbsolutePath());
                }
            } catch (IOException e) {
                logger.error(e.getMessage());
            }
        } catch (PresentationException | IndexUnreachableException e) {
            logger.error(e.getMessage(), e);
        }

        return count;
    }

    /**
     * Exports text/html fragments from this page's content items for indexing.
     *
     * @param outputFolderPath a {@link java.lang.String} object.
     * @param namingScheme a {@link java.lang.String} object.
     * @return a {@link java.util.List} object.
     * @throws java.io.IOException if any.
     */
    public List<File> exportTexts(String outputFolderPath, String namingScheme) throws IOException {

        List<CMSContent> contents = this.persistentComponents.stream()
                .flatMap(p -> p.getContentItems().stream())
                .toList();

        List<File> ret = new ArrayList<>();
        for (CMSContent cmsContent : contents) {
            try {
                ret.addAll(cmsContent.exportHtmlFragment(outputFolderPath, namingScheme));
            } catch (IOException | ViewerConfigurationException e) {
                logger.error("Error writing html file for cms content {}", cmsContent.getId());
            }
        }
        return ret;
    }

    /**
     * Exports relevant page contents as JDOM2 document for indexing
     * 
     * @return {@link Document}
     * @should create doc correctly
     */
    public Document exportAsXml() {
        Document doc = new Document();
        doc.setRootElement(new Element("cmsPage").setAttribute("id", "CMS" + getId()));
        doc.getRootElement().addContent(new Element("title").setText(getTitle()));

        // Categories
        Element eleCategories = new Element("categories");
        doc.getRootElement().addContent(eleCategories);
        for (CMSCategory cat : getCategories()) {
            eleCategories.addContent(new Element("category").setText(cat.getName()));
        }

        // Texts from content items
        List<TranslatedText> texts = getComponents()
                .stream()
                .map(CMSComponent::getTranslatableContentItems)
                .flatMap(List::stream)
                .map(CMSContentItem::getContent)
                .map(TranslatableCMSContent.class::cast)
                .map(TranslatableCMSContent::getText)
                .toList();

        for (TranslatedText text : texts) {
            for (ValuePair pair : text.getValues()) {
                if (StringUtils.isNotBlank(pair.getValue())) {
                    doc.getRootElement().addContent(new Element("text").setText(pair.getValue()).setAttribute("lang", pair.getLanguage()));
                }
            }
        }

        return doc;
    }

    /**
     * Retrieve all categories fresh from the DAO and write them to this depending on the state of the selectableCategories list. Saving the
     * categories from selectableCategories directly leads to ConcurrentModificationexception when persisting page
     */
    public void writeSelectableCategories() {
        if (selectableCategories == null) {
            return;
        }

        try {
            List<CMSCategory> allCats = DataManager.getInstance().getDao().getAllCategories();
            List<CMSCategory> tempCats = new ArrayList<>();
            for (CMSCategory cat : allCats) {
                if (this.categories.contains(cat) && selectableCategories.stream().noneMatch(s -> s.getValue().equals(cat))) {
                    tempCats.add(cat);
                } else if (selectableCategories.stream().anyMatch(s -> s.getValue().equals(cat) && s.isSelected())) {
                    tempCats.add(cat);
                }
            }
            this.categories = tempCats;
        } catch (DAOException e) {
            logger.error(e.toString(), e);
        }
    }

    /**
     * <p>
     * Getter for the field <code>selectableCategories</code>.
     * </p>
     *
     * @return the selectableCategories
     * @throws io.goobi.viewer.exceptions.DAOException if any.
     */
    public List<Selectable<CMSCategory>> getSelectableCategories() throws DAOException {
        if (selectableCategories == null) {
            List<CMSCategory> allowedCategories = BeanUtils.getCmsBean().getAllowedCategories(BeanUtils.getUserBean().getUser());
            selectableCategories =
                    allowedCategories.stream().map(cat -> new Selectable<>(cat, this.categories.contains(cat))).collect(Collectors.toList());
        }
        return selectableCategories;
    }

    public void resetSelectableCategories() {
        this.selectableCategories = null;
    }

    /* (non-Javadoc)
     * @see io.goobi.viewer.model.misc.Harvestable#getPi()
     */
    /** {@inheritDoc} */
    @Override
    public String getPi() {
        return getRelatedPI();
    }

    public boolean hasTopbarComponents() {
        return this.getComponents().stream().anyMatch(c -> CMSComponentScope.PAGEHEADER.equals(c.getScope()));
    }

    public List<CMSComponent> getTopbarComponents() {
        return this.getComponents().stream().filter(c -> CMSComponentScope.PAGEHEADER.equals(c.getScope())).collect(Collectors.toList());
    }

    public String getAdminBackendUrl() {
        String prettyId = "adminCmsEditPage";
        return PrettyUrlTools.getAbsolutePageUrl(prettyId, this.getId());
    }

    public List<PersistentCMSComponent> getPersistentComponents() {
        return persistentComponents;
    }

    public boolean isComponentsLoaded() {
        return this.cmsComponents.size() == this.persistentComponents.size();
    }
<<<<<<< HEAD
    
=======

>>>>>>> 3dfeaecb
    public List<CMSComponent> getComponents() {
        if (!this.isComponentsLoaded()) {
            logger.error("CMSComponents not initialized. Call initialiseCMSComponents to do so");
        }
        return this.cmsComponents;
    }

    public CMSComponent getAsCMSComponent(PersistentCMSComponent p) {
        return this.getComponents()
                .stream()
                .filter(c -> c.getPersistentComponent() == p)
                .findAny()
                .orElseThrow(() -> new IllegalArgumentException("Component " + p.getId() + " is not registered in page"));
    }

    public boolean removeComponent(CMSComponent component) {
        this.persistentComponents.remove(component.getPersistentComponent());
        boolean success = this.cmsComponents.remove(component);
        if (success) {
            sortComponents();
        }
        return success;
    }

    public PersistentCMSComponent addComponent(String filename, CMSTemplateManager templateManager)
            throws IllegalArgumentException, IllegalStateException {
        return addComponent(templateManager
                .getComponent(filename)
                .orElseThrow(() -> new IllegalArgumentException("No component configured with filename " + filename)));
    }

    PersistentCMSComponent addComponent(CMSComponent template) {
        PersistentCMSComponent persistentComponent = new PersistentCMSComponent(template);
        persistentComponent.setOrder(getHighestComponentOrder() + 1);
        persistentComponent.setOwningPage(this);
        this.persistentComponents.add(persistentComponent);
        CMSComponent cmsComponent = new CMSComponent(template, Optional.of(persistentComponent));
        this.cmsComponents.add(cmsComponent);
        this.sortComponents();
        return persistentComponent;
    }

    private int getHighestComponentOrder() {
        return this.persistentComponents.stream()
                .mapToInt(PersistentCMSComponent::getOrder)
                .max()
                .orElse(0);
    }

    @Override
    public boolean isComplete(Locale locale) {
        Locale defaultLocale = IPolyglott.getDefaultLocale();
        return this.title.isComplete(locale, defaultLocale, true)
                && this.menuTitle.isComplete(locale, defaultLocale, false)
                && this.getPersistentComponents()
                        .stream()
                        .flatMap(comp -> comp.getTranslatableContentItems().stream())
                        .allMatch(content -> content.getText().isComplete(locale, defaultLocale, content.isRequired()));
    }

    @Override
    public boolean isValid(Locale locale) {
        return this.title.isValid(locale)
                && this.getPersistentComponents()
                        .stream()
                        .flatMap(comp -> comp.getTranslatableContentItems().stream())
                        .filter(TranslatableCMSContent::isRequired)
                        .allMatch(content -> content.getText().isValid(locale));

    }

    @Override
    public boolean isEmpty(Locale locale) {
        return !isValid(locale);
    }

    @Override
    public Locale getSelectedLocale() {
        return this.title.getSelectedLocale();
    }

    @Override
    public void setSelectedLocale(Locale locale) {
        this.title.setSelectedLocale(locale);
        this.menuTitle.setSelectedLocale(locale);
        this.persistentComponents.forEach(comp -> comp.setSelectedLocale(locale));
    }

    public boolean hasSearchFunctionality() {
        return this.persistentComponents.stream()
                .flatMap(c -> c.getContentItems().stream())
                .anyMatch(c -> c instanceof CMSSearchContent || c instanceof CMSRecordListContent);
    }

    public Optional<SearchFunctionality> getSearch() {
        return this.persistentComponents.stream()
                .flatMap(c -> c.getContentItems().stream())
                .filter(CMSSearchContent.class::isInstance)
                .map(content -> ((CMSSearchContent) content).getSearch())
                .filter(Objects::nonNull)
                .findAny();
    }

    public Optional<CMSPageTemplate> getTemplate() {
        if (this.template == null && this.templateId != null) {
            try {
                this.template = DataManager.getInstance().getDao().getCMSPageTemplate(this.templateId);
            } catch (DAOException e) {
                logger.error("Error loading cms-template with id {}: {}", this.templateId, e.toString());
            }
        }
        return Optional.ofNullable(this.template);
    }

    /**
     * Set the order attribute of the {@link PersistentCMSComponent} belonging to the given {@link CMSComponent} to the given order value. Also, sets
     * the order value of all Components which previously had the given order to the order value of the given component
     * 
     * @param component
     * @param order
     * @return
     */
    public void setComponentOrder(CMSComponent component, int order) {
        PersistentCMSComponent persistentComponent = component.getPersistentComponent();
        Integer currentOrder = persistentComponent.getOrder();
        this.getComponents()
                .stream()
                .filter(c -> Integer.compare(c.getOrder(), order) == 0)
                .forEach(comp -> comp.setOrder(currentOrder));
        persistentComponent.setOrder(order);
        Collections.sort(this.cmsComponents);
    }

    public void incrementOrder(CMSComponent component) {
        this.setComponentOrder(component, component.getOrder() + 1);
    }

    public void decrementOrder(CMSComponent component) {
        this.setComponentOrder(component, component.getOrder() - 1);
    }

    public boolean isFirstComponent(CMSComponent component) {
        return this.getComponents().stream().filter(CMSComponent::isPageScope).toList().indexOf(component) == 0;
    }

    public boolean isLastComponent(CMSComponent component) {
        return this.getComponents().indexOf(component) == this.cmsComponents.size() - 1;
    }

    public void setTitle(TranslatedText title) {
        this.title = title;
    }

    public void setMenuTitle(TranslatedText menuTitle) {
        this.menuTitle = menuTitle;
    }

    public void addPersistentComponent(PersistentCMSComponent persistentComponent) {
        persistentComponent.setOwningPage(this);
        this.persistentComponents.add(persistentComponent);
    }

    public List<CMSContentItem> getPreviewItems() {
        return this.getComponents()
                .stream()
                .filter(CMSComponent::isPreview)
                .map(CMSComponent::getContentItems)
                .flatMap(List::stream)
                .collect(Collectors.toList());
    }

    public List<CMSContentItem> getPreviewItems(String itemId) {
        return this.getComponents()
                .stream()
                .filter(CMSComponent::isPreview)
                .map(CMSComponent::getContentItems)
                .flatMap(List::stream)
                .filter(item -> Objects.equals(item.getItemId(), itemId))
                .collect(Collectors.toList());
    }

    public CMSContentItem getPreviewItem(String itemId) {
        return getPreviewItems(itemId).stream().findFirst().orElse(null);
    }

    public List<CMSComponent> getPreviewComponents() {
        return this.getComponents()
                .stream()
                .filter(CMSComponent::isPreview)
                .collect(Collectors.toList());
    }

    public List<CMSComponentGroup> getGroupedPageViewComponents() {
        List<CMSComponent> components = getPageViewComponents();
        Map<String, CMSComponentGroup> groups = new LinkedHashMap<>();
        CMSComponentGroup currentGroup = null;
        int componentIndex = 0;
        for (CMSComponent cmsComponent : components) {

            if (cmsComponent.getContentItems().isEmpty()) {
                if (groups.containsKey("")) {
                    currentGroup = groups.get("");
                } else {
                    currentGroup = new CMSComponentGroup("");
                    groups.put("", currentGroup);
                }
                cmsComponent.setOrder(componentIndex);
                currentGroup.addComponent(cmsComponent);
            } else {
                Map<String, List<CMSContentItem>> map = new LinkedHashMap<>();
                for (CMSContentItem item : cmsComponent.getContentItems()) {
                    map.merge(item.getHtmlGroup(), List.of(item), ListUtils::union);
                }

                for (Entry<String, List<CMSContentItem>> entry : map.entrySet()) {
                    if (!groups.containsKey(entry.getKey())) {
                        currentGroup = new CMSComponentGroup(entry.getKey());
                        groups.put(entry.getKey(), currentGroup);
                    } else {
                        currentGroup = groups.get(entry.getKey());
                    }
                    cmsComponent.setOrder(componentIndex);
                    CMSComponent groupComponent = new CMSComponent(cmsComponent, entry.getValue());
                    currentGroup.addComponent(groupComponent);
                }
            }
            componentIndex++;
        }
        return new ArrayList<>(groups.values());
    }

    public List<CMSComponent> getPageViewComponents() {
        return this.getComponents()
                .stream()
                .filter(c -> CMSComponentScope.PAGEVIEW.equals(c.getScope()))
                .collect(Collectors.toList());
    }

    public boolean isLockComponents() {
        return this.getTemplate().map(CMSPageTemplate::isLockComponents).orElse(false);
    }

    public boolean isLegacyPage() {
        return getTemplate().map(CMSPageTemplate::isLegacyTemplate).orElse(false);
    }

    public Long getTemplateId() {
        return templateId;
    }

    public void setTemplateId(Long templateId) {
        this.templateId = templateId;
    }

}<|MERGE_RESOLUTION|>--- conflicted
+++ resolved
@@ -1300,11 +1300,7 @@
     public boolean isComponentsLoaded() {
         return this.cmsComponents.size() == this.persistentComponents.size();
     }
-<<<<<<< HEAD
-    
-=======
-
->>>>>>> 3dfeaecb
+
     public List<CMSComponent> getComponents() {
         if (!this.isComponentsLoaded()) {
             logger.error("CMSComponents not initialized. Call initialiseCMSComponents to do so");
