--- conflicted
+++ resolved
@@ -924,11 +924,7 @@
                     return new StructElement(Long.parseLong(iddoc), docVolume);
                 }
             }
-<<<<<<< HEAD
-        } else if(isGroup()) {
-=======
         } else if (isGroup()) {
->>>>>>> cd0292e6
             List<StringPair> sortFields = DataManager.getInstance().getConfiguration().getTocVolumeSortFieldsForTemplate(getDocStructType());
 
             SolrDocument docVolume = DataManager.getInstance()
