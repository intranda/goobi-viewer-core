--- conflicted
+++ resolved
@@ -81,13 +81,7 @@
 
     private static final Logger logger = LogManager.getLogger(Metadata.class);
 
-<<<<<<< HEAD
-    public static final String HTML_LINE_BREAK_ESCAPED = "&lt;br /&gt;";
-    public static final String HTML_LINE_BREAK_UNESCAPED = "<br />";
-    private static final String NORM_TYPE = "NORM_TYPE";
-=======
     private static final String FIELD_NORM_TYPE = "NORM_TYPE";
->>>>>>> e1d40626
 
     // Configuration
 
@@ -447,8 +441,7 @@
                     // Values that are message keys (or collection names, etc.)
                     value = ViewerResourceBundle.getTranslation(value, locale);
                     // convert line breaks back to HTML
-<<<<<<< HEAD
-                    value = value.replace(HTML_LINE_BREAK_ESCAPED, HTML_LINE_BREAK_UNESCAPED);
+                    value = value.replace(StringConstants.HTML_BR_ESCAPED, StringConstants.HTML_BR);
                     break;
                 case DATEFIELD:
                     try {
@@ -459,18 +452,11 @@
                     } catch (DateTimeParseException e) {
                         logger.error("Error parsing {} as date", value);
                     }
-                    value = value.replace(HTML_LINE_BREAK_ESCAPED, HTML_LINE_BREAK_UNESCAPED);
-                    break;
-                case UNESCAPEDFIELD:
-                    // convert line breaks back to HTML
-                    value = value.replace(HTML_LINE_BREAK_ESCAPED, HTML_LINE_BREAK_UNESCAPED);
-=======
                     value = value.replace(StringConstants.HTML_BR_ESCAPED, StringConstants.HTML_BR);
                     break;
                 case UNESCAPEDFIELD:
                     // convert line breaks back to HTML
                     value = value.replace(StringConstants.HTML_BR_ESCAPED, StringConstants.HTML_BR);
->>>>>>> e1d40626
                     break;
                 case URLESCAPEDFIELD:
                     // escape reserved URL characters
@@ -497,25 +483,15 @@
                                 // Determine norm data set type from the URI field name
                                 normDataType = param.getKey().replace("NORM_URI_", "");
                             } else if (param.getKey().equals("NORM_URI")) {
-<<<<<<< HEAD
-                                if (options != null && options.get(NORM_TYPE) != null) {
-                                    // Try local NORM_TYPE value, if given
-                                    normDataType = MetadataTools.findMetadataGroupType(options.get(NORM_TYPE));
-=======
                                 if (options != null && options.get(FIELD_NORM_TYPE) != null) {
                                     // Try local NORM_TYPE value, if given
                                     normDataType = MetadataTools.findMetadataGroupType(options.get(FIELD_NORM_TYPE));
->>>>>>> e1d40626
                                 } else {
                                     // Fetch MARCXML record and determine norm data set type from gndspec field 075$b
                                     Record marcRecord = MetadataTools.getAuthorityDataRecord(url);
                                     if (marcRecord != null && !marcRecord.getNormDataList().isEmpty()) {
                                         for (NormData normData : marcRecord.getNormDataList()) {
-<<<<<<< HEAD
-                                            if (NORM_TYPE.equals(normData.getKey())) {
-=======
                                             if (FIELD_NORM_TYPE.equals(normData.getKey())) {
->>>>>>> e1d40626
                                                 String val = normData.getValues().get(0).getText();
                                                 normDataType = MetadataTools.findMetadataGroupType(val);
                                                 break;
@@ -574,11 +550,7 @@
                     // Values containing random HTML-like elements (e.g. 'V<a>e') will break the table, therefore escape the string
                     value = StringEscapeUtils.escapeHtml4(value);
                     // convert line breaks back to HTML
-<<<<<<< HEAD
-                    value = value.replace(HTML_LINE_BREAK_ESCAPED, HTML_LINE_BREAK_UNESCAPED);
-=======
                     value = value.replace(StringConstants.HTML_BR_ESCAPED, StringConstants.HTML_BR);
->>>>>>> e1d40626
             }
             value = value.replace("'", "&#39;");
             if (param.isRemoveHighlighting()) {
@@ -963,13 +935,8 @@
                             }
                             paramValues.add(value);
                         }
-<<<<<<< HEAD
-                        if (param.getKey().startsWith(NormDataImporter.FIELD_URI) && doc.getFieldValue(NORM_TYPE) != null) {
-                            options.put(NORM_TYPE, SolrTools.getSingleFieldStringValue(doc, NORM_TYPE));
-=======
                         if (param.getKey().startsWith(NormDataImporter.FIELD_URI) && doc.getFieldValue(FIELD_NORM_TYPE) != null) {
                             options.put(FIELD_NORM_TYPE, SolrTools.getSingleFieldStringValue(doc, FIELD_NORM_TYPE));
->>>>>>> e1d40626
                         }
                         setParamValue(count, i, paramValues, param.getKey(), null, options, groupType, locale);
                     } else if (param.getDefaultValue() != null) {
