--- conflicted
+++ resolved
@@ -280,14 +280,11 @@
      */
     public void setSelectedEntry(ArchiveEntry selectedEntry) {
         logger.trace("setSelectedEntry: {}", selectedEntry != null ? selectedEntry.getLabel() : null);
-<<<<<<< HEAD
-=======
         if (this.expandEntryOnSelection && selectedEntry == null && this.selectedEntry != null) {
             this.selectedEntry.collapse();
         } else if (this.expandEntryOnSelection && selectedEntry != null) {
             selectedEntry.expand();
         }
->>>>>>> 2859ef3b
         this.selectedEntry = selectedEntry;
     }
 
@@ -299,11 +296,7 @@
         if (selectedEntry != null && selectedEntry.equals(this.selectedEntry)) {
             setSelectedEntry(null);
         } else {
-<<<<<<< HEAD
-            this.selectedEntry = selectedEntry;
-=======
             this.setSelectedEntry(selectedEntry);
->>>>>>> 2859ef3b
         }
     }
 
