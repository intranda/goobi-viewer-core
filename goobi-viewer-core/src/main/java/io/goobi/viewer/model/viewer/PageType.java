/**
 * This file is part of the Goobi viewer - a content presentation and management application for digitized objects.
 *
 * Visit these websites for more information.
 *          - http://www.intranda.com
 *          - http://digiverso.com
 *
 * This program is free software; you can redistribute it and/or modify it under the terms of the GNU General Public License as published by the Free
 * Software Foundation; either version 2 of the License, or (at your option) any later version.
 *
 * This program is distributed in the hope that it will be useful, but WITHOUT ANY WARRANTY; without even the implied warranty of MERCHANTABILITY or
 * FITNESS FOR A PARTICULAR PURPOSE. See the GNU General Public License for more details.
 *
 * You should have received a copy of the GNU General Public License along with this program. If not, see <http://www.gnu.org/licenses/>.
 */
package io.goobi.viewer.model.viewer;

import java.net.URI;
import java.util.ArrayList;
import java.util.EnumSet;
import java.util.List;
import java.util.Set;

import org.apache.commons.lang3.StringUtils;
import org.slf4j.Logger;
import org.slf4j.LoggerFactory;

import io.goobi.viewer.controller.DataManager;
import io.goobi.viewer.model.urlresolution.ViewerPathBuilder;

/**
 * <p>
 * PageType class.
 * </p>
 */
public enum PageType {

    viewImage("image"),
    viewToc("toc"),
    viewThumbs("thumbs"),
    viewMetadata("metadata"),
    viewFulltext("fulltext"),
    viewFullscreen("fullscreen"),
    viewObject("object"),
    viewCalendar("calendar"),
    searchlist("searchlist", "search"),
    searchCalendar("searchcalendar", "searchCalendar"),
    searchGeoMap("searchgeomap", "title__search_geomap"),
    term("term", "searchTermList"),
    expandCollection("expandCollection"),
    firstWorkInCollection("rest/redirect/toFirstWork"),
    sitelinks("sitelinks"),
    archives("archives"),
    archive("archive"),
    timematrix("timematrix"),
    //user
    user("user"),
    userSearches("user/searches", "label__user_searches"),
    //admin
    admin("admin"),
    adminUsers("admin/users"),
    adminUser("admin/users"),
    adminUserNew("admin/users/new"),
    adminUserGroups("admin/groups"),
    adminUserGroup("admin/groups"),
    adminUserGroupNew("admin/groups/new"),
    adminIpRanges("admin/ipranges"),
    adminIpRange("admin/ipranges"),
    adminIpRangeNew("admin/ipranges/new"),
    adminLicenseTypes("admin/licenses"),
    adminLicenseType("admin/license"),
    adminRights("admin/rights"),
    adminRightsNew("admin/rights/new"),
    adminUserCommentGroups("admin/comments"),
    adminUserCommentGroupAll("admin/comments/all"),
    adminUserCommentGroupNew("admin/comments/new"),
    adminUserTerms("admin/userterms"),
    adminCreateRecord("admin/record/new"),
    // admin/translations
    adminTranslations("admin/translations"),
    adminTranslationsNew("admin/translations/new"),
    //admin/cms
    adminCms("admin/cms"),
    adminCmsOverview("admin/cms/pages"),
    adminCmsWidgetsAdd("admin/cms/widgets/new"),
    adminCmsSelectTemplate("admin/cms/pages/templates"),
    adminCmsNewPage("admin/cms/pages/new"),
    adminCmsCategories("admin/cms/categories"),
    adminCmsNewCategory("admin/cms/categories/new"),
    adminCmsStaticPages("admin/cms/pages/mapping"),
    adminCmsMedia("admin/cms/media"),
    adminCmsMenuItems("admin/cms/menus"),
    adminCmsCollections("admin/cms/collections"),
    adminCmsEditCollection("admin/cms/collections/edit"),
    adminCmsGeoMaps("admin/cms/maps"),
    adminCmsGeoMapEdit("admin/cms/maps/edit"),
    adminCmsGeoMapNew("admin/cms/maps/new"),
    adminCmsRecordNotes("admin/cms/recordnotes", "cms__record_notes__title_plural"),
    adminCmsSliders("admin/cms/slider", "cms__sliders__title"),
    adminCmsSidebarWidgets("admin/cms/widgets", "cms_widgets__title"),
    adminCookieBanner("admin/legal/cookies", "label__cookie_banner"),
    adminDisclaimer("admin/legal/disclaimer", "label__disclaimer"),
    cmsPageOfWork("page"),
    cmsPage("cms"),
    //admin/crowdsourcing
    adminCrowdsourcingAnnotations("admin/crowdsourcing/annotations"),
    adminCrowdsourcingCampaigns("admin/crowdsourcing/campaigns"),
    adminUserActivity("admin/user/activity/"),
    annotations("annotations"),
    // TODO remove
    editContent("crowd/editContent"),
    editOcr("crowd/editOcr"),
    editHistory("crowd/editHistory"),

    // The order of page types handled by CMS here determines the listing order of static pages
    index("index", PageTypeHandling.cms),
    search("search", PageTypeHandling.cms),
    advancedSearch("searchadvanced", PageTypeHandling.cms),
    browse("browse", PageTypeHandling.cms),
    privacy("privacy", PageTypeHandling.cms),
    imprint("imprint", PageTypeHandling.cms),
    feedback("feedback", PageTypeHandling.cms),
    crowsourcingCampaigns("campaigns", PageTypeHandling.cms),
    bookmarks("bookmarks", PageTypeHandling.cms),
    crowsourcingAnnotation("campaigns/.../annotate"),
    crowsourcingReview("campaigns/.../review"),

    other(""); //unknown page type name in Navigationhelper. Probably a cms-page

    /** Logger for this class. */
    private static final Logger logger = LoggerFactory.getLogger(PageType.class);

    public final String path;
    private final String label;
    private final PageTypeHandling handling;

    private PageType(String name) {
        this.path = name;
        this.label = name;
        this.handling = PageTypeHandling.none;
    }

    private PageType(String name, PageTypeHandling handling) {
        this.path = name;
        this.label = name;
        this.handling = handling;
    }

    private PageType(String path, String label) {
        this.path = path;
        this.label = label;
        this.handling = PageTypeHandling.none;
    }

    private PageType(String path, String label, PageTypeHandling handling) {
        this.path = path;
        this.label = label;
        this.handling = handling;
    }

    /**
     * <p>
     * Getter for the field <code>handling</code>.
     * </p>
     *
     * @return a {@link io.goobi.viewer.model.viewer.PageType.PageTypeHandling} object.
     */
    public PageTypeHandling getHandling() {
        return this.handling;
    }

    /**
     * <p>
     * isHandledWithCms.
     * </p>
     *
     * @return a boolean.
     */
    public boolean isHandledWithCms() {
        return this.handling.equals(PageTypeHandling.cms);
    }

    /**
     * <p>
     * isCmsPage.
     * </p>
     *
     * @return a boolean.
     */
    public boolean isCmsPage() {
        try {
            switch (this) {
                case editContent:
                case editHistory:
                case editOcr:
                case viewCalendar:
                case viewFullscreen:
                case viewFulltext:
                case viewImage:
                case viewMetadata:
                case viewThumbs:
                case viewToc:
                    return true;
                default:
                    return false;
            }
        } catch (NoClassDefFoundError e) {
            //Gets thrown under some conditions for some reason. For now just ignore
            return false;
        }
    }

    /**
     * <p>
     * isDocumentPage.
     * </p>
     *
     * @return a boolean.
     */
    public boolean isDocumentPage() {
        try {
            switch (this) {
                case editContent:
                case editHistory:
                case editOcr:
                case viewCalendar:
                case viewFullscreen:
                case viewFulltext:
                case viewImage:
                case viewMetadata:
                case viewThumbs:
                case viewToc:
                case viewObject:
                    return true;
                default:
                    return false;
            }
        } catch (NoClassDefFoundError e) {
            //Gets thrown under some conditions for some reason. For now just ignore
            return false;
        }
    }

    /**
     * <p>
     * getTypesHandledByCms.
     * </p>
     *
     * @return a {@link java.util.List} object.
     */
    public static List<PageType> getTypesHandledByCms() {
        Set<PageType> all = EnumSet.allOf(PageType.class);
        List<PageType> cmsPages = new ArrayList<>();
        for (PageType pageType : all) {
            if (pageType.isHandledWithCms()) {
                cmsPages.add(pageType);
            }
        }
        return cmsPages;
    }

    /**
     * <p>
     * getByName.
     * </p>
     *
     * @param name a {@link java.lang.String} object.
     * @return a {@link io.goobi.viewer.model.viewer.PageType} object.
     * @should return correct type for raw names
     * @should return correct type for mapped names
     * @should return correct type for enum names
     * @should return correct type if name starts with metadata
     */
    public static PageType getByName(String name) {
        if (name == null) {
            return null;
        }
        for (PageType p : PageType.values()) {
            if (p.getName().equalsIgnoreCase(name) || p.path.equalsIgnoreCase(name) || p.label.equalsIgnoreCase(name)
                    || p.name().equalsIgnoreCase(name)) {
                return p;
            }
        }
        // Set type viewMetadata is page name starts with "metadata"
        if (name.startsWith(PageType.viewMetadata.getName())) {
            return PageType.viewMetadata;
        }
        // look for configured names
        for (PageType p : PageType.values()) {
            String configName = DataManager.getInstance().getConfiguration().getPageType(p);
            if (configName != null && configName.equalsIgnoreCase(name)) {
                return p;
            }
        }
        return PageType.other;
    }

    /**
     * <p>
     * getRawName.
     * </p>
     *
     * @return a {@link java.lang.String} object.
     */
    public String getRawName() {
        return path;
    }

    /**
     * <p>
     * Getter for the field <code>name</code>.
     * </p>
     *
     * @return Mapped alternative name, if available; raw name otherwise
     */
    public String getName() {
        String configName = DataManager.getInstance().getConfiguration().getPageType(this);
        if (configName != null) {
            return configName;
        }

        return path;
    }

    public String getLabel() {
        return label;
    }

    public static enum PageTypeHandling {
        none,
        cms;
    }

    /**
     * <p>
     * getPageTypeForDocStructType.
     * </p>
     *
     * @param docStructType a {@link java.lang.String} object.
     * @return a {@link io.goobi.viewer.model.viewer.PageType} object.
     */
    public static PageType getPageTypeForDocStructType(String docStructType) {
        // First choice: Use preferred target page type for this docstruct type, if configured
        String preferredPageTypeName = DataManager.getInstance().getConfiguration().getDocstructTargetPageType(docStructType);
        PageType preferredPageType = PageType.getByName(preferredPageTypeName);
        if (StringUtils.isNotEmpty(preferredPageTypeName) && preferredPageType == null) {
            logger.error("docstructTargetPageType configured for '{}' does not exist: {}", docStructType, preferredPageTypeName);
        }
        // Second choice: Use target page type configured as _DEFAULT, if available
        String defaultPageTypeName = DataManager.getInstance().getConfiguration().getDocstructTargetPageType("_DEFAULT");
        PageType defaultPageType = PageType.getByName(defaultPageTypeName);
        if (StringUtils.isNotEmpty(defaultPageTypeName) && defaultPageType == null) {
            logger.error("docstructTargetPageType configured for '_DEFAULT' does not exist: {}", docStructType, defaultPageTypeName);
        }

        if (preferredPageType != null) {
            // logger.trace("Found preferred page type: {}", preferredPageType.getName());
            return preferredPageType;
        } else if (defaultPageType != null) {
            // logger.trace("Found default page type: {}", defaultPageType.getName());
            return defaultPageType;
        }

        return null;
    }

    /**
     * <p>
     * determinePageType.
     * </p>
     *
     * @param docStructType a {@link java.lang.String} object.
     * @param mimeType a {@link java.lang.String} object.
     * @param anchorOrGroup a boolean.
     * @param hasImages a boolean.
     * @param pageResolverUrl If this page type is for a page resolver url, ignore certain preferences
     * @should return configured page type correctly
     * @should return metadata page type for application mime type
     * @should return toc page type for anchors
     * @should return image page type correctly
     * @should return medatata page type if nothing else matches
     * @return a {@link io.goobi.viewer.model.viewer.PageType} object.
     */
    public static PageType determinePageType(String docStructType, String mimeType, Boolean anchorOrGroup, Boolean hasImages,
            boolean pageResolverUrl) {
        // Determine preferred target for the docstruct
        //         logger.trace("determinePageType: docstrct: {} / mime type: {} / anchor: {} / images: {} / resolver: {}", docStructType, mimeType,
        //                anchorOrGroup, hasImages, pageResolverUrl);
        PageType configuredPageType = PageType.getPageTypeForDocStructType(docStructType);
        if (configuredPageType != null && !pageResolverUrl) {
            return configuredPageType;
        }
        if ("application".equals(mimeType)) {
            return PageType.viewMetadata;
        }
        if (Boolean.TRUE.equals(anchorOrGroup)) {
            return PageType.viewToc;
        }
        if (Boolean.TRUE.equals(hasImages)) {
            return PageType.viewObject;
        }

        return PageType.viewMetadata;
    }

    /**
     * <p>
     * matches.
     * </p>
     *
     * @param pagePath a {@link java.lang.String} object.
     * @return true if the given path equals either the intrinsic or configured name of this pageType Leading and trailing slashes are ignored.
     *         PageType other is never matched
     */
    public boolean matches(String pagePath) {
        if (StringUtils.isBlank(pagePath)) {
            return false;
        }
        pagePath = pagePath.replaceAll("^\\/|\\/$", "");
        return pagePath.equalsIgnoreCase(this.name()) || pagePath.equalsIgnoreCase(this.path) || pagePath.equalsIgnoreCase(getName());
    }

    /**
     * <p>
     * matches.
     * </p>
     *
     * @param pagePath a {@link java.net.URI} object.
     * @return true if the given path starts with either the intrinsic or configured name of this pageType Leading and trailing slashes are ignored.
     *         PageType other is never matched
     */
    public boolean matches(URI pagePath) {
        if (pagePath == null || StringUtils.isBlank(pagePath.toString())) {
            return false;
        }
        return ViewerPathBuilder.startsWith(pagePath, this.name()) || ViewerPathBuilder.startsWith(pagePath, this.path)
                || ViewerPathBuilder.startsWith(pagePath, getName());
    }
<<<<<<< HEAD

    public boolean isAdminBackendPage() {
        return this.name().toLowerCase().startsWith("admin");
    }
    
    /**
     * <p>
     * isRestricted.
     * </p>
     *
     * @return a boolean.
     */
    @Deprecated
    public boolean isRestricted() {
        switch (this) {
            case admin:
            case adminLicenseTypes:
            case adminUserGroups:
            case adminUsers:
            case adminCms:
            case adminCmsCategories:
            case adminCmsNewCategory:
            case adminCmsCollections:
            case adminCmsNewPage:
            case adminCmsEditCollection:
            case adminCmsGeoMaps:
            case adminCmsGeoMapEdit:
            case adminCmsGeoMapNew:
            case adminCmsMedia:
            case adminCmsMenuItems:
            case adminCmsOverview:
            case adminCmsSelectTemplate:
            case adminCmsStaticPages:
            case adminCreateRecord:
            case adminCrowdsourcingAnnotations:
            case adminCrowdsourcingCampaigns:
            case adminIpRange:
            case adminIpRanges:
            case adminIpRangeNew:
            case adminLicenseType:
            case adminRights:
            case adminRightsNew:
            case adminUser:
            case adminUserNew:
            case adminUserActivity:
            case adminUserComments:
            case adminUserGroup:
            case adminUserGroupNew:
            case editContent:
            case editHistory:
            case editOcr:
            case bookmarks:
            case user:
                return true;
            default:
                return false;
        }
    }
=======
>>>>>>> e96f00b6
}<|MERGE_RESOLUTION|>--- conflicted
+++ resolved
@@ -436,65 +436,8 @@
         return ViewerPathBuilder.startsWith(pagePath, this.name()) || ViewerPathBuilder.startsWith(pagePath, this.path)
                 || ViewerPathBuilder.startsWith(pagePath, getName());
     }
-<<<<<<< HEAD
 
     public boolean isAdminBackendPage() {
         return this.name().toLowerCase().startsWith("admin");
     }
-    
-    /**
-     * <p>
-     * isRestricted.
-     * </p>
-     *
-     * @return a boolean.
-     */
-    @Deprecated
-    public boolean isRestricted() {
-        switch (this) {
-            case admin:
-            case adminLicenseTypes:
-            case adminUserGroups:
-            case adminUsers:
-            case adminCms:
-            case adminCmsCategories:
-            case adminCmsNewCategory:
-            case adminCmsCollections:
-            case adminCmsNewPage:
-            case adminCmsEditCollection:
-            case adminCmsGeoMaps:
-            case adminCmsGeoMapEdit:
-            case adminCmsGeoMapNew:
-            case adminCmsMedia:
-            case adminCmsMenuItems:
-            case adminCmsOverview:
-            case adminCmsSelectTemplate:
-            case adminCmsStaticPages:
-            case adminCreateRecord:
-            case adminCrowdsourcingAnnotations:
-            case adminCrowdsourcingCampaigns:
-            case adminIpRange:
-            case adminIpRanges:
-            case adminIpRangeNew:
-            case adminLicenseType:
-            case adminRights:
-            case adminRightsNew:
-            case adminUser:
-            case adminUserNew:
-            case adminUserActivity:
-            case adminUserComments:
-            case adminUserGroup:
-            case adminUserGroupNew:
-            case editContent:
-            case editHistory:
-            case editOcr:
-            case bookmarks:
-            case user:
-                return true;
-            default:
-                return false;
-        }
-    }
-=======
->>>>>>> e96f00b6
 }