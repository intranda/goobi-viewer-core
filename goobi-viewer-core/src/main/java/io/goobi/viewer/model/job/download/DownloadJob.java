--- conflicted
+++ resolved
@@ -61,8 +61,6 @@
 import io.goobi.viewer.controller.DateTools;
 import io.goobi.viewer.controller.NetTools;
 import io.goobi.viewer.controller.StringTools;
-import io.goobi.viewer.exceptions.DAOException;
-import io.goobi.viewer.exceptions.DownloadException;
 import io.goobi.viewer.exceptions.IndexUnreachableException;
 import io.goobi.viewer.exceptions.PresentationException;
 import io.goobi.viewer.messages.ViewerResourceBundle;
@@ -607,8 +605,6 @@
         this.message = message;
     }
 
-<<<<<<< HEAD
-=======
     public static Response postJobRequest(String url, AbstractTaskManagerRequest body) throws IOException {
         try {
             Client client = ClientBuilder.newClient();
@@ -677,7 +673,6 @@
 
     }
 
->>>>>>> cf4a6159
     /* (non-Javadoc)
      * @see java.lang.Object#toString()
      */
