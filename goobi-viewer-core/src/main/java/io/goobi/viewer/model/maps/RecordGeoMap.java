/*
 * This file is part of the Goobi viewer - a content presentation and management
 * application for digitized objects.
 *
 * Visit these websites for more information.
 *          - http://www.intranda.com
 *          - http://digiverso.com
 *
 * This program is free software; you can redistribute it and/or modify it under
 * the terms of the GNU General Public License as published by the Free Software
 * Foundation; either version 2 of the License, or (at your option) any later
 * version.
 *
 * This program is distributed in the hope that it will be useful, but WITHOUT
 * ANY WARRANTY; without even the implied warranty of MERCHANTABILITY or FITNESS
 * FOR A PARTICULAR PURPOSE.
 * See the GNU General Public License for more details.
 *
 * You should have received a copy of the GNU General Public License along with
 * this program. If not, see <http://www.gnu.org/licenses/>.
 */
package io.goobi.viewer.model.maps;

import java.util.ArrayList;
import java.util.Collection;
import java.util.HashMap;
import java.util.List;
import java.util.Locale;
import java.util.Map;
import java.util.Map.Entry;
import java.util.function.Function;
import java.util.stream.Collectors;

import org.apache.commons.lang3.StringUtils;
import org.apache.logging.log4j.LogManager;
import org.apache.logging.log4j.Logger;
import org.json.JSONObject;

import de.intranda.api.annotation.wa.TypedResource;
import io.goobi.viewer.controller.DataManager;
import io.goobi.viewer.controller.GeoCoordinateConverter;
import io.goobi.viewer.controller.model.FeatureSetConfiguration;
import io.goobi.viewer.controller.model.LabeledValue;
import io.goobi.viewer.dao.IDAO;
import io.goobi.viewer.exceptions.DAOException;
import io.goobi.viewer.managedbeans.ContentBean;
import io.goobi.viewer.managedbeans.utils.BeanUtils;
import io.goobi.viewer.messages.ViewerResourceBundle;
import io.goobi.viewer.model.annotation.PublicationStatus;
import io.goobi.viewer.model.crowdsourcing.DisplayUserGeneratedContent;
import io.goobi.viewer.model.crowdsourcing.DisplayUserGeneratedContent.ContentType;
import io.goobi.viewer.model.metadata.MetadataContainer;
import io.goobi.viewer.model.translations.IPolyglott;
import io.goobi.viewer.model.translations.TranslatedText;
import io.goobi.viewer.model.viewer.StructElement;

/**
 * Contains data to create a geomap for a record containing complex metadata (metadata documents) with geo coordinates
 * 
 * @author florian
 *
 */
public class RecordGeoMap {

    private static final Logger logger = LogManager.getLogger(RecordGeoMap.class);
<<<<<<< HEAD
    
=======

>>>>>>> 0cd42d88
    private final StructElement mainStruct;
    private final List<MetadataContainer> relatedDocuments;
    private final GeoMap geoMap;
    private final IDAO dao;
    private final List<FeatureSetConfiguration> featureSetConfigs;

    /**
     * Create a new geomap with features from the given StructElement and related documents
     */
    public RecordGeoMap(StructElement struct, List<MetadataContainer> relatedDocuments) throws DAOException {
        this(struct, relatedDocuments, DataManager.getInstance().getDao(),
                DataManager.getInstance().getConfiguration().getRecordGeomapFeatureSetConfigs(struct.getDocStructType()));
    }

    /**
     * Create a new geomap with features from the given StructElement and related documents
     */
    public RecordGeoMap(StructElement struct, List<MetadataContainer> relatedDocuments, IDAO dao, List<FeatureSetConfiguration> featureSetConfigs) {
        this.dao = dao;
        this.mainStruct = struct;
        this.relatedDocuments = new ArrayList<>(relatedDocuments);
        this.featureSetConfigs = featureSetConfigs;
        this.geoMap = createMap();
    }

    /**
     * empty geomap without features
     */
    public RecordGeoMap() {
        this.dao = null;
        this.mainStruct = null;
        this.relatedDocuments = new ArrayList<>();
        this.featureSetConfigs = new ArrayList<>();
        this.geoMap = new GeoMap();
    }

    private GeoMap createMap() {
        GeoMap map = new GeoMap();

        RecordGeoMap.createDocStructFeatureSet(map, mainStruct);
        this.featureSetConfigs.stream()
                .filter(config -> "relation".equals(config.getType()))
                .forEach(config -> createRelatedDocumentFeatureSet(map, relatedDocuments, config));
        this.featureSetConfigs.stream()
                .filter(config -> "metadata".equals(config.getType()))
                .forEach(config -> createMetadataFeatureSet(map, mainStruct, config));
        this.featureSetConfigs.stream()
<<<<<<< HEAD
            .filter(config -> "annotations".equals(config.getType()))
            .forEach(config -> createAnnotationFeatureSet(map, mainStruct.getPi(), config));
=======
                .filter(config -> "annotations".equals(config.getType()))
                .forEach(config -> createAnnotationFeatureSet(map, mainStruct.getPi(), config));
>>>>>>> 0cd42d88

        return map;
    }

    private static void createRelatedDocumentFeatureSet(GeoMap geoMap, List<MetadataContainer> docs, FeatureSetConfiguration config) {
        ManualFeatureSet featureSet = new ManualFeatureSet();
        featureSet.setName(new TranslatedText(ViewerResourceBundle.getTranslations(config.getName(), true)));
        featureSet.setMarker(config.getMarker());
        geoMap.addFeatureSet(featureSet);

        GeoCoordinateConverter converter = new GeoCoordinateConverter(config.getLabelConfig());

        Map<GeoMapFeature, List<GeoMapFeature>> featureMap = docs.stream()
                .distinct()
                .filter(d -> matchesQuery(d, config.getQuery()))
                .filter(d -> StringUtils.isNotBlank(d.getFirstValue("NORM_COORDS_GEOJSON")))
                .map(doc -> converter.getGeojsonPoints(doc, "NORM_COORDS_GEOJSON", "MD_VALUE"))
                .flatMap(Collection::stream)
                .collect(Collectors.groupingBy(Function.identity()));

        List<String> features = featureMap.entrySet()
                .stream()
                .map(entry -> {
                    GeoMapFeature main = entry.getKey();
                    main.setEntities(entry.getValue().stream().map(GeoMapFeature::getEntities).flatMap(List::stream).collect(Collectors.toList()));
                    return main;
                })
                .map(GeoMapFeature::getJsonObject)
                .map(Object::toString)
                .collect(Collectors.toList());

        featureSet.setFeatures(features);

    }

    private static boolean matchesQuery(MetadataContainer container, String query) {
        if (StringUtils.isBlank(query)) {
            return true;
        } else if (query.contains(":")) {
            String field = query.substring(0, query.indexOf(":"));
            String value = query.substring(query.indexOf(":") + 1);
            if (StringUtils.isNoneBlank(field, value)) {
                return container.getFirstValue(field).equalsIgnoreCase(value);
            }
            return false;
        } else {
            return query.equalsIgnoreCase(container.getLabel().getValue().orElse(""));
        }
    }

    private static void createMetadataFeatureSet(GeoMap geoMap, StructElement mainStruct, FeatureSetConfiguration config) {
        SolrFeatureSet featureSet = new SolrFeatureSet();
        featureSet.setName(new TranslatedText(ViewerResourceBundle.getTranslations(config.getName(), true)));
        featureSet.setSolrQuery(String.format("+DOCTYPE:METADATA +LABEL:(%s) +PI_TOPSTRUCT:%s", config.getQuery(), mainStruct.getPi()));
        featureSet.setMarkerTitleField(config.getLabelConfig());
        featureSet.setAggregateResults(true);
        featureSet.setMarker(config.getMarker());
        geoMap.addFeatureSet(featureSet);
    }

    private static void createDocStructFeatureSet(GeoMap geoMap, StructElement docStruct) {
        SolrFeatureSet featureSet = new SolrFeatureSet();
        featureSet.setName(createLabel(docStruct));
        featureSet.setMarkerTitleField("MD_TITLE");
        featureSet.setSolrQuery(String.format("+PI_TOPSTRUCT:%s +DOCTYPE:DOCSTRCT", docStruct.getPi()));
        featureSet.setAggregateResults(false);
        featureSet.setMarker(DataManager.getInstance().getConfiguration().getRecordGeomapMarker(docStruct.getDocStructType(), ""));
        geoMap.addFeatureSet(featureSet);
    }

    private void createAnnotationFeatureSet(GeoMap geoMap, String pi, FeatureSetConfiguration config) {
        ManualFeatureSet featureSet = new ManualFeatureSet();
        featureSet.setName(new TranslatedText(ViewerResourceBundle.getTranslations("annotations", true)));
        featureSet.setMarker(config.getMarker());
        geoMap.addFeatureSet(featureSet);
        try {
<<<<<<< HEAD
        List<String> features = new ArrayList<>();
        List<DisplayUserGeneratedContent> annos = dao
                .getAnnotationsForWork(pi)
                .stream()
                .filter(a -> PublicationStatus.PUBLISHED.equals(a.getPublicationStatus()))
                .filter(a -> StringUtils.isNotBlank(a.getBody()))
                .map(DisplayUserGeneratedContent::new)
                .filter(a -> ContentType.GEOLOCATION.equals(a.getType()))
                .filter(a -> ContentBean.isAccessible(a, BeanUtils.getRequest()))
                .collect(Collectors.toList());
        for (DisplayUserGeneratedContent anno : annos) {
            if (anno.getAnnotationBody() instanceof TypedResource) {
                GeoMapFeature feature = new GeoMapFeature(((TypedResource) anno.getAnnotationBody()).asJson());
                feature.setPageNo(anno.getPage());
                feature.setDocumentId(anno.getId().toString());
                features.add(feature.getJsonObject().toString());
=======
            List<String> features = new ArrayList<>();
            List<DisplayUserGeneratedContent> annos = dao
                    .getAnnotationsForWork(pi)
                    .stream()
                    .filter(a -> PublicationStatus.PUBLISHED.equals(a.getPublicationStatus()))
                    .filter(a -> StringUtils.isNotBlank(a.getBody()))
                    .map(DisplayUserGeneratedContent::new)
                    .filter(a -> ContentType.GEOLOCATION.equals(a.getType()))
                    .filter(a -> ContentBean.isAccessible(a, BeanUtils.getRequest()))
                    .collect(Collectors.toList());
            for (DisplayUserGeneratedContent anno : annos) {
                if (anno.getAnnotationBody() instanceof TypedResource) {
                    GeoMapFeature feature = new GeoMapFeature(((TypedResource) anno.getAnnotationBody()).asJson());
                    feature.setPageNo(anno.getPage());
                    feature.setDocumentId(anno.getId().toString());
                    features.add(feature.getJsonObject().toString());
                }
>>>>>>> 0cd42d88
            }
            featureSet.setFeatures(features);
        } catch (DAOException e) {
            logger.error("Error loading anntations for geomap of record {}: {}", pi, e.toString());
        }
<<<<<<< HEAD
        featureSet.setFeatures(features);
        } catch(DAOException e) {
            logger.error("Error loading anntations for geomap of record {}: {}", pi, e.toString() );
        }
=======
>>>>>>> 0cd42d88
    }

    private static TranslatedText createLabel(StructElement docStruct) {
        TranslatedText label = new TranslatedText(IPolyglott.getLocalesStatic());
        for (Locale language : label.getLocales()) {
            label.setValue(docStruct.getLabel(language.getLanguage()), language);
        }
        return label;
    }

    public String getGeomapFiltersAsJson() {
        Locale locale = BeanUtils.getLocale();
        Map<String, List<LabeledValue>> map = new HashMap<>();
        for (FeatureSetConfiguration config : featureSetConfigs) {
            map.put(config.getName(), config.getFilters());
        }
        Map<String, List<LabeledValue>> translatedMap = new HashMap<>();
        for (Entry<String, List<LabeledValue>> entry : map.entrySet()) {
            List<LabeledValue> translatedValues = entry.getValue()
                    .stream()
                    .map(v -> new LabeledValue(v.getValue(), ViewerResourceBundle.getTranslation(v.getLabel(), locale), v.getStyleClass()))
                    .collect(Collectors.toList());
            translatedMap.put(entry.getKey(), translatedValues);

        }
        return new JSONObject(translatedMap).toString();
    }

    public GeoMap getGeoMap() {
        return geoMap;
    }
}<|MERGE_RESOLUTION|>--- conflicted
+++ resolved
@@ -63,11 +63,7 @@
 public class RecordGeoMap {
 
     private static final Logger logger = LogManager.getLogger(RecordGeoMap.class);
-<<<<<<< HEAD
-    
-=======
-
->>>>>>> 0cd42d88
+
     private final StructElement mainStruct;
     private final List<MetadataContainer> relatedDocuments;
     private final GeoMap geoMap;
@@ -115,13 +111,8 @@
                 .filter(config -> "metadata".equals(config.getType()))
                 .forEach(config -> createMetadataFeatureSet(map, mainStruct, config));
         this.featureSetConfigs.stream()
-<<<<<<< HEAD
-            .filter(config -> "annotations".equals(config.getType()))
-            .forEach(config -> createAnnotationFeatureSet(map, mainStruct.getPi(), config));
-=======
                 .filter(config -> "annotations".equals(config.getType()))
                 .forEach(config -> createAnnotationFeatureSet(map, mainStruct.getPi(), config));
->>>>>>> 0cd42d88
 
         return map;
     }
@@ -198,24 +189,6 @@
         featureSet.setMarker(config.getMarker());
         geoMap.addFeatureSet(featureSet);
         try {
-<<<<<<< HEAD
-        List<String> features = new ArrayList<>();
-        List<DisplayUserGeneratedContent> annos = dao
-                .getAnnotationsForWork(pi)
-                .stream()
-                .filter(a -> PublicationStatus.PUBLISHED.equals(a.getPublicationStatus()))
-                .filter(a -> StringUtils.isNotBlank(a.getBody()))
-                .map(DisplayUserGeneratedContent::new)
-                .filter(a -> ContentType.GEOLOCATION.equals(a.getType()))
-                .filter(a -> ContentBean.isAccessible(a, BeanUtils.getRequest()))
-                .collect(Collectors.toList());
-        for (DisplayUserGeneratedContent anno : annos) {
-            if (anno.getAnnotationBody() instanceof TypedResource) {
-                GeoMapFeature feature = new GeoMapFeature(((TypedResource) anno.getAnnotationBody()).asJson());
-                feature.setPageNo(anno.getPage());
-                feature.setDocumentId(anno.getId().toString());
-                features.add(feature.getJsonObject().toString());
-=======
             List<String> features = new ArrayList<>();
             List<DisplayUserGeneratedContent> annos = dao
                     .getAnnotationsForWork(pi)
@@ -233,19 +206,11 @@
                     feature.setDocumentId(anno.getId().toString());
                     features.add(feature.getJsonObject().toString());
                 }
->>>>>>> 0cd42d88
             }
             featureSet.setFeatures(features);
         } catch (DAOException e) {
             logger.error("Error loading anntations for geomap of record {}: {}", pi, e.toString());
         }
-<<<<<<< HEAD
-        featureSet.setFeatures(features);
-        } catch(DAOException e) {
-            logger.error("Error loading anntations for geomap of record {}: {}", pi, e.toString() );
-        }
-=======
->>>>>>> 0cd42d88
     }
 
     private static TranslatedText createLabel(StructElement docStruct) {
