/*
 * This file is part of the Goobi viewer - a content presentation and management
 * application for digitized objects.
 *
 * Visit these websites for more information.
 *          - http://www.intranda.com
 *          - http://digiverso.com
 *
 * This program is free software; you can redistribute it and/or modify it under
 * the terms of the GNU General Public License as published by the Free Software
 * Foundation; either version 2 of the License, or (at your option) any later
 * version.
 *
 * This program is distributed in the hope that it will be useful, but WITHOUT
 * ANY WARRANTY; without even the implied warranty of MERCHANTABILITY or FITNESS
 * FOR A PARTICULAR PURPOSE.
 * See the GNU General Public License for more details.
 *
 * You should have received a copy of the GNU General Public License along with
 * this program. If not, see <http://www.gnu.org/licenses/>.
 */
package io.goobi.viewer.model.security.authentication;

import java.io.IOException;
import java.util.Base64;
import java.util.Optional;
import java.util.concurrent.CompletableFuture;
import java.util.concurrent.Future;

import javax.servlet.http.HttpServletRequest;
import javax.servlet.http.HttpServletResponse;

import org.apache.oltu.oauth2.client.request.OAuthClientRequest;
import org.apache.oltu.oauth2.common.OAuthProviderType;
import org.apache.oltu.oauth2.common.exception.OAuthSystemException;
import org.apache.oltu.oauth2.common.message.types.ResponseType;
import org.json.JSONObject;
import org.apache.logging.log4j.Logger;
import org.apache.logging.log4j.LogManager;

import io.goobi.viewer.controller.DataManager;
import io.goobi.viewer.exceptions.DAOException;
import io.goobi.viewer.managedbeans.utils.BeanUtils;
import io.goobi.viewer.model.security.user.User;
import io.goobi.viewer.servlets.openid.OAuthServlet;

/**
 * <p>
 * OpenIdProvider class.
 * </p>
 */
public class OpenIdProvider extends HttpAuthenticationProvider {

    private static final Logger logger = LogManager.getLogger(OpenIdProvider.class);

    /** Constant <code>TYPE_OPENID="openId"</code> */
    public static final String TYPE_OPENID = "openId";

    /** OAuth client ID. */
    private String clientId;
    /** OAuth client secret. */
    private String clientSecret;
    /** Token endpoint URI. */
    private String tokenEndpoint = url + "/token";
    /** OpenID servlet URI. Not to be confused with <code>HttpAuthenticationProvider.redirectUrl</code> */
    private String redirectionEndpoint = BeanUtils.getServletPathWithHostAsUrlFromJsfContext() + "/" + OAuthServlet.URL;
    /** Scope. */
    private String scope = "openid email";

    private String thirdPartyLoginUrl;
    private String thirdPartyLoginApiKey;
    private String thirdPartyLoginScope;
    private String thirdPartyLoginReqParamDef;
    private String thirdPartyLoginClaim;
    private String oAuthState = null;
    private String oAuthAccessToken = null;
    private volatile LoginResult loginResult = null; //NOSONAR   LoginResult is immutable, so thread-savety is guaranteed

    /**
     * Lock to be opened once login is completed
     */
    private Object responseLock = new Object();

    /**
     * <p>
     * Constructor for OpenIdProvider.
     * </p>
     *
     * @param name a {@link java.lang.String} object.
     * @param label a {@link java.lang.String} object.
     * @param url a {@link java.lang.String} object.
     * @param image a {@link java.lang.String} object.
     * @param timeoutMillis a long.
     * @param clientId a {@link java.lang.String} object.
     * @param clientSecret a {@link java.lang.String} object.
     */
    public OpenIdProvider(String name, String label, String url, String image, long timeoutMillis, String clientId, String clientSecret) {
        super(name, label, TYPE_OPENID, url, image, timeoutMillis);
        this.clientId = clientId;
        this.clientSecret = clientSecret;
    }

    /**
     * <p>
     * Getter for the field <code>clientId</code>.
     * </p>
     *
     * @return the clientId
     */
    public String getClientId() {
        return clientId;
    }

    /**
     * <p>
     * Getter for the field <code>clientSecret</code>.
     * </p>
     *
     * @return the clientSecret
     */
    public String getClientSecret() {
        return clientSecret;
    }

    /**
     * @return the tokenEndpoint
     */
    public String getTokenEndpoint() {
        return tokenEndpoint;
    }

    /**
     * @param tokenEndpoint the tokenEndpoint to set
     * @return this
     */
    public OpenIdProvider setTokenEndpoint(String tokenEndpoint) {
        if (tokenEndpoint != null) {
            this.tokenEndpoint = tokenEndpoint;
        }
        return this;
    }

    /**
     * @return the redirectionEndpoint
     */
    public String getRedirectionEndpoint() {
        return redirectionEndpoint;
    }

    /**
     * @param redirectionEndpoint the redirectionEndpoint to set
     * @return this
     */
    public OpenIdProvider setRedirectionEndpoint(String redirectionEndpoint) {
        if (redirectionEndpoint != null) {
            this.redirectionEndpoint = redirectionEndpoint;
        }
        return this;
    }

    /**
     * @return the scope
     */
    public String getScope() {
        return scope;
    }

    /**
     * @param scope the scope to set
     * @return this
     */
    public OpenIdProvider setScope(String scope) {
        if (scope != null) {
            this.scope = scope;
        }
        return this;
    }
    
    public String getThirdPartyLoginUrl() {
    	return thirdPartyLoginUrl;
    }
    
    public String getThirdPartyLoginApiKey() {
    	return thirdPartyLoginApiKey;
    }
    
    public String getThirdPartyLoginScope() {
    	return thirdPartyLoginScope;
    }
    
    public String getThirdPartyLoginReqParamDef() {
    	return thirdPartyLoginReqParamDef;
    }
    
    public String getThirdPartyLoginClaim() {
    	return thirdPartyLoginClaim;
    }
    
    public IAuthenticationProvider setThirdPartyVariables(String thirdPartyLoginUrl, String thirdPartyLoginApiKey,
    		String thirdPartyLoginScope, String thirdPartyLoginReqParamDef, String thirdPartyLoginClaim) {
    	if ( (thirdPartyLoginUrl != null) && (thirdPartyLoginApiKey != null) && (thirdPartyLoginScope != null) ) {
    		this.thirdPartyLoginUrl = thirdPartyLoginUrl;
    		this.thirdPartyLoginApiKey = thirdPartyLoginApiKey;
    		this.thirdPartyLoginScope = thirdPartyLoginScope;
    		this.thirdPartyLoginReqParamDef = thirdPartyLoginReqParamDef;
    		this.thirdPartyLoginClaim = thirdPartyLoginClaim;
    	}
    	
    	return this;
    }


    public String getThirdPartyLoginUrl() {
        return thirdPartyLoginUrl;
    }

    public String getThirdPartyLoginApiKey() {
        return thirdPartyLoginApiKey;
    }

    public String getThirdPartyLoginScope() {
        return thirdPartyLoginScope;
    }

    public String getThirdPartyLoginReqParamDef() {
        return thirdPartyLoginReqParamDef;
    }

    public String getThirdPartyLoginClaim() {
        return thirdPartyLoginClaim;
    }

    public IAuthenticationProvider setThirdPartyVariables(String thirdPartyLoginUrl, String thirdPartyLoginApiKey,
            String thirdPartyLoginScope, String thirdPartyLoginReqParamDef, String thirdPartyLoginClaim) {
        if ((thirdPartyLoginUrl != null) && (thirdPartyLoginApiKey != null) && (thirdPartyLoginScope != null)) {
            this.thirdPartyLoginUrl = thirdPartyLoginUrl;
            this.thirdPartyLoginApiKey = thirdPartyLoginApiKey;
            this.thirdPartyLoginScope = thirdPartyLoginScope;
            this.thirdPartyLoginReqParamDef = thirdPartyLoginReqParamDef;
            this.thirdPartyLoginClaim = thirdPartyLoginClaim;
        }

        return this;
    }

    /* (non-Javadoc)
     * @see io.goobi.viewer.model.security.authentication.IAuthenticationProvider#login(java.lang.String, java.lang.String)
     */
    /** {@inheritDoc} */
    @Override
    public CompletableFuture<LoginResult> login(String loginName, String password) throws AuthenticationProviderException {

        // Apache Oltu
        try {
            oAuthState =
                    new StringBuilder(String.valueOf(System.nanoTime())).append(BeanUtils.getServletPathWithHostAsUrlFromJsfContext()).toString();
            OAuthClientRequest request = null;
            switch (getName().toLowerCase()) {
                case "google":
                    request = OAuthClientRequest.authorizationProvider(OAuthProviderType.GOOGLE)
                            .setResponseType(ResponseType.CODE.name().toLowerCase())
                            .setClientId(getClientId())
                            .setRedirectURI(BeanUtils.getServletPathWithHostAsUrlFromJsfContext() + "/" + OAuthServlet.URL)
                            .setState(oAuthState)
                            .setScope("openid email")
                            .buildQueryMessage();
                    break;
                case "facebook":
                    request = OAuthClientRequest.authorizationProvider(OAuthProviderType.FACEBOOK)
                            .setClientId(getClientId())
                            .setRedirectURI(BeanUtils.getServletPathWithHostAsUrlFromJsfContext() + "/" + OAuthServlet.URL)
                            .setState(oAuthState)
                            .setScope("email")
                            .buildQueryMessage();
                    break;
                case "thirdpartyloginapi":
                    // Login with help of third party API
                    request = OAuthClientRequest.authorizationLocation(getUrl())
                            .setResponseType(ResponseType.CODE.name().toLowerCase())
                            .setClientId(getClientId())
                            .setRedirectURI(redirectionEndpoint)
                            .setState(oAuthState)
                            .setScope("openid")
                            .buildQueryMessage();
                    break;
                default:
                    // Other providers
                    request = OAuthClientRequest.authorizationLocation(getUrl())
                            .setResponseType(ResponseType.CODE.name().toLowerCase())
                            .setClientId(getClientId())
                            .setRedirectURI(redirectionEndpoint)
                            .setState(oAuthState)
                            .setScope(scope)
                            .buildQueryMessage();
                    break;
            }

            DataManager.getInstance().getOAuthResponseListener().register(this);
            if (request != null) {
                BeanUtils.getResponse().sendRedirect(request.getLocationUri());
            }
            return CompletableFuture.supplyAsync(() -> {
                synchronized (responseLock) {
                    try {
                        //                        long startTime = System.currentTimeMillis();
                        //                        while (System.currentTimeMillis() - startTime < getTimeoutMillis()) {
                        responseLock.wait(getTimeoutMillis());
                        //                        }
                        return this.loginResult;
                    } catch (InterruptedException e) {
                        Thread.currentThread().interrupt();
                        return new LoginResult(BeanUtils.getRequest(), BeanUtils.getResponse(), new AuthenticationProviderException(e));
                    }
                }
            });

        } catch (IOException | OAuthSystemException e) {
            throw new AuthenticationProviderException(e);
        }
    }

    /**
     * Tries to find or create a valid {@link io.goobi.viewer.model.security.user.User} based on the given json object. Generates a
     * {@link io.goobi.viewer.model.security.authentication.LoginResult} containing the given request and response and either an optional containing
     * the user or nothing if no user was found, or a {@link io.goobi.viewer.model.security.authentication.AuthenticationProviderException} if an
     * internal error occured during login If this method is not called within {@link #getTimeoutMillis()} ms after calling
     * {@link #login(String, String)}, a loginResponse is created containing an appropriate exception. In any case, the future returned by
     * {@link #login(String, String)} is resolved.
     *
     * @param json The server response as json object. If null, the login request is resolved as failure
     * @param request a {@link javax.servlet.http.HttpServletRequest} object.
     * @param response a {@link javax.servlet.http.HttpServletResponse} object.
     * @return a {@link java.util.concurrent.Future} object.
     */
    public Future<Boolean> completeLogin(JSONObject json, HttpServletRequest request, HttpServletResponse response) {
        try {
            if (json == null) {
                throw new AuthenticationProviderException("received no json object");
            }
            String email = null;
            String sub = null;
            switch (getName().toLowerCase()) {
                case "google":
                    // Validate id_token
                    if (!json.has("iss")) {
                        logger.error("Google id_token validation failed - 'iss' value missing");
                        break;
                    }
                    if (!"accounts.google.com".equals(json.get("iss"))) {
                        logger.error("Google id_token validation failed - 'iss' value: {}", json.get("iss"));
                        break;
                    }
                    if (!json.has("aud")) {
                        logger.error("Google id_token validation failed - 'aud' value missing");
                        break;
                    }
                    if (!getClientId().equals(json.get("aud"))) {
                        logger.error("Google id_token validation failed - 'aud' value: {}", json.get("aud"));
                        break;
                    }
                    if (json.has("email")) {
                        email = (String) json.get("email");
                    }
                    if (json.has("sub")) {
                        sub = (String) json.get("sub");
                    }
                    break;
                case "facebook":
                    if (json.has("email")) {
                        email = (String) json.get("email");
                    }
                    if (json.has("sub")) {
                        sub = (String) json.get("sub");
                    }
                    break;
                case "thirdpartyloginapi":
<<<<<<< HEAD
                	if(json.has("email"));
                		email = (String) json.get("email");
                	if(json.has("sub"));
                		sub = (String) json.getString("sub");
=======
                    if (json.has("email")) {
                        email = (String) json.get("email");
                    }
                    if (json.has("sub")) {
                        sub = json.getString("sub");
                    }
                    break;
>>>>>>> ae9605c9
                default:
                    if (json.has("email")) {
                        email = (String) json.get("email");
                    }
                    if (json.has("sub")) {
                        sub = (String) json.get("sub");
                    }
                    break;
            }
            User user = null;
            if (email != null) {
                String comboSub = getName().toLowerCase() + ":" + sub;
                // Retrieve user by sub
                if (sub != null) {
                    user = DataManager.getInstance().getDao().getUserByOpenId(comboSub);
                    if (user != null) {
                        logger.debug("Found user {} via OAuth sub '{}'.", user.getId(), comboSub);
                    }
                }
                // If not found, try email
                if (user == null) {
                    user = DataManager.getInstance().getDao().getUserByEmail(email);
                    if (user != null && sub != null) {
                        user.getOpenIdAccounts().add(comboSub);
                        logger.debug("Updated user {} - added OAuth sub '{}'.", user.getId(), comboSub);
                    }
                }
                // If still not found, create a new user
                if (user == null) {
                    user = new User();
                    user.setActive(true);
                    user.setEmail(email);
                    if (sub != null) {
                        user.getOpenIdAccounts().add(comboSub);
                    }
                    logger.debug("Created new user.");
                }
                // Add to bean and persist
                if (user.getId() == null) {
                    if (!DataManager.getInstance().getDao().addUser(user)) {
                        logger.error("Could not add user to DB.");
                    }
                } else {
                    if (!DataManager.getInstance().getDao().updateUser(user)) {
                        logger.error("Could not update user in DB.");
                    }
                }
            }
            this.loginResult = new LoginResult(request, response, Optional.ofNullable(user), false);
        } catch (DAOException e) {
            this.loginResult = new LoginResult(request, response, new AuthenticationProviderException(e));
        } catch (AuthenticationProviderException e) {
            this.loginResult = new LoginResult(request, response, e);
        } finally {
            synchronized (responseLock) {
                responseLock.notifyAll();
            }
        }
        return this.loginResult.isRedirected(getTimeoutMillis());
    }

    /* (non-Javadoc)
     * @see io.goobi.viewer.model.security.authentication.IAuthenticationProvider#logout()
     */
    /** {@inheritDoc} */
    @Override
    public void logout() throws AuthenticationProviderException {
        //noop
    }

    /* (non-Javadoc)
     * @see io.goobi.viewer.model.security.authentication.IAuthenticationProvider#allowsPasswordChange()
     */
    /** {@inheritDoc} */
    @Override
    public boolean allowsPasswordChange() {
        return false;
    }

    /**
     * <p>
     * Getter for the field <code>oAuthState</code>.
     * </p>
     *
     * @return the oAuthState
     */
    public String getoAuthState() {
        return oAuthState;
    }

    /**
     * <p>
     * Setter for the field <code>oAuthState</code>.
     * </p>
     *
     * @param oAuthState the oAuthState to set
     */
    public void setoAuthState(String oAuthState) {
        this.oAuthState = oAuthState;
    }

    /**
     * <p>
     * Getter for the field <code>oAuthAccessToken</code>.
     * </p>
     *
     * @return the oAuthAccessToken
     */
    public String getoAuthAccessToken() {
        return oAuthAccessToken;
    }

    /**
     * <p>
     * Setter for the field <code>oAuthAccessToken</code>.
     * </p>
     *
     * @param oAuthAccessToken the oAuthAccessToken to set
     */
    public void setoAuthAccessToken(String oAuthAccessToken) {
        this.oAuthAccessToken = oAuthAccessToken;
    }

    /* (non-Javadoc)
     * @see io.goobi.viewer.model.security.authentication.IAuthenticationProvider#allowsNicknameChange()
     */
    /** {@inheritDoc} */
    @Override
    public boolean allowsNicknameChange() {
        return true;
    }

    /* (non-Javadoc)
     * @see io.goobi.viewer.model.security.authentication.IAuthenticationProvider#allowsEmailChange()
     */
    /** {@inheritDoc} */
    @Override
    public boolean allowsEmailChange() {
        return false;
    }

}<|MERGE_RESOLUTION|>--- conflicted
+++ resolved
@@ -175,40 +175,6 @@
         }
         return this;
     }
-    
-    public String getThirdPartyLoginUrl() {
-    	return thirdPartyLoginUrl;
-    }
-    
-    public String getThirdPartyLoginApiKey() {
-    	return thirdPartyLoginApiKey;
-    }
-    
-    public String getThirdPartyLoginScope() {
-    	return thirdPartyLoginScope;
-    }
-    
-    public String getThirdPartyLoginReqParamDef() {
-    	return thirdPartyLoginReqParamDef;
-    }
-    
-    public String getThirdPartyLoginClaim() {
-    	return thirdPartyLoginClaim;
-    }
-    
-    public IAuthenticationProvider setThirdPartyVariables(String thirdPartyLoginUrl, String thirdPartyLoginApiKey,
-    		String thirdPartyLoginScope, String thirdPartyLoginReqParamDef, String thirdPartyLoginClaim) {
-    	if ( (thirdPartyLoginUrl != null) && (thirdPartyLoginApiKey != null) && (thirdPartyLoginScope != null) ) {
-    		this.thirdPartyLoginUrl = thirdPartyLoginUrl;
-    		this.thirdPartyLoginApiKey = thirdPartyLoginApiKey;
-    		this.thirdPartyLoginScope = thirdPartyLoginScope;
-    		this.thirdPartyLoginReqParamDef = thirdPartyLoginReqParamDef;
-    		this.thirdPartyLoginClaim = thirdPartyLoginClaim;
-    	}
-    	
-    	return this;
-    }
-
 
     public String getThirdPartyLoginUrl() {
         return thirdPartyLoginUrl;
@@ -374,12 +340,6 @@
                     }
                     break;
                 case "thirdpartyloginapi":
-<<<<<<< HEAD
-                	if(json.has("email"));
-                		email = (String) json.get("email");
-                	if(json.has("sub"));
-                		sub = (String) json.getString("sub");
-=======
                     if (json.has("email")) {
                         email = (String) json.get("email");
                     }
@@ -387,7 +347,6 @@
                         sub = json.getString("sub");
                     }
                     break;
->>>>>>> ae9605c9
                 default:
                     if (json.has("email")) {
                         email = (String) json.get("email");
