/*
 * This file is part of the Goobi viewer - a content presentation and management
 * application for digitized objects.
 *
 * Visit these websites for more information.
 *          - http://www.intranda.com
 *          - http://digiverso.com
 *
 * This program is free software; you can redistribute it and/or modify it under
 * the terms of the GNU General Public License as published by the Free Software
 * Foundation; either version 2 of the License, or (at your option) any later
 * version.
 *
 * This program is distributed in the hope that it will be useful, but WITHOUT
 * ANY WARRANTY; without even the implied warranty of MERCHANTABILITY or FITNESS
 * FOR A PARTICULAR PURPOSE.
 * See the GNU General Public License for more details.
 *
 * You should have received a copy of the GNU General Public License along with
 * this program. If not, see <http://www.gnu.org/licenses/>.
 */
package io.goobi.viewer.model.security.authentication;

import java.io.IOException;
<<<<<<< HEAD
import java.net.URISyntaxException;
import java.security.SecureRandom;
import java.util.Base64;
=======
>>>>>>> ff3d719f
import java.util.Optional;
import java.util.UUID;
import java.util.concurrent.CompletableFuture;
import java.util.concurrent.Future;

import javax.faces.context.ExternalContext;
import javax.faces.context.FacesContext;
import javax.servlet.http.HttpServletRequest;
import javax.servlet.http.HttpServletResponse;
<<<<<<< HEAD
import javax.servlet.http.HttpSession;

import org.apache.http.HttpResponse;
import org.apache.http.client.methods.HttpPost;
import org.apache.http.client.utils.URIBuilder;
import org.apache.http.entity.StringEntity;
import org.apache.http.impl.client.CloseableHttpClient;
import org.apache.http.impl.client.HttpClientBuilder;
import org.apache.http.util.EntityUtils;
import org.apache.logging.log4j.LogManager;
import org.apache.logging.log4j.Logger;
import org.json.JSONArray;
import org.json.JSONObject;

import com.auth0.jwt.interfaces.DecodedJWT;
=======

import org.apache.logging.log4j.LogManager;
import org.apache.logging.log4j.Logger;
import org.apache.oltu.oauth2.client.request.OAuthClientRequest;
import org.apache.oltu.oauth2.common.OAuthProviderType;
import org.apache.oltu.oauth2.common.exception.OAuthSystemException;
import org.apache.oltu.oauth2.common.message.types.ResponseType;
import org.json.JSONObject;
>>>>>>> ff3d719f

import io.goobi.viewer.api.rest.v1.ApiUrls;
import io.goobi.viewer.controller.DataManager;
import io.goobi.viewer.controller.JsonTools;
import io.goobi.viewer.controller.NetTools;
import io.goobi.viewer.exceptions.DAOException;
import io.goobi.viewer.exceptions.HTTPException;
import io.goobi.viewer.managedbeans.utils.BeanUtils;
import io.goobi.viewer.model.security.user.User;

/**
 * <p>
 * OpenIdProvider class.
 * </p>
 */
public class OpenIdProvider extends HttpAuthenticationProvider {

    private static final Logger logger = LogManager.getLogger(OpenIdProvider.class);

    /** Constant <code>TYPE_OPENID="openId"</code> */
    public static final String TYPE_OPENID = "openId";

    /** OAuth discovery URI. */
    private String discoveryUri;
    /** OAuth client ID. */
    private String clientId;
    /** OAuth client secret. */
    private String clientSecret;
    /** Token endpoint URI. */
    private String tokenEndpoint;
    /** OpenID servlet URI. Not to be confused with <code>HttpAuthenticationProvider.redirectUrl</code> */
    private String redirectionEndpoint =
            BeanUtils.getServletPathWithHostAsUrlFromJsfContext() + "/api/v1" + ApiUrls.AUTH + ApiUrls.AUTH_OAUTH;
    /** OAuth parameter jwks_uri. */
    private String jwksUri;
    /** OAuth parameter scope. */
    private String scope = "openid email";
    /** OAuth parameter response_type. */
    private String responseType = "code";
    /** OAuth parameter response_mode. */
    private String responseMode;
    /** OAuth parameter issuer. */
    private String issuer;

    private String thirdPartyLoginUrl;
    private String thirdPartyLoginApiKey;
    private String thirdPartyLoginScope;
    private String thirdPartyLoginReqParamDef;
    private String thirdPartyLoginClaim;
    private String oAuthState = null;
    private String oAuthAccessToken = null;
    private volatile LoginResult loginResult = null; //NOSONAR   LoginResult is immutable, so thread-savety is guaranteed

    /**
     * Lock to be opened once login is completed
     */
    private Object responseLock = new Object();

    /**
     * <p>
     * Constructor for OpenIdProvider.
     * </p>
     *
     * @param name a {@link java.lang.String} object.
     * @param label a {@link java.lang.String} object.
     * @param url a {@link java.lang.String} object.
     * @param image a {@link java.lang.String} object.
     * @param timeoutMillis a long.
     * @param clientId a {@link java.lang.String} object.
     * @param clientSecret a {@link java.lang.String} object.
     */
    public OpenIdProvider(String name, String label, String url, String image, long timeoutMillis, String clientId, String clientSecret) {
        super(name, label, TYPE_OPENID, url, image, timeoutMillis);
        this.clientId = clientId;
        this.clientSecret = clientSecret;
    }

    /** {@inheritDoc} */
    @Override
    public CompletableFuture<LoginResult> login(String loginName, String password) throws AuthenticationProviderException {
        ExternalContext ec = FacesContext.getCurrentInstance().getExternalContext();

        // Generate nonce
        byte[] secureBytes = new byte[64];
        new SecureRandom().nextBytes(secureBytes);
        String nonce = Base64.getUrlEncoder().encodeToString(secureBytes);
        HttpSession session = (HttpSession) ec.getSession(false);
        session.setAttribute("openIDNonce", nonce);

        // Populate parameters via OpenID Discovery, if not yet set
        doDiscovery();

        if (url == null) {
            throw new AuthenticationProviderException("endpoint not configured");
        }

        try {
            oAuthState =
                    new StringBuilder(UUID.randomUUID().toString()).append(BeanUtils.getServletPathWithHostAsUrlFromJsfContext()).toString();
            DataManager.getInstance().getOAuthResponseListener().register(this);

            URIBuilder builder = new URIBuilder(url);
            builder.addParameter("client_id", clientId);
            builder.addParameter("response_type", responseType);
            builder.addParameter("scope", scope);
            builder.addParameter("state", oAuthState);
            builder.addParameter("nonce", nonce);
            if (redirectionEndpoint != null) {
                builder.addParameter("redirect_uri", redirectionEndpoint);
            }
            if (responseMode != null) {
                builder.addParameter("response_mode", responseMode);
            }

            String uri = builder.build().toString();
            // logger.trace("uri: {}", uri);

            ec.redirect(uri);

            return CompletableFuture.supplyAsync(() -> {
                synchronized (responseLock) {
                    try {
                        //                        long startTime = System.currentTimeMillis();
                        //                        while (System.currentTimeMillis() - startTime < getTimeoutMillis()) {
                        responseLock.wait(getTimeoutMillis());
                        //                        }
                        return this.loginResult;
                    } catch (InterruptedException e) {
                        Thread.currentThread().interrupt();
                        return new LoginResult(BeanUtils.getRequest(), BeanUtils.getResponse(), new AuthenticationProviderException(e));
                    }
                }
            });

        } catch (IOException | URISyntaxException e) {
            throw new AuthenticationProviderException(e);
        }
    }

    /**
     * Tries to find or create a valid {@link io.goobi.viewer.model.security.user.User} based on the given json object. Generates a
     * {@link io.goobi.viewer.model.security.authentication.LoginResult} containing the given request and response and either an optional containing
     * the user or nothing if no user was found, or a {@link io.goobi.viewer.model.security.authentication.AuthenticationProviderException} if an
     * internal error occured during login If this method is not called within {@link #getTimeoutMillis()} ms after calling
     * {@link #login(String, String)}, a loginResponse is created containing an appropriate exception. In any case, the future returned by
     * {@link #login(String, String)} is resolved.
     *
     * @param jwt {@link DecodedJWT}
     * @param request a {@link javax.servlet.http.HttpServletRequest} object.
     * @param response a {@link javax.servlet.http.HttpServletResponse} object.
     * @return a {@link java.util.concurrent.Future} object.
     */
    public Future<Boolean> completeLogin(DecodedJWT jwt, HttpServletRequest request, HttpServletResponse response) {
        try {
            if (jwt == null) {
                throw new AuthenticationProviderException("received no jwt object");
            }

            String email = null;
            String sub = null;
            if (jwt.getClaim("email") != null) {
                email = jwt.getClaim("email").asString();
            }
            if (jwt.getClaim("sub") != null) {
                sub = jwt.getClaim("sub").asString();
            }

            // Third party fallback
            if (email == null && thirdPartyLoginScope != null && jwt.getClaim(thirdPartyLoginScope) != null && thirdPartyLoginApiKey != null
                    && thirdPartyLoginReqParamDef != null && thirdPartyLoginUrl != null) {
                String data = jwt.getClaim(thirdPartyLoginScope).asString();
                JSONArray array = new JSONArray();
                JSONObject json = new JSONObject();
                array.put(data);
                json.put(thirdPartyLoginReqParamDef, array);
                final StringEntity entity = new StringEntity(json.toString());

                HttpPost externalRequest = new HttpPost(thirdPartyLoginUrl);
                String[] thirdPartyLoginApiKeyParams = thirdPartyLoginApiKey.split(" ");
                externalRequest.addHeader(thirdPartyLoginApiKeyParams[0], thirdPartyLoginApiKeyParams[1]);
                externalRequest.addHeader("content-type", "application/json");
                externalRequest.setEntity(entity);

                CloseableHttpClient httpClient = HttpClientBuilder.create().build();
                HttpResponse externalResponse = httpClient.execute(externalRequest);

                JSONObject externalResponseObj = new JSONObject(EntityUtils.toString(externalResponse.getEntity()));
                email = JsonTools.getNestedValue(externalResponseObj, thirdPartyLoginClaim);
            }

            User user = null;
            if (email != null) {
                String comboSub = getName().toLowerCase() + ":" + sub;
                // Retrieve user by sub
                if (sub != null) {
                    user = DataManager.getInstance().getDao().getUserByOpenId(comboSub);
                    if (user != null) {
                        logger.debug("Found user {} via OAuth sub '{}'.", user.getId(), comboSub);
                    }
                }
                // If not found, try email
                if (user == null) {
                    user = DataManager.getInstance().getDao().getUserByEmail(email);
                    if (user != null && sub != null) {
                        user.getOpenIdAccounts().add(comboSub);
                        logger.debug("Updated user {} - added OAuth sub '{}'.", user.getId(), comboSub);
                    }
                }
                // If still not found, create a new user
                if (user == null) {
                    user = new User();
                    user.setActive(true);
                    user.setEmail(email);
                    if (sub != null) {
                        user.getOpenIdAccounts().add(comboSub);
                    }
                    logger.debug("Created new user.");
                }
                // Add to bean and persist
                if (user.getId() == null) {
                    if (!DataManager.getInstance().getDao().addUser(user)) {
                        logger.error("Could not add user to DB.");
                    }
                } else {
                    if (!DataManager.getInstance().getDao().updateUser(user)) {
                        logger.error("Could not update user in DB.");
                    }
                }
            }
            this.loginResult = new LoginResult(request, response, Optional.ofNullable(user), false);
        } catch (DAOException | IOException e) {
            this.loginResult = new LoginResult(request, response, new AuthenticationProviderException(e));
        } catch (AuthenticationProviderException e) {
            this.loginResult = new LoginResult(request, response, e);
        } finally {
            synchronized (responseLock) {
                responseLock.notifyAll();
            }
        }
        return this.loginResult.isRedirected(getTimeoutMillis());
    }

    void doDiscovery() {
        if (this.discoveryUri == null) {
            return;
        }

        logger.trace("OpenID discovery URI: {}", this.discoveryUri);
        try {
            String responseBody = NetTools.getWebContentGET(this.discoveryUri);
            JSONObject discoveryObj = new JSONObject(responseBody);
            for (String field : discoveryObj.keySet()) {
                // logger.trace("{}:{}", field, discoveryObj.get(field));
                switch (field) {
                    case "authorization_endpoint":
                        if (this.url == null) {
                            this.url = discoveryObj.getString(field);
                            logger.trace("Using {} from discovery: {}", field, url);
                        }
                        break;
                    case "issuer":
                        if (this.issuer == null) {
                            this.issuer = discoveryObj.getString(field);
                            logger.trace("Using {} from discovery: {}", field, issuer);
                        }
                        break;
                    case "jwks_uri":
                        if (this.jwksUri == null) {
                            this.jwksUri = discoveryObj.getString(field);
                            logger.trace("Using {} from discovery: {}", field, jwksUri);
                        }
                        break;
                    case "token_endpoint":
                        if (this.tokenEndpoint == null) {
                            this.tokenEndpoint = discoveryObj.getString(field);
                            logger.trace("Using {} from discovery: {}", field, tokenEndpoint);
                        }
                        break;
                    default:
                        break;
                }
            }
        } catch (IOException | HTTPException e) {
            logger.error(e.getMessage());
        }

    }

    /** {@inheritDoc} */
    @Override
    public void logout() throws AuthenticationProviderException {
        //noop
    }

    /** {@inheritDoc} */
    @Override
    public boolean allowsPasswordChange() {
        return false;
    }

    /** {@inheritDoc} */
    @Override
    public boolean allowsNicknameChange() {
        return true;
    }

    /** {@inheritDoc} */
    @Override
    public boolean allowsEmailChange() {
        return false;
    }

    /**
     * @return the discoveryUri
     */
    public String getDiscoveryUri() {
        return discoveryUri;
    }

    /**
     * @param discoveryUri the discoveryUri to set
     * @return this
     */
    public OpenIdProvider setDiscoveryUri(String discoveryUri) {
        this.discoveryUri = discoveryUri;
        return this;
    }

    /**
     * <p>
     * Getter for the field <code>clientId</code>.
     * </p>
     *
     * @return the clientId
     */
    public String getClientId() {
        return clientId;
    }

    /**
     * <p>
     * Getter for the field <code>clientSecret</code>.
     * </p>
     *
     * @return the clientSecret
     */
    public String getClientSecret() {
        return clientSecret;
    }

    /**
     * @return the tokenEndpoint
     */
    public String getTokenEndpoint() {
        return tokenEndpoint;
    }

    /**
     * @param tokenEndpoint the tokenEndpoint to set
     * @return this
     */
    public OpenIdProvider setTokenEndpoint(String tokenEndpoint) {
        if (tokenEndpoint != null) {
            this.tokenEndpoint = tokenEndpoint;
        }
        return this;
    }

    /**
     * @return the jwksUri
     */
    public String getJwksUri() {
        return jwksUri;
    }

    /**
     * @param jwksUri the jwksUri to set
     * @return this
     */
    public OpenIdProvider setJwksUri(String jwksUri) {
        this.jwksUri = jwksUri;
        return this;
    }

    /**
     * @return the redirectionEndpoint
     */
    public String getRedirectionEndpoint() {
        return redirectionEndpoint;
    }

    /**
     * @param redirectionEndpoint the redirectionEndpoint to set
     * @return this
     */
    public OpenIdProvider setRedirectionEndpoint(String redirectionEndpoint) {
        if (redirectionEndpoint != null) {
            this.redirectionEndpoint = redirectionEndpoint;
        }
        return this;
    }

    /**
     * @return the scope
     */
    public String getScope() {
        return scope;
    }

    /**
     * @param scope the scope to set
     * @return this
     */
    public OpenIdProvider setScope(String scope) {
        if (scope != null) {
            this.scope = scope;
        }
        return this;
    }

    /**
     * @return the responseType
     */
    public String getResponseType() {
        return responseType;
    }

    /**
     * @param responseType the responseType to set
     * @return this
     */
    public OpenIdProvider setResponseType(String responseType) {
        this.responseType = responseType;
        return this;
    }

    /**
     * @return the responseMode
     */
    public String getResponseMode() {
        return responseMode;
    }

    /**
     * @param responseMode the responseMode to set
     * @return this
     */
    public OpenIdProvider setResponseMode(String responseMode) {
        this.responseMode = responseMode;
        return this;
    }

    /**
     * @return the issuer
     */
    public String getIssuer() {
        return issuer;
    }

    /**
     * @param issuer the issuer to set
     * @return this
     */
    public OpenIdProvider setIssuer(String issuer) {
        this.issuer = issuer;
        return this;
    }

    public String getThirdPartyLoginUrl() {
        return thirdPartyLoginUrl;
    }

    public String getThirdPartyLoginApiKey() {
        return thirdPartyLoginApiKey;
    }

    public String getThirdPartyLoginScope() {
        return thirdPartyLoginScope;
    }

    public String getThirdPartyLoginReqParamDef() {
        return thirdPartyLoginReqParamDef;
    }

    public String getThirdPartyLoginClaim() {
        return thirdPartyLoginClaim;
    }

    public IAuthenticationProvider setThirdPartyVariables(String thirdPartyLoginUrl, String thirdPartyLoginApiKey,
            String thirdPartyLoginScope, String thirdPartyLoginReqParamDef, String thirdPartyLoginClaim) {
        if ((thirdPartyLoginUrl != null) && (thirdPartyLoginApiKey != null) && (thirdPartyLoginScope != null)) {
            this.thirdPartyLoginUrl = thirdPartyLoginUrl;
            this.thirdPartyLoginApiKey = thirdPartyLoginApiKey;
            this.thirdPartyLoginScope = thirdPartyLoginScope;
            this.thirdPartyLoginReqParamDef = thirdPartyLoginReqParamDef;
            this.thirdPartyLoginClaim = thirdPartyLoginClaim;
        }

        return this;
    }

<<<<<<< HEAD
=======
    /* (non-Javadoc)
     * @see io.goobi.viewer.model.security.authentication.IAuthenticationProvider#login(java.lang.String, java.lang.String)
     */
    /** {@inheritDoc} */
    @Override
    public CompletableFuture<LoginResult> login(String loginName, String password) throws AuthenticationProviderException {

        // Apache Oltu
        try {
            oAuthState =
                    new StringBuilder(String.valueOf(System.nanoTime())).append(BeanUtils.getServletPathWithHostAsUrlFromJsfContext()).toString();
            OAuthClientRequest request = null;
            switch (getName().toLowerCase()) {
                case "google":
                    request = OAuthClientRequest.authorizationProvider(OAuthProviderType.GOOGLE)
                            .setResponseType(ResponseType.CODE.name().toLowerCase())
                            .setClientId(getClientId())
                            .setRedirectURI(BeanUtils.getServletPathWithHostAsUrlFromJsfContext() + "/" + OAuthServlet.URL)
                            .setState(oAuthState)
                            .setScope("openid email")
                            .buildQueryMessage();
                    break;
                case "facebook":
                    request = OAuthClientRequest.authorizationProvider(OAuthProviderType.FACEBOOK)
                            .setClientId(getClientId())
                            .setRedirectURI(BeanUtils.getServletPathWithHostAsUrlFromJsfContext() + "/" + OAuthServlet.URL)
                            .setState(oAuthState)
                            .setScope("email")
                            .buildQueryMessage();
                    break;
                case "thirdpartyloginapi":
                    // Login with help of third party API
                    request = OAuthClientRequest.authorizationLocation(getUrl())
                            .setResponseType(ResponseType.CODE.name().toLowerCase())
                            .setClientId(getClientId())
                            .setRedirectURI(redirectionEndpoint)
                            .setState(oAuthState)
                            .setScope("openid")
                            .buildQueryMessage();
                    break;
                default:
                    // Other providers
                    request = OAuthClientRequest.authorizationLocation(getUrl())
                            .setResponseType(ResponseType.CODE.name().toLowerCase())
                            .setClientId(getClientId())
                            .setRedirectURI(redirectionEndpoint)
                            .setState(oAuthState)
                            .setScope(scope)
                            .buildQueryMessage();
                    break;
            }

            DataManager.getInstance().getAuthResponseListener().register(this);
            if (request != null) {
                BeanUtils.getResponse().sendRedirect(request.getLocationUri());
            }
            return CompletableFuture.supplyAsync(() -> {
                synchronized (responseLock) {
                    try {
                        //                        long startTime = System.currentTimeMillis();
                        //                        while (System.currentTimeMillis() - startTime < getTimeoutMillis()) {
                        responseLock.wait(getTimeoutMillis());
                        //                        }
                        return this.loginResult;
                    } catch (InterruptedException e) {
                        Thread.currentThread().interrupt();
                        return new LoginResult(BeanUtils.getRequest(), BeanUtils.getResponse(), new AuthenticationProviderException(e));
                    }
                }
            });

        } catch (IOException | OAuthSystemException e) {
            throw new AuthenticationProviderException(e);
        }
    }

    /**
     * Tries to find or create a valid {@link io.goobi.viewer.model.security.user.User} based on the given json object. Generates a
     * {@link io.goobi.viewer.model.security.authentication.LoginResult} containing the given request and response and either an optional containing
     * the user or nothing if no user was found, or a {@link io.goobi.viewer.model.security.authentication.AuthenticationProviderException} if an
     * internal error occured during login If this method is not called within {@link #getTimeoutMillis()} ms after calling
     * {@link #login(String, String)}, a loginResponse is created containing an appropriate exception. In any case, the future returned by
     * {@link #login(String, String)} is resolved.
     *
     * @param json The server response as json object. If null, the login request is resolved as failure
     * @param request a {@link javax.servlet.http.HttpServletRequest} object.
     * @param response a {@link javax.servlet.http.HttpServletResponse} object.
     * @return a {@link java.util.concurrent.Future} object.
     */
    public Future<Boolean> completeLogin(JSONObject json, HttpServletRequest request, HttpServletResponse response) {
        try {
            if (json == null) {
                throw new AuthenticationProviderException("received no json object");
            }
            String email = null;
            String sub = null;
            switch (getName().toLowerCase()) {
                case "google":
                    // Validate id_token
                    if (!json.has("iss")) {
                        logger.error("Google id_token validation failed - 'iss' value missing");
                        break;
                    }
                    if (!"accounts.google.com".equals(json.get("iss"))) {
                        logger.error("Google id_token validation failed - 'iss' value: {}", json.get("iss"));
                        break;
                    }
                    if (!json.has("aud")) {
                        logger.error("Google id_token validation failed - 'aud' value missing");
                        break;
                    }
                    if (!getClientId().equals(json.get("aud"))) {
                        logger.error("Google id_token validation failed - 'aud' value: {}", json.get("aud"));
                        break;
                    }
                    if (json.has("email")) {
                        email = (String) json.get("email");
                    }
                    if (json.has("sub")) {
                        sub = (String) json.get("sub");
                    }
                    break;
                case "facebook":
                    if (json.has("email")) {
                        email = (String) json.get("email");
                    }
                    if (json.has("sub")) {
                        sub = (String) json.get("sub");
                    }
                    break;
                case "thirdpartyloginapi":
                    if (json.has("email")) {
                        email = (String) json.get("email");
                    }
                    if (json.has("sub")) {
                        sub = json.getString("sub");
                    }
                    break;
                default:
                    if (json.has("email")) {
                        email = (String) json.get("email");
                    }
                    if (json.has("sub")) {
                        sub = (String) json.get("sub");
                    }
                    break;
            }
            User user = null;
            if (email != null) {
                String comboSub = getName().toLowerCase() + ":" + sub;
                // Retrieve user by sub
                if (sub != null) {
                    user = DataManager.getInstance().getDao().getUserByOpenId(comboSub);
                    if (user != null) {
                        logger.debug("Found user {} via OAuth sub '{}'.", user.getId(), comboSub);
                    }
                }
                // If not found, try email
                if (user == null) {
                    user = DataManager.getInstance().getDao().getUserByEmail(email);
                    if (user != null && sub != null) {
                        user.getOpenIdAccounts().add(comboSub);
                        logger.debug("Updated user {} - added OAuth sub '{}'.", user.getId(), comboSub);
                    }
                }
                // If still not found, create a new user
                if (user == null) {
                    user = new User();
                    user.setActive(true);
                    user.setEmail(email);
                    if (sub != null) {
                        user.getOpenIdAccounts().add(comboSub);
                    }
                    logger.debug("Created new user.");
                }
                // Add to bean and persist
                if (user.getId() == null) {
                    if (!DataManager.getInstance().getDao().addUser(user)) {
                        logger.error("Could not add user to DB.");
                    }
                } else {
                    if (!DataManager.getInstance().getDao().updateUser(user)) {
                        logger.error("Could not update user in DB.");
                    }
                }
            }
            this.loginResult = new LoginResult(request, response, Optional.ofNullable(user), false);
        } catch (DAOException e) {
            this.loginResult = new LoginResult(request, response, new AuthenticationProviderException(e));
        } catch (AuthenticationProviderException e) {
            this.loginResult = new LoginResult(request, response, e);
        } finally {
            synchronized (responseLock) {
                responseLock.notifyAll();
            }
        }
        return this.loginResult.isRedirected(getTimeoutMillis());
    }

    /* (non-Javadoc)
     * @see io.goobi.viewer.model.security.authentication.IAuthenticationProvider#logout()
     */
    /** {@inheritDoc} */
    @Override
    public void logout() throws AuthenticationProviderException {
        //noop
    }

    /* (non-Javadoc)
     * @see io.goobi.viewer.model.security.authentication.IAuthenticationProvider#allowsPasswordChange()
     */
    /** {@inheritDoc} */
    @Override
    public boolean allowsPasswordChange() {
        return false;
    }

>>>>>>> ff3d719f
    /**
     * <p>
     * Getter for the field <code>oAuthState</code>.
     * </p>
     *
     * @return the oAuthState
     */
    public String getoAuthState() {
        return oAuthState;
    }

    /**
     * <p>
     * Setter for the field <code>oAuthState</code>.
     * </p>
     *
     * @param oAuthState the oAuthState to set
     */
    public void setoAuthState(String oAuthState) {
        this.oAuthState = oAuthState;
    }

    /**
     * <p>
     * Getter for the field <code>oAuthAccessToken</code>.
     * </p>
     *
     * @return the oAuthAccessToken
     */
    public String getoAuthAccessToken() {
        return oAuthAccessToken;
    }

    /**
     * <p>
     * Setter for the field <code>oAuthAccessToken</code>.
     * </p>
     *
     * @param oAuthAccessToken the oAuthAccessToken to set
     */
    public void setoAuthAccessToken(String oAuthAccessToken) {
        this.oAuthAccessToken = oAuthAccessToken;
    }
}<|MERGE_RESOLUTION|>--- conflicted
+++ resolved
@@ -22,12 +22,9 @@
 package io.goobi.viewer.model.security.authentication;
 
 import java.io.IOException;
-<<<<<<< HEAD
 import java.net.URISyntaxException;
 import java.security.SecureRandom;
 import java.util.Base64;
-=======
->>>>>>> ff3d719f
 import java.util.Optional;
 import java.util.UUID;
 import java.util.concurrent.CompletableFuture;
@@ -37,7 +34,6 @@
 import javax.faces.context.FacesContext;
 import javax.servlet.http.HttpServletRequest;
 import javax.servlet.http.HttpServletResponse;
-<<<<<<< HEAD
 import javax.servlet.http.HttpSession;
 
 import org.apache.http.HttpResponse;
@@ -53,16 +49,6 @@
 import org.json.JSONObject;
 
 import com.auth0.jwt.interfaces.DecodedJWT;
-=======
-
-import org.apache.logging.log4j.LogManager;
-import org.apache.logging.log4j.Logger;
-import org.apache.oltu.oauth2.client.request.OAuthClientRequest;
-import org.apache.oltu.oauth2.common.OAuthProviderType;
-import org.apache.oltu.oauth2.common.exception.OAuthSystemException;
-import org.apache.oltu.oauth2.common.message.types.ResponseType;
-import org.json.JSONObject;
->>>>>>> ff3d719f
 
 import io.goobi.viewer.api.rest.v1.ApiUrls;
 import io.goobi.viewer.controller.DataManager;
@@ -162,7 +148,7 @@
         try {
             oAuthState =
                     new StringBuilder(UUID.randomUUID().toString()).append(BeanUtils.getServletPathWithHostAsUrlFromJsfContext()).toString();
-            DataManager.getInstance().getOAuthResponseListener().register(this);
+            DataManager.getInstance().getAuthResponseListener().register(this);
 
             URIBuilder builder = new URIBuilder(url);
             builder.addParameter("client_id", clientId);
@@ -564,226 +550,6 @@
         return this;
     }
 
-<<<<<<< HEAD
-=======
-    /* (non-Javadoc)
-     * @see io.goobi.viewer.model.security.authentication.IAuthenticationProvider#login(java.lang.String, java.lang.String)
-     */
-    /** {@inheritDoc} */
-    @Override
-    public CompletableFuture<LoginResult> login(String loginName, String password) throws AuthenticationProviderException {
-
-        // Apache Oltu
-        try {
-            oAuthState =
-                    new StringBuilder(String.valueOf(System.nanoTime())).append(BeanUtils.getServletPathWithHostAsUrlFromJsfContext()).toString();
-            OAuthClientRequest request = null;
-            switch (getName().toLowerCase()) {
-                case "google":
-                    request = OAuthClientRequest.authorizationProvider(OAuthProviderType.GOOGLE)
-                            .setResponseType(ResponseType.CODE.name().toLowerCase())
-                            .setClientId(getClientId())
-                            .setRedirectURI(BeanUtils.getServletPathWithHostAsUrlFromJsfContext() + "/" + OAuthServlet.URL)
-                            .setState(oAuthState)
-                            .setScope("openid email")
-                            .buildQueryMessage();
-                    break;
-                case "facebook":
-                    request = OAuthClientRequest.authorizationProvider(OAuthProviderType.FACEBOOK)
-                            .setClientId(getClientId())
-                            .setRedirectURI(BeanUtils.getServletPathWithHostAsUrlFromJsfContext() + "/" + OAuthServlet.URL)
-                            .setState(oAuthState)
-                            .setScope("email")
-                            .buildQueryMessage();
-                    break;
-                case "thirdpartyloginapi":
-                    // Login with help of third party API
-                    request = OAuthClientRequest.authorizationLocation(getUrl())
-                            .setResponseType(ResponseType.CODE.name().toLowerCase())
-                            .setClientId(getClientId())
-                            .setRedirectURI(redirectionEndpoint)
-                            .setState(oAuthState)
-                            .setScope("openid")
-                            .buildQueryMessage();
-                    break;
-                default:
-                    // Other providers
-                    request = OAuthClientRequest.authorizationLocation(getUrl())
-                            .setResponseType(ResponseType.CODE.name().toLowerCase())
-                            .setClientId(getClientId())
-                            .setRedirectURI(redirectionEndpoint)
-                            .setState(oAuthState)
-                            .setScope(scope)
-                            .buildQueryMessage();
-                    break;
-            }
-
-            DataManager.getInstance().getAuthResponseListener().register(this);
-            if (request != null) {
-                BeanUtils.getResponse().sendRedirect(request.getLocationUri());
-            }
-            return CompletableFuture.supplyAsync(() -> {
-                synchronized (responseLock) {
-                    try {
-                        //                        long startTime = System.currentTimeMillis();
-                        //                        while (System.currentTimeMillis() - startTime < getTimeoutMillis()) {
-                        responseLock.wait(getTimeoutMillis());
-                        //                        }
-                        return this.loginResult;
-                    } catch (InterruptedException e) {
-                        Thread.currentThread().interrupt();
-                        return new LoginResult(BeanUtils.getRequest(), BeanUtils.getResponse(), new AuthenticationProviderException(e));
-                    }
-                }
-            });
-
-        } catch (IOException | OAuthSystemException e) {
-            throw new AuthenticationProviderException(e);
-        }
-    }
-
-    /**
-     * Tries to find or create a valid {@link io.goobi.viewer.model.security.user.User} based on the given json object. Generates a
-     * {@link io.goobi.viewer.model.security.authentication.LoginResult} containing the given request and response and either an optional containing
-     * the user or nothing if no user was found, or a {@link io.goobi.viewer.model.security.authentication.AuthenticationProviderException} if an
-     * internal error occured during login If this method is not called within {@link #getTimeoutMillis()} ms after calling
-     * {@link #login(String, String)}, a loginResponse is created containing an appropriate exception. In any case, the future returned by
-     * {@link #login(String, String)} is resolved.
-     *
-     * @param json The server response as json object. If null, the login request is resolved as failure
-     * @param request a {@link javax.servlet.http.HttpServletRequest} object.
-     * @param response a {@link javax.servlet.http.HttpServletResponse} object.
-     * @return a {@link java.util.concurrent.Future} object.
-     */
-    public Future<Boolean> completeLogin(JSONObject json, HttpServletRequest request, HttpServletResponse response) {
-        try {
-            if (json == null) {
-                throw new AuthenticationProviderException("received no json object");
-            }
-            String email = null;
-            String sub = null;
-            switch (getName().toLowerCase()) {
-                case "google":
-                    // Validate id_token
-                    if (!json.has("iss")) {
-                        logger.error("Google id_token validation failed - 'iss' value missing");
-                        break;
-                    }
-                    if (!"accounts.google.com".equals(json.get("iss"))) {
-                        logger.error("Google id_token validation failed - 'iss' value: {}", json.get("iss"));
-                        break;
-                    }
-                    if (!json.has("aud")) {
-                        logger.error("Google id_token validation failed - 'aud' value missing");
-                        break;
-                    }
-                    if (!getClientId().equals(json.get("aud"))) {
-                        logger.error("Google id_token validation failed - 'aud' value: {}", json.get("aud"));
-                        break;
-                    }
-                    if (json.has("email")) {
-                        email = (String) json.get("email");
-                    }
-                    if (json.has("sub")) {
-                        sub = (String) json.get("sub");
-                    }
-                    break;
-                case "facebook":
-                    if (json.has("email")) {
-                        email = (String) json.get("email");
-                    }
-                    if (json.has("sub")) {
-                        sub = (String) json.get("sub");
-                    }
-                    break;
-                case "thirdpartyloginapi":
-                    if (json.has("email")) {
-                        email = (String) json.get("email");
-                    }
-                    if (json.has("sub")) {
-                        sub = json.getString("sub");
-                    }
-                    break;
-                default:
-                    if (json.has("email")) {
-                        email = (String) json.get("email");
-                    }
-                    if (json.has("sub")) {
-                        sub = (String) json.get("sub");
-                    }
-                    break;
-            }
-            User user = null;
-            if (email != null) {
-                String comboSub = getName().toLowerCase() + ":" + sub;
-                // Retrieve user by sub
-                if (sub != null) {
-                    user = DataManager.getInstance().getDao().getUserByOpenId(comboSub);
-                    if (user != null) {
-                        logger.debug("Found user {} via OAuth sub '{}'.", user.getId(), comboSub);
-                    }
-                }
-                // If not found, try email
-                if (user == null) {
-                    user = DataManager.getInstance().getDao().getUserByEmail(email);
-                    if (user != null && sub != null) {
-                        user.getOpenIdAccounts().add(comboSub);
-                        logger.debug("Updated user {} - added OAuth sub '{}'.", user.getId(), comboSub);
-                    }
-                }
-                // If still not found, create a new user
-                if (user == null) {
-                    user = new User();
-                    user.setActive(true);
-                    user.setEmail(email);
-                    if (sub != null) {
-                        user.getOpenIdAccounts().add(comboSub);
-                    }
-                    logger.debug("Created new user.");
-                }
-                // Add to bean and persist
-                if (user.getId() == null) {
-                    if (!DataManager.getInstance().getDao().addUser(user)) {
-                        logger.error("Could not add user to DB.");
-                    }
-                } else {
-                    if (!DataManager.getInstance().getDao().updateUser(user)) {
-                        logger.error("Could not update user in DB.");
-                    }
-                }
-            }
-            this.loginResult = new LoginResult(request, response, Optional.ofNullable(user), false);
-        } catch (DAOException e) {
-            this.loginResult = new LoginResult(request, response, new AuthenticationProviderException(e));
-        } catch (AuthenticationProviderException e) {
-            this.loginResult = new LoginResult(request, response, e);
-        } finally {
-            synchronized (responseLock) {
-                responseLock.notifyAll();
-            }
-        }
-        return this.loginResult.isRedirected(getTimeoutMillis());
-    }
-
-    /* (non-Javadoc)
-     * @see io.goobi.viewer.model.security.authentication.IAuthenticationProvider#logout()
-     */
-    /** {@inheritDoc} */
-    @Override
-    public void logout() throws AuthenticationProviderException {
-        //noop
-    }
-
-    /* (non-Javadoc)
-     * @see io.goobi.viewer.model.security.authentication.IAuthenticationProvider#allowsPasswordChange()
-     */
-    /** {@inheritDoc} */
-    @Override
-    public boolean allowsPasswordChange() {
-        return false;
-    }
-
->>>>>>> ff3d719f
     /**
      * <p>
      * Getter for the field <code>oAuthState</code>.
