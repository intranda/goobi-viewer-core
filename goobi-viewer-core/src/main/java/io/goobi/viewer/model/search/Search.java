/**
 * This file is part of the Goobi viewer - a content presentation and management application for digitized objects.
 *
 * Visit these websites for more information.
 *          - http://www.intranda.com
 *          - http://digiverso.com
 *
 * This program is free software; you can redistribute it and/or modify it under the terms of the GNU General Public License as published by the Free
 * Software Foundation; either version 2 of the License, or (at your option) any later version.
 *
 * This program is distributed in the hope that it will be useful, but WITHOUT ANY WARRANTY; without even the implied warranty of MERCHANTABILITY or
 * FITNESS FOR A PARTICULAR PURPOSE. See the GNU General Public License for more details.
 *
 * You should have received a copy of the GNU General Public License along with this program. If not, see <http://www.gnu.org/licenses/>.
 */
package io.goobi.viewer.model.search;

import java.io.Serializable;
import java.io.UnsupportedEncodingException;
import java.net.URLEncoder;
import java.time.LocalDateTime;
import java.util.ArrayList;
import java.util.Arrays;
import java.util.Collections;
import java.util.HashMap;
import java.util.List;
import java.util.Locale;
import java.util.Map;
import java.util.Set;
import java.util.TreeMap;
import java.util.regex.Matcher;
import java.util.regex.Pattern;
import java.util.stream.Collectors;

import javax.persistence.Column;
import javax.persistence.Entity;
import javax.persistence.GeneratedValue;
import javax.persistence.GenerationType;
import javax.persistence.Id;
import javax.persistence.JoinColumn;
import javax.persistence.Table;
import javax.persistence.Transient;

import org.apache.commons.lang3.StringUtils;
import org.apache.solr.client.solrj.response.FacetField;
import org.apache.solr.client.solrj.response.FacetField.Count;
import org.apache.solr.client.solrj.response.QueryResponse;
import org.apache.solr.common.SolrDocument;
import org.apache.solr.common.SolrDocumentList;
import org.jboss.weld.exceptions.IllegalArgumentException;
import org.slf4j.Logger;
import org.slf4j.LoggerFactory;

import io.goobi.viewer.controller.DataManager;
<<<<<<< HEAD
=======
import io.goobi.viewer.controller.SolrConstants;
import io.goobi.viewer.controller.SolrSearchIndex;
>>>>>>> dad1edc6
import io.goobi.viewer.exceptions.DAOException;
import io.goobi.viewer.exceptions.IndexUnreachableException;
import io.goobi.viewer.exceptions.PresentationException;
import io.goobi.viewer.exceptions.ViewerConfigurationException;
import io.goobi.viewer.managedbeans.SearchBean;
import io.goobi.viewer.managedbeans.utils.BeanUtils;
import io.goobi.viewer.model.maps.Location;
import io.goobi.viewer.model.security.user.User;
import io.goobi.viewer.model.viewer.PageType;
import io.goobi.viewer.model.viewer.StringPair;
import io.goobi.viewer.model.viewer.StructElement;
import io.goobi.viewer.solr.SolrConstants;

/**
 * Persistable search query.
 */
@Entity
@Table(name = "searches")
public class Search implements Serializable {

    private static final long serialVersionUID = -8968560376731964763L;

    /** Logger for this class. */
    private static final Logger logger = LoggerFactory.getLogger(Search.class);

    @Id
    @GeneratedValue(strategy = GenerationType.IDENTITY)
    @Column(name = "search_id")
    private Long id;

    @JoinColumn(name = "owner_id", nullable = false)
    private User owner;

    @Column(name = "name", nullable = false)
    private String name;

    @Column(name = "user_input")
    private String userInput;

    /**
     * Currently selected search type (regular, advanced, timeline, ...). This property is not private so it can be altered in unit tests (the setter
     * checks the config and may prevent setting certain values).
     */
    @Column(name = "search_type")
    private int searchType = SearchHelper.SEARCH_TYPE_REGULAR;

    /** Currently selected filter for the regular search. Possible values can be configured. */
    @Column(name = "search_filter")
    private String searchFilter = SearchHelper.SEARCH_FILTER_ALL.getField();

    @Column(name = "query", nullable = false, columnDefinition = "LONGTEXT")
    private String query;

    @Column(name = "expand_query", nullable = false, columnDefinition = "LONGTEXT")
    private String expandQuery;

    /** Optional custom filter query. */
    @Column(name = "custom_filter_query", columnDefinition = "LONGTEXT")
    private String customFilterQuery;

    @Column(name = "page", nullable = false)
    private int page;
    //
    //    @Deprecated
    //    @Column(name = "collection")
    //    private String hierarchicalFacetString;

    @Column(name = "filter")
    private String facetString;

    @Column(name = "sort_field")
    private String sortString;

    @Column(name = "date_updated", nullable = false)
    private LocalDateTime dateUpdated;

    @Column(name = "last_hits_count")
    private long lastHitsCount;

    @Column(name = "new_hits_notification")
    private boolean newHitsNotification = false;

    /** Solr fields for search result sorting (usually the field from sortString and some backup fields such as ORDER and FILENAME). */
    @Transient
    private List<StringPair> sortFields = new ArrayList<>();

    @Transient
    private boolean saved = false;

    /** Total hits count for the current search. */
    @Transient
    private long hitsCount = 0;

    /** BrowseElement list for the current search result page. */
    @Transient
    private final List<SearchHit> hits = new ArrayList<>();
    
    /**
     * List of geo-locations found by the last search
     */
    @Transient
    private List<Location> hitLocationList = new ArrayList<>();

    /**
     * Empty constructor for JPA.
     */
    public Search() {
    }

    /**
     * cloning constructor. Creates a new search in a state as it might be loaded from database, i.e. without any transient fields set. In particular
     * with empty {@link #hits}
     * 
     * @param blueprint
     */
    public Search(Search blueprint) {
        this.id = blueprint.id;
        this.owner = blueprint.owner;
        this.name = blueprint.name;
        this.userInput = blueprint.userInput;
        this.searchType = blueprint.searchType;
        this.query = blueprint.query;
        this.expandQuery = blueprint.expandQuery;
        this.searchFilter = blueprint.searchFilter;
        this.page = blueprint.page;
        this.facetString = blueprint.facetString;
        this.sortString = blueprint.sortString;
        this.sortFields = SearchHelper.parseSortString(blueprint.sortString, null);
        this.dateUpdated = blueprint.dateUpdated;
        this.lastHitsCount = blueprint.lastHitsCount;
        this.newHitsNotification = blueprint.newHitsNotification;

    }

    /**
     * <p>
     * Constructor for Search.
     * </p>
     *
     * @param searchType a int.
     * @param searchFilter a {@link io.goobi.viewer.model.search.SearchFilter} object.
     */
    public Search(int searchType, SearchFilter searchFilter) {
        this.searchType = searchType;
        if (searchFilter != null) {
            this.searchFilter = searchFilter.getField();
        }
    }

    /* (non-Javadoc)
     * @see java.lang.Object#hashCode()
     */
    /** {@inheritDoc} */
    @Override
    public int hashCode() {
        final int prime = 31;
        int result = 1;
        result = prime * result + ((id == null) ? 0 : id.hashCode());
        result = prime * result + ((owner == null) ? 0 : owner.hashCode());
        return result;
    }

    /* (non-Javadoc)
     * @see java.lang.Object#equals(java.lang.Object)
     */
    /** {@inheritDoc} */
    @Override
    public boolean equals(Object obj) {
        if (this == obj) {
            return true;
        }
        if (obj == null) {
            return false;
        }
        if (getClass() != obj.getClass()) {
            return false;
        }
        Search other = (Search) obj;
        if (id == null) {
            if (other.id != null) {
                return false;
            }
        } else if (!id.equals(other.id)) {
            return false;
        }
        if (owner == null) {
            if (other.owner != null) {
                return false;
            }
        } else if (!owner.equals(other.owner)) {
            return false;
        }
        return true;
    }

    /**
     * <p>
     * execute.
     * </p>
     *
     * @param facets a {@link io.goobi.viewer.model.search.SearchFacets} object.
     * @param searchTerms a {@link java.util.Map} object.
     * @param hitsPerPage a int.
     * @param advancedSearchGroupOperator a int.
     * @param locale Selected locale
     * @param aggregateHits
     * @throws io.goobi.viewer.exceptions.PresentationException if any.
     * @throws io.goobi.viewer.exceptions.IndexUnreachableException if any.
     * @throws io.goobi.viewer.exceptions.DAOException if any.
     * @throws io.goobi.viewer.exceptions.ViewerConfigurationException if any.
     */
    public void execute(SearchFacets facets, Map<String, Set<String>> searchTerms, int hitsPerPage, int advancedSearchGroupOperator, Locale locale,
            boolean aggregateHits) throws PresentationException, IndexUnreachableException, DAOException, ViewerConfigurationException {
        execute(facets, searchTerms, hitsPerPage, advancedSearchGroupOperator, locale, aggregateHits, false);
    }

    /**
     * <p>
     * execute.
     * </p>
     *
     * @param facets a {@link io.goobi.viewer.model.search.SearchFacets} object.
     * @param searchTerms a {@link java.util.Map} object.
     * @param hitsPerPage a int.
     * @param advancedSearchGroupOperator a int.
     * @param locale Selected locale
     * @param aggregateHits
     * @throws io.goobi.viewer.exceptions.PresentationException if any.
     * @throws io.goobi.viewer.exceptions.IndexUnreachableException if any.
     * @throws io.goobi.viewer.exceptions.DAOException if any.
     * @throws io.goobi.viewer.exceptions.ViewerConfigurationException if any.
     */
    public void execute(SearchFacets facets, Map<String, Set<String>> searchTerms, int hitsPerPage, int advancedSearchGroupOperator, Locale locale,
            boolean aggregateHits, boolean keepSolrDoc)
            throws PresentationException, IndexUnreachableException, DAOException, ViewerConfigurationException {
        logger.trace("execute");
        if (facets == null) {
            throw new IllegalArgumentException("facets may not be null");
        }
        String currentQuery = SearchHelper.prepareQuery(this.query);

        // Collect regular and hierarchical facet field names and combine them into one list
        List<String> hierarchicalFacetFields = DataManager.getInstance().getConfiguration().getHierarchicalDrillDownFields();
        List<String> allFacetFields = SearchHelper.getAllFacetFields(hierarchicalFacetFields);

        Map<String, String> params = SearchHelper.generateQueryParams();
        List<StructElement> luceneElements = new ArrayList<>();
        QueryResponse resp = null;
        String query = SearchHelper.buildFinalQuery(currentQuery, aggregateHits);

        // Apply current facets
        List<String> activeFacetFilterQueries = facets.generateFacetFilterQueries(advancedSearchGroupOperator, true, true);
        String subElementQueryFilterSuffix = facets.generateSubElementFacetFilterQuery();
        if (StringUtils.isNotEmpty(subElementQueryFilterSuffix)) {
            subElementQueryFilterSuffix = " +(" + subElementQueryFilterSuffix + ")";
        }
        if (logger.isTraceEnabled()) {
            for (String fq : activeFacetFilterQueries) {
                logger.trace("Facet query: {}", fq);
            }
            logger.trace("Subelement facet query: {}", subElementQueryFilterSuffix);
        }

        String finalQuery = query + subElementQueryFilterSuffix;
        if (hitsCount == 0) {
            logger.trace("Final main query: {}", finalQuery);

            // Search without range facet queries to determine absolute slider range
            List<String> rangeFacetFields = DataManager.getInstance().getConfiguration().getRangeFacetFields();
            List<String> nonRangeFacetFilterQueries = facets.generateFacetFilterQueries(advancedSearchGroupOperator, false, true);

            // Add custom filter query
            if (StringUtils.isNotEmpty(customFilterQuery)) {
                nonRangeFacetFilterQueries.add(customFilterQuery);
                activeFacetFilterQueries.add(customFilterQuery);
            }

            resp = DataManager.getInstance()
                    .getSearchIndex()
                    .search(finalQuery, 0, 0, null, rangeFacetFields, Collections.singletonList(SolrConstants.IDDOC), nonRangeFacetFilterQueries,
                            params);
            if (resp != null && resp.getFacetFields() != null) {
                for (FacetField facetField : resp.getFacetFields()) {
                    if (rangeFacetFields.contains(facetField.getName())) {
                        Map<String, Long> counts = new HashMap<>();
                        List<String> values = new ArrayList<>();
                        for (Count count : facetField.getValues()) {
                            if (count.getCount() > 0) {
                                counts.put(count.getName(), count.getCount());
                                values.add(count.getName());
                            }
                        }
                        if (!values.isEmpty()) {
                            facets.populateAbsoluteMinMaxValuesForField(facetField.getName(), values);
                        }
                    }
                }
            }

            // Extra search for child element facet values
            if (DataManager.getInstance().getConfiguration().isAggregateHits() && !facets.getConfiguredSubelementFacetFields().isEmpty()) {
                String extraQuery =
                        new StringBuilder().append(SearchHelper.buildFinalQuery(currentQuery, false)).append(subElementQueryFilterSuffix).toString();
                logger.trace("extra query: {}", extraQuery);
                resp = DataManager.getInstance()
                        .getSearchIndex()
                        .search(extraQuery, 0, 0, null, facets.getConfiguredSubelementFacetFields(), Collections.singletonList(SolrConstants.IDDOC),
                                activeFacetFilterQueries, params);
                if (resp != null && resp.getFacetFields() != null) {
                    //                    logger.trace("hits: {}", resp.getResults().getNumFound());
                    for (FacetField facetField : resp.getFacetFields()) {
                        Map<String, Long> facetResult = new TreeMap<>();
                        for (Count count : facetField.getValues()) {
                            if (StringUtils.isEmpty(count.getName())) {
                                logger.warn("Facet for {} has no name, skipping...", facetField.getName());
                                continue;
                            }
                            facetResult.put(count.getName(), count.getCount());
                        }
                        // Use non-FACET_ field names outside of the actual faceting query
                        String fieldName = SearchHelper.defacetifyField(facetField.getName());
                        facets.getAvailableFacets()
                                .put(fieldName, FacetItem.generateFilterLinkList(fieldName, facetResult, hierarchicalFacetFields.contains(fieldName),
                                        locale, facets.getLabelMap()));
                        //                        allFacetFields.remove("FACET_" + SolrConstants.DOCSTRCT_SUB);
                        allFacetFields.remove(facetField.getName());
                    }
                }

            }

            List<String> fieldList = Arrays.asList(SolrConstants.IDDOC);
            int maxResults = 0;
            if(facets.getGeoFacetting().isActive()) {
                fieldList = Arrays.asList(SolrConstants.IDDOC, SolrConstants.WKT_COORDS, SolrConstants.LABEL, SolrConstants.PI_TOPSTRUCT, SolrConstants.ISANCHOR, SolrConstants.DOCSTRCT, SolrConstants.DOCTYPE, SolrConstants.BOOL_IMAGEAVAILABLE, SolrConstants.MIMETYPE);
                maxResults = Integer.MAX_VALUE;
            }
            
            
            // Actual search
            resp = DataManager.getInstance()
                    .getSearchIndex()
                    .search(finalQuery, 0, maxResults, null, allFacetFields, fieldList, activeFacetFilterQueries, params);
            if (resp.getResults() != null) {
                Map expanded = resp.getExpandedResults();
                hitsCount = resp.getResults().getNumFound();
                logger.trace("Pre-grouping search hits: {}", hitsCount);
                // Check for duplicate values in the GROUPFIELD facet and subtract the number from the total hits.
                for (FacetField facetField : resp.getFacetFields()) {
                    if (SolrConstants.GROUPFIELD.equals(facetField.getName())) {
                        for (Count count : facetField.getValues()) {
                            if (count.getCount() > 1) {
                                setHitsCount(hitsCount - (count.getCount() - 1));
                            }
                        }
                    }
                }
                if(facets.getGeoFacetting().isActive()) {
                    this.hitLocationList = getLocations(facets.getGeoFacetting().getField(), resp.getResults());
                }
                logger.debug("Total search hits: {}", hitsCount);
            }
        }

        if (hitsCount == 0) {
            return;
        }

        // Collect available facets
        String language = null;
        if (locale != null) {
            language = locale.getLanguage().toUpperCase();
        }
        for (FacetField facetField : resp.getFacetFields()) {
            if (SolrConstants.GROUPFIELD.equals(facetField.getName()) || facetField.getValues() == null) {
                continue;
            }
            //                // Skip top element docstrct faceting if sub-element docstrct faceting is active
            //                if (("FACET_" + SolrConstants.DOCSTRCT).equals(facetField.getName()) && subElementQueryFilterSuffix.contains(facetField.getName())) {
            //                    continue;
            //                }
            //                // Skip language-specific facet fields if they don't match the given language
            //                if (facetField.getName().contains(SolrConstants._LANG_)
            //                        && (language == null || !facetField.getName().contains(SolrConstants._LANG_ + language))) {
            //                    continue;
            //                }
            Map<String, Long> facetResult = new TreeMap<>();
            for (Count count : facetField.getValues()) {
                if (StringUtils.isEmpty(count.getName())) {
                    logger.warn("Facet for {} has no name, skipping...", facetField.getName());
                    continue;
                }
                facetResult.put(count.getName(), count.getCount());
            }
            // Use non-FACET_ field names outside of the actual faceting query
            String fieldName = SearchHelper.defacetifyField(facetField.getName());
            facets.getAvailableFacets()
                    .put(fieldName,
                            FacetItem.generateFilterLinkList(fieldName, facetResult, hierarchicalFacetFields.contains(fieldName), locale,
                                    facets.getLabelMap()));
        }

        int lastPage = getLastPage(hitsPerPage);
        if (page > lastPage) {
            page = lastPage;
            logger.trace(" page = getLastPage()");
        }

        // Hits for the current page
        int from = (page - 1) * hitsPerPage;

        // Search for child hits only if initial search query is not empty (empty query means collection listing)
        if (StringUtils.isNotEmpty(expandQuery)) {
            String useExpandQuery = expandQuery + subElementQueryFilterSuffix;
            if (StringUtils.isNotEmpty(useExpandQuery)) {
                logger.trace("Expand query: {}", useExpandQuery);
                params.putAll(SearchHelper.getExpandQueryParams(useExpandQuery));
            }
        }

        List<StringPair> useSortFields = getAllSortFields();
        List<SearchHit> hits = aggregateHits
                ? SearchHelper.searchWithAggregation(finalQuery, from, hitsPerPage, useSortFields, null, activeFacetFilterQueries, params,
                        searchTerms, null, BeanUtils.getLocale(), keepSolrDoc)
                : SearchHelper.searchWithFulltext(finalQuery, from, hitsPerPage, useSortFields, null, activeFacetFilterQueries, params,
                        searchTerms, null, BeanUtils.getLocale(), BeanUtils.getRequest(), keepSolrDoc);
        this.hits.addAll(hits);
    }

    private List<Location> getLocations(String solrField, SolrDocumentList results) {
        List<Location> locations = new ArrayList<>();
        for (SolrDocument doc : results) {
           try {                         
               String label = (String) doc.getFieldValue(SolrConstants.LABEL);
               String pi = (String) doc.getFieldValue(SolrConstants.PI_TOPSTRUCT);
               String docStructType = (String) doc.getFieldValue(SolrConstants.DOCSTRCT);
               String mimeType = (String) doc.getFieldValue(SolrConstants.MIMETYPE);
               boolean anchorOrGroup = SolrSearchIndex.isAnchor(doc) || SolrSearchIndex.isGroup(doc);
               Boolean hasImages = (Boolean) doc.getFieldValue(SolrConstants.BOOL_IMAGEAVAILABLE);
               locations.addAll(getLocations(doc.getFieldValue(solrField))
                       .stream()
                       .map(p -> new Location(p[0], p[1], label, Location.getRecordURI(pi, PageType.determinePageType(docStructType, mimeType, anchorOrGroup, hasImages, false))))
                       .collect(Collectors.toList()));
           } catch(IllegalArgumentException e) {
               System.out.println("\"" + doc.getFieldValue(solrField) + "\"");
               logger.error("Error parsing field {} of document {}: {}", solrField, doc.get("IDDOC"), e.getMessage());
               logger.error(e.toString(), e);
           }
        }
        return locations;
    }

    protected static List<double[]> getLocations(Object o) {
        List<double[]> locs = new ArrayList<>();
        if(o == null) {
            return locs;
        } else if (o instanceof List) {
            for (int i = 0; i < ((List) o).size(); i++) {
                locs.addAll(getLocations(((List) o).get(i)));
                //locs.add(parsePoint(((List) o).get(i), ((List) o).get(i+1)));                
            }
            return locs;
        } else if(o instanceof String) {
            Matcher matcher = Pattern.compile("([\\d\\.\\-]+)\\s([\\d\\.\\-]+)").matcher((String)o);
            while(matcher.find() && matcher.groupCount() == 2) {
                locs.add(parsePoint(matcher.group(1), matcher.group(2)));                
            } 
            return locs;
        }
        throw new IllegalArgumentException(String.format("Unable to parse %s of type %s as location", o.toString(), o.getClass()));
    }

    protected static double[] parsePoint(Object x, Object y) {
        if(x instanceof Number) {
            double[] loc = new double[2];
            loc[0] = ((Number) x).doubleValue();
            loc[1] = ((Number) y).doubleValue();
            return loc;
        } else if(x instanceof String) {
            try {           
                double[] loc = new double[2];
                loc[0] = Double.parseDouble((String)x);
                loc[1] = Double.parseDouble((String)y);
                return loc;
            } catch(NumberFormatException e) {
            }
        }
        throw new IllegalArgumentException(String.format("Unable to parse objects %s, %s to double array", x, y));
    }

    /**
     * Constructs a search URL using the query parameters contained in this object.
     *
     * @return a {@link java.lang.String} object.
     * @throws java.io.UnsupportedEncodingException if any.
     */
    public String getUrl() throws UnsupportedEncodingException {
        StringBuilder sbUrl = new StringBuilder();
        sbUrl.append(BeanUtils.getServletPathWithHostAsUrlFromJsfContext());
        sbUrl.append('/').append(PageType.search.getName());
        sbUrl.append("/-");
        sbUrl.append('/').append(StringUtils.isNotEmpty(query) ? URLEncoder.encode(query, SearchBean.URL_ENCODING) : "-").append('/').append(page);
        sbUrl.append('/').append((StringUtils.isNotEmpty(sortString) ? sortString : "-"));
        sbUrl.append('/').append((StringUtils.isNotEmpty(facetString) ? URLEncoder.encode(facetString, SearchBean.URL_ENCODING) : "-")).append('/');
        return sbUrl.toString();
    }

    /**
     * <p>
     * Getter for the field <code>id</code>.
     * </p>
     *
     * @return the id
     */
    public Long getId() {
        return id;
    }

    /**
     * <p>
     * Setter for the field <code>id</code>.
     * </p>
     *
     * @param id the id to set
     */
    public void setId(Long id) {
        this.id = id;
    }

    /**
     * <p>
     * Getter for the field <code>owner</code>.
     * </p>
     *
     * @return the owner
     */
    public User getOwner() {
        return owner;
    }

    /**
     * <p>
     * Setter for the field <code>owner</code>.
     * </p>
     *
     * @param owner the owner to set
     */
    public void setOwner(User owner) {
        this.owner = owner;
    }

    /**
     * <p>
     * Getter for the field <code>name</code>.
     * </p>
     *
     * @return the name
     */
    public String getName() {
        return name;
    }

    /**
     * <p>
     * Setter for the field <code>name</code>.
     * </p>
     *
     * @param name the name to set
     */
    public void setName(String name) {
        this.name = name;
    }

    /**
     * <p>
     * Getter for the field <code>userInput</code>.
     * </p>
     *
     * @return the userInput
     */
    public String getUserInput() {
        return userInput;
    }

    /**
     * <p>
     * Setter for the field <code>userInput</code>.
     * </p>
     *
     * @param userInput the userInput to set
     */
    public void setUserInput(String userInput) {
        this.userInput = userInput;
    }

    /**
     * <p>
     * Getter for the field <code>searchType</code>.
     * </p>
     *
     * @return the searchType
     */
    public int getSearchType() {
        return searchType;
    }

    /**
     * <p>
     * Setter for the field <code>searchType</code>.
     * </p>
     *
     * @param searchType the searchType to set
     */
    public void setSearchType(int searchType) {
        this.searchType = searchType;
    }

    /**
     * <p>
     * Getter for the field <code>searchFilter</code>.
     * </p>
     *
     * @return the searchFilter
     */
    public String getSearchFilter() {
        return searchFilter;
    }

    /**
     * <p>
     * Setter for the field <code>searchFilter</code>.
     * </p>
     *
     * @param searchFilter the searchFilter to set
     */
    public void setSearchFilter(String searchFilter) {
        this.searchFilter = searchFilter;
    }

    /**
     * <p>
     * Getter for the field <code>query</code>.
     * </p>
     *
     * @return the query
     */
    public String getQuery() {
        return query;
    }

    /**
     * <p>
     * Setter for the field <code>query</code>.
     * </p>
     *
     * @param query the query to set
     */
    public void setQuery(String query) {
        this.query = query;
    }

    /**
     * <p>
     * Getter for the field <code>expandQuery</code>.
     * </p>
     *
     * @return the expandQuery
     */
    public String getExpandQuery() {
        return expandQuery;
    }

    /**
     * <p>
     * Setter for the field <code>expandQuery</code>.
     * </p>
     *
     * @param expandQuery the expandQuery to set
     */
    public void setExpandQuery(String expandQuery) {
        this.expandQuery = expandQuery;
    }

    /**
     * @return the customFilterQuery
     */
    public String getCustomFilterQuery() {
        return customFilterQuery;
    }

    /**
     * @param customFilterQuery the customFilterQuery to set
     */
    public void setCustomFilterQuery(String customFilterQuery) {
        this.customFilterQuery = customFilterQuery;
    }

    /**
     * <p>
     * Getter for the field <code>page</code>.
     * </p>
     *
     * @return the page
     */
    public int getPage() {
        return page;
    }

    /**
     * <p>
     * Setter for the field <code>page</code>.
     * </p>
     *
     * @param page the page to set
     */
    public void setPage(int page) {
        this.page = page;
    }

    /**
     * <p>
     * Getter for the field <code>facetString</code>.
     * </p>
     *
     * @return the facetString
     */
    public String getFacetString() {
        return facetString;
    }

    /**
     * <p>
     * Setter for the field <code>facetString</code>.
     * </p>
     *
     * @param facetString the facetString to set
     */
    public void setFacetString(String facetString) {
        this.facetString = facetString;
    }

    /**
     * <p>
     * Getter for the field <code>sortString</code>.
     * </p>
     *
     * @return the sortString
     */
    public String getSortString() {
        return sortString;
    }

    /**
     * <p>
     * Setter for the field <code>sortString</code>.
     * </p>
     *
     * @param sortString the sortString to set
     */
    public void setSortString(String sortString) {
        this.sortString = sortString;
        sortFields = SearchHelper.parseSortString(this.sortString, null);
    }

    /**
     * Returns a list of currently selected sort fields with any configured static sort fields.
     * 
     * @return A list of both static and selected fields
     * @should return all fields
     */
    public List<StringPair> getAllSortFields() {
        List<String> staticSortFields = DataManager.getInstance().getConfiguration().getStaticSortFields();
        List<StringPair> ret = new ArrayList<>(staticSortFields.size() + sortFields.size());
        if (!staticSortFields.isEmpty()) {
            for (String s : staticSortFields) {
                ret.add(new StringPair(s, "asc"));
                logger.trace("Added static sort field: {}", s);
            }
        }
        ret.addAll(sortFields);

        return ret;
    }

    /**
     * <p>
     * Getter for the field <code>sortFields</code>.
     * </p>
     *
     * @return the sortFields
     */
    public List<StringPair> getSortFields() {
        return sortFields;
    }

    /**
     * <p>
     * Getter for the field <code>dateUpdated</code>.
     * </p>
     *
     * @return the dateUpdated
     */
    public LocalDateTime getDateUpdated() {
        return dateUpdated;
    }

    /**
     * <p>
     * Setter for the field <code>dateUpdated</code>.
     * </p>
     *
     * @param dateUpdated the dateUpdated to set
     */
    public void setDateUpdated(LocalDateTime dateUpdated) {
        this.dateUpdated = dateUpdated;
    }

    /**
     * <p>
     * Getter for the field <code>lastHitsCount</code>.
     * </p>
     *
     * @return the lastHitsCount
     */
    public long getLastHitsCount() {
        return lastHitsCount;
    }

    /**
     * <p>
     * Setter for the field <code>lastHitsCount</code>.
     * </p>
     *
     * @param lastHitsCount the lastHitsCount to set
     */
    public void setLastHitsCount(long lastHitsCount) {
        this.lastHitsCount = lastHitsCount;
    }

    /**
     * <p>
     * isNewHitsNotification.
     * </p>
     *
     * @return the newHitsNotification
     */
    public boolean isNewHitsNotification() {
        return newHitsNotification;
    }

    /**
     * <p>
     * Setter for the field <code>newHitsNotification</code>.
     * </p>
     *
     * @param newHitsNotification the newHitsNotification to set
     */
    public void setNewHitsNotification(boolean newHitsNotification) {
        this.newHitsNotification = newHitsNotification;
    }

    /**
     * <p>
     * isSaved.
     * </p>
     *
     * @return the saved
     */
    public boolean isSaved() {
        return saved;
    }

    /**
     * <p>
     * Setter for the field <code>saved</code>.
     * </p>
     *
     * @param saved the saved to set
     */
    public void setSaved(boolean saved) {
        this.saved = saved;
    }

    /**
     * <p>
     * Getter for the field <code>hitsCount</code>.
     * </p>
     *
     * @return the hitsCount
     */
    public long getHitsCount() {
        return hitsCount;
    }

    /**
     * <p>
     * Setter for the field <code>hitsCount</code>.
     * </p>
     *
     * @param hitsCount the hitsCount to set
     */
    public void setHitsCount(long hitsCount) {
        this.hitsCount = hitsCount;
    }

    /**
     * <p>
     * Getter for the field <code>hits</code>.
     * </p>
     *
     * @return the hits
     */
    public List<SearchHit> getHits() {
        logger.trace("hits: {}", hits.size());
        return hits;
    }

    /**
     * <p>
     * getLastPage.
     * </p>
     *
     * @param hitsPerPage a int.
     * @return a int.
     */
    public int getLastPage(int hitsPerPage) {
        int answer = 0;
        if (hitsPerPage > 0) {
            int hitsPerPageLocal = hitsPerPage;
            answer = (int) Math.floor((double) hitsCount / hitsPerPageLocal);
            if (hitsCount % hitsPerPageLocal != 0 || answer == 0) {
                answer++;
            }
        }
        return answer;
    }

    /**
     * Toggles the status of newHitsNotification and persists this search.
     *
     * @throws io.goobi.viewer.exceptions.DAOException if any.
     */
    public void toggleNotifications() throws DAOException {
        this.newHitsNotification = !this.newHitsNotification;
        DataManager.getInstance().getDao().updateSearch(this);
    }
    
    /**
     * @return the hitGeoCoordinateList
     */
    public List<Location> getHitsLocationList() {
        return hitLocationList;
    }
}<|MERGE_RESOLUTION|>--- conflicted
+++ resolved
@@ -52,11 +52,6 @@
 import org.slf4j.LoggerFactory;
 
 import io.goobi.viewer.controller.DataManager;
-<<<<<<< HEAD
-=======
-import io.goobi.viewer.controller.SolrConstants;
-import io.goobi.viewer.controller.SolrSearchIndex;
->>>>>>> dad1edc6
 import io.goobi.viewer.exceptions.DAOException;
 import io.goobi.viewer.exceptions.IndexUnreachableException;
 import io.goobi.viewer.exceptions.PresentationException;
@@ -69,6 +64,7 @@
 import io.goobi.viewer.model.viewer.StringPair;
 import io.goobi.viewer.model.viewer.StructElement;
 import io.goobi.viewer.solr.SolrConstants;
+import io.goobi.viewer.solr.SolrTools;
 
 /**
  * Persistable search query.
@@ -494,7 +490,7 @@
                String pi = (String) doc.getFieldValue(SolrConstants.PI_TOPSTRUCT);
                String docStructType = (String) doc.getFieldValue(SolrConstants.DOCSTRCT);
                String mimeType = (String) doc.getFieldValue(SolrConstants.MIMETYPE);
-               boolean anchorOrGroup = SolrSearchIndex.isAnchor(doc) || SolrSearchIndex.isGroup(doc);
+               boolean anchorOrGroup = SolrTools.isAnchor(doc) || SolrTools.isGroup(doc);
                Boolean hasImages = (Boolean) doc.getFieldValue(SolrConstants.BOOL_IMAGEAVAILABLE);
                locations.addAll(getLocations(doc.getFieldValue(solrField))
                        .stream()
