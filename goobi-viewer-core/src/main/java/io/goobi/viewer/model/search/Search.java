/*
 * This file is part of the Goobi viewer - a content presentation and management
 * application for digitized objects.
 *
 * Visit these websites for more information.
 *          - http://www.intranda.com
 *          - http://digiverso.com
 *
 * This program is free software; you can redistribute it and/or modify it under
 * the terms of the GNU General Public License as published by the Free Software
 * Foundation; either version 2 of the License, or (at your option) any later
 * version.
 *
 * This program is distributed in the hope that it will be useful, but WITHOUT
 * ANY WARRANTY; without even the implied warranty of MERCHANTABILITY or FITNESS
 * FOR A PARTICULAR PURPOSE.
 * See the GNU General Public License for more details.
 *
 * You should have received a copy of the GNU General Public License along with
 * this program. If not, see <http://www.gnu.org/licenses/>.
 */
package io.goobi.viewer.model.search;

import java.io.Serializable;
import java.io.UnsupportedEncodingException;
import java.net.URLEncoder;
import java.time.LocalDateTime;
import java.util.ArrayList;
import java.util.Arrays;
import java.util.Collections;
import java.util.HashMap;
import java.util.HashSet;
import java.util.List;
import java.util.Locale;
import java.util.Map;
import java.util.Set;
import java.util.SortedMap;
import java.util.TreeMap;
import java.util.regex.Matcher;
import java.util.regex.Pattern;
import java.util.stream.Collectors;

import org.apache.commons.lang3.StringUtils;
import org.apache.logging.log4j.LogManager;
import org.apache.logging.log4j.Logger;
import org.apache.solr.client.solrj.response.FacetField;
import org.apache.solr.client.solrj.response.FacetField.Count;
import org.apache.solr.client.solrj.response.QueryResponse;
import org.apache.solr.common.SolrDocument;
import org.apache.solr.common.SolrDocumentList;
import org.jboss.weld.exceptions.IllegalArgumentException;

import io.goobi.viewer.controller.Configuration;
import io.goobi.viewer.controller.DataManager;
import io.goobi.viewer.exceptions.DAOException;
import io.goobi.viewer.exceptions.IndexUnreachableException;
import io.goobi.viewer.exceptions.PresentationException;
import io.goobi.viewer.exceptions.ViewerConfigurationException;
import io.goobi.viewer.managedbeans.SearchBean;
import io.goobi.viewer.managedbeans.utils.BeanUtils;
import io.goobi.viewer.model.maps.IArea;
import io.goobi.viewer.model.maps.Location;
import io.goobi.viewer.model.maps.Point;
import io.goobi.viewer.model.maps.Polygon;
import io.goobi.viewer.model.security.user.User;
import io.goobi.viewer.model.viewer.PageType;
import io.goobi.viewer.model.viewer.StringPair;
import io.goobi.viewer.solr.SolrConstants;
import io.goobi.viewer.solr.SolrTools;
import jakarta.persistence.Column;
import jakarta.persistence.Entity;
import jakarta.persistence.GeneratedValue;
import jakarta.persistence.GenerationType;
import jakarta.persistence.Id;
import jakarta.persistence.JoinColumn;
import jakarta.persistence.Table;
import jakarta.persistence.Transient;

/**
 * Persistable search query.
 */
@Entity
@Table(name = "searches")
public class Search implements Serializable {

    private static final long serialVersionUID = -8968560376731964763L;

    /** Logger for this class. */
    private static final Logger logger = LogManager.getLogger(Search.class);

    @Id
    @GeneratedValue(strategy = GenerationType.IDENTITY)
    @Column(name = "search_id")
    private Long id;

    @JoinColumn(name = "owner_id", nullable = false)
    private User owner;

    @Column(name = "name", nullable = false)
    private String name;

    @Column(name = "user_input")
    private String userInput;

    /**
     * Currently selected search type (regular, advanced, timeline, ...). This property is not private so it can be altered in unit tests (the setter
     * checks the config and may prevent setting certain values).
     */
    @Column(name = "search_type")
    private int searchType = SearchHelper.SEARCH_TYPE_REGULAR;

    /** Currently selected filter for the regular search. Possible values can be configured. */
    @Column(name = "search_filter")
    private String searchFilter = DataManager.getInstance().getConfiguration().getDefaultSearchFilter().getField();

    @Column(name = "query", nullable = false, columnDefinition = "LONGTEXT")
    private String query;

    @Column(name = "expand_query", nullable = false, columnDefinition = "LONGTEXT")
    private String expandQuery;

    /** Optional custom filter query. */
    @Column(name = "custom_filter_query", columnDefinition = "LONGTEXT")
    private String customFilterQuery;

    @Column(name = "page", nullable = false)
    private int page;

    @Column(name = "filter")
    private String facetString;

    @Column(name = "sort_field")
    private String sortString;

    @Column(name = "date_updated", nullable = false)
    private LocalDateTime dateUpdated;

    @Column(name = "last_hits_count")
    private long lastHitsCount;

    @Column(name = "new_hits_notification")
    private boolean newHitsNotification = false;

    @Column(name = "proximity_search_distance")
    private int proximitySearchDistance = 0;

    /**
     * Load configured result groups. If none are configured or groups are disabled, use a single default group for regular search. TODO Always set
     * externally, according to context?
     */
    @Transient
    private List<SearchResultGroup> resultGroups = (!DataManager.getInstance().getConfiguration().isSearchResultGroupsEnabled()
            || DataManager.getInstance().getConfiguration().getSearchResultGroups().isEmpty())
                    ? Collections.singletonList(SearchResultGroup.createDefaultGroup())
                    : DataManager.getInstance().getConfiguration().getSearchResultGroups();

    /** Solr fields for search result sorting (usually the field from sortString and some backup fields such as ORDER and FILENAME). */
    @Transient
    private List<StringPair> sortFields = new ArrayList<>();

    @Transient
    private boolean saved = false;

    /**
     * List of geo-locations found by the last search
     */
    @Transient
    private List<Location> hitLocationList = new ArrayList<>();
    @Transient
    private boolean hasGeoLocationHits = false;
    /** Metadata configuration list type (default is "searchHit") */
    @Transient
    private String metadataListType = Configuration.METADATA_LIST_TYPE_SEARCH_HIT;

    /**
     * Empty constructor for JPA.
     */
    public Search() {
    }

    /**
     * cloning constructor. Creates a new search in a state as it might be loaded from database, i.e. without any transient fields set. In particular
     * with empty {@link #hits}
     *
     * @param blueprint
     */
    public Search(Search blueprint) {
        this.id = blueprint.id;
        this.owner = blueprint.owner;
        this.name = blueprint.name;
        this.userInput = blueprint.userInput;
        this.searchType = blueprint.searchType;
        this.query = blueprint.query;
        this.expandQuery = blueprint.expandQuery;
        this.searchFilter = blueprint.searchFilter;
        this.page = blueprint.page;
        this.facetString = blueprint.facetString;
        this.sortString = blueprint.sortString;
        this.sortFields = SearchHelper.parseSortString(blueprint.sortString, null);
        this.dateUpdated = blueprint.dateUpdated;
        this.lastHitsCount = blueprint.lastHitsCount;
        this.newHitsNotification = blueprint.newHitsNotification;
        this.proximitySearchDistance = blueprint.proximitySearchDistance;
        this.resultGroups = new ArrayList<>();
        for (SearchResultGroup resultGroup : blueprint.getResultGroups()) {
            this.getResultGroups().add(resultGroup);
        }
    }

    /**
     * <p>
     * Constructor for Search.
     * </p>
     *
     * @param searchType a int.
     * @param searchFilter a {@link io.goobi.viewer.model.search.SearchFilter} object.
     * @param resultGroups
     */
    public Search(int searchType, SearchFilter searchFilter, List<SearchResultGroup> resultGroups) {
        this.searchType = searchType;
        if (searchFilter != null) {
            this.searchFilter = searchFilter.getField();
        }
        if (resultGroups != null) {
            this.resultGroups = resultGroups;
        }
    }

    /* (non-Javadoc)
     * @see java.lang.Object#hashCode()
     */
    /** {@inheritDoc} */
    @Override
    public int hashCode() {
        final int prime = 31;
        int result = 1;
        result = prime * result + ((id == null) ? 0 : id.hashCode());
        result = prime * result + ((owner == null) ? 0 : owner.hashCode());
        return result;
    }

    /* (non-Javadoc)
     * @see java.lang.Object#equals(java.lang.Object)
     */
    /** {@inheritDoc} */
    @Override
    public boolean equals(Object obj) {
        if (this == obj) {
            return true;
        }
        if (obj == null) {
            return false;
        }
        if (getClass() != obj.getClass()) {
            return false;
        }
        Search other = (Search) obj;
        if (id == null) {
            if (other.id != null) {
                return false;
            }
        } else if (!id.equals(other.id)) {
            return false;
        }
        if (owner == null) {
            if (other.owner != null) {
                return false;
            }
        } else if (!owner.equals(other.owner)) {
            return false;
        }
        return true;
    }

    /**
     * 
     * @param facets
     * @return
     * @throws IndexUnreachableException
     */
    public String generateFinalSolrQuery(SearchFacets facets) {
        return generateFinalSolrQuery(facets, SearchAggregationType.AGGREGATE_TO_TOPSTRUCT);
    }

    /**
     * 
     * @param facets
     * @param aggregationType
     * @return
     * @throws IndexUnreachableException
     */
    public String generateFinalSolrQuery(SearchFacets facets, SearchAggregationType aggregationType) {
        String currentQuery = SearchHelper.prepareQuery(this.query);
        String q = SearchHelper.buildFinalQuery(currentQuery, false, aggregationType);

        // Apply current facets
        String subElementQueryFilterSuffix = "";
        if (facets != null) {
            subElementQueryFilterSuffix = facets.generateSubElementFacetFilterQuery();
            if (StringUtils.isNotEmpty(subElementQueryFilterSuffix)) {
                subElementQueryFilterSuffix = " +(" + subElementQueryFilterSuffix + ")";
            }
        }

        return q + subElementQueryFilterSuffix;
    }

    /**
     * <p>
     * execute.
     * </p>
     *
     * @param resultGdroups
     * @param facets a {@link io.goobi.viewer.model.search.SearchFacets} object.
     * @param searchTerms a {@link java.util.Map} object.
     * @param hitsPerPage a int.
     * @param locale Selected locale
     * @throws io.goobi.viewer.exceptions.PresentationException if any.
     * @throws io.goobi.viewer.exceptions.IndexUnreachableException if any.
     * @throws io.goobi.viewer.exceptions.DAOException if any.
     * @throws io.goobi.viewer.exceptions.ViewerConfigurationException if any.
     */
    public void execute(SearchFacets facets, Map<String, Set<String>> searchTerms, int hitsPerPage,
            Locale locale) throws PresentationException, IndexUnreachableException, DAOException, ViewerConfigurationException {
        execute(facets, searchTerms, hitsPerPage, locale, false, SearchAggregationType.AGGREGATE_TO_TOPSTRUCT);
    }

    /**
     * <p>
     * execute.
     * </p>
     *
     * @param facets a {@link io.goobi.viewer.model.search.SearchFacets} object.
     * @param searchTerms a {@link java.util.Map} object.
     * @param hitsPerPage a int.
     * @param locale Selected locale
     * @param keepSolrDoc
     * @param aggregationType
     * @throws io.goobi.viewer.exceptions.PresentationException if any.
     * @throws io.goobi.viewer.exceptions.IndexUnreachableException if any.
     * @throws io.goobi.viewer.exceptions.DAOException if any.
     * @throws io.goobi.viewer.exceptions.ViewerConfigurationException if any.
     */
    public void execute(SearchFacets facets, Map<String, Set<String>> searchTerms, int hitsPerPage,
            Locale locale, boolean keepSolrDoc, SearchAggregationType aggregationType)
            throws PresentationException, IndexUnreachableException, DAOException, ViewerConfigurationException {
        logger.trace("execute");
        if (facets == null) {
            throw new IllegalArgumentException("facets may not be null");
        }

        String currentQuery = SearchHelper.prepareQuery(this.query);

        String termQuery = null;
        if (searchTerms != null) {
            termQuery = SearchHelper.buildTermQuery(searchTerms.get(SearchHelper.TITLE_TERMS));
            logger.trace("termQuery: {}", termQuery);
        }

        Map<String, String> params = SearchHelper.generateQueryParams(termQuery);

        // Apply current facets
        List<String> activeFacetFilterQueries = facets.generateFacetFilterQueries(true);
        String subElementQueryFilterSuffix = facets.generateSubElementFacetFilterQuery();
        if (StringUtils.isNotEmpty(subElementQueryFilterSuffix)) {
            subElementQueryFilterSuffix = " +(" + subElementQueryFilterSuffix + ")";
        }
        if (logger.isTraceEnabled()) {
            for (String fq : activeFacetFilterQueries) {
                logger.debug("Facet query: {}", fq);
            }
            logger.debug("Subelement facet query: {}", subElementQueryFilterSuffix);
        }

        String finalQuery =
                SearchHelper.buildFinalQuery(currentQuery + subElementQueryFilterSuffix, true, aggregationType);
        logger.debug("Final main query: {}", finalQuery);
<<<<<<< HEAD
        if (hitsCount == 0) {
            // Add custom filter query
            if (StringUtils.isNotEmpty(customFilterQuery)) {
                activeFacetFilterQueries.add(customFilterQuery);
                logger.trace("Added custom filter query: {}", customFilterQuery);
            }
=======
        logger.trace("result groups: {}", this.resultGroups.size());
        for (SearchResultGroup resultGroup : this.resultGroups) {
            searchResultGroup(resultGroup, currentQuery, finalQuery, subElementQueryFilterSuffix, activeFacetFilterQueries, params, searchTerms,
                    facets, hitsPerPage, locale, keepSolrDoc, aggregationType);
        }
    }
>>>>>>> d584c83f

    /**
     * 
     * @param resultGroup
     * @param currentQuery
     * @param finalQuery
     * @param subElementQueryFilterSuffix
     * @param activeFacetFilterQueries
     * @param params
     * @param searchTerms
     * @param facets
     * @param hitsPerPage
     * @param locale
     * @param keepSolrDoc
     * @param aggregationType
     * @throws PresentationException
     * @throws IndexUnreachableException
     * @throws DAOException
     * @throws ViewerConfigurationException
     */
    void searchResultGroup(SearchResultGroup resultGroup, String currentQuery, String finalQuery, String subElementQueryFilterSuffix,
            List<String> activeFacetFilterQueries, Map<String, String> params, Map<String, Set<String>> searchTerms, SearchFacets facets,
            int hitsPerPage, Locale locale, boolean keepSolrDoc, SearchAggregationType aggregationType)
            throws PresentationException, IndexUnreachableException, DAOException, ViewerConfigurationException {
        logger.trace("Result group: {}", resultGroup.getName());

        // Remove previous results
        if (!resultGroup.getHits().isEmpty()) {
            resultGroup.getHits().clear();
        }

        List<String> allFacetFields = SearchHelper.facetifyList(DataManager.getInstance().getConfiguration().getAllFacetFields());
        if (locale != null) {
            Set<String> toRemove = new HashSet<>();
            for (String field : allFacetFields) {
                if (SolrTools.isHasWrongLanguageCode(field, locale.getLanguage())) {
                    toRemove.add(field);
                    logger.trace("Ignore configured facet field {} due to language mismatch.", field);
                }
            }
            allFacetFields.removeAll(toRemove);
        }

        //Include this to see if any results have geo-coords and thus the geomap-faceting widget should be displayed
        if (facets.getGeoFacetting().isActive()) {
            allFacetFields.add(SolrConstants.BOOL_WKT_COORDS);
        }

        List<String> allFilterQueries = new ArrayList<>();
        allFilterQueries.addAll(activeFacetFilterQueries);

        // Add custom filter query
        if (StringUtils.isNotEmpty(customFilterQuery)) {
            allFilterQueries.add(customFilterQuery);
        }
        // Add result group query
        if (StringUtils.isNotEmpty(resultGroup.getQuery())) {
            allFilterQueries.add(resultGroup.getQuery());
        }

        // Search without active facets to determine range facets min/max
        populateRanges(finalQuery, facets, resultGroup, params);
        // Search without active facets to populate unfiltered facets
        populateUnfilteredFacets(finalQuery, facets, resultGroup, params, locale);

        // Extra search for child element facet values
        if (!facets.getConfiguredSubelementFacetFields().isEmpty()) {
            String extraQuery =
                    new StringBuilder().append(SearchHelper.buildFinalQuery(currentQuery, false, SearchAggregationType.NO_AGGREGATION))
                            .append(subElementQueryFilterSuffix)
                            .toString();
            logger.trace("extra query: {}", extraQuery);
            QueryResponse resp = DataManager.getInstance()
                    .getSearchIndex()
                    .search(extraQuery, 0, 0, null, facets.getConfiguredSubelementFacetFields(),
                            Collections.singletonList(SolrConstants.IDDOC),
                            allFilterQueries, params);
            if (resp != null && resp.getFacetFields() != null) {
                // logger.trace("hits: {}", resp.getResults().getNumFound());
                for (FacetField facetField : resp.getFacetFields()) {
                    Map<String, Long> facetResult = new TreeMap<>();
                    for (Count count : facetField.getValues()) {
                        if (StringUtils.isEmpty(count.getName())) {
                            logger.warn("Facet for {} has no name, skipping...", facetField.getName());
                            continue;
                        }
                        facetResult.put(count.getName(), count.getCount());
                    }
                    // Use non-FACET_ field names outside of the actual faceting query
                    String fieldName = SearchHelper.defacetifyField(facetField.getName());
                    facets.getAvailableFacets()
                            .put(fieldName,
                                    FacetItem
                                            .generateFilterLinkList(facets.getAvailableFacets().get(fieldName), fieldName, facetResult,
                                                    DataManager.getInstance()
                                                            .getConfiguration()
                                                            .getHierarchicalFacetFields()
                                                            .contains(fieldName),
                                                    DataManager.getInstance().getConfiguration().getGroupToLengthForFacetField(fieldName),
                                                    locale, facets.getLabelMap()));
                    allFacetFields.remove(facetField.getName());
                }
            }

        }

        List<String> fieldList = Arrays.asList(SolrConstants.IDDOC);
        int maxResults = 0;
        if (facets.getGeoFacetting().isActive()) {
            fieldList = Arrays.asList(SolrConstants.IDDOC, SolrConstants.WKT_COORDS, SolrConstants.LABEL, SolrConstants.PI_TOPSTRUCT,
                    SolrConstants.ISANCHOR, SolrConstants.DOCSTRCT, SolrConstants.DOCTYPE, SolrConstants.BOOL_IMAGEAVAILABLE,
                    SolrConstants.MIMETYPE);
            maxResults = DataManager.getInstance().getConfiguration().useHeatmapForFacetting() ? 0 : 100000; // limit max docs to avoid OOM
        }

        // Search for hit count + facets
        QueryResponse resp = DataManager.getInstance()
                .getSearchIndex()
                .search(finalQuery, 0, maxResults, null, allFacetFields, fieldList, allFilterQueries, params);
        if (resp.getResults() != null) {
            resultGroup.setHitsCount(resp.getResults().getNumFound());
            logger.trace("Pre-grouping search hits: {}", resultGroup.getHitsCount());
            // Check for duplicate values in the GROUPFIELD facet and subtract the number from the total hits.
            for (FacetField facetField : resp.getFacetFields()) {
                if (SolrConstants.GROUPFIELD.equals(facetField.getName())) {
                    for (Count count : facetField.getValues()) {
                        if (count.getCount() > 1) {
                            setHitsCount(resultGroup.getHitsCount() - (count.getCount() - 1));
                        }
                    }
                }
            }
            if (facets.getGeoFacetting().isActive()) {
                resultGroup.setHasGeoLocationHits(resp.getFacetField(SolrConstants.BOOL_WKT_COORDS)
                        .getValues()
                        .stream()
                        .anyMatch(c -> c.getName().equalsIgnoreCase("true")));
                if (DataManager.getInstance().getConfiguration().isShowSearchHitsInGeoFacetMap(facets.getGeoFacetting().getField())) {
                    resultGroup.setHitLocationList(getLocations(facets.getGeoFacetting().getField(), resp.getResults()));
                    resultGroup.getHitLocationList().sort((l1, l2) -> Double.compare(l2.getArea().getDiameter(), l1.getArea().getDiameter())); // TODO
                }
            }
            logger.debug("Total search hits: {}", resultGroup.getHitsCount());
        }

        if (resultGroup.getHitsCount() == 0) {
            return;
        }

        // Collect available facets
        if (resp.getFacetFields() != null) {
            for (FacetField facetField : resp.getFacetFields()) {
                // Use non-FACET_ field names outside of the actual faceting query
                String defacetifiedFieldName = SearchHelper.defacetifyField(facetField.getName());
                if (SolrConstants.GROUPFIELD.equals(facetField.getName()) || facetField.getValues() == null
                        || DataManager.getInstance().getConfiguration().isAlwaysApplyFacetFieldToUnfilteredHits(defacetifiedFieldName)) {
                    continue;
                }
                Map<String, Long> facetResult = new TreeMap<>();
                for (Count count : facetField.getValues()) {
                    if (StringUtils.isEmpty(count.getName())) {
                        logger.warn("Facet for {} has no name, skipping...", facetField.getName());
                        continue;
                    }
                    facetResult.put(count.getName(), count.getCount());
                }
                facets.getAvailableFacets()
                        .put(defacetifiedFieldName,
                                FacetItem.generateFilterLinkList(facets.getAvailableFacets().get(defacetifiedFieldName), defacetifiedFieldName,
                                        facetResult,
                                        DataManager.getInstance().getConfiguration().getHierarchicalFacetFields().contains(defacetifiedFieldName),
                                        DataManager.getInstance().getConfiguration().getGroupToLengthForFacetField(defacetifiedFieldName), locale,
                                        facets.getLabelMap()));
            }
        }

        // If this is a group preview, use the group's configured hit count instead of paginator hits per page
        if (resultGroups.size() > 1 && resultGroup.getPreviewHitCount() > 0 && resultGroup.getPreviewHitCount() < hitsPerPage) {
            hitsPerPage = resultGroup.getPreviewHitCount();
        }

        int lastPage = getLastPage(hitsPerPage);
        if (page <= 0) {
            page = 1;
        } else if (page > lastPage) {
            page = lastPage;
        }

        // Hits for the current page
        int from = (page - 1) * hitsPerPage;

        // Expand query (child hits)
        String useExpandQuery = "";
        if (StringUtils.isNotEmpty(expandQuery)) {
            // Search for child hits only if initial search query is not empty (empty query means collection listing)
            useExpandQuery = expandQuery + subElementQueryFilterSuffix;
        } else if (!allFilterQueries.isEmpty() && DataManager.getInstance().getConfiguration().isUseFacetsAsExpandQuery()) {
            // If explicitly configured to use facets for expand query to produce child hits
            useExpandQuery = SearchHelper.buildExpandQueryFromFacets(allFilterQueries,
                    DataManager.getInstance().getConfiguration().getAllowedFacetsForExpandQuery());
        }
        if (StringUtils.isNotEmpty(useExpandQuery)) {
            logger.trace("Expand query: {}", useExpandQuery);
            params.putAll(SearchHelper.getExpandQueryParams(useExpandQuery));
        }

        List<StringPair> useSortFields = getAllSortFields();
        List<SearchHit> foundHits = Collections.emptyList();
        // Actual hits for listing
        if (SearchAggregationType.AGGREGATE_TO_TOPSTRUCT.equals(aggregationType)) {
            foundHits = SearchHelper.searchWithAggregation(finalQuery, from,
                    hitsPerPage, useSortFields, null, allFilterQueries, params,
                    searchTerms, null, metadataListType, BeanUtils.getLocale(), keepSolrDoc, proximitySearchDistance);
        } else if (SearchAggregationType.NO_AGGREGATION.equals(aggregationType)) {
            foundHits = SearchHelper.searchWithFulltext(finalQuery, from, hitsPerPage, useSortFields, null, allFilterQueries, params,
                    searchTerms, null, BeanUtils.getLocale(), BeanUtils.getRequest(), keepSolrDoc, proximitySearchDistance);
        }

        resultGroup.getHits().addAll(foundHits);
    }

    /**
     * Populates slider ranges for ranged facets.
     * 
     * @param finalQuery
     * @param facets
     * @param resultGroup Active result group for optional filtering
     * @param params
     * @throws PresentationException
     * @throws IndexUnreachableException
     */
    private void populateRanges(String finalQuery, SearchFacets facets, SearchResultGroup resultGroup, Map<String, String> params)
            throws PresentationException, IndexUnreachableException {
        logger.trace("populateRanges");
        List<String> rangeFacetFields = DataManager.getInstance().getConfiguration().getRangeFacetFields();
        List<String> activeFilterQueries = facets.generateFacetFilterQueries(false);

        if (StringUtils.isNotEmpty(customFilterQuery)) {
            activeFilterQueries.add(customFilterQuery);
        }
        if (resultGroup != null) {
            activeFilterQueries.add(resultGroup.getQuery());
        }

        QueryResponse resp = DataManager.getInstance()
                .getSearchIndex()
                .search(finalQuery, 0, 0, null, rangeFacetFields, Collections.singletonList(SolrConstants.IDDOC), activeFilterQueries, params);
        if (resp == null || resp.getFacetFields() == null) {
            logger.trace("No facet fields");
            return;
        }

        for (FacetField facetField : resp.getFacetFields()) {
            if (!rangeFacetFields.contains(facetField.getName())) {
                continue;
            }

            SortedMap<String, Long> counts = new TreeMap<>();
            List<String> values = new ArrayList<>();
            for (Count count : facetField.getValues()) {
                if (count.getCount() > 0) {
                    counts.put(count.getName(), count.getCount());
                    values.add(count.getName());
                }
            }
            if (!values.isEmpty()) {
                String defacetifiedFieldName = SearchHelper.defacetifyField(facetField.getName());
                if (rangeFacetFields.contains(facetField.getName())) {
                    // Slider range
                    facets.populateAbsoluteMinMaxValuesForField(defacetifiedFieldName, counts);
                }
            }
        }
    }

    /**
     * Populates facets that are applied to a raw, unfiltered search, such as total slider range and permanently displayed facets.
     * 
     * @param finalQuery
     * @param facets
     * @param resultGroup
     * @param params
     * @param locale
     * @throws PresentationException
     * @throws IndexUnreachableException
     */
    private void populateUnfilteredFacets(String finalQuery, SearchFacets facets, SearchResultGroup resultGroup, Map<String, String> params,
            Locale locale) throws PresentationException, IndexUnreachableException {
        List<String> unfilteredFacetFields = new ArrayList<>();
        // Collect facet fields with alwaysApplyToUnfilteredHits=true
        for (String field : DataManager.getInstance().getConfiguration().getAllFacetFields()) {
            if (DataManager.getInstance().getConfiguration().isAlwaysApplyFacetFieldToUnfilteredHits(field)) {
                unfilteredFacetFields.add(SearchHelper.facetifyField(field));
            }
        }

        List<String> activeFilterQueries = new ArrayList<>(2);
        if (StringUtils.isNotEmpty(customFilterQuery)) {
            activeFilterQueries.add(customFilterQuery);
        }
        if (resultGroup != null) {
            activeFilterQueries.add(resultGroup.getQuery());
        }

        logger.trace("final query: {}", finalQuery);
        QueryResponse resp = DataManager.getInstance()
                .getSearchIndex()
                .search(finalQuery, 0, 0, null, unfilteredFacetFields, Collections.singletonList(SolrConstants.IDDOC), activeFilterQueries,
                        params);
        if (resp == null || resp.getFacetFields() == null) {
            return;
        }

        List<String> hierarchicalFacetFields = DataManager.getInstance().getConfiguration().getHierarchicalFacetFields();
        for (FacetField facetField : resp.getFacetFields()) {
            if (!unfilteredFacetFields.contains(facetField.getName())) {
                continue;
            }

            Map<String, Long> counts = new HashMap<>();
            List<String> values = new ArrayList<>();
            for (Count count : facetField.getValues()) {
                if (count.getCount() > 0) {
                    counts.put(count.getName(), count.getCount());
                    values.add(count.getName());
                }
            }
            if (!values.isEmpty()) {
                String defacetifiedFieldName = SearchHelper.defacetifyField(facetField.getName());
                // Facets where all values are permanently displayed, no matter the current filters
                facets.getAvailableFacets()
                        .put(defacetifiedFieldName,
                                FacetItem.generateFilterLinkList(facets.getAvailableFacets().get(defacetifiedFieldName), defacetifiedFieldName,
                                        counts, hierarchicalFacetFields.contains(defacetifiedFieldName),
                                        DataManager.getInstance().getConfiguration().getGroupToLengthForFacetField(defacetifiedFieldName), locale,
                                        facets.getLabelMap()));
            }
        }
    }

    /**
     * 
     * @param solrField
     * @param results
     * @return
     */
    private static List<Location> getLocations(String solrField, SolrDocumentList results) {
        List<Location> locations = new ArrayList<>();
        for (SolrDocument doc : results) {
            try {
                String label = (String) doc.getFieldValue(SolrConstants.LABEL);
                String pi = (String) doc.getFieldValue(SolrConstants.PI_TOPSTRUCT);
                String docStructType = (String) doc.getFieldValue(SolrConstants.DOCSTRCT);
                String mimeType = (String) doc.getFieldValue(SolrConstants.MIMETYPE);
                boolean anchorOrGroup = SolrTools.isAnchor(doc) || SolrTools.isGroup(doc);
                Boolean hasImages = (Boolean) doc.getFieldValue(SolrConstants.BOOL_IMAGEAVAILABLE);
                locations.addAll(getLocations(doc.getFieldValue(solrField))
                        .stream()
                        .map(p -> new Location(p, label,
                                Location.getRecordURI(pi, PageType.determinePageType(docStructType, mimeType, anchorOrGroup, hasImages, false),
                                        DataManager.getInstance().getUrlBuilder())))
                        .collect(Collectors.toList()));
            } catch (IllegalArgumentException e) {
                logger.error("Error parsing field {} of document {}: {}", solrField, doc.get("IDDOC"), e.getMessage());
                logger.error(e.toString(), e);
            }
        }
        return locations;
    }

    /**
     * 
     * @param o
     * @return
     */
    protected static List<IArea> getLocations(Object o) {
        List<IArea> locs = new ArrayList<>();
        if (o == null) {
            return locs;
        } else if (o instanceof List) {
            for (int i = 0; i < ((List) o).size(); i++) {
                locs.addAll(getLocations(((List) o).get(i)));
            }
            return locs;
        } else if (o instanceof String) {
            String s = (String) o;
            Matcher polygonMatcher = Pattern.compile("POLYGON\\(\\([0-9.\\-,E\\s]+\\)\\)").matcher(s); //NOSONAR   no catastrophic backtracking detected
            while (polygonMatcher.find()) {
                String match = polygonMatcher.group();
                locs.add(new Polygon(getPoints(match)));
                s = s.replace(match, "");
                polygonMatcher = Pattern.compile("POLYGON\\(\\([0-9.\\-,E\\s]+\\)\\)").matcher(s); //NOSONAR   no catastrophic backtracking detected
            }
            if (StringUtils.isNotBlank(s)) {
                locs.addAll(Arrays.asList(getPoints(s)).stream().map(p -> new Point(p[0], p[1])).collect(Collectors.toList()));
            }
            return locs;
        }
        throw new IllegalArgumentException(String.format("Unable to parse %s of type %s as location", o.toString(), o.getClass()));
    }

    /**
     * 
     * @param value
     * @return
     */
    protected static double[][] getPoints(String value) {
        List<double[]> points = new ArrayList<>();
        Matcher matcher = Pattern.compile("([0-9\\.\\-E]+)\\s([0-9\\.\\-E]+)").matcher(value); //NOSONAR   no catastrophic backtracking detected
        while (matcher.find() && matcher.groupCount() == 2) {
            points.add(parsePoint(matcher.group(1), matcher.group(2)));
        }
        return points.toArray(new double[points.size()][2]);
    }

    /**
     * 
     * @param x
     * @param y
     * @return
     */
    protected static double[] parsePoint(Object x, Object y) {
        if (x instanceof Number) {
            double[] loc = new double[2];
            loc[0] = ((Number) x).doubleValue();
            loc[1] = ((Number) y).doubleValue();
            return loc;
        } else if (x instanceof String) {
            try {
                double[] loc = new double[2];
                loc[0] = Double.parseDouble((String) x);
                loc[1] = Double.parseDouble((String) y);
                return loc;
            } catch (NumberFormatException e) {
                logger.debug(e.getMessage());
            }
        }
        throw new IllegalArgumentException(String.format("Unable to parse objects %s, %s to double array", x, y));
    }

    /**
     * Constructs a search URL using the query parameters contained in this object.
     *
     * @return a {@link java.lang.String} object.
     * @throws java.io.UnsupportedEncodingException if any.
     */
    public String getUrl() throws UnsupportedEncodingException {
        StringBuilder sbUrl = new StringBuilder();
        sbUrl.append(BeanUtils.getServletPathWithHostAsUrlFromJsfContext());
        sbUrl.append('/').append(PageType.search.getName());
        sbUrl.append("/-");
        sbUrl.append('/').append(StringUtils.isNotEmpty(query) ? URLEncoder.encode(query, SearchBean.URL_ENCODING) : "-").append('/').append(page);
        sbUrl.append('/').append((StringUtils.isNotEmpty(sortString) ? sortString : "-"));
        sbUrl.append('/').append((StringUtils.isNotEmpty(facetString) ? URLEncoder.encode(facetString, SearchBean.URL_ENCODING) : "-")).append('/');
        return sbUrl.toString();
    }

    /**
     * <p>
     * Getter for the field <code>id</code>.
     * </p>
     *
     * @return the id
     */
    public Long getId() {
        return id;
    }

    /**
     * <p>
     * Setter for the field <code>id</code>.
     * </p>
     *
     * @param id the id to set
     */
    public void setId(Long id) {
        this.id = id;
    }

    /**
     * <p>
     * Getter for the field <code>owner</code>.
     * </p>
     *
     * @return the owner
     */
    public User getOwner() {
        return owner;
    }

    /**
     * <p>
     * Setter for the field <code>owner</code>.
     * </p>
     *
     * @param owner the owner to set
     */
    public void setOwner(User owner) {
        this.owner = owner;
    }

    /**
     * <p>
     * Getter for the field <code>name</code>.
     * </p>
     *
     * @return the name
     */
    public String getName() {
        return name;
    }

    /**
     * <p>
     * Setter for the field <code>name</code>.
     * </p>
     *
     * @param name the name to set
     */
    public void setName(String name) {
        this.name = name;
    }

    /**
     * <p>
     * Getter for the field <code>userInput</code>.
     * </p>
     *
     * @return the userInput
     */
    public String getUserInput() {
        return userInput;
    }

    /**
     * <p>
     * Setter for the field <code>userInput</code>.
     * </p>
     *
     * @param userInput the userInput to set
     */
    public void setUserInput(String userInput) {
        this.userInput = userInput;
    }

    /**
     * <p>
     * Getter for the field <code>searchType</code>.
     * </p>
     *
     * @return the searchType
     */
    public int getSearchType() {
        return searchType;
    }

    /**
     * <p>
     * Setter for the field <code>searchType</code>.
     * </p>
     *
     * @param searchType the searchType to set
     */
    public void setSearchType(int searchType) {
        this.searchType = searchType;
    }

    /**
     * <p>
     * Getter for the field <code>searchFilter</code>.
     * </p>
     *
     * @return the searchFilter
     */
    public String getSearchFilter() {
        return searchFilter;
    }

    /**
     * <p>
     * Setter for the field <code>searchFilter</code>.
     * </p>
     *
     * @param searchFilter the searchFilter to set
     */
    public void setSearchFilter(String searchFilter) {
        this.searchFilter = searchFilter;
    }

    /**
     * <p>
     * Getter for the field <code>query</code>.
     * </p>
     *
     * @return the query
     */
    public String getQuery() {
        return query;
    }

    /**
     * <p>
     * Setter for the field <code>query</code>.
     * </p>
     *
     * @param query the query to set
     */
    public void setQuery(String query) {
        this.query = query;
    }

    /**
     * <p>
     * Getter for the field <code>expandQuery</code>.
     * </p>
     *
     * @return the expandQuery
     */
    public String getExpandQuery() {
        return expandQuery;
    }

    /**
     * <p>
     * Setter for the field <code>expandQuery</code>.
     * </p>
     *
     * @param expandQuery the expandQuery to set
     */
    public void setExpandQuery(String expandQuery) {
        this.expandQuery = expandQuery;
    }

    /**
     * @return the customFilterQuery
     */
    public String getCustomFilterQuery() {
        return customFilterQuery;
    }

    /**
     * @param customFilterQuery the customFilterQuery to set
     */
    public void setCustomFilterQuery(String customFilterQuery) {
        this.customFilterQuery = customFilterQuery;
    }

    /**
     * <p>
     * Getter for the field <code>page</code>.
     * </p>
     *
     * @return the page
     */
    public int getPage() {
        return page;
    }

    /**
     * <p>
     * Setter for the field <code>page</code>.
     * </p>
     *
     * @param page the page to set
     */
    public void setPage(int page) {
        this.page = page;
    }

    /**
     * <p>
     * Getter for the field <code>facetString</code>.
     * </p>
     *
     * @return the facetString
     */
    public String getFacetString() {
        return facetString;
    }

    /**
     * <p>
     * Setter for the field <code>facetString</code>.
     * </p>
     *
     * @param facetString the facetString to set
     */
    public void setFacetString(String facetString) {
        this.facetString = facetString;
    }

    /**
     * <p>
     * Getter for the field <code>sortString</code>.
     * </p>
     *
     * @return the sortString
     */
    public String getSortString() {
        return sortString;
    }

    /**
     * <p>
     * Setter for the field <code>sortString</code>.
     * </p>
     *
     * @param sortString the sortString to set
     */
    public void setSortString(String sortString) {
        if (StringUtils.isNotBlank(sortString)) {
            String s = sortString.replaceAll("[\n\r]", "_");
            logger.trace("setSortString: {}", s);
        }
        this.sortString = sortString;
        sortFields = SearchHelper.parseSortString(this.sortString, null);
    }

    /**
     * 
     * @return
     */
    public SearchSortingOption getSearchSortingOption() {
        logger.trace("getSearchSortingOption");
        if (sortFields != null && !sortFields.isEmpty()) {
            logger.trace("getSearchSortingOption: {}", new SearchSortingOption(sortFields.get(0).getOne(), "asc".equals(sortFields.get(0).getTwo())));
            return new SearchSortingOption(sortFields.get(0).getOne(), "asc".equals(sortFields.get(0).getTwo()));
        }

        return null;
    }

    /**
     * 
     * @param option
     */
    public void setSearchSortingOption(SearchSortingOption option) {
        logger.trace("setSearchSortingOption: {}", option);
        if (option != null) {
            setSortString((option.isDescending() ? "!" : "") + option.getField());
        }
    }

    /**
     * Returns a list of currently selected sort fields with any configured static sort fields.
     *
     * @return A list of both static and selected fields
     * @should return all fields
     */
    public List<StringPair> getAllSortFields() {
        List<String> staticSortFields = DataManager.getInstance().getConfiguration().getStaticSortFields();
        List<StringPair> ret = new ArrayList<>(staticSortFields.size() + sortFields.size());
        if (!staticSortFields.isEmpty()) {
            for (String s : staticSortFields) {
                if (s.startsWith("!")) {
                    ret.add(new StringPair(s.substring(1), "desc"));
                } else {
                    ret.add(new StringPair(s, "asc"));
                }
                logger.trace("Added static sort field: {}", s);
            }
        }
        ret.addAll(sortFields);

        return ret;
    }

    /**
     * <p>
     * Getter for the field <code>sortFields</code>.
     * </p>
     *
     * @return the sortFields
     */
    public List<StringPair> getSortFields() {
        return sortFields;
    }

    /**
     * <p>
     * Getter for the field <code>dateUpdated</code>.
     * </p>
     *
     * @return the dateUpdated
     */
    public LocalDateTime getDateUpdated() {
        return dateUpdated;
    }

    /**
     * <p>
     * Setter for the field <code>dateUpdated</code>.
     * </p>
     *
     * @param dateUpdated the dateUpdated to set
     */
    public void setDateUpdated(LocalDateTime dateUpdated) {
        this.dateUpdated = dateUpdated;
    }

    /**
     * <p>
     * Getter for the field <code>lastHitsCount</code>.
     * </p>
     *
     * @return the lastHitsCount
     */
    public long getLastHitsCount() {
        return lastHitsCount;
    }

    /**
     * <p>
     * Setter for the field <code>lastHitsCount</code>.
     * </p>
     *
     * @param lastHitsCount the lastHitsCount to set
     */
    public void setLastHitsCount(long lastHitsCount) {
        this.lastHitsCount = lastHitsCount;
    }

    /**
     * <p>
     * isNewHitsNotification.
     * </p>
     *
     * @return the newHitsNotification
     */
    public boolean isNewHitsNotification() {
        return newHitsNotification;
    }

    /**
     * <p>
     * Setter for the field <code>newHitsNotification</code>.
     * </p>
     *
     * @param newHitsNotification the newHitsNotification to set
     */
    public void setNewHitsNotification(boolean newHitsNotification) {
        this.newHitsNotification = newHitsNotification;
    }

    /**
     * @return the proximitySearchDistance
     */
    public int getProximitySearchDistance() {
        return proximitySearchDistance;
    }

    /**
     * @param proximitySearchDistance the proximitySearchDistance to set
     */
    public void setProximitySearchDistance(int proximitySearchDistance) {
        this.proximitySearchDistance = proximitySearchDistance;
    }

    /**
     * @return the resultGroups
     */
    public List<SearchResultGroup> getResultGroups() {
        return resultGroups;
    }

    /**
     * @param resultGroups the resultGroups to set
     */
    public void setResultGroups(List<SearchResultGroup> resultGroups) {
        this.resultGroups = resultGroups;
    }

    /**
     * <p>
     * isSaved.
     * </p>
     *
     * @return the saved
     */
    public boolean isSaved() {
        return saved;
    }

    /**
     * <p>
     * Setter for the field <code>saved</code>.
     * </p>
     *
     * @param saved the saved to set
     */
    public void setSaved(boolean saved) {
        this.saved = saved;
    }

    /**
     * <p>
     * Getter for the field <code>hitsCount</code>.
     * </p>
     *
     * @return the hitsCount
     */
    public long getHitsCount() {
        int ret = 0;
        if (!resultGroups.isEmpty()) {
            for (SearchResultGroup resultGroup : resultGroups) {
                ret += resultGroup.getHitsCount();
            }
        }

        return ret;
    }

    /**
     * <p>
     * Setter for the field <code>hitsCount</code>.
     * </p>
     *
     * @param hitsCount the hitsCount to set
     */
    public void setHitsCount(long hitsCount) {
        if (!resultGroups.isEmpty()) {
            resultGroups.get(0).setHitsCount(hitsCount);
        }
    }

    /**
     * <p>
     * Getter for the field <code>hits</code>.
     * </p>
     *
     * @return the hits
     */
    public List<SearchHit> getHits() {
        if (!resultGroups.isEmpty()) {
            return resultGroups.get(0).getHits();
        }

        return Collections.emptyList();
    }

    /**
     * <p>
     * getLastPage.
     * </p>
     *
     * @param hitsPerPage a int.
     * @return a int.
     */
    public int getLastPage(int hitsPerPage) {
        long hitsCount = resultGroups.isEmpty() ? 0 : resultGroups.get(0).getHitsCount();
        int answer = 0;
        if (hitsPerPage > 0) {
            int hitsPerPageLocal = hitsPerPage;
            answer = (int) Math.floor((double) hitsCount / hitsPerPageLocal);
            if (hitsCount % hitsPerPageLocal != 0 || answer == 0) {
                answer++;
            }
        }
        return answer;
    }

    /**
     * Toggles the status of newHitsNotification and persists this search.
     *
     * @throws io.goobi.viewer.exceptions.DAOException if any.
     */
    public void toggleNotifications() throws DAOException {
        this.newHitsNotification = !this.newHitsNotification;
        DataManager.getInstance().getDao().updateSearch(this);
    }

    /**
     * @return the hitGeoCoordinateList
     */
    public List<Location> getHitsLocationList() {
        if (!resultGroups.isEmpty()) {
            return resultGroups.get(0).getHitLocationList();
        }

        return Collections.emptyList();
    }

    /**
     * @return the hasGeoLocationHits
     */
    public boolean isHasGeoLocationHits() {
        if (!resultGroups.isEmpty()) {
            return resultGroups.get(0).isHasGeoLocationHits();
        }

        return false;
    }

    /**
     * 
     * @return
     */
    public boolean isGroupPreviewMode() {
        return resultGroups.size() > 1;
    }

    /**
     * @return the metadataListType
     */
    public String getMetadataListType() {
        return metadataListType;
    }

    /**
     * @param metadataListType the metadataListType to set
     */
    public void setMetadataListType(String metadataListType) {
        this.metadataListType = metadataListType;
    }
}<|MERGE_RESOLUTION|>--- conflicted
+++ resolved
@@ -375,21 +375,12 @@
         String finalQuery =
                 SearchHelper.buildFinalQuery(currentQuery + subElementQueryFilterSuffix, true, aggregationType);
         logger.debug("Final main query: {}", finalQuery);
-<<<<<<< HEAD
-        if (hitsCount == 0) {
-            // Add custom filter query
-            if (StringUtils.isNotEmpty(customFilterQuery)) {
-                activeFacetFilterQueries.add(customFilterQuery);
-                logger.trace("Added custom filter query: {}", customFilterQuery);
-            }
-=======
         logger.trace("result groups: {}", this.resultGroups.size());
         for (SearchResultGroup resultGroup : this.resultGroups) {
             searchResultGroup(resultGroup, currentQuery, finalQuery, subElementQueryFilterSuffix, activeFacetFilterQueries, params, searchTerms,
                     facets, hitsPerPage, locale, keepSolrDoc, aggregationType);
         }
     }
->>>>>>> d584c83f
 
     /**
      * 
