--- conflicted
+++ resolved
@@ -309,15 +309,13 @@
             // Search without range facet queries to determine absolute slider range
             List<String> rangeFacetFields = DataManager.getInstance().getConfiguration().getRangeFacetFields();
             List<String> nonRangeFacetFilterQueries = facets.generateFacetFilterQueries(advancedSearchGroupOperator, false);
-<<<<<<< HEAD
-
-=======
+
             // Add custom filter query
             if (StringUtils.isNotEmpty(customFilterQuery)) {
                 nonRangeFacetFilterQueries.add(customFilterQuery);
                 activeFacetFilterQueries.add(customFilterQuery);
             }
->>>>>>> ea565fde
+
             resp = DataManager.getInstance()
                     .getSearchIndex()
                     .search(finalQuery, 0, 0, null, rangeFacetFields, Collections.singletonList(SolrConstants.IDDOC), nonRangeFacetFilterQueries,
