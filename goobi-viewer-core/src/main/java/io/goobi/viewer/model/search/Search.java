--- conflicted
+++ resolved
@@ -374,16 +374,6 @@
         String finalQuery =
                 SearchHelper.buildFinalQuery(currentQuery + subElementQueryFilterSuffix, true, aggregationType);
         logger.debug("Final main query: {}", finalQuery);
-<<<<<<< HEAD
-=======
-        if (hitsCount == 0) {
-            // Add custom filter query
-            if (StringUtils.isNotEmpty(customFilterQuery)) {
-                activeFacetFilterQueries.add(customFilterQuery);
-                logger.trace("Added custom filter query: {}", customFilterQuery);
-            }
->>>>>>> 6848894e
-
         logger.trace("result groups: {}", this.resultGroups.size());
         for (SearchResultGroup resultGroup : this.resultGroups) {
             searchResultGroup(resultGroup, currentQuery, finalQuery, subElementQueryFilterSuffix, activeFacetFilterQueries, params, searchTerms,
