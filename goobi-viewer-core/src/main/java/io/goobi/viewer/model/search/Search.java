--- conflicted
+++ resolved
@@ -144,8 +144,8 @@
     private int proximitySearchDistance = 0;
 
     /**
-     * Load configured result groups. If none are configured or groups are disabled, use a single default group for regular search.
-     * TODO Always set externally, according to context?
+     * Load configured result groups. If none are configured or groups are disabled, use a single default group for regular search. TODO Always set
+     * externally, according to context?
      */
     @Transient
     private List<SearchResultGroup> resultGroups = (!DataManager.getInstance().getConfiguration().isSearchResultGroupsEnabled()
@@ -159,16 +159,6 @@
 
     @Transient
     private boolean saved = false;
-
-<<<<<<< HEAD
-=======
-    /** Total hits count for the current search. */
-    @Transient
-    private long hitsCount = 0;
-
-    /** BrowseElement list for the current search result page. */
-    @Transient
-    private final List<SearchHit> hits = new ArrayList<>();
 
     /**
      * List of geo-locations found by the last search
@@ -181,7 +171,6 @@
     @Transient
     private String metadataListType = Configuration.METADATA_LIST_TYPE_SEARCH_HIT;
 
->>>>>>> a1ef32d4
     /**
      * Empty constructor for JPA.
      */
@@ -592,14 +581,9 @@
         List<SearchHit> foundHits = Collections.emptyList();
         // Actual hits for listing
         if (SearchAggregationType.AGGREGATE_TO_TOPSTRUCT.equals(aggregationType)) {
-<<<<<<< HEAD
             foundHits = SearchHelper.searchWithAggregation(finalQuery, from,
                     hitsPerPage, useSortFields, null, allFilterQueries, params,
-                    searchTerms, null, BeanUtils.getLocale(), keepSolrDoc, proximitySearchDistance);
-=======
-            foundHits = SearchHelper.searchWithAggregation(finalQuery, from, hitsPerPage, useSortFields, null, activeFacetFilterQueries, params,
                     searchTerms, null, metadataListType, BeanUtils.getLocale(), keepSolrDoc, proximitySearchDistance);
->>>>>>> a1ef32d4
         } else if (SearchAggregationType.NO_AGGREGATION.equals(aggregationType)) {
             foundHits = SearchHelper.searchWithFulltext(finalQuery, from, hitsPerPage, useSortFields, null, allFilterQueries, params,
                     searchTerms, null, BeanUtils.getLocale(), BeanUtils.getRequest(), keepSolrDoc, proximitySearchDistance);
@@ -1401,5 +1385,4 @@
     public void setMetadataListType(String metadataListType) {
         this.metadataListType = metadataListType;
     }
-
 }