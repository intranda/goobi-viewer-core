/*
 * This file is part of the Goobi viewer - a content presentation and management
 * application for digitized objects.
 *
 * Visit these websites for more information.
 *          - http://www.intranda.com
 *          - http://digiverso.com
 *
 * This program is free software; you can redistribute it and/or modify it under
 * the terms of the GNU General Public License as published by the Free Software
 * Foundation; either version 2 of the License, or (at your option) any later
 * version.
 *
 * This program is distributed in the hope that it will be useful, but WITHOUT
 * ANY WARRANTY; without even the implied warranty of MERCHANTABILITY or FITNESS
 * FOR A PARTICULAR PURPOSE.
 * See the GNU General Public License for more details.
 *
 * You should have received a copy of the GNU General Public License along with
 * this program. If not, see <http://www.gnu.org/licenses/>.
 */
package io.goobi.viewer.model.cms.pages.content.types;

import java.io.File;
import java.io.IOException;
import java.util.ArrayList;
import java.util.Arrays;
import java.util.Collections;
import java.util.List;
import java.util.Map;
import java.util.stream.Collectors;

import org.apache.commons.lang3.StringUtils;
import org.json.JSONArray;

import io.goobi.viewer.controller.DataManager;
import io.goobi.viewer.exceptions.IndexUnreachableException;
import io.goobi.viewer.exceptions.ViewerConfigurationException;
import io.goobi.viewer.managedbeans.CollectionViewBean;
import io.goobi.viewer.managedbeans.utils.BeanUtils;
import io.goobi.viewer.model.cms.pages.content.CMSComponent;
import io.goobi.viewer.model.cms.pages.content.CMSContent;
import io.goobi.viewer.model.search.CollectionResult;
import io.goobi.viewer.model.search.SearchHelper;
import io.goobi.viewer.model.viewer.collections.CollectionView;
import io.goobi.viewer.model.viewer.collections.Sorting;
import io.goobi.viewer.solr.SolrConstants;
import jakarta.persistence.Column;
import jakarta.persistence.DiscriminatorValue;
import jakarta.persistence.Entity;
import jakarta.persistence.EnumType;
import jakarta.persistence.Enumerated;
import jakarta.persistence.Table;
import jakarta.persistence.Transient;

@Entity
@Table(name = "cms_content_collection")
@DiscriminatorValue("collection")
public class CMSCollectionContent extends CMSContent {

    private static final String COMPONENT_NAME = "collection";

    @Column(name = "solr_field", length = 40)
    private String solrField = SolrConstants.DC;
    @Column(name = "collection_name")
    private String collectionName = ""; //if blank, all collections of the solrField are included
    @Column(name = "sorting", length = 20)
    @Enumerated(EnumType.STRING)
    private Sorting sorting = Sorting.alphanumeric;
    @Column(name = "filter_query")
    private String filterQuery = "";
    /**
     * Name of SOLR field by which to group results of the collection This is only usable in a iiif view. If set, a separate collection list is
     * displayed for each value of the grouping field
     */
    @Column(name = "grouping_field", length = 40)
    private String groupingField = "";
    /**
     * Comma separated list of collection names to ignore for display. If {@link #ignoreHierarchy} is true, then this list needs to also include any
     * child collections which should not be visible; otherwise child collection visibility is directly dependend on their parents
     */
    @Column(name = "ignore_collections", columnDefinition = "LONGTEXT")
    private String ignoreCollections = null;

    /**
     * Only usable for tree views. If true, all child collections will be shown initially
     */
    @Column(name = "open_expanded")
    private boolean openExpanded = false;

    /**
     * Only usable for list views, like the tiled collection view. If true, All collections, all child collections will be displayed in the collection
     * list, regardless of hierarchy level. This differs from {@link #openExpanded} in that the visibility of child collections is independent from
     * that of their parent collections
     */
    @Column(name = "ignore_hierarchy")
    private boolean ignoreHierarchy = false;

    @Transient
    private Map<String, CollectionResult> dcStrings = null;

    public CMSCollectionContent() {
        super();
    }

    private CMSCollectionContent(CMSCollectionContent orig) {
        super(orig);
        this.solrField = orig.solrField;
        this.collectionName = orig.collectionName;
        this.sorting = orig.sorting;
        this.filterQuery = orig.filterQuery;
        this.groupingField = orig.groupingField;
        this.ignoreCollections = orig.ignoreCollections;
        this.openExpanded = orig.openExpanded;
        this.ignoreHierarchy = orig.ignoreHierarchy;
    }

    public String getSolrField() {
        return solrField;
    }

    public void setSolrField(String solrField) {
        this.solrField = solrField;
    }

    public String getCollectionName() {
        return collectionName;
    }

    public void setCollectionName(String collectionName) {
        this.collectionName = collectionName;
    }

    public String getFilterQuery() {
        return filterQuery;
    }

    public void setFilterQuery(String filterQuery) {
        this.filterQuery = filterQuery;
    }

    public Sorting getSorting() {
        return sorting;
    }

    public void setSorting(Sorting sorting) {
        this.sorting = sorting;
    }

    public String getGroupingField() {
        return groupingField;
    }

    public void setGroupingField(String groupingSolrField) {
        this.groupingField = groupingSolrField;
    }

    public String getIgnoreCollections() {
        return ignoreCollections;
    }

    public void setIgnoreCollections(String ignoreCollections) {
        this.ignoreCollections = ignoreCollections;
    }

    /**
     * get {@link #openExpanded}
     * 
     * @return {@link #openExpanded}
     */
    public boolean isOpenExpanded() {
        return openExpanded;
    }

    /**
     * Set {@link #openExpanded}
     * 
     * @param openExpanded
     */
    public void setOpenExpanded(boolean openExpanded) {
        this.openExpanded = openExpanded;
    }

    /**
     * Getter for {@link #ignoreHierarchy}
     * 
<<<<<<< HEAD
     * @return the {@link #ignoreHierarchy}
=======
     * @return the ignoreHierarchy
>>>>>>> b017490c
     */
    public boolean isIgnoreHierarchy() {
        return ignoreHierarchy;
    }

    /**
     * Setter for {@link #ignoreHierarchy}
     * 
     * @param ignoreHierarchy
<<<<<<< HEAD
     * 
=======
>>>>>>> b017490c
     */
    public void setIgnoreHierarchy(boolean ignoreHierarchy) {
        this.ignoreHierarchy = ignoreHierarchy;
    }

    /**
     * <p>
     * getIgnoreCollectionsAsList.
     * </p>
     *
     * @return a {@link java.util.List} object.
     */
    public List<String> getIgnoreCollectionsAsList() {
        if (StringUtils.isNotBlank(ignoreCollections)) {
            return Arrays.stream(ignoreCollections.split(",")).collect(Collectors.toList());
        }
        return new ArrayList<>();
    }

    public String getIgnoreCollectionsAsJsonArray() {
        if (StringUtils.isNotBlank(ignoreCollections)) {
            String[] collections = ignoreCollections.split(",");
            JSONArray array = new JSONArray();
            for (String string : collections) {
                array.put(string);
            }
            return array.toString();
        }
        return "[]";
    }

    /**
     * <p>
     * setIgnoreCollectionsAsList.
     * </p>
     *
     * @param toIgnore a {@link java.util.List} object.
     */
    public void setIgnoreCollectionsAsList(List<String> toIgnore) {
        if (toIgnore == null || toIgnore.isEmpty()) {
            this.ignoreCollections = null;
        } else {
            this.ignoreCollections = StringUtils.join(toIgnore, ",");
        }
        this.resetCollection();
    }

    /**
     * remove cached CollectionView for this content from {@link CollectionViewBean}
     */
    private void resetCollection() {
        BeanUtils.getCollectionViewBean().removeCollection(this);
    }

    @Override
    public String getBackendComponentName() {
        return COMPONENT_NAME;
    }

    @Override
    public CMSContent copy() {
        return new CMSCollectionContent(this);
    }

    @Override
    public List<File> exportHtmlFragment(String outputFolderPath, String namingScheme) throws IOException, ViewerConfigurationException {
        return Collections.emptyList();
    }

    /**
     * call {@link CollectionView#reset(boolean) CollectionView#reset(true)} on the CollectionView stored in the cmsBean for this item, if any
     * 
     * @param resetResults
     * @param component
     * @return {@link String}
     */
    @Override
    public String handlePageLoad(boolean resetResults, CMSComponent component) {
        BeanUtils.getCollectionViewBean().getCollectionIfStored(this).ifPresent(c -> c.reset(true));
        return "";
    }

    /**
     * @return {@link String}
     */
    public String getCombinedFilterQuery() {
        String subThemeDiscriminatorValue = getOwningPage().getSubThemeDiscriminatorValue();
        if (StringUtils.isNoneBlank(subThemeDiscriminatorValue, this.filterQuery)) {
            return "(" + this.filterQuery + ") AND " + DataManager.getInstance().getConfiguration().getSubthemeDiscriminatorField() + ":"
                    + subThemeDiscriminatorValue;
        } else if (StringUtils.isNotBlank(subThemeDiscriminatorValue)) {
            return DataManager.getInstance().getConfiguration().getSubthemeDiscriminatorField() + ":" + subThemeDiscriminatorValue;
        } else {
            return this.filterQuery;
        }
    }

    /**
     * @return Map&lt;String, CollectionResult&gt;
     * @throws IndexUnreachableException
     */
    public Map<String, CollectionResult> getColletionMap() throws IndexUnreachableException {
        if (dcStrings == null) {
            dcStrings =
                    SearchHelper.findAllCollectionsFromField(solrField, null, getFilterQuery(), true, true,
                            DataManager.getInstance().getConfiguration().getCollectionSplittingChar(solrField));
        }
        return dcStrings;
    }

    /**
     * Alias for {@link #getCollectionName()}. Used in legacy templates
     * 
     * @return {@link String}
     */
    public String getBaseCollection() {
        return getCollectionName();
    }

    /**
     * Alias for {@link #getSolrField()}. Used in legacy templates
     * 
     * @return {@link String}
     */
    public String getCollectionField() {
        return getSolrField();
    }

    /**
     * Alias for {@link #getGroupingField()}. Used in legacy templates
     * 
     * @return {@link String}
     */
    public String getGroupBy() {
        return getGroupingField();
    }

    @Override
    public String getData(Integer w, Integer h) {
        return "";
    }

    @Override
    public boolean isEmpty() {
        return StringUtils.isBlank(solrField);
    }
}<|MERGE_RESOLUTION|>--- conflicted
+++ resolved
@@ -184,11 +184,7 @@
     /**
      * Getter for {@link #ignoreHierarchy}
      * 
-<<<<<<< HEAD
-     * @return the {@link #ignoreHierarchy}
-=======
-     * @return the ignoreHierarchy
->>>>>>> b017490c
+     * @return {@link #ignoreHierarchy}
      */
     public boolean isIgnoreHierarchy() {
         return ignoreHierarchy;
@@ -198,10 +194,6 @@
      * Setter for {@link #ignoreHierarchy}
      * 
      * @param ignoreHierarchy
-<<<<<<< HEAD
-     * 
-=======
->>>>>>> b017490c
      */
     public void setIgnoreHierarchy(boolean ignoreHierarchy) {
         this.ignoreHierarchy = ignoreHierarchy;
