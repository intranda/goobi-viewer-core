--- conflicted
+++ resolved
@@ -173,12 +173,8 @@
         if (this.uiComponent == null) {
             DynamicContentBuilder builder = new DynamicContentBuilder();
             this.uiComponent = FacesContext.getCurrentInstance().getApplication().createComponent(HtmlPanelGroup.COMPONENT_TYPE);
-<<<<<<< HEAD
-            this.uiComponent.setId(FilenameUtils.getBaseName("cms_" + this.getOwningComponent().getTemplateFilename()) + "_" + this.getOwningComponent().getOrder() + "_" + this.itemId);
-=======
             this.uiComponent.setId(FilenameUtils.getBaseName("cms_" + this.getOwningComponent().getTemplateFilename()) + "_"
                     + this.getOwningComponent().getOrder() + "_" + this.itemId);
->>>>>>> 0cd42d88
             UIComponent wrapper = builder.createTag("div",
                     Collections.singletonMap("class", this.content.isTranslatable() ? "content-item-wrapper -translatable" : "content-item-wrapper"));
             wrapper.setId(this.uiComponent.getId() + "_wrapper");
