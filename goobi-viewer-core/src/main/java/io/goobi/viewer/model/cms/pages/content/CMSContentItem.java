/*
 * This file is part of the Goobi viewer - a content presentation and management
 * application for digitized objects.
 *
 * Visit these websites for more information.
 *          - http://www.intranda.com
 *          - http://digiverso.com
 *
 * This program is free software; you can redistribute it and/or modify it under
 * the terms of the GNU General Public License as published by the Free Software
 * Foundation; either version 2 of the License, or (at your option) any later
 * version.
 *
 * This program is distributed in the hope that it will be useful, but WITHOUT
 * ANY WARRANTY; without even the implied warranty of MERCHANTABILITY or FITNESS
 * FOR A PARTICULAR PURPOSE.
 * See the GNU General Public License for more details.
 *
 * You should have received a copy of the GNU General Public License along with
 * this program. If not, see <http://www.gnu.org/licenses/>.
 */
package io.goobi.viewer.model.cms.pages.content;

import java.util.Collections;
import java.util.Optional;

import javax.faces.component.UIComponent;
import javax.faces.component.html.HtmlPanelGroup;

import org.apache.commons.lang3.StringUtils;
import org.apache.logging.log4j.LogManager;
import org.apache.logging.log4j.Logger;
import org.jboss.weld.exceptions.IllegalArgumentException;

import io.goobi.viewer.exceptions.PresentationException;
import io.goobi.viewer.model.cms.pages.CMSPage;
import io.goobi.viewer.model.cms.pages.content.types.CMSMediaContent;
import io.goobi.viewer.model.cms.pages.content.types.CMSMediumTextContent;
import io.goobi.viewer.model.cms.pages.content.types.CMSShortTextContent;
import io.goobi.viewer.model.jsf.DynamicContentBuilder;
import io.goobi.viewer.model.jsf.JsfComponent;

/**
 * Wraps a {@link CMSContent} within a {@link CMSPage}
 * 
 * @author florian
 *
 */
public class CMSContentItem {

    private static final Logger logger = LogManager.getLogger(CMSContentItem.class);

    /**
     * Local identifier within the component. Used to reference this item within the component xhtml
     */
    private final String itemId;

    /**
     * The actual {@link CMSContent} wrapped in this item
     */
    private final CMSContent content;

    private final String label;

    private final String description;

    private final JsfComponent jsfComponent;

    private final boolean required;

    private UIComponent uiComponent;

    public CMSContentItem(CMSContentItem orig) {
        this.itemId = orig.itemId;
        this.content = orig.content.copy();
        this.label = orig.label;
        this.description = orig.description;
        this.jsfComponent = orig.jsfComponent;
        this.required = orig.required;
    }

    /**
     * 
     * @param itemId
     * @param content
     */
    public CMSContentItem(String itemId, CMSContent content, String label, String description, JsfComponent jsfComponent, boolean required) {
        if (StringUtils.isNotBlank(itemId)) {
            this.itemId = itemId;
        } else {
            throw new IllegalArgumentException("ItemId of CMSContentItem may not be blank");
        }
        if (content != null) {
            this.content = content;
            this.content.setItemId(this.getItemId());
        } else {
            throw new IllegalArgumentException("CMSContent of COMSContentItem may not be null");
        }
        this.label = label;
        this.description = description;
        this.jsfComponent = jsfComponent;
        this.required = required;
    }

    public boolean isRequired() {
        return required;
    }

    public String getItemId() {
        return itemId;
    }

    public CMSContent getContent() {
        return content;
    }

    public String getLabel() {
        return label;
    }

    public String getItemLabel() {
        return getLabel();
    }

    public String getDescription() {
        return description;
    }

    public JsfComponent getJsfComponent() {
        return jsfComponent;
    }

    @Override
    public int hashCode() {
        return itemId.hashCode();
    }

    public boolean isMandatory() {
        return this.required;
    }

    /**
     * Two CMSContentItems are equal if their {@link #itemId}s are equal
     */
    @Override
    public boolean equals(Object obj) {
        if (obj != null && obj.getClass().equals(this.getClass())) {
            return ((CMSContentItem) obj).itemId.equals(this.itemId);
        }
        return false;
    }

    public UIComponent getUiComponent() throws PresentationException {

        if (this.uiComponent == null) {
            DynamicContentBuilder builder = new DynamicContentBuilder();
            //String id = FilenameUtils.getBaseName("content_" + this.getJsfComponent().getName()) + "_" + System.nanoTime();
            this.uiComponent = new HtmlPanelGroup();
            //this.uiComponent.setId(id);
            UIComponent wrapper = builder.createTag("div", Collections.emptyMap());
            this.uiComponent.getChildren().add(wrapper);
<<<<<<< HEAD
            if(StringUtils.isBlank(this.getJsfComponent().getFilename())) {
                logger.warn("No backend component available for contentItem {}" + this.getContent().getBackendComponentName());
            } else {                
                UIComponent component = builder.build(this.getJsfComponent(), wrapper, Collections.singletonMap("contentItem", this));
                if(component == null) {
                    throw new PresentationException("Error building jsf-component from " + this.getJsfComponent() + ". Please check that the file exists and is a valid jsf component file.");
                } 
=======
            if (StringUtils.isBlank(this.getJsfComponent().getFilename())) {
                logger.warn("No backend component available for contentItem {}", this.getContent().getBackendComponentName());
            } else {
                UIComponent component = builder.build(this.getJsfComponent(), wrapper, Collections.emptyMap());
                if (component == null) {
                    throw new PresentationException("Error building jsf-component from " + this.getJsfComponent()
                            + ". Please check that the file exists and is a valid jsf component file.");
                }
                component.getAttributes().put("contentItem", this);
>>>>>>> 3e756a54
            }
        }
        return uiComponent;
    }

    public void setUiComponent(UIComponent uiComponent) {
        this.uiComponent = uiComponent;
    }

    /**
     * Check if the {@link #content} attribute exists (i.e. database data is present). If so, and it is textual or media content, also check if text
     * is empty or the media item exists
     * 
     * @return true if no database entry exists or if it doesn't contain data which can be presented
     */
    public boolean isEmpty() {
        return Optional.ofNullable(this.content).map(CMSContent::isEmpty).orElse(true);
    }
    
    public boolean isShortText() {
        return Optional.ofNullable(this.content).map(CMSShortTextContent.class::isInstance).orElse(false);
    }
    
    public boolean isHtmlText() {
        return Optional.ofNullable(this.content).map(CMSMediumTextContent.class::isInstance).orElse(false);
    }
    
    public boolean isMedia() {
        return Optional.ofNullable(this.content).map(CMSMediaContent.class::isInstance).orElse(false);
    }

}<|MERGE_RESOLUTION|>--- conflicted
+++ resolved
@@ -154,30 +154,18 @@
 
         if (this.uiComponent == null) {
             DynamicContentBuilder builder = new DynamicContentBuilder();
-            //String id = FilenameUtils.getBaseName("content_" + this.getJsfComponent().getName()) + "_" + System.nanoTime();
             this.uiComponent = new HtmlPanelGroup();
-            //this.uiComponent.setId(id);
             UIComponent wrapper = builder.createTag("div", Collections.emptyMap());
             this.uiComponent.getChildren().add(wrapper);
-<<<<<<< HEAD
-            if(StringUtils.isBlank(this.getJsfComponent().getFilename())) {
-                logger.warn("No backend component available for contentItem {}" + this.getContent().getBackendComponentName());
-            } else {                
-                UIComponent component = builder.build(this.getJsfComponent(), wrapper, Collections.singletonMap("contentItem", this));
-                if(component == null) {
-                    throw new PresentationException("Error building jsf-component from " + this.getJsfComponent() + ". Please check that the file exists and is a valid jsf component file.");
-                } 
-=======
             if (StringUtils.isBlank(this.getJsfComponent().getFilename())) {
                 logger.warn("No backend component available for contentItem {}", this.getContent().getBackendComponentName());
             } else {
-                UIComponent component = builder.build(this.getJsfComponent(), wrapper, Collections.emptyMap());
+                UIComponent component = builder.build(this.getJsfComponent(), wrapper, Collections.singletonMap("contentItem", this));
                 if (component == null) {
                     throw new PresentationException("Error building jsf-component from " + this.getJsfComponent()
                             + ". Please check that the file exists and is a valid jsf component file.");
                 }
-                component.getAttributes().put("contentItem", this);
->>>>>>> 3e756a54
+
             }
         }
         return uiComponent;
@@ -196,15 +184,15 @@
     public boolean isEmpty() {
         return Optional.ofNullable(this.content).map(CMSContent::isEmpty).orElse(true);
     }
-    
+
     public boolean isShortText() {
         return Optional.ofNullable(this.content).map(CMSShortTextContent.class::isInstance).orElse(false);
     }
-    
+
     public boolean isHtmlText() {
         return Optional.ofNullable(this.content).map(CMSMediumTextContent.class::isInstance).orElse(false);
     }
-    
+
     public boolean isMedia() {
         return Optional.ofNullable(this.content).map(CMSMediaContent.class::isInstance).orElse(false);
     }
