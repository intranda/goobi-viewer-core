--- conflicted
+++ resolved
@@ -295,7 +295,6 @@
     public static boolean checkAccessPermissionByIdentifierAndLogId(String identifier, String logId, String privilegeName, HttpServletRequest request)
             throws IndexUnreachableException, DAOException {
         logger.trace("checkAccessPermissionByIdentifierAndLogId({}, {}, {})", identifier, logId, privilegeName);
-<<<<<<< HEAD
         if (StringUtils.isEmpty(identifier)) {
             return false;
         }
@@ -321,7 +320,7 @@
 
         try {
             Set<String> requiredAccessConditions = new HashSet<>();
-            logger.trace(sbQuery.toString());
+            // logger.trace(sbQuery.toString());
             SolrDocumentList results = DataManager.getInstance()
                     .getSearchIndex()
                     .search(sbQuery.toString(), 1, null, Arrays.asList(new String[] { SolrConstants.ACCESSCONDITION }));
@@ -331,40 +330,7 @@
                     if (fieldsAccessConddition != null) {
                         for (Object accessCondition : fieldsAccessConddition) {
                             requiredAccessConditions.add((String) accessCondition);
-                            logger.trace("{}", accessCondition.toString());
-=======
-        if (StringUtils.isNotEmpty(identifier)) {
-            StringBuilder sbQuery = new StringBuilder("+");
-            if (StringUtils.isNotEmpty(logId)) {
-                // Sub-docstruct
-                sbQuery.append(SolrConstants.PI_TOPSTRUCT)
-                        .append(':')
-                        .append(identifier)
-                        .append(" +")
-                        .append(SolrConstants.LOGID)
-                        .append(':')
-                        .append(logId);
-            } else {
-                // Top document
-                sbQuery.append(SolrConstants.PI).append(':').append(identifier);
-            }
-            // Only query docstruct docs because metadata/event docs may not contain values defined in the license type filter query
-            sbQuery.append(" +").append(SolrConstants.DOCTYPE).append(':').append(DocType.DOCSTRCT.name());
-            try {
-                Set<String> requiredAccessConditions = new HashSet<>();
-                // logger.trace(sbQuery.toString());
-                SolrDocumentList results = DataManager.getInstance()
-                        .getSearchIndex()
-                        .search(sbQuery.toString(), 1, null, Arrays.asList(new String[] { SolrConstants.ACCESSCONDITION }));
-                if (results != null) {
-                    for (SolrDocument doc : results) {
-                        Collection<Object> fieldsAccessConddition = doc.getFieldValues(SolrConstants.ACCESSCONDITION);
-                        if (fieldsAccessConddition != null) {
-                            for (Object accessCondition : fieldsAccessConddition) {
-                                requiredAccessConditions.add((String) accessCondition);
-                                // logger.trace("{}", accessCondition.toString());
-                            }
->>>>>>> 0ced7309
+                            // logger.trace("{}", accessCondition.toString());
                         }
                     }
                 }
@@ -889,11 +855,7 @@
                 requiredAccessConditions.add(licenseType.getName());
                 if (!licenseType.getPrivileges().contains(privilegeName) && !licenseType.isOpenAccess()
                         && !licenseType.isRestrictionsExpired(query)) {
-<<<<<<< HEAD
-                    logger.trace("LicenseType '{}' does not allow the action '{}' by default.", licenseType.getName(), privilegeName);
-=======
                     // logger.trace("LicenseType '{}' does not allow the action '{}' by default.", licenseType.getName(), privilegeName);
->>>>>>> 0ced7309
                     licenseTypeAllowsPriv = false;
                 }
             }
