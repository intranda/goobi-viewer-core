/*
 * This file is part of the Goobi viewer - a content presentation and management
 * application for digitized objects.
 *
 * Visit these websites for more information.
 *          - http://www.intranda.com
 *          - http://digiverso.com
 *
 * This program is free software; you can redistribute it and/or modify it under
 * the terms of the GNU General Public License as published by the Free Software
 * Foundation; either version 2 of the License, or (at your option) any later
 * version.
 *
 * This program is distributed in the hope that it will be useful, but WITHOUT
 * ANY WARRANTY; without even the implied warranty of MERCHANTABILITY or FITNESS
 * FOR A PARTICULAR PURPOSE.
 * See the GNU General Public License for more details.
 *
 * You should have received a copy of the GNU General Public License along with
 * this program. If not, see <http://www.gnu.org/licenses/>.
 */

package io.goobi.viewer.model.job;

public enum TaskType {
    /** Send emails to all search owners if their searches have changed results */
    NOTIFY_SEARCH_UPDATE("0 42 8,12,17 * * ?"),
    /** Remove expired born digital content download tickets from the DB */
    PURGE_EXPIRED_DOWNLOAD_TICKETS("0 40 0 * * ?"),
    /** Handle asynchronous generation of excel sheets with search results */
    SEARCH_EXCEL_EXPORT(""),
    /** Update the application sitemap */
    UPDATE_SITEMAP("0 50 0 * * ?"),
    /** Update data repository names of a record */
    UPDATE_DATA_REPOSITORY_NAMES(""),
    /** Update uploaded processes status. */
    UPDATE_UPLOAD_JOBS("0 42 0 * * ?"),
    /** Move daily usage statistics to SOLR */
    INDEX_USAGE_STATISTICS("0 45 0 * * ?"),
    /** Create a pdf for a record or part of record to be offered as download **/
    DOWNLOAD_PDF(""),
    /** Write single page pdfs to storage to be used when creating a full record pdf **/
    PRERENDER_PDF("0 35 0 * * ?"),
    /** Fill all CMS-Geomaps with features from SOLR to avoid loading that data during page load */
<<<<<<< HEAD
    CACHE_GEOMAPS("0 0 * * * ?"), 
    /** Download a zip archive from a url and extract it so its content may be offered for download */
    DOWNLOAD_EXTERNAL_RESOURCE(""),
    /** Delete a resouce previously downloaded by {@link #DOWNLOAD_EXTERNAL_RESOURCE} */
    DELETE_RESOURCE("");
=======
    CACHE_GEOMAPS("0 0 * * * ?"),
    /** Pull the git repository of the viewer theme if it exists in the configured location **/
    PULL_THEME("0 */1 * * * ?");
>>>>>>> cf4a6159

    private final String defaultCronExpression;

    private TaskType(String cronExpression) {
        this.defaultCronExpression = cronExpression;
    }

    public String getDefaultCronExpression() {
        return defaultCronExpression;
    }
}<|MERGE_RESOLUTION|>--- conflicted
+++ resolved
@@ -42,17 +42,13 @@
     /** Write single page pdfs to storage to be used when creating a full record pdf **/
     PRERENDER_PDF("0 35 0 * * ?"),
     /** Fill all CMS-Geomaps with features from SOLR to avoid loading that data during page load */
-<<<<<<< HEAD
     CACHE_GEOMAPS("0 0 * * * ?"), 
     /** Download a zip archive from a url and extract it so its content may be offered for download */
     DOWNLOAD_EXTERNAL_RESOURCE(""),
     /** Delete a resouce previously downloaded by {@link #DOWNLOAD_EXTERNAL_RESOURCE} */
-    DELETE_RESOURCE("");
-=======
-    CACHE_GEOMAPS("0 0 * * * ?"),
+    DELETE_RESOURCE(""),
     /** Pull the git repository of the viewer theme if it exists in the configured location **/
     PULL_THEME("0 */1 * * * ?");
->>>>>>> cf4a6159
 
     private final String defaultCronExpression;
 
