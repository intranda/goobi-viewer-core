/**vaserserA
 * This file is part of the Goobi viewer - a content presentativaon and management application for digitized objects.
 *
 * Visit these websites for more information.
 *          - http://www.intranda.com
 *          - http://digiverso.com
 *
 * This program is free software; you can redistribute it and/or modify it under the terms of the GNU General Public License as published by the Free
 * Software Foundation; either version 2 of the License, or (at your option) any later version.
 *
 * This program is distributed in the hope that it will be useful, but WITHOUT ANY WARRANTY; without even the implied warranty of MERCHANTABILITY or
 * FITNESS FOR A PARTICULAR PURPOSE. See the GNU General Public License for more details.
 *
 * You should have received a copy of the GNU General Public License along with this program. If not, see <http://www.gnu.org/licenses/>.
 */
package io.goobi.viewer.model.security.user;

import java.io.IOException;
import java.io.InputStream;
import java.io.Serializable;
import java.net.URI;
import java.nio.file.Files;
import java.nio.file.Path;
import java.nio.file.Paths;
import java.nio.file.StandardCopyOption;
import java.time.LocalDateTime;
import java.util.ArrayList;
import java.util.Collections;
import java.util.HashMap;
import java.util.HashSet;
import java.util.List;
import java.util.Map;
import java.util.Optional;
import java.util.Set;
import java.util.regex.Matcher;
import java.util.regex.Pattern;
import java.util.stream.Collectors;

import javax.persistence.CascadeType;
import javax.persistence.CollectionTable;
import javax.persistence.Column;
import javax.persistence.ElementCollection;
import javax.persistence.Entity;
import javax.persistence.EnumType;
import javax.persistence.Enumerated;
import javax.persistence.FetchType;
import javax.persistence.GeneratedValue;
import javax.persistence.GenerationType;
import javax.persistence.Id;
import javax.persistence.JoinColumn;
import javax.persistence.OneToMany;
import javax.persistence.Table;
import javax.persistence.Transient;
import javax.servlet.http.HttpServletRequest;
import javax.servlet.http.HttpSessionBindingEvent;
import javax.servlet.http.HttpSessionBindingListener;
import javax.servlet.http.Part;

import org.apache.commons.lang3.StringUtils;
import org.eclipse.persistence.annotations.Index;
import org.eclipse.persistence.annotations.PrivateOwned;
import org.slf4j.Logger;
import org.slf4j.LoggerFactory;

import io.goobi.viewer.api.rest.v1.authentication.UserAvatarResource;
import io.goobi.viewer.controller.BCrypt;
import io.goobi.viewer.controller.DataManager;
import io.goobi.viewer.controller.NetTools;
import io.goobi.viewer.exceptions.AuthenticationException;
import io.goobi.viewer.exceptions.DAOException;
import io.goobi.viewer.exceptions.IndexUnreachableException;
import io.goobi.viewer.exceptions.PresentationException;
import io.goobi.viewer.managedbeans.ActiveDocumentBean;
import io.goobi.viewer.managedbeans.utils.BeanUtils;
import io.goobi.viewer.messages.ViewerResourceBundle;
import io.goobi.viewer.model.cms.CMSCategory;
import io.goobi.viewer.model.cms.CMSPageTemplate;
import io.goobi.viewer.model.security.ILicensee;
import io.goobi.viewer.model.security.IPrivilegeHolder;
import io.goobi.viewer.model.security.License;
import io.goobi.viewer.model.security.LicenseType;
import io.goobi.viewer.model.security.Role;
import io.goobi.viewer.model.security.user.icon.UserAvatarOption;
import io.goobi.viewer.model.transkribus.TranskribusSession;
import io.goobi.viewer.solr.SolrConstants;

/**
 * <p>
 * User class.
 * </p>
 */
@Entity
@Table(name = "users")
public class User implements ILicensee, HttpSessionBindingListener, Serializable {

    private static final long serialVersionUID = 549769987121664488L;

    /** Logger for this class. */
    private static final Logger logger = LoggerFactory.getLogger(User.class);

    /** Constant <code>ATTRIBUTE_LOGINS="logins"</code> */
    public static final String ATTRIBUTE_LOGINS = "logins";

    /** Constant <code>AVATAR_DEFAULT_SIZE=140</code> */
    public static final int AVATAR_DEFAULT_SIZE = 140;

    private static final String URI_ID_TEMPLATE = DataManager.getInstance().getConfiguration().getRestApiUrl() + "users/{id}";
    private static final String URI_ID_REGEX = ".*/users/(\\d+)/?$";

    @Transient
    private transient BCrypt bcrypt = new BCrypt();

    @Id
    @GeneratedValue(strategy = GenerationType.IDENTITY)
    @Column(name = "user_id")
    private Long id;

    @Index(name = "index_users_email")
    @Column(name = "email", nullable = false)
    private String email;

    // TODO exclude from serialization
    @Column(name = "password_hash")
    private String passwordHash;

    /**
     * Activation key for the user account. Value must be reset to null when the account is activated.
     */
    @Column(name = "activation_key")
    private String activationKey;

    @Column(name = "last_login")
    private LocalDateTime lastLogin;

    @Column(name = "active", nullable = false)
    private boolean active = false;

    @Column(name = "suspended", nullable = false)
    private boolean suspended = false;

    @Column(name = "superuser", nullable = false)
    private boolean superuser = false;

    @Column(name = "last_name")
    private String lastName;

    @Column(name = "first_name")
    private String firstName;

    @Column(name = "nickname")
    private String nickName;

    @Column(name = "comments")
    private String comments;

    @Column(name = "score")
    private long score = 0;

    @Column(name = "avatar_type")
    @Enumerated(EnumType.STRING)
    private UserAvatarOption avatarType = UserAvatarOption.DEFAULT;

    @Column(name = "agreed_to_terms_of_use")
    private boolean agreedToTermsOfUse = false;

    //    @Column(name = "dummy")
    //    private boolean dummy = false;

    /** List contains both old style OpenID 2.0 identifiers and OAuth subs. */
    @ElementCollection(fetch = FetchType.EAGER)
    @CollectionTable(name = "openid_accounts", joinColumns = @JoinColumn(name = "user_id"))
    @Column(name = "claimed_identifier")
    private List<String> openIdAccounts = new ArrayList<>();

    @OneToMany(mappedBy = "user", fetch = FetchType.LAZY, cascade = { CascadeType.PERSIST, CascadeType.MERGE, CascadeType.REMOVE })
    @PrivateOwned
    private List<License> licenses = new ArrayList<>();

    /** Save previous checks to avoid expensive Solr queries. */
    @Transient
    private Set<String> recordsForWhichUserMaySetRepresentativeImage = new HashSet<>();

    /** Save previous checks to avoid expensive Solr queries. */
    @Transient
    private Set<String> recordsForWhichUserMayEditOverviewPage = new HashSet<>();

    /** Save previous checks to avoid expensive Solr queries. */
    @Transient
    private Set<String> recordsForWhichUserMayDeleteOcrPage = new HashSet<>();

    @Transient
    private User copy;

    @Transient
    private TranskribusSession transkribusSession;

    /**
     * Empty constructor.
     */
    public User() {
        // the emptiness inside
    }

    /**
     * 
     * @param nickname
     */
    public User(String nickname) {
        this.nickName = nickname;
    }

    /*
     * (non-Javadoc)
     *
     * @see java.lang.Object#hashCode()
     */
    /** {@inheritDoc} */
    @Override
    public int hashCode() {
        final int prime = 31;
        int result = 1;
        result = prime * result + (email == null ? 0 : email.hashCode());
        return result;
    }

    /*
     * (non-Javadoc)
     *
     * @see java.lang.Object#equals(java.lang.Object)
     */
    /** {@inheritDoc} */
    @Override
    public boolean equals(Object obj) {
        if (this == obj) {
            return true;
        }
        if (obj == null) {
            return false;
        }
        if (getClass() != obj.getClass()) {
            return false;
        }
        User other = (User) obj;
        if (id == null) {
            if (other.id != null) {
                return false;
            }
        } else if (!id.equals(other.id)) {
            return false;
        }
        if (email == null) {
            if (other.email != null) {
                return false;
            }
        } else if (!email.equals(other.email)) {
            return false;
        }
        return true;
    }

    /** {@inheritDoc} */
    @Override
    public User clone() {
        User user = new User();

        user.setId(id);
        user.setEmail(email);
        user.setPasswordHash(passwordHash);
        user.setActivationKey(activationKey);
        user.setLastLogin(lastLogin);
        user.setActive(active);
        user.setSuspended(suspended);
        user.setSuperuser(superuser);
        user.setLastName(lastName);
        user.setFirstName(firstName);
        user.setNickName(nickName);
        user.setComments(comments);
        user.setScore(score);
        user.setAgreedToTermsOfUse(agreedToTermsOfUse);
        user.setAvatarType(this.avatarType);
        for (License license : licenses) {
            user.getLicenses().add(license);
        }
        for (String openIdAccount : openIdAccounts) {
            user.getOpenIdAccounts().add(openIdAccount);
        }

        return user;
    }

    /**
     * Returns the name best suited for displaying (depending on which values are available).
     *
     * @return a {@link java.lang.String} object.
     */
    public String getDisplayName() {
        if (StringUtils.isNotBlank(nickName)) {
            return nickName;
        }
<<<<<<< HEAD
     // Accessing beans from a different thread will throw an unhandled exception that will result in a white screen when logging in
=======
        // Accessing beans from a different thread will throw an unhandled exception that will result in a white screen when logging in
>>>>>>> b7351d2e
        try {
            if (BeanUtils.getUserBean() != null && BeanUtils.getUserBean().isAdmin()) {
                return email;
            }
        } catch (Throwable e) {
            logger.warn(e.getMessage());
        }

        return NetTools.scrambleEmailAddress(email);
    }

    /** {@inheritDoc} */
    @Override
    public boolean hasLicense(String licenseName, String privilegeName, String pi) throws PresentationException, IndexUnreachableException {
        // logger.trace("hasLicense({},{},{})", licenseName, privilegeName, pi);
        if (StringUtils.isEmpty(privilegeName)) {
            return true;
        }
        for (License license : getLicenses()) {
            // logger.trace("license: {}, {}", license.getId(),
            // license.getPrivileges().toString());
            // logger.trace("license type: {}", license.getLicenseType().getName());
            if (license.isValid() && license.getLicenseType().getName().equals(licenseName)) {
                // TODO why not do this check right at the beginning?
                if (license.getPrivileges().contains(privilegeName) || license.getLicenseType().getPrivileges().contains(privilegeName)) {
                    if (StringUtils.isEmpty(license.getConditions())) {
                        // logger.trace("Permission found for user: {} ", id);
                        return true;
                    } else if (StringUtils.isNotEmpty(pi)) {
                        // If PI and Solr condition subquery are present, check via Solr
                        StringBuilder sbQuery = new StringBuilder();
                        sbQuery.append(SolrConstants.PI).append(':').append(pi).append(" AND (").append(license.getConditions()).append(')');
                        if (DataManager.getInstance()
                                .getSearchIndex()
                                .getFirstDoc(sbQuery.toString(), Collections.singletonList(SolrConstants.IDDOC)) != null) {
                            logger.debug("Permission found for user: {} (query: {})", id, sbQuery.toString());
                            return true;
                        }
                    }
                }
            }
        }

        return false;
    }

    /**
     * Checks whether the user has the role with the given name.
     *
     * @param roleName The role name to check.
     * @return a boolean.
     * @throws io.goobi.viewer.exceptions.DAOException if any.
     */
    @Deprecated
    public boolean hasRole(String roleName) throws DAOException {
        // return DataManager.getInstance().getConfiguration().getUserHasRole(roleName,
        // getId());
        Role role = DataManager.getInstance().getDao().getRole(roleName);
        return !DataManager.getInstance().getDao().getUserRoles(null, this, role).isEmpty();
    }

    /**
     * Checks whether the user has the given privilege directly.
     *
     * @param privilegeName a {@link java.lang.String} object.
     * @return a boolean.
     * @throws io.goobi.viewer.exceptions.DAOException if any.
     */
    @Deprecated
    public boolean hasUserPrivilege(String privilegeName) throws DAOException {
        for (UserRole role : DataManager.getInstance().getDao().getUserRoles(null, this, null)) {
            if (role.getRole().hasPrivilege(privilegeName)) {
                return true;
            }
        }

        return false;
    }

    /**
     * Returns a list of UserGroups of which this user is the owner.
     *
     * @return a {@link java.util.List} object.
     * @throws io.goobi.viewer.exceptions.DAOException if any.
     */
    public List<UserGroup> getUserGroupOwnerships() throws DAOException {
        return DataManager.getInstance().getDao().getUserGroups(this);
    }

    /**
     * <p>
     * getUserGroupMemberships.
     * </p>
     *
     * @return a {@link java.util.List} object.
     * @throws io.goobi.viewer.exceptions.DAOException if any.
     */
    public List<UserRole> getUserGroupMemberships() throws DAOException {
        return DataManager.getInstance().getDao().getUserRoles(null, this, null);
    }

    /**
     * Returns a list of UserGroups of which this user is a member.
     *
     * @return a {@link java.util.List} object.
     * @throws io.goobi.viewer.exceptions.DAOException if any.
     */
    public List<UserGroup> getUserGroupsWithMembership() throws DAOException {
        List<UserGroup> ret = new ArrayList<>();
        for (UserGroup ug : DataManager.getInstance().getDao().getAllUserGroups()) {
            if (isGroupMember(ug)) {
                ret.add(ug);
            }
        }
        return ret;
    }

    /**
     * <p>
     * isGroupMember.
     * </p>
     *
     * @param group a {@link io.goobi.viewer.model.security.user.UserGroup} object.
     * @return a boolean.
     * @throws io.goobi.viewer.exceptions.DAOException if any.
     */
    public boolean isGroupMember(UserGroup group) throws DAOException {
        for (UserRole membership : group.getMemberships()) {
            if (this.equals(membership.getUser()) && membership.getUserGroup().equals(group)) {
                return true;
            }
        }

        return false;
    }

    /**
     * Returns a list of all groups with this user's involvement (either as owner or member).
     *
     * @return a {@link java.util.List} object.
     * @throws io.goobi.viewer.exceptions.DAOException if any.
     */
    public List<UserGroup> getAllUserGroups() throws DAOException {
        List<UserGroup> ret = getUserGroupsWithMembership();
        ret.addAll(getUserGroupOwnerships());

        return ret;
    }

    /**
     * Checks whether the user can satisfy at least one of the given access conditions with a license that contains the given privilege name. If one
     * of the conditions is OPENACCESS, true is always returned. Superusers always get access.
     *
     * @param conditionList a {@link java.util.Set} object.
     * @param privilegeName a {@link java.lang.String} object.
     * @param pi a {@link java.lang.String} object.
     * @should return true if user is superuser
     * @should return true if condition is open access
     * @should return true if user has license
     * @should return false if user has no license
     * @should return true if condition list empty
     * @return a boolean.
     * @throws io.goobi.viewer.exceptions.PresentationException if any.
     * @throws io.goobi.viewer.exceptions.IndexUnreachableException if any.
     * @throws io.goobi.viewer.exceptions.DAOException if any.
     */
    public boolean canSatisfyAllAccessConditions(Set<String> conditionList, String privilegeName, String pi)
            throws PresentationException, IndexUnreachableException, DAOException {
        // logger.trace("canSatisfyAllAccessConditions({},{},{})", conditionList, privilegeName, pi);
        if (isSuperuser()) {
            // logger.trace("User '{}' is superuser, access granted.", getDisplayName());
            return true;
        }
        // always allow access if the only condition is open access and there is no special license configured for it
        if (conditionList.size() == 1 && conditionList.contains(SolrConstants.OPEN_ACCESS_VALUE)
                && DataManager.getInstance().getDao().getLicenseType(SolrConstants.OPEN_ACCESS_VALUE) == null) {
            return true;
        }

        Map<String, Boolean> permissionMap = new HashMap<>(conditionList.size());
        for (String accessCondition : conditionList) {
            permissionMap.put(accessCondition, false);
            // Check individual licenses
            if (hasLicense(accessCondition, privilegeName, pi)) {
                permissionMap.put(accessCondition, true);
                continue;
            }
            // Check group ownership licenses
            for (UserGroup group : getUserGroupOwnerships()) {
                if (group.hasLicense(accessCondition, privilegeName, pi)) {
                    permissionMap.put(accessCondition, true);
                    continue;
                }
            }
            // Check group membership licenses
            for (UserGroup group : getUserGroupsWithMembership()) {
                if (group.hasLicense(accessCondition, privilegeName, pi)) {
                    permissionMap.put(accessCondition, true);
                }
            }

        }
        // It should be sufficient if the user can satisfy one required licence
        return permissionMap.isEmpty() || permissionMap.containsValue(true);
        // return !permissionMap.containsValue(false);
    }

    /** {@inheritDoc} */
    @Override
    public boolean addLicense(License license) {
        if (licenses == null) {
            licenses = new ArrayList<>();
        }
        if (!licenses.contains(license)) {
            licenses.add(license);
            license.setUser(this);
            return true;
        }

        return false;
    }

    /** {@inheritDoc} */
    @Override
    public boolean removeLicense(License license) {
        if (license != null && licenses != null) {
            // license.setUser(null);
            return licenses.remove(license);
        }

        return false;
    }

    /**
     * <p>
     * isHasCmsPrivilege.
     * </p>
     *
     * @param privilege a {@link java.lang.String} object.
     * @return a boolean.
     * @throws io.goobi.viewer.exceptions.PresentationException if any.
     * @throws io.goobi.viewer.exceptions.IndexUnreachableException if any.
     * @throws io.goobi.viewer.exceptions.DAOException if any.
     */
    public boolean isHasCmsPrivilege(String privilege) throws PresentationException, IndexUnreachableException, DAOException {
        return isHasPrivilege(LicenseType.LICENSE_TYPE_CMS, privilege);
    }

    /**
     * <p>
     * isHasPrivilege.
     * </p>
     *
     * @param licenseType a {@link java.lang.String} object.
     * @param privilege a {@link java.lang.String} object.
     * @return a boolean.
     * @throws io.goobi.viewer.exceptions.PresentationException if any.
     * @throws io.goobi.viewer.exceptions.IndexUnreachableException if any.
     * @throws io.goobi.viewer.exceptions.DAOException if any.
     */
    public boolean isHasPrivilege(String licenseType, String privilege) throws PresentationException, IndexUnreachableException, DAOException {
        return canSatisfyAllAccessConditions(Collections.singletonMap(licenseType, null).keySet(), privilege, null);
    }

    /**
     * Checks whether this user has the permission to set the representative image for the currently open record. TODO For some reason this method is
     * called 8x in a row.
     *
     * @return a boolean.
     * @throws io.goobi.viewer.exceptions.IndexUnreachableException if any.
     * @throws io.goobi.viewer.exceptions.PresentationException if any.
     * @throws io.goobi.viewer.exceptions.DAOException if any.
     */
    public boolean isMaySetRepresentativeImage() throws IndexUnreachableException, PresentationException, DAOException {
        // logger.trace("isMaySetRepresentativeImage");
        return isHasPrivilegeForCurrentRecord(LicenseType.LICENSE_TYPE_SET_REPRESENTATIVE_IMAGE, IPrivilegeHolder.PRIV_SET_REPRESENTATIVE_IMAGE,
                recordsForWhichUserMaySetRepresentativeImage);
    }

    /**
     * Checks whether this user has the permission to delete all ocr-content of one page in crowdsourcing.
     *
     * @return a boolean.
     * @throws io.goobi.viewer.exceptions.IndexUnreachableException if any.
     * @throws io.goobi.viewer.exceptions.PresentationException if any.
     * @throws io.goobi.viewer.exceptions.DAOException if any.
     */
    public boolean isMayDeleteCrowdsourcingFulltext() throws IndexUnreachableException, PresentationException, DAOException {
        return isHasPrivilegeForCurrentRecord(LicenseType.LICENSE_TYPE_DELETE_OCR_PAGE, IPrivilegeHolder.PRIV_DELETE_OCR_PAGE,
                recordsForWhichUserMayDeleteOcrPage);
    }

    /**
     * 
     * @return true if there are CMS pages or campaigns created by this user; false otherwise
     */
    public boolean isCmsCreator() {

        return false;
    }

    /**
     *
     * @param licenseType
     * @param privilegeName
     * @param alreadyCheckedPiList
     * @return
     * @throws IndexUnreachableException
     * @throws PresentationException
     * @throws DAOException
     */
    private boolean isHasPrivilegeForCurrentRecord(String licenseType, String privilegeName, Set<String> alreadyCheckedPiList)
            throws IndexUnreachableException, PresentationException, DAOException {
        ActiveDocumentBean adb = BeanUtils.getActiveDocumentBean();
        if (adb != null && adb.getViewManager() != null) {
            String pi = adb.getViewManager().getPi();
            return isHasPrivilegeForRecord(pi, licenseType, privilegeName, alreadyCheckedPiList);
        }

        return false;
    }

    /**
     *
     * @param pi
     * @param licenseType
     * @param privilegeName
     * @param alreadyCheckedPiList
     * @return
     * @throws IndexUnreachableException
     * @throws PresentationException
     * @throws DAOException
     */
    private boolean isHasPrivilegeForRecord(String pi, String licenseType, String privilegeName, Set<String> alreadyCheckedPiList)
            throws PresentationException, IndexUnreachableException, DAOException {
        if (alreadyCheckedPiList == null) {
            alreadyCheckedPiList = new HashSet<>();
        }
        if (alreadyCheckedPiList.contains(pi)) {
            return true;
        }
        if (canSatisfyAllAccessConditions(new HashSet<>(Collections.singletonList(licenseType)), privilegeName, pi)) {
            alreadyCheckedPiList.add(pi);
            return true;
        }

        return false;
    }

    /**
     * get the url for the avatar. If useGravatar is active, return {@link #getGravatarUrl(int size)}. Otherwise build a resource url to
     * 'resources/images/backend/thumbnail_goobi_person.svg' from the request or the JSF-Context if no request is provided
     * 
     * @param size
     * @param request
     * @return
     */
    public String getAvatarUrl(int size, HttpServletRequest request) {
        return getAvatarType().getAvatar(this).getIconUrl(size, request);
    }

    /**
     * Used by the crowdsourcing module.
     *
     * @return {@link #getAvatarUrl(int size, HttpServletRequest request)} with size={@link #AVATAR_DEFAULT_SIZE} and request=null
     */
    public String getAvatarUrl() {
        return getAvatarUrl(AVATAR_DEFAULT_SIZE, null);
    }

    /**
     * 
     * @param request
     * @return {@link #getAvatarUrl(int size, HttpServletRequest request)} with size={@link #AVATAR_DEFAULT_SIZE}
     */
    public String getAvatarUrl(HttpServletRequest request) {
        return getAvatarUrl(AVATAR_DEFAULT_SIZE, request);
    }

    /**
     * Used by the crowdsourcing module.
     *
     * @param size a int.
     * @return {@link #getAvatarUrl(int size, HttpServletRequest request)} with request=null
     */
    public String getAvatarUrl(int size) {
        return getAvatarUrl(size, null);
    }

    /**
     * <p>
     * getGravatarUrl.
     * </p>
     *
     * @return a {@link java.lang.String} object.
     * @deprecated use {@link #getAvatarUrl()}
     */
    @Deprecated
    public String getGravatarUrl() {
        return getGravatarUrl(AVATAR_DEFAULT_SIZE);
    }


    /**
     * Generates and returns a Gravatar url for the user's e-mail address.
     *
     * @param size a int.
     * @return Gravatar URL
     * @deprecated use {@link #getAvatarUrl(int)}
     */
    @Deprecated
    public String getGravatarUrl(int size) {
        return getAvatarUrl(size);
    }

    /**
     * Generates salt and a password hash for the given password string.
     *
     * @param password a {@link java.lang.String} object.
     * @return a boolean.
     */
    public boolean setNewPassword(String password) {
        if (StringUtils.isNotBlank(password)) {
            setPasswordHash(BCrypt.hashpw(password, BCrypt.gensalt()));
            return true;
        }

        return false;
    }

    /**
     * Authentication check for regular (i.e. non-OpenID) accounts.
     *
     * @param email a {@link java.lang.String} object.
     * @param password a {@link java.lang.String} object.
     * @return The user, if successful.
     * @throws io.goobi.viewer.exceptions.AuthenticationException if any.
     * @throws io.goobi.viewer.exceptions.DAOException if any.
     */
    public User auth(String email, String password) throws AuthenticationException, DAOException {
        User user = DataManager.getInstance().getDao().getUserByEmail(email);
        // Only allow non-openID accounts
        if (user != null && user.getPasswordHash() != null && bcrypt.checkpw(password, user.getPasswordHash())) {
            user.setLastLogin(LocalDateTime.now());
            return user;
        }

        throw new AuthenticationException("User not found or passwort incorrect");
    }

    /**
     * <p>
     * hasPriviledgeForAllTemplates.
     * </p>
     *
     * @return a boolean.
     */
    public boolean hasPriviledgeForAllTemplates() {

        // Abort if user not a CMS admin
        if (!isCmsAdmin()) {
            return false;
        }
        // Full admins get all values
        if (isSuperuser()) {
            return true;
        }

        List<License> allLicenses = new ArrayList<>(licenses);
        try {
            allLicenses.addAll(getUserGroupsWithMembership().stream().flatMap(g -> g.getLicenses().stream()).collect(Collectors.toList()));
        } catch (DAOException e) {
            logger.error(e.getMessage(), e);
        }

        return allLicenses.stream()
                .anyMatch(license -> LicenseType.LICENSE_TYPE_CMS.equals(license.getLicenseType().getName()) && license.isPrivCmsAllTemplates());
    }

    /**
     * <p>
     * hasPrivilegesForTemplate.
     * </p>
     *
     * @param templateId a {@link java.lang.String} object.
     * @return true exactly if the user is not restricted to certain cmsTemplates or if the given templateId is among the allowed templates for the
     *         user of a usergroup she is in
     */
    public boolean hasPrivilegesForTemplate(String templateId) {
        // Abort if user not a CMS admin
        if (!isCmsAdmin()) {
            return false;
        }
        // Full admins get all values
        if (hasPriviledgeForAllTemplates()) {
            return true;
        }

        // Check user licenses
        for (License license : licenses) {
            if (!LicenseType.LICENSE_TYPE_CMS.equals(license.getLicenseType().getName())) {
                continue;
            }
            if (license.getAllowedCmsTemplates().contains(templateId)) {
                return true;
            }
        }

        // Check user group licenses
        try {
            for (UserGroup userGroup : getUserGroupsWithMembership()) {
                for (License license : userGroup.getLicenses()) {
                    if (!LicenseType.LICENSE_TYPE_CMS.equals(license.getLicenseType().getName())) {
                        continue;
                    }
                    if (license.getAllowedCmsTemplates().contains(templateId)) {
                        return true;
                    }
                }
            }
        } catch (DAOException e) {
            logger.error(e.getMessage(), e);
        }
        return false;
    }

    /**
     * <p>
     * getAllowedTemplates.
     * </p>
     *
     * @param allTemplates a {@link java.util.List} object.
     * @return a {@link java.util.List} object.
     */
    public List<CMSPageTemplate> getAllowedTemplates(List<CMSPageTemplate> allTemplates) {
        if (allTemplates == null || allTemplates.isEmpty()) {
            return allTemplates;
        }
        // Abort if user not a CMS admin
        if (!isCmsAdmin()) {
            return Collections.emptyList();
        }
        // Full admins get all values
        if (isSuperuser()) {
            return allTemplates;
        }

        Set<String> allowedTemplateIds = new HashSet<>(allTemplates.size());
        // Check user licenses
        for (License license : licenses) {
            if (!LicenseType.LICENSE_TYPE_CMS.equals(license.getLicenseType().getName())) {
                continue;
            }
            // If no restriction is set, return all values
            if (license.isPrivCmsAllTemplates()) {
                return allTemplates;
            }
            if (!license.getAllowedCmsTemplates().isEmpty()) {
                allowedTemplateIds.addAll(license.getAllowedCmsTemplates());
            }
        }
        // Check user group licenses
        try {
            for (UserGroup userGroup : getUserGroupsWithMembership()) {
                for (License license : userGroup.getLicenses()) {
                    if (!LicenseType.LICENSE_TYPE_CMS.equals(license.getLicenseType().getName())) {
                        continue;
                    }
                    // If no restriction is set, return all values
                    if (license.isPrivCmsAllTemplates()) {
                        return allTemplates;
                    }
                    if (!license.getAllowedCmsTemplates().isEmpty()) {
                        allowedTemplateIds.addAll(license.getAllowedCmsTemplates());
                    }
                }
            }
        } catch (DAOException e) {
            logger.error(e.getMessage(), e);
        }
        // allowedTemplateIds.add("template_general_generic");
        if (allowedTemplateIds.isEmpty()) {
            return Collections.emptyList();
        }

        List<CMSPageTemplate> ret = new ArrayList<>(allTemplates.size());
        for (CMSPageTemplate template : allTemplates) {
            if (allowedTemplateIds.contains(template.getId())) {
                ret.add(template);
            }
        }

        logger.trace("getAllowedTemplates END");
        return ret;
    }

    /**
     * <p>
     * hasPrivilegeForAllCategories.
     * </p>
     *
     * @return a boolean.
     */
    public boolean hasPrivilegeForAllCategories() {

        // Abort if user not a CMS admin
        if (!isCmsAdmin()) {
            return false;
        }
        // Full admins get all values
        if (isSuperuser()) {
            return true;
        }

        List<License> allLicenses = new ArrayList<>(licenses);
        try {
            allLicenses.addAll(getUserGroupsWithMembership().stream().flatMap(g -> g.getLicenses().stream()).collect(Collectors.toList()));
        } catch (DAOException e) {
            logger.error(e.getMessage(), e);
        }

        return allLicenses.stream()
                .anyMatch(license -> LicenseType.LICENSE_TYPE_CMS.equals(license.getLicenseType().getName()) && license.isPrivCmsAllCategories());
    }

    /**
     * <p>
     * getAllowedCategories.
     * </p>
     *
     * @param allCategories a {@link java.util.List} object.
     * @return a {@link java.util.List} object.
     */
    public List<CMSCategory> getAllowedCategories(List<CMSCategory> allCategories) {
        if (allCategories == null || allCategories.isEmpty()) {
            return allCategories;
        }
        // Abort if user not a CMS admin
        if (!isCmsAdmin()) {
            return Collections.emptyList();
        }
        // Full admins get all values
        if (isSuperuser()) {
            return allCategories;
        }

        List<CMSCategory> ret = new ArrayList<>(allCategories.size());
        // Check user licenses
        for (License license : licenses) {
            if (!LicenseType.LICENSE_TYPE_CMS.equals(license.getLicenseType().getName())) {
                continue;
            }
            // If no restriction is set, return all values
            if (license.isPrivCmsAllCategories()) {
                return allCategories;
            }
            if (!license.getAllowedCategories().isEmpty()) {
                ret.addAll(license.getAllowedCategories());
            }
        }
        // Check user group licenses
        try {
            for (UserGroup userGroup : getUserGroupsWithMembership()) {
                for (License license : userGroup.getLicenses()) {
                    if (!LicenseType.LICENSE_TYPE_CMS.equals(license.getLicenseType().getName())) {
                        continue;
                    }
                    // If no restriction is set, return all values
                    if (license.isPrivCmsAllCategories()) {
                        return allCategories;
                    }
                    if (!license.getAllowedCategories().isEmpty()) {
                        ret.addAll(license.getAllowedCategories());
                    }
                }
            }
        } catch (DAOException e) {
            logger.error(e.getMessage(), e);
        }

        return ret;
    }

    /**
     * <p>
     * hasPrivilegeForAllSubthemeDiscriminatorValues.
     * </p>
     *
     * @return a boolean.
     */
    public boolean hasPrivilegeForAllSubthemeDiscriminatorValues() {

        // Abort if user not a CMS admin
        if (!isCmsAdmin()) {
            return false;
        }
        // Full admins get all values
        if (isSuperuser()) {
            return true;
        }

        List<License> allLicenses = new ArrayList<>(licenses);
        try {
            allLicenses.addAll(getUserGroupsWithMembership().stream().flatMap(g -> g.getLicenses().stream()).collect(Collectors.toList()));
        } catch (DAOException e) {
            logger.error(e.getMessage(), e);
        }

        return allLicenses.stream()
                .anyMatch(license -> LicenseType.LICENSE_TYPE_CMS.equals(license.getLicenseType().getName()) && license.isPrivCmsAllSubthemes());
    }

    /**
     * <p>
     * getAllowedSubthemeDiscriminatorValues.
     * </p>
     *
     * @param rawValues All possible values
     * @return filtered list of allowed values
     */
    public List<String> getAllowedSubthemeDiscriminatorValues(List<String> rawValues) {
        if (rawValues == null || rawValues.isEmpty()) {
            return rawValues;
        }
        // Abort if user not a CMS admin
        if (!isCmsAdmin()) {
            return Collections.emptyList();
        }
        // Full admins get all values
        if (isSuperuser()) {
            return rawValues;
        }

        List<String> ret = new ArrayList<>(rawValues.size());
        // Check user licenses
        for (License license : licenses) {
            if (!LicenseType.LICENSE_TYPE_CMS.equals(license.getLicenseType().getName())) {
                continue;
            }
            // If no restriction is set, return all values
            if (license.isPrivCmsAllSubthemes()) {
                return rawValues;
            }
            if (!license.getAllowedCmsTemplates().isEmpty()) {
                ret.addAll(license.getSubthemeDiscriminatorValues());
            }
        }
        // Check user group licenses
        try {
            for (UserGroup userGroup : getUserGroupsWithMembership()) {
                for (License license : userGroup.getLicenses()) {
                    if (!LicenseType.LICENSE_TYPE_CMS.equals(license.getLicenseType().getName())) {
                        continue;
                    }
                    // If no restriction is set, return all values
                    if (license.isPrivCmsAllSubthemes()) {
                        return rawValues;
                    }
                    if (license.isPrivCmsAllTemplates() || !license.getAllowedCmsTemplates().isEmpty()) {
                        ret.addAll(license.getSubthemeDiscriminatorValues());
                    }
                }
            }
        } catch (DAOException e) {
            logger.error(e.getMessage(), e);
        }

        return ret;
    }

    /**
     * <p>
     * Getter for the field <code>id</code>.
     * </p>
     *
     * @return the id
     */
    public Long getId() {
        return id;
    }

    /**
     * <p>
     * Setter for the field <code>id</code>.
     * </p>
     *
     * @param id the id to set
     */
    public void setId(Long id) {
        this.id = id;
    }

    /**
     * <p>
     * Getter for the field <code>passwordHash</code>.
     * </p>
     *
     * @return the passwordHash
     */
    public String getPasswordHash() {
        return passwordHash;
    }

    /**
     * <p>
     * Setter for the field <code>passwordHash</code>.
     * </p>
     *
     * @param passwordHash the passwordHash to set
     */
    public void setPasswordHash(String passwordHash) {
        this.passwordHash = passwordHash;
    }

    /**
     * <p>
     * Getter for the field <code>activationKey</code>.
     * </p>
     *
     * @return the activationKey
     */
    public String getActivationKey() {
        return activationKey;
    }

    /**
     * <p>
     * Setter for the field <code>activationKey</code>.
     * </p>
     *
     * @param activationKey the activationKey to set
     */
    public void setActivationKey(String activationKey) {
        this.activationKey = activationKey;
    }

    /**
     * <p>
     * Getter for the field <code>lastLogin</code>.
     * </p>
     *
     * @return the lastLogin
     */
    public LocalDateTime getLastLogin() {
        return lastLogin;
    }

    /**
     * <p>
     * Setter for the field <code>lastLogin</code>.
     * </p>
     *
     * @param lastLogin the lastLogin to set
     */
    public void setLastLogin(LocalDateTime lastLogin) {
        this.lastLogin = lastLogin;
    }

    /**
     * <p>
     * isActive.
     * </p>
     *
     * @return the active
     */
    public boolean isActive() {
        return active;
    }

    /**
     * <p>
     * Setter for the field <code>active</code>.
     * </p>
     *
     * @param active the active to set
     */
    public void setActive(boolean active) {
        this.active = active;
    }

    /**
     * <p>
     * isSuspended.
     * </p>
     *
     * @return the suspended
     */
    public boolean isSuspended() {
        return suspended;
    }

    /**
     * <p>
     * Setter for the field <code>suspended</code>.
     * </p>
     *
     * @param suspended the suspended to set
     */
    public void setSuspended(boolean suspended) {
        this.suspended = suspended;
    }

    /**
     * <p>
     * Getter for the field <code>nickName</code>.
     * </p>
     *
     * @return the nickName
     */
    public String getNickName() {
        return nickName;
    }

    /**
     * <p>
     * Setter for the field <code>nickName</code>.
     * </p>
     *
     * @param nickName the nickName to set
     */
    public void setNickName(String nickName) {
        this.nickName = nickName;
    }

    /**
     * <p>
     * Getter for the field <code>lastName</code>.
     * </p>
     *
     * @return the lastName
     */
    public String getLastName() {
        return lastName;
    }

    /**
     * <p>
     * Setter for the field <code>lastName</code>.
     * </p>
     *
     * @param lastName the lastName to set
     */
    public void setLastName(String lastName) {
        this.lastName = lastName;
    }

    /**
     * <p>
     * Getter for the field <code>firstName</code>.
     * </p>
     *
     * @return the firstName
     */
    public String getFirstName() {
        return firstName;
    }

    /**
     * <p>
     * Setter for the field <code>firstName</code>.
     * </p>
     *
     * @param firstName the firstName to set
     */
    public void setFirstName(String firstName) {
        this.firstName = firstName;
    }

    /**
     * <p>
     * Getter for the field <code>openIdAccounts</code>.
     * </p>
     *
     * @return the openIdAccounts
     */
    public List<String> getOpenIdAccounts() {
        return openIdAccounts;
    }

    /**
     * <p>
     * Setter for the field <code>openIdAccounts</code>.
     * </p>
     *
     * @param openIdAccounts the openIdAccounts to set
     */
    public void setOpenIdAccounts(List<String> openIdAccounts) {
        this.openIdAccounts = openIdAccounts;
    }

    /**
     * <p>
     * Setter for the field <code>email</code>.
     * </p>
     *
     * @param email the email to set
     */
    public void setEmail(String email) {
        this.email = email;
    }

    /**
     * <p>
     * Getter for the field <code>email</code>.
     * </p>
     *
     * @return the email
     */
    public String getEmail() {
        return email;
    }

    /**
     * <p>
     * Getter for the field <code>comments</code>.
     * </p>
     *
     * @return the comments
     */
    public String getComments() {
        return comments;
    }

    /**
     * <p>
     * Setter for the field <code>comments</code>.
     * </p>
     *
     * @param comments the comments to set
     */
    public void setComments(String comments) {
        this.comments = comments;
    }

    /**
     * <p>
     * Getter for the field <code>score</code>.
     * </p>
     *
     * @return the score
     */
    public long getScore() {
        return score;
    }

    /**
     * <p>
     * Setter for the field <code>score</code>.
     * </p>
     *
     * @param score the score to set
     */
    public void setScore(long score) {
        this.score = score;
    }

    /**
     * <p>
     * isUseGravatar.
     * </p>
     *
     * @return the useGravatar
     * @deprecated decision of avatar type is handled within {@link #getAvatarUrl()}
     */
    @Deprecated
    public boolean isUseGravatar() {
        return UserAvatarOption.GRAVATAR == this.avatarType;
    }

    /**
     * <p>
     * Setter for the field <code>useGravatar</code>.
     * </p>
     *
     * @param useGravatar the useGravatar to set
     */
    @Deprecated
    public void setUseGravatar(boolean useGravatar) {
        this.avatarType = useGravatar ? UserAvatarOption.GRAVATAR : UserAvatarOption.DEFAULT;
    }

    //    /**
    //     * @return the dummy
    //     */
    //    public boolean isDummy() {
    //        return dummy;
    //    }
    //
    //    /**
    //     * @param dummy the dummy to set
    //     */
    //    public void setDummy(boolean dummy) {
    //        this.dummy = dummy;
    //    }

    /**
     * 
     * @return true if user email address equals the configured anonymous user address; false otherwise
     */
    public boolean isAnonymous() {
        String anonymousAddress = DataManager.getInstance().getConfiguration().getAnonymousUserEmailAddress();
        return StringUtils.isNotEmpty(anonymousAddress) && anonymousAddress.equals(email);
    }

    /**
     * <p>
     * raiseScore.
     * </p>
     *
     * @param amount a int.
     * @throws io.goobi.viewer.exceptions.DAOException if any.
     */
    public void raiseScore(int amount) throws DAOException {
        score += amount;
        DataManager.getInstance().getDao().updateUser(this);
    }

    /**
     * <p>
     * getRank.
     * </p>
     *
     * @return a int.
     */
    public int getRank() {
        if (score < 100) {
            return 0;
        }
        if (score < 500) {
            return 1;
        }
        if (score < 1000) {
            return 2;
        }

        return 3;
    }

    /** {@inheritDoc} */
    @Override
    public List<License> getLicenses() {
        return licenses;
    }

    /**
     * <p>
     * Setter for the field <code>licenses</code>.
     * </p>
     *
     * @param licenses the licenses to set
     */
    public void setLicenses(List<License> licenses) {
        this.licenses = licenses;
    }

    /**
     * <p>
     * isSuperuser.
     * </p>
     *
     * @return the superuser
     */
    public boolean isSuperuser() {
        return superuser;
    }

    /**
     * <p>
     * isCmsAdmin.
     * </p>
     *
     * @return true if user is superuser or has CMS-specific privileges
     */
    public boolean isCmsAdmin() {
        try {
            return isSuperuser() || isHasCmsPrivilege(IPrivilegeHolder.PRIV_CMS_PAGES);
        } catch (PresentationException e) {
            logger.error(e.getMessage());
        } catch (IndexUnreachableException e) {
            logger.error(e.getMessage(), e);
        } catch (DAOException e) {
            logger.error(e.getMessage(), e);
        }

        return false;
    }

    /**
     * <p>
     * Setter for the field <code>superuser</code>.
     * </p>
     *
     * @param superuser the superuser to set
     */
    public void setSuperuser(boolean superuser) {
        this.superuser = superuser;
    }

    /**
     * <p>
     * isOpenIdUser.
     * </p>
     *
     * @return a boolean.
     */
    public boolean isOpenIdUser() {
        return openIdAccounts != null && !openIdAccounts.isEmpty();
    }

    /**
     * <p>
     * Getter for the field <code>copy</code>.
     * </p>
     *
     * @return the copy
     */
    public User getCopy() {
        return copy;
    }

    /**
     * <p>
     * Setter for the field <code>copy</code>.
     * </p>
     *
     * @param copy the copy to set
     */
    public void setCopy(User copy) {
        this.copy = copy;
    }

    /**
     * <p>
     * Getter for the field <code>transkribusSession</code>.
     * </p>
     *
     * @return the transkribusSession
     */
    public TranskribusSession getTranskribusSession() {
        return transkribusSession;
    }

    /**
     * <p>
     * Setter for the field <code>transkribusSession</code>.
     * </p>
     *
     * @param transkribusSession the transkribusSession to set
     */
    public void setTranskribusSession(TranskribusSession transkribusSession) {
        this.transkribusSession = transkribusSession;
    }

    /**
     * {@inheritDoc}
     *
     * Required by the ILicensee interface.
     */
    @Override
    public String getName() {
        if (StringUtils.isNotEmpty(getLastName())) {
            return getLastName() + ", " + getFirstName();
        }

        return getDisplayName();
    }

    /*
     * (non-Javadoc)
     * 
     * @see
     * javax.servlet.http.HttpSessionBindingListener#valueBound(javax.servlet.http.
     * HttpSessionBindingEvent)
     */
    /** {@inheritDoc} */
    @SuppressWarnings("unchecked")
    @Override
    public void valueBound(HttpSessionBindingEvent event) {
        // Add this user to the global set of logged in users
        Set<User> logins = (Set<User>) event.getSession().getServletContext().getAttribute(ATTRIBUTE_LOGINS);
        if (logins == null) {
            logins = new HashSet<>();
            event.getSession().getServletContext().setAttribute(ATTRIBUTE_LOGINS, logins);
        }
        logins.add(this);
        logger.debug("User added to context: {}", getId());
    }

    /*
     * (non-Javadoc)
     * 
     * @see
     * javax.servlet.http.HttpSessionBindingListener#valueUnbound(javax.servlet.http
     * .HttpSessionBindingEvent)
     */
    /** {@inheritDoc} */
    @SuppressWarnings("unchecked")
    @Override
    public void valueUnbound(HttpSessionBindingEvent event) {
        // Remove this user from the global set of logged in users
        Set<User> logins = (Set<User>) event.getSession().getServletContext().getAttribute(ATTRIBUTE_LOGINS);
        if (logins != null) {
            logins.remove(this);
            logger.trace("User removed from context: {}", getId());
        }
    }

    /**
     * <p>
     * backupFields.
     * </p>
     */
    public void backupFields() {
        copy = clone();
    }

    /** {@inheritDoc} */
    @Override
    public String toString() {
        return getDisplayName();
    }

    /**
     * <p>
     * setBCrypt.
     * </p>
     *
     * @param bcrypt a {@link io.goobi.viewer.controller.BCrypt} object.
     */
    protected void setBCrypt(BCrypt bcrypt) {
        this.bcrypt = bcrypt;
    }

    /**
     * Get the {@link io.goobi.viewer.model.security.user.User#id} of a user from a URI
     *
     * @param idAsURI a {@link java.net.URI} object.
     * @return a {@link java.lang.Long} object.
     */
    public static Long getId(URI idAsURI) {
        if (idAsURI == null) {
            return null;
        }
        Matcher matcher = Pattern.compile(URI_ID_REGEX).matcher(idAsURI.toString());
        if (matcher.find()) {
            String idString = matcher.group(1);
            return Long.parseLong(idString);
        }

        return null;
    }

    /**
     * <p>
     * getIdAsURI.
     * </p>
     *
     * @return a {@link java.net.URI} object.
     */
    public URI getIdAsURI() {
        return URI.create(URI_ID_TEMPLATE.replace("{id}", this.getId().toString()));
    }

    /**
     * <p>
     * main.
     * </p>
     *
     * @param args an array of {@link java.lang.String} objects.
     */
    public static void main(String[] args) {
        System.out.println(BCrypt.hashpw("halbgeviertstrich", BCrypt.gensalt()));
    }

    /**
     * @param agreedToTermsOfUse the agreedToTermsOfUse to set
     */
    public void setAgreedToTermsOfUse(boolean agreedToTermsOfUse) {
        this.agreedToTermsOfUse = agreedToTermsOfUse;
    }

    /**
     * @return the agreedToTermsOfUse
     */
    public boolean isAgreedToTermsOfUse() {
        return agreedToTermsOfUse;
    }

    /**
     * @return the avatarType
     */
    public UserAvatarOption getAvatarType() {
        return Optional.ofNullable(avatarType).orElse(UserAvatarOption.DEFAULT);
    }

    /**
     * @param avatarType the avatarType to set
     */
    public void setAvatarType(UserAvatarOption avatarType) {
        this.avatarType = avatarType;
    }

    public boolean hasLocalAvatarImage() {
        try {
            return UserAvatarResource.getUserAvatarFile(getId()).isPresent();
        } catch (IOException e) {
            logger.error("Error reading local avatar file: {}", e.toString());
            return false;
        }
    }

    public void setAvatarFile(Part uploadedFile) throws IOException {
        String fileName = Paths.get(uploadedFile.getSubmittedFileName()).getFileName().toString(); // MSIE fix.
        Path destFile = UserAvatarResource.getAvatarFilePath(fileName, getId());
        deleteAvatarFile();
        UserAvatarResource.removeFromImageCache(destFile);
        try (InputStream initialStream = uploadedFile.getInputStream()) {
            if(!Files.isDirectory(destFile.getParent())) {
                Files.createDirectories(destFile.getParent());
            }
            java.nio.file.Files.copy(
                    uploadedFile.getInputStream(),
                    destFile,
                    StandardCopyOption.REPLACE_EXISTING);
        } catch (IOException e) {
            logger.error("Error uploaded avatar file: {}", e.toString());
        }
    }
    
    public void deleteAvatarFile() throws IOException {
        UserAvatarResource.getUserAvatarFile(getId()).ifPresent(file -> {
            try {
                Files.delete(file);
            } catch (IOException e) {
                logger.error("Error deleting avatar file: {}", e.toString());

            }
        });
    }

}<|MERGE_RESOLUTION|>--- conflicted
+++ resolved
@@ -297,11 +297,7 @@
         if (StringUtils.isNotBlank(nickName)) {
             return nickName;
         }
-<<<<<<< HEAD
-     // Accessing beans from a different thread will throw an unhandled exception that will result in a white screen when logging in
-=======
         // Accessing beans from a different thread will throw an unhandled exception that will result in a white screen when logging in
->>>>>>> b7351d2e
         try {
             if (BeanUtils.getUserBean() != null && BeanUtils.getUserBean().isAdmin()) {
                 return email;
