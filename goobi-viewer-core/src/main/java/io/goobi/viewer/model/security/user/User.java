/**
 * This file is part of the Goobi viewer - a content presentation and management application for digitized objects.
 *
 * Visit these websites for more information.
 *          - http://www.intranda.com
 *          - http://digiverso.com
 *
 * This program is free software; you can redistribute it and/or modify it under the terms of the GNU General Public License as published by the Free
 * Software Foundation; either version 2 of the License, or (at your option) any later version.
 *
 * This program is distributed in the hope that it will be useful, but WITHOUT ANY WARRANTY; without even the implied warranty of MERCHANTABILITY or
 * FITNESS FOR A PARTICULAR PURPOSE. See the GNU General Public License for more details.
 *
 * You should have received a copy of the GNU General Public License along with this program. If not, see <http://www.gnu.org/licenses/>.
 */
package io.goobi.viewer.model.security.user;

import java.io.Serializable;
import java.net.URI;
import java.time.LocalDateTime;
import java.util.ArrayList;
import java.util.Collections;
import java.util.HashMap;
import java.util.HashSet;
import java.util.List;
import java.util.Map;
import java.util.Optional;
import java.util.Set;
import java.util.regex.Matcher;
import java.util.regex.Pattern;
import java.util.stream.Collectors;

import javax.persistence.CascadeType;
import javax.persistence.CollectionTable;
import javax.persistence.Column;
import javax.persistence.ElementCollection;
import javax.persistence.Entity;
import javax.persistence.FetchType;
import javax.persistence.GeneratedValue;
import javax.persistence.GenerationType;
import javax.persistence.Id;
import javax.persistence.JoinColumn;
import javax.persistence.OneToMany;
import javax.persistence.Table;
import javax.persistence.Transient;
import javax.servlet.http.HttpServletRequest;
import javax.servlet.http.HttpSessionBindingEvent;
import javax.servlet.http.HttpSessionBindingListener;

import org.apache.commons.lang3.StringUtils;
import org.eclipse.persistence.annotations.Index;
import org.eclipse.persistence.annotations.PrivateOwned;
import org.slf4j.Logger;
import org.slf4j.LoggerFactory;

import com.timgroup.jgravatar.Gravatar;
import com.timgroup.jgravatar.GravatarDefaultImage;
import com.timgroup.jgravatar.GravatarRating;

import io.goobi.viewer.controller.BCrypt;
import io.goobi.viewer.controller.DataManager;
import io.goobi.viewer.controller.NetTools;
import io.goobi.viewer.controller.SolrConstants;
import io.goobi.viewer.exceptions.AuthenticationException;
import io.goobi.viewer.exceptions.DAOException;
import io.goobi.viewer.exceptions.IndexUnreachableException;
import io.goobi.viewer.exceptions.PresentationException;
import io.goobi.viewer.managedbeans.ActiveDocumentBean;
import io.goobi.viewer.managedbeans.NavigationHelper;
import io.goobi.viewer.managedbeans.utils.BeanUtils;
import io.goobi.viewer.messages.ViewerResourceBundle;
import io.goobi.viewer.model.cms.CMSCategory;
import io.goobi.viewer.model.cms.CMSPageTemplate;
import io.goobi.viewer.model.security.ILicensee;
import io.goobi.viewer.model.security.IPrivilegeHolder;
import io.goobi.viewer.model.security.License;
import io.goobi.viewer.model.security.LicenseType;
import io.goobi.viewer.model.security.Role;
import io.goobi.viewer.model.transkribus.TranskribusSession;

/**
 * <p>
 * User class.
 * </p>
 */
@Entity
@Table(name = "users")
public class User implements ILicensee, HttpSessionBindingListener, Serializable {

    private static final long serialVersionUID = 549769987121664488L;

    /** Logger for this class. */
    private static final Logger logger = LoggerFactory.getLogger(User.class);

    /** Constant <code>ATTRIBUTE_LOGINS="logins"</code> */
    public static final String ATTRIBUTE_LOGINS = "logins";

    /** Constant <code>AVATAR_DEFAULT_SIZE=96</code> */
    public static final int AVATAR_DEFAULT_SIZE = 96;

    private static final String URI_ID_TEMPLATE = DataManager.getInstance().getConfiguration().getRestApiUrl() + "users/{id}";
    private static final String URI_ID_REGEX = ".*/users/(\\d+)/?$";

    @Transient
    private transient BCrypt bcrypt = new BCrypt();

    @Id
    @GeneratedValue(strategy = GenerationType.IDENTITY)
    @Column(name = "user_id")
    private Long id;

    @Index(name = "index_users_email")
    @Column(name = "email", nullable = false)
    private String email;

    // TODO exclude from serialization
    @Column(name = "password_hash")
    private String passwordHash;

    /**
     * Activation key for the user account. Value must be reset to null when the account is activated.
     */
    @Column(name = "activation_key")
    private String activationKey;

<<<<<<< HEAD
=======
    //    @Temporal(TemporalType.TIMESTAMP)
>>>>>>> eacd0c2c
    @Column(name = "last_login")
    private LocalDateTime lastLogin;

    @Column(name = "active", nullable = false)
    private boolean active = false;

    @Column(name = "suspended", nullable = false)
    private boolean suspended = false;

    @Column(name = "superuser", nullable = false)
    private boolean superuser = false;

    @Column(name = "last_name")
    private String lastName;

    @Column(name = "first_name")
    private String firstName;

    @Column(name = "nickname")
    private String nickName;

    @Column(name = "comments")
    private String comments;

    @Column(name = "score")
    private long score = 0;

    @Column(name = "use_gravatar")
    private boolean useGravatar = false;

    @Column(name = "agreed_to_terms_of_use")
    private boolean agreedToTermsOfUse = false;

    //    @Column(name = "dummy")
    //    private boolean dummy = false;

    /** List contains both old style OpenID 2.0 identifiers and OAuth subs. */
    @ElementCollection(fetch = FetchType.EAGER)
    @CollectionTable(name = "openid_accounts", joinColumns = @JoinColumn(name = "user_id"))
    @Column(name = "claimed_identifier")
    private List<String> openIdAccounts = new ArrayList<>();

    @OneToMany(mappedBy = "user", fetch = FetchType.LAZY, cascade = { CascadeType.PERSIST, CascadeType.MERGE, CascadeType.REMOVE })
    @PrivateOwned
    private List<License> licenses = new ArrayList<>();

    /** Save previous checks to avoid expensive Solr queries. */
    @Transient
    private Set<String> recordsForWhichUserMaySetRepresentativeImage = new HashSet<>();

    /** Save previous checks to avoid expensive Solr queries. */
    @Transient
    private Set<String> recordsForWhichUserMayEditOverviewPage = new HashSet<>();

    /** Save previous checks to avoid expensive Solr queries. */
    @Transient
    private Set<String> recordsForWhichUserMayDeleteOcrPage = new HashSet<>();

    @Transient
    private User copy;

    @Transient
    private TranskribusSession transkribusSession;

    /**
     * Empty constructor.
     */
    public User() {
        // the emptiness inside
    }

    /**
     * 
     * @param nickname
     */
    public User(String nickname) {
        this.nickName = nickname;
    }

    /*
     * (non-Javadoc)
     *
     * @see java.lang.Object#hashCode()
     */
    /** {@inheritDoc} */
    @Override
    public int hashCode() {
        final int prime = 31;
        int result = 1;
        result = prime * result + (email == null ? 0 : email.hashCode());
        return result;
    }

    /*
     * (non-Javadoc)
     *
     * @see java.lang.Object#equals(java.lang.Object)
     */
    /** {@inheritDoc} */
    @Override
    public boolean equals(Object obj) {
        if (this == obj) {
            return true;
        }
        if (obj == null) {
            return false;
        }
        if (getClass() != obj.getClass()) {
            return false;
        }
        User other = (User) obj;
        if (id == null) {
            if (other.id != null) {
                return false;
            }
        } else if (!id.equals(other.id)) {
            return false;
        }
        if (email == null) {
            if (other.email != null) {
                return false;
            }
        } else if (!email.equals(other.email)) {
            return false;
        }
        return true;
    }

    /** {@inheritDoc} */
    @Override
    public User clone() {
        User user = new User();

        user.setId(id);
        user.setEmail(email);
        user.setPasswordHash(passwordHash);
        user.setActivationKey(activationKey);
        user.setLastLogin(lastLogin);
        user.setActive(active);
        user.setSuspended(suspended);
        user.setSuperuser(superuser);
        user.setLastName(lastName);
        user.setFirstName(firstName);
        user.setNickName(nickName);
        user.setComments(comments);
        user.setScore(score);
        user.setUseGravatar(useGravatar);
        for (License license : licenses) {
            user.getLicenses().add(license);
        }
        for (String openIdAccount : openIdAccounts) {
            user.getOpenIdAccounts().add(openIdAccount);
        }

        return user;
    }

    /**
     * Returns the name best suited for displaying (depending on which values are available).
     *
     * @return a {@link java.lang.String} object.
     */
    public String getDisplayName() {
        if (StringUtils.isNotBlank(nickName)) {
            return nickName;
        }
        if (BeanUtils.getUserBean() != null && BeanUtils.getUserBean().isAdmin()) {
            return email;
        }

        return NetTools.scrambleEmailAddress(email);
    }

    /**
     * If the display name is the e-mail address and the logged in user (!= this user) is not an superuser, obfuscate the address.
     *
     * @return a {@link java.lang.String} object.
     * @deprecated use {@link #getDisplayName()} instead
     */
    @Deprecated
    public String getDisplayNameObfuscated() {
        String displayName = getDisplayName();
        if (!displayName.equals(nickName) && BeanUtils.getUserBean() != null && !BeanUtils.getUserBean().isAdmin()) {
            return new StringBuilder().append(ViewerResourceBundle.getTranslation("user_anonymous", null))
                    .append(" (")
                    .append(id)
                    .append(')')
                    .toString();
        }

        return displayName;
    }

    /** {@inheritDoc} */
    @Override
    public boolean hasLicense(String licenseName, String privilegeName, String pi) throws PresentationException, IndexUnreachableException {
        // logger.trace("hasLicense({},{},{})", licenseName, privilegeName, pi);
        if (StringUtils.isEmpty(privilegeName)) {
            return true;
        }
        for (License license : getLicenses()) {
            // logger.trace("license: {}, {}", license.getId(),
            // license.getPrivileges().toString());
            // logger.trace("license type: {}", license.getLicenseType().getName());
            if (license.isValid() && license.getLicenseType().getName().equals(licenseName)) {
                // TODO why not do this check right at the beginning?
                if (license.getPrivileges().contains(privilegeName) || license.getLicenseType().getPrivileges().contains(privilegeName)) {
                    if (StringUtils.isEmpty(license.getConditions())) {
                        // logger.trace("Permission found for user: {} ", id);
                        return true;
                    } else if (StringUtils.isNotEmpty(pi)) {
                        // If PI and Solr condition subquery are present, check via Solr
                        StringBuilder sbQuery = new StringBuilder();
                        sbQuery.append(SolrConstants.PI).append(':').append(pi).append(" AND (").append(license.getConditions()).append(')');
                        if (DataManager.getInstance()
                                .getSearchIndex()
                                .getFirstDoc(sbQuery.toString(), Collections.singletonList(SolrConstants.IDDOC)) != null) {
                            logger.debug("Permission found for user: {} (query: {})", id, sbQuery.toString());
                            return true;
                        }
                    }
                }
            }
        }

        return false;
    }

    /**
     * Checks whether the user has the role with the given name.
     *
     * @param roleName The role name to check.
     * @return a boolean.
     * @throws io.goobi.viewer.exceptions.DAOException if any.
     */
    @Deprecated
    public boolean hasRole(String roleName) throws DAOException {
        // return DataManager.getInstance().getConfiguration().getUserHasRole(roleName,
        // getId());
        Role role = DataManager.getInstance().getDao().getRole(roleName);
        return !DataManager.getInstance().getDao().getUserRoles(null, this, role).isEmpty();
    }

    /**
     * Checks whether the user has the given privilege directly.
     *
     * @param privilegeName a {@link java.lang.String} object.
     * @return a boolean.
     * @throws io.goobi.viewer.exceptions.DAOException if any.
     */
    @Deprecated
    public boolean hasUserPrivilege(String privilegeName) throws DAOException {
        for (UserRole role : DataManager.getInstance().getDao().getUserRoles(null, this, null)) {
            if (role.getRole().hasPrivilege(privilegeName)) {
                return true;
            }
        }

        return false;
    }

    /**
     * Returns a list of UserGroups of which this user is the owner.
     *
     * @return a {@link java.util.List} object.
     * @throws io.goobi.viewer.exceptions.DAOException if any.
     */
    public List<UserGroup> getUserGroupOwnerships() throws DAOException {
        return DataManager.getInstance().getDao().getUserGroups(this);
    }

    /**
     * <p>
     * getUserGroupMemberships.
     * </p>
     *
     * @return a {@link java.util.List} object.
     * @throws io.goobi.viewer.exceptions.DAOException if any.
     */
    public List<UserRole> getUserGroupMemberships() throws DAOException {
        return DataManager.getInstance().getDao().getUserRoles(null, this, null);
    }

    /**
     * Returns a list of UserGroups of which this user is a member.
     *
     * @return a {@link java.util.List} object.
     * @throws io.goobi.viewer.exceptions.DAOException if any.
     */
    public List<UserGroup> getUserGroupsWithMembership() throws DAOException {
        List<UserGroup> ret = new ArrayList<>();
        for (UserGroup ug : DataManager.getInstance().getDao().getAllUserGroups()) {
            if (isGroupMember(ug)) {
                ret.add(ug);
            }
        }
        return ret;
    }

    /**
     * <p>
     * isGroupMember.
     * </p>
     *
     * @param group a {@link io.goobi.viewer.model.security.user.UserGroup} object.
     * @return a boolean.
     * @throws io.goobi.viewer.exceptions.DAOException if any.
     */
    public boolean isGroupMember(UserGroup group) throws DAOException {
        for (UserRole membership : group.getMemberships()) {
            if (this.equals(membership.getUser()) && membership.getUserGroup().equals(group)) {
                return true;
            }
        }

        return false;
    }

    /**
     * Returns a list of all groups with this user's involvement (either as owner or member).
     *
     * @return a {@link java.util.List} object.
     * @throws io.goobi.viewer.exceptions.DAOException if any.
     */
    public List<UserGroup> getAllUserGroups() throws DAOException {
        List<UserGroup> ret = getUserGroupsWithMembership();
        ret.addAll(getUserGroupOwnerships());

        return ret;
    }

    /**
     * Checks whether the user can satisfy at least one of the given access conditions with a license that contains the given privilege name. If one
     * of the conditions is OPENACCESS, true is always returned. Superusers always get access.
     *
     * @param conditionList a {@link java.util.Set} object.
     * @param privilegeName a {@link java.lang.String} object.
     * @param pi a {@link java.lang.String} object.
     * @should return true if user is superuser
     * @should return true if condition is open access
     * @should return true if user has license
     * @should return false if user has no license
     * @should return true if condition list empty
     * @return a boolean.
     * @throws io.goobi.viewer.exceptions.PresentationException if any.
     * @throws io.goobi.viewer.exceptions.IndexUnreachableException if any.
     * @throws io.goobi.viewer.exceptions.DAOException if any.
     */
    public boolean canSatisfyAllAccessConditions(Set<String> conditionList, String privilegeName, String pi)
            throws PresentationException, IndexUnreachableException, DAOException {
        // logger.trace("canSatisfyAllAccessConditions({},{},{})", conditionList, privilegeName, pi);
        if (isSuperuser()) {
            // logger.trace("User '{}' is superuser, access granted.", getDisplayName());
            return true;
        }
        // always allow access if the only condition is open access and there is no special license configured for it
        if (conditionList.size() == 1 && conditionList.contains(SolrConstants.OPEN_ACCESS_VALUE)
                && DataManager.getInstance().getDao().getLicenseType(SolrConstants.OPEN_ACCESS_VALUE) == null) {
            return true;
        }

        Map<String, Boolean> permissionMap = new HashMap<>(conditionList.size());
        for (String accessCondition : conditionList) {
            permissionMap.put(accessCondition, false);
            // Check individual licenses
            if (hasLicense(accessCondition, privilegeName, pi)) {
                permissionMap.put(accessCondition, true);
                continue;
            }
            // Check group ownership licenses
            for (UserGroup group : getUserGroupOwnerships()) {
                if (group.hasLicense(accessCondition, privilegeName, pi)) {
                    permissionMap.put(accessCondition, true);
                    continue;
                }
            }
            // Check group membership licenses
            for (UserGroup group : getUserGroupsWithMembership()) {
                if (group.hasLicense(accessCondition, privilegeName, pi)) {
                    permissionMap.put(accessCondition, true);
                }
            }

        }
        // It should be sufficient if the user can satisfy one required licence
        return permissionMap.isEmpty() || permissionMap.containsValue(true);
        // return !permissionMap.containsValue(false);
    }

    /** {@inheritDoc} */
    @Override
    public boolean addLicense(License license) {
        if (licenses == null) {
            licenses = new ArrayList<>();
        }
        if (!licenses.contains(license)) {
            licenses.add(license);
            license.setUser(this);
            return true;
        }

        return false;
    }

    /** {@inheritDoc} */
    @Override
    public boolean removeLicense(License license) {
        if (license != null && licenses != null) {
            // license.setUser(null);
            return licenses.remove(license);
        }

        return false;
    }

    /**
     * <p>
     * isHasCmsPrivilege.
     * </p>
     *
     * @param privilege a {@link java.lang.String} object.
     * @return a boolean.
     * @throws io.goobi.viewer.exceptions.PresentationException if any.
     * @throws io.goobi.viewer.exceptions.IndexUnreachableException if any.
     * @throws io.goobi.viewer.exceptions.DAOException if any.
     */
    public boolean isHasCmsPrivilege(String privilege) throws PresentationException, IndexUnreachableException, DAOException {
        return isHasPrivilege(LicenseType.LICENSE_TYPE_CMS, privilege);
    }

    /**
     * <p>
     * isHasCrowdsourcingPrivilege.
     * </p>
     *
     * @param privilege a {@link java.lang.String} object.
     * @return a boolean.
     * @throws io.goobi.viewer.exceptions.PresentationException if any.
     * @throws io.goobi.viewer.exceptions.IndexUnreachableException if any.
     * @throws io.goobi.viewer.exceptions.DAOException if any.
     */
    public boolean isHasCrowdsourcingPrivilege(String privilege) throws PresentationException, IndexUnreachableException, DAOException {
        return isHasPrivilege(LicenseType.LICENSE_TYPE_CROWDSOURCING_CAMPAIGNS, privilege);
    }

    /**
     * <p>
     * isHasPrivilege.
     * </p>
     *
     * @param licenseType a {@link java.lang.String} object.
     * @param privilege a {@link java.lang.String} object.
     * @return a boolean.
     * @throws io.goobi.viewer.exceptions.PresentationException if any.
     * @throws io.goobi.viewer.exceptions.IndexUnreachableException if any.
     * @throws io.goobi.viewer.exceptions.DAOException if any.
     */
    public boolean isHasPrivilege(String licenseType, String privilege) throws PresentationException, IndexUnreachableException, DAOException {
        return canSatisfyAllAccessConditions(Collections.singletonMap(licenseType, null).keySet(), privilege, null);
    }

    /**
     * Checks whether this user has the permission to set the representative image for the currently open record. TODO For some reason this method is
     * called 8x in a row.
     *
     * @return a boolean.
     * @throws io.goobi.viewer.exceptions.IndexUnreachableException if any.
     * @throws io.goobi.viewer.exceptions.PresentationException if any.
     * @throws io.goobi.viewer.exceptions.DAOException if any.
     */
    public boolean isMaySetRepresentativeImage() throws IndexUnreachableException, PresentationException, DAOException {
        // logger.trace("isMaySetRepresentativeImage");
        return isHasPrivilegeForCurrentRecord(LicenseType.LICENSE_TYPE_SET_REPRESENTATIVE_IMAGE, IPrivilegeHolder.PRIV_SET_REPRESENTATIVE_IMAGE,
                recordsForWhichUserMaySetRepresentativeImage);
    }

    /**
     * Checks whether this user has the permission to delete all ocr-content of one page in crowdsourcing.
     *
     * @return a boolean.
     * @throws io.goobi.viewer.exceptions.IndexUnreachableException if any.
     * @throws io.goobi.viewer.exceptions.PresentationException if any.
     * @throws io.goobi.viewer.exceptions.DAOException if any.
     */
    public boolean isMayDeleteCrowdsourcingFulltext() throws IndexUnreachableException, PresentationException, DAOException {
        return isHasPrivilegeForCurrentRecord(LicenseType.LICENSE_TYPE_DELETE_OCR_PAGE, IPrivilegeHolder.PRIV_DELETE_OCR_PAGE,
                recordsForWhichUserMayDeleteOcrPage);
    }

    /**
     * 
     * @return true if there are CMS pages or campaigns created by this user; false otherwise
     */
    public boolean isCmsCreator() {

        return false;
    }

    /**
     *
     * @param licenseType
     * @param privilegeName
     * @param alreadyCheckedPiList
     * @return
     * @throws IndexUnreachableException
     * @throws PresentationException
     * @throws DAOException
     */
    private boolean isHasPrivilegeForCurrentRecord(String licenseType, String privilegeName, Set<String> alreadyCheckedPiList)
            throws IndexUnreachableException, PresentationException, DAOException {
        ActiveDocumentBean adb = BeanUtils.getActiveDocumentBean();
        if (adb != null && adb.getViewManager() != null) {
            String pi = adb.getViewManager().getPi();
            return isHasPrivilegeForRecord(pi, licenseType, privilegeName, alreadyCheckedPiList);
        }

        return false;
    }

    /**
     *
     * @param pi
     * @param licenseType
     * @param privilegeName
     * @param alreadyCheckedPiList
     * @return
     * @throws IndexUnreachableException
     * @throws PresentationException
     * @throws DAOException
     */
    private boolean isHasPrivilegeForRecord(String pi, String licenseType, String privilegeName, Set<String> alreadyCheckedPiList)
            throws PresentationException, IndexUnreachableException, DAOException {
        if (alreadyCheckedPiList == null) {
            alreadyCheckedPiList = new HashSet<>();
        }
        if (alreadyCheckedPiList.contains(pi)) {
            return true;
        }
        if (canSatisfyAllAccessConditions(new HashSet<>(Collections.singletonList(licenseType)), privilegeName, pi)) {
            alreadyCheckedPiList.add(pi);
            return true;
        }

        return false;
    }

    /**
     * get the url for the avatar. If useGravatar is active, return {@link #getGravatarUrl(int size)}. Otherwise build a resource url to
     * 'resources/images/backend/thumbnail_goobi_person.png' from the request or the JSF-Context if no request is provided
     * 
     * @param size
     * @param request
     * @return
     */
    public String getAvatarUrl(int size, HttpServletRequest request) {
        if (useGravatar) {
            return getGravatarUrl(size);
        }

        if (request != null) {
            String contextPath = request.getContextPath();
            return contextPath + "/resources/images/backend/thumbnail_goobi_person.png";
        }
        
        return Optional.ofNullable(BeanUtils.getNavigationHelper())
                .map(NavigationHelper::getApplicationUrl)
                .orElse("/") + "resources/images/backend/thumbnail_goobi_person.png";
    }

    /**
     * Used by the crowdsourcing module.
     *
     * @return {@link #getAvatarUrl(int size, HttpServletRequest request)} with size={@link #AVATAR_DEFAULT_SIZE} and request=null
     */
    public String getAvatarUrl() {
        return getAvatarUrl(AVATAR_DEFAULT_SIZE, null);
    }

    /**
     * 
     * @param request
     * @return {@link #getAvatarUrl(int size, HttpServletRequest request)} with size={@link #AVATAR_DEFAULT_SIZE}
     */
    public String getAvatarUrl(HttpServletRequest request) {
        return getAvatarUrl(AVATAR_DEFAULT_SIZE, request);
    }

    /**
     * Used by the crowdsourcing module.
     *
     * @param size a int.
     * @return {@link #getAvatarUrl(int size, HttpServletRequest request)} with request=null
     */
    public String getAvatarUrl(int size) {
        return getAvatarUrl(size, null);
    }

    /**
     * <p>
     * getGravatarUrl.
     * </p>
     *
     * @return a {@link java.lang.String} object.
     */
    public String getGravatarUrl() {
        return getGravatarUrl(AVATAR_DEFAULT_SIZE);
    }

    /**
     * Empty setter so that HTML pages do not throw missing property errors.
     *
     * @param gravatarUrl a {@link java.lang.String} object.
     */
    public void setGravatarUrl(String gravatarUrl) {
        // nothing
    }

    /**
     * Generates and returns a Gravatar url for the user's e-mail address.
     *
     * @param size a int.
     * @return Gravatar URL
     */
    public String getGravatarUrl(int size) {
        if (StringUtils.isNotEmpty(email)) {
            Gravatar gravatar =
                    new Gravatar().setSize(size).setRating(GravatarRating.GENERAL_AUDIENCES).setDefaultImage(GravatarDefaultImage.IDENTICON);
            String url = gravatar.getUrl(email);
            return url.replace("http:", "");
        }

        return "//www.gravatar.com/avatar/";
    }

    /**
     * Generates salt and a password hash for the given password string.
     *
     * @param password a {@link java.lang.String} object.
     * @return a boolean.
     */
    public boolean setNewPassword(String password) {
        if (StringUtils.isNotBlank(password)) {
            setPasswordHash(BCrypt.hashpw(password, BCrypt.gensalt()));
            return true;
        }

        return false;
    }

    /**
     * Authentication check for regular (i.e. non-OpenID) accounts.
     *
     * @param email a {@link java.lang.String} object.
     * @param password a {@link java.lang.String} object.
     * @return The user, if successful.
     * @throws io.goobi.viewer.exceptions.AuthenticationException if any.
     * @throws io.goobi.viewer.exceptions.DAOException if any.
     */
    public User auth(String email, String password) throws AuthenticationException, DAOException {
        User user = DataManager.getInstance().getDao().getUserByEmail(email);
        // Only allow non-openID accounts
        if (user != null && user.getPasswordHash() != null && bcrypt.checkpw(password, user.getPasswordHash())) {
            user.setLastLogin(LocalDateTime.now());
            return user;
        }

        throw new AuthenticationException("User not found or passwort incorrect");
    }

    /**
     * <p>
     * hasPriviledgeForAllTemplates.
     * </p>
     *
     * @return a boolean.
     */
    public boolean hasPriviledgeForAllTemplates() {

        // Abort if user not a CMS admin
        if (!isCmsAdmin()) {
            return false;
        }
        // Full admins get all values
        if (isSuperuser()) {
            return true;
        }

        List<License> allLicenses = new ArrayList<>(licenses);
        try {
            allLicenses.addAll(getUserGroupsWithMembership().stream().flatMap(g -> g.getLicenses().stream()).collect(Collectors.toList()));
        } catch (DAOException e) {
            logger.error(e.getMessage(), e);
        }

        return allLicenses.stream()
                .anyMatch(license -> LicenseType.LICENSE_TYPE_CMS.equals(license.getLicenseType().getName()) && license.isPrivCmsAllTemplates());
    }

    /**
     * <p>
     * hasPrivilegesForTemplate.
     * </p>
     *
     * @param templateId a {@link java.lang.String} object.
     * @return true exactly if the user is not restricted to certain cmsTemplates or if the given templateId is among the allowed templates for the
     *         user of a usergroup she is in
     */
    public boolean hasPrivilegesForTemplate(String templateId) {
        // Abort if user not a CMS admin
        if (!isCmsAdmin()) {
            return false;
        }
        // Full admins get all values
        if (hasPriviledgeForAllTemplates()) {
            return true;
        }

        // Check user licenses
        for (License license : licenses) {
            if (!LicenseType.LICENSE_TYPE_CMS.equals(license.getLicenseType().getName())) {
                continue;
            }
            if (license.getAllowedCmsTemplates().contains(templateId)) {
                return true;
            }
        }

        // Check user group licenses
        try {
            for (UserGroup userGroup : getUserGroupsWithMembership()) {
                for (License license : userGroup.getLicenses()) {
                    if (!LicenseType.LICENSE_TYPE_CMS.equals(license.getLicenseType().getName())) {
                        continue;
                    }
                    if (license.getAllowedCmsTemplates().contains(templateId)) {
                        return true;
                    }
                }
            }
        } catch (DAOException e) {
            logger.error(e.getMessage(), e);
        }
        return false;
    }

    /**
     * <p>
     * getAllowedTemplates.
     * </p>
     *
     * @param allTemplates a {@link java.util.List} object.
     * @return a {@link java.util.List} object.
     */
    public List<CMSPageTemplate> getAllowedTemplates(List<CMSPageTemplate> allTemplates) {
        if (allTemplates == null || allTemplates.isEmpty()) {
            return allTemplates;
        }
        // Abort if user not a CMS admin
        if (!isCmsAdmin()) {
            return Collections.emptyList();
        }
        // Full admins get all values
        if (isSuperuser()) {
            return allTemplates;
        }

        Set<String> allowedTemplateIds = new HashSet<>(allTemplates.size());
        // Check user licenses
        for (License license : licenses) {
            if (!LicenseType.LICENSE_TYPE_CMS.equals(license.getLicenseType().getName())) {
                continue;
            }
            // If no restriction is set, return all values
            if (license.isPrivCmsAllTemplates()) {
                return allTemplates;
            }
            if (!license.getAllowedCmsTemplates().isEmpty()) {
                allowedTemplateIds.addAll(license.getAllowedCmsTemplates());
            }
        }
        // Check user group licenses
        try {
            for (UserGroup userGroup : getUserGroupsWithMembership()) {
                for (License license : userGroup.getLicenses()) {
                    if (!LicenseType.LICENSE_TYPE_CMS.equals(license.getLicenseType().getName())) {
                        continue;
                    }
                    // If no restriction is set, return all values
                    if (license.isPrivCmsAllTemplates()) {
                        return allTemplates;
                    }
                    if (!license.getAllowedCmsTemplates().isEmpty()) {
                        allowedTemplateIds.addAll(license.getAllowedCmsTemplates());
                    }
                }
            }
        } catch (DAOException e) {
            logger.error(e.getMessage(), e);
        }
        // allowedTemplateIds.add("template_general_generic");
        if (allowedTemplateIds.isEmpty()) {
            return Collections.emptyList();
        }

        List<CMSPageTemplate> ret = new ArrayList<>(allTemplates.size());
        for (CMSPageTemplate template : allTemplates) {
            if (allowedTemplateIds.contains(template.getId())) {
                ret.add(template);
            }
        }

        logger.trace("getAllowedTemplates END");
        return ret;
    }

    /**
     * <p>
     * hasPrivilegeForAllCategories.
     * </p>
     *
     * @return a boolean.
     */
    public boolean hasPrivilegeForAllCategories() {

        // Abort if user not a CMS admin
        if (!isCmsAdmin()) {
            return false;
        }
        // Full admins get all values
        if (isSuperuser()) {
            return true;
        }

        List<License> allLicenses = new ArrayList<>(licenses);
        try {
            allLicenses.addAll(getUserGroupsWithMembership().stream().flatMap(g -> g.getLicenses().stream()).collect(Collectors.toList()));
        } catch (DAOException e) {
            logger.error(e.getMessage(), e);
        }

        return allLicenses.stream()
                .anyMatch(license -> LicenseType.LICENSE_TYPE_CMS.equals(license.getLicenseType().getName()) && license.isPrivCmsAllCategories());
    }

    /**
     * <p>
     * getAllowedCategories.
     * </p>
     *
     * @param allCategories a {@link java.util.List} object.
     * @return a {@link java.util.List} object.
     */
    public List<CMSCategory> getAllowedCategories(List<CMSCategory> allCategories) {
        if (allCategories == null || allCategories.isEmpty()) {
            return allCategories;
        }
        // Abort if user not a CMS admin
        if (!isCmsAdmin()) {
            return Collections.emptyList();
        }
        // Full admins get all values
        if (isSuperuser()) {
            return allCategories;
        }

        List<CMSCategory> ret = new ArrayList<>(allCategories.size());
        // Check user licenses
        for (License license : licenses) {
            if (!LicenseType.LICENSE_TYPE_CMS.equals(license.getLicenseType().getName())) {
                continue;
            }
            // If no restriction is set, return all values
            if (license.isPrivCmsAllCategories()) {
                return allCategories;
            }
            if (!license.getAllowedCategories().isEmpty()) {
                ret.addAll(license.getAllowedCategories());
            }
        }
        // Check user group licenses
        try {
            for (UserGroup userGroup : getUserGroupsWithMembership()) {
                for (License license : userGroup.getLicenses()) {
                    if (!LicenseType.LICENSE_TYPE_CMS.equals(license.getLicenseType().getName())) {
                        continue;
                    }
                    // If no restriction is set, return all values
                    if (license.isPrivCmsAllCategories()) {
                        return allCategories;
                    }
                    if (!license.getAllowedCategories().isEmpty()) {
                        ret.addAll(license.getAllowedCategories());
                    }
                }
            }
        } catch (DAOException e) {
            logger.error(e.getMessage(), e);
        }

        return ret;
    }

    /**
     * <p>
     * hasPrivilegeForAllSubthemeDiscriminatorValues.
     * </p>
     *
     * @return a boolean.
     */
    public boolean hasPrivilegeForAllSubthemeDiscriminatorValues() {

        // Abort if user not a CMS admin
        if (!isCmsAdmin()) {
            return false;
        }
        // Full admins get all values
        if (isSuperuser()) {
            return true;
        }

        List<License> allLicenses = new ArrayList<>(licenses);
        try {
            allLicenses.addAll(getUserGroupsWithMembership().stream().flatMap(g -> g.getLicenses().stream()).collect(Collectors.toList()));
        } catch (DAOException e) {
            logger.error(e.getMessage(), e);
        }

        return allLicenses.stream()
                .anyMatch(license -> LicenseType.LICENSE_TYPE_CMS.equals(license.getLicenseType().getName()) && license.isPrivCmsAllSubthemes());
    }

    /**
     * <p>
     * getAllowedSubthemeDiscriminatorValues.
     * </p>
     *
     * @param rawValues All possible values
     * @return filtered list of allowed values
     */
    public List<String> getAllowedSubthemeDiscriminatorValues(List<String> rawValues) {
        if (rawValues == null || rawValues.isEmpty()) {
            return rawValues;
        }
        // Abort if user not a CMS admin
        if (!isCmsAdmin()) {
            return Collections.emptyList();
        }
        // Full admins get all values
        if (isSuperuser()) {
            return rawValues;
        }

        List<String> ret = new ArrayList<>(rawValues.size());
        // Check user licenses
        for (License license : licenses) {
            if (!LicenseType.LICENSE_TYPE_CMS.equals(license.getLicenseType().getName())) {
                continue;
            }
            // If no restriction is set, return all values
            if (license.isPrivCmsAllSubthemes()) {
                return rawValues;
            }
            if (!license.getAllowedCmsTemplates().isEmpty()) {
                ret.addAll(license.getSubthemeDiscriminatorValues());
            }
        }
        // Check user group licenses
        try {
            for (UserGroup userGroup : getUserGroupsWithMembership()) {
                for (License license : userGroup.getLicenses()) {
                    if (!LicenseType.LICENSE_TYPE_CMS.equals(license.getLicenseType().getName())) {
                        continue;
                    }
                    // If no restriction is set, return all values
                    if (license.isPrivCmsAllSubthemes()) {
                        return rawValues;
                    }
                    if (!license.getAllowedCmsTemplates().isEmpty()) {
                        ret.addAll(license.getSubthemeDiscriminatorValues());
                    }
                }
            }
        } catch (DAOException e) {
            logger.error(e.getMessage(), e);
        }

        return ret;
    }

    /**
     * <p>
     * Getter for the field <code>id</code>.
     * </p>
     *
     * @return the id
     */
    public Long getId() {
        return id;
    }

    /**
     * <p>
     * Setter for the field <code>id</code>.
     * </p>
     *
     * @param id the id to set
     */
    public void setId(Long id) {
        this.id = id;
    }

    /**
     * <p>
     * Getter for the field <code>passwordHash</code>.
     * </p>
     *
     * @return the passwordHash
     */
    public String getPasswordHash() {
        return passwordHash;
    }

    /**
     * <p>
     * Setter for the field <code>passwordHash</code>.
     * </p>
     *
     * @param passwordHash the passwordHash to set
     */
    public void setPasswordHash(String passwordHash) {
        this.passwordHash = passwordHash;
    }

    /**
     * <p>
     * Getter for the field <code>activationKey</code>.
     * </p>
     *
     * @return the activationKey
     */
    public String getActivationKey() {
        return activationKey;
    }

    /**
     * <p>
     * Setter for the field <code>activationKey</code>.
     * </p>
     *
     * @param activationKey the activationKey to set
     */
    public void setActivationKey(String activationKey) {
        this.activationKey = activationKey;
    }

    /**
     * <p>
     * Getter for the field <code>lastLogin</code>.
     * </p>
     *
     * @return the lastLogin
     */
    public LocalDateTime getLastLogin() {
        return lastLogin;
    }

    /**
     * <p>
     * Setter for the field <code>lastLogin</code>.
     * </p>
     *
     * @param lastLogin the lastLogin to set
     */
    public void setLastLogin(LocalDateTime lastLogin) {
        this.lastLogin = lastLogin;
    }

    /**
     * <p>
     * isActive.
     * </p>
     *
     * @return the active
     */
    public boolean isActive() {
        return active;
    }

    /**
     * <p>
     * Setter for the field <code>active</code>.
     * </p>
     *
     * @param active the active to set
     */
    public void setActive(boolean active) {
        this.active = active;
    }

    /**
     * <p>
     * isSuspended.
     * </p>
     *
     * @return the suspended
     */
    public boolean isSuspended() {
        return suspended;
    }

    /**
     * <p>
     * Setter for the field <code>suspended</code>.
     * </p>
     *
     * @param suspended the suspended to set
     */
    public void setSuspended(boolean suspended) {
        this.suspended = suspended;
    }

    /**
     * <p>
     * Getter for the field <code>nickName</code>.
     * </p>
     *
     * @return the nickName
     */
    public String getNickName() {
        return nickName;
    }

    /**
     * <p>
     * Setter for the field <code>nickName</code>.
     * </p>
     *
     * @param nickName the nickName to set
     */
    public void setNickName(String nickName) {
        this.nickName = nickName;
    }

    /**
     * <p>
     * Getter for the field <code>lastName</code>.
     * </p>
     *
     * @return the lastName
     */
    public String getLastName() {
        return lastName;
    }

    /**
     * <p>
     * Setter for the field <code>lastName</code>.
     * </p>
     *
     * @param lastName the lastName to set
     */
    public void setLastName(String lastName) {
        this.lastName = lastName;
    }

    /**
     * <p>
     * Getter for the field <code>firstName</code>.
     * </p>
     *
     * @return the firstName
     */
    public String getFirstName() {
        return firstName;
    }

    /**
     * <p>
     * Setter for the field <code>firstName</code>.
     * </p>
     *
     * @param firstName the firstName to set
     */
    public void setFirstName(String firstName) {
        this.firstName = firstName;
    }

    /**
     * <p>
     * Getter for the field <code>openIdAccounts</code>.
     * </p>
     *
     * @return the openIdAccounts
     */
    public List<String> getOpenIdAccounts() {
        return openIdAccounts;
    }

    /**
     * <p>
     * Setter for the field <code>openIdAccounts</code>.
     * </p>
     *
     * @param openIdAccounts the openIdAccounts to set
     */
    public void setOpenIdAccounts(List<String> openIdAccounts) {
        this.openIdAccounts = openIdAccounts;
    }

    /**
     * <p>
     * Setter for the field <code>email</code>.
     * </p>
     *
     * @param email the email to set
     */
    public void setEmail(String email) {
        this.email = email;
    }

    /**
     * <p>
     * Getter for the field <code>email</code>.
     * </p>
     *
     * @return the email
     */
    public String getEmail() {
        return email;
    }

    /**
     * <p>
     * Getter for the field <code>comments</code>.
     * </p>
     *
     * @return the comments
     */
    public String getComments() {
        return comments;
    }

    /**
     * <p>
     * Setter for the field <code>comments</code>.
     * </p>
     *
     * @param comments the comments to set
     */
    public void setComments(String comments) {
        this.comments = comments;
    }

    /**
     * <p>
     * Getter for the field <code>score</code>.
     * </p>
     *
     * @return the score
     */
    public long getScore() {
        return score;
    }

    /**
     * <p>
     * Setter for the field <code>score</code>.
     * </p>
     *
     * @param score the score to set
     */
    public void setScore(long score) {
        this.score = score;
    }

    /**
     * <p>
     * isUseGravatar.
     * </p>
     *
     * @return the useGravatar
     */
    public boolean isUseGravatar() {
        return useGravatar;
    }

    /**
     * <p>
     * Setter for the field <code>useGravatar</code>.
     * </p>
     *
     * @param useGravatar the useGravatar to set
     */
    public void setUseGravatar(boolean useGravatar) {
        this.useGravatar = useGravatar;
    }

    //    /**
    //     * @return the dummy
    //     */
    //    public boolean isDummy() {
    //        return dummy;
    //    }
    //
    //    /**
    //     * @param dummy the dummy to set
    //     */
    //    public void setDummy(boolean dummy) {
    //        this.dummy = dummy;
    //    }

    /**
     * 
     * @return true if user email address equals the configured anonymous user address; false otherwise
     */
    public boolean isAnonymous() {
        String anonymousAddress = DataManager.getInstance().getConfiguration().getAnonymousUserEmailAddress();
        return StringUtils.isNotEmpty(anonymousAddress) && anonymousAddress.equals(email);
    }

    /**
     * <p>
     * raiseScore.
     * </p>
     *
     * @param amount a int.
     * @throws io.goobi.viewer.exceptions.DAOException if any.
     */
    public void raiseScore(int amount) throws DAOException {
        score += amount;
        DataManager.getInstance().getDao().updateUser(this);
    }

    /**
     * <p>
     * getRank.
     * </p>
     *
     * @return a int.
     */
    public int getRank() {
        if (score < 100) {
            return 0;
        }
        if (score < 500) {
            return 1;
        }
        if (score < 1000) {
            return 2;
        }

        return 3;
    }

    /** {@inheritDoc} */
    @Override
    public List<License> getLicenses() {
        return licenses;
    }

    /**
     * <p>
     * Setter for the field <code>licenses</code>.
     * </p>
     *
     * @param licenses the licenses to set
     */
    public void setLicenses(List<License> licenses) {
        this.licenses = licenses;
    }

    /**
     * <p>
     * isSuperuser.
     * </p>
     *
     * @return the superuser
     */
    public boolean isSuperuser() {
        return superuser;
    }

    /**
     * <p>
     * isCmsAdmin.
     * </p>
     *
     * @return true if user is superuser or has CMS-specific privileges
     */
    public boolean isCmsAdmin() {
        try {
            return isSuperuser() || isHasCmsPrivilege(IPrivilegeHolder.PRIV_CMS_PAGES);
        } catch (PresentationException e) {
            logger.error(e.getMessage());
        } catch (IndexUnreachableException e) {
            logger.error(e.getMessage(), e);
        } catch (DAOException e) {
            logger.error(e.getMessage(), e);
        }

        return false;
    }

    /**
     * <p>
     * Setter for the field <code>superuser</code>.
     * </p>
     *
     * @param superuser the superuser to set
     */
    public void setSuperuser(boolean superuser) {
        this.superuser = superuser;
    }

    /**
     * <p>
     * isOpenIdUser.
     * </p>
     *
     * @return a boolean.
     */
    public boolean isOpenIdUser() {
        return openIdAccounts != null && !openIdAccounts.isEmpty();
    }

    /**
     * <p>
     * Getter for the field <code>copy</code>.
     * </p>
     *
     * @return the copy
     */
    public User getCopy() {
        return copy;
    }

    /**
     * <p>
     * Setter for the field <code>copy</code>.
     * </p>
     *
     * @param copy the copy to set
     */
    public void setCopy(User copy) {
        this.copy = copy;
    }

    /**
     * <p>
     * Getter for the field <code>transkribusSession</code>.
     * </p>
     *
     * @return the transkribusSession
     */
    public TranskribusSession getTranskribusSession() {
        return transkribusSession;
    }

    /**
     * <p>
     * Setter for the field <code>transkribusSession</code>.
     * </p>
     *
     * @param transkribusSession the transkribusSession to set
     */
    public void setTranskribusSession(TranskribusSession transkribusSession) {
        this.transkribusSession = transkribusSession;
    }

    /**
     * {@inheritDoc}
     *
     * Required by the ILicensee interface.
     */
    @Override
    public String getName() {
        if (StringUtils.isNotEmpty(getLastName())) {
            return getLastName() + ", " + getFirstName();
        }

        return getDisplayName();
    }

    /*
     * (non-Javadoc)
     * 
     * @see
     * javax.servlet.http.HttpSessionBindingListener#valueBound(javax.servlet.http.
     * HttpSessionBindingEvent)
     */
    /** {@inheritDoc} */
    @SuppressWarnings("unchecked")
    @Override
    public void valueBound(HttpSessionBindingEvent event) {
        // Add this user to the global set of logged in users
        Set<User> logins = (Set<User>) event.getSession().getServletContext().getAttribute(ATTRIBUTE_LOGINS);
        if (logins == null) {
            logins = new HashSet<>();
            event.getSession().getServletContext().setAttribute(ATTRIBUTE_LOGINS, logins);
        }
        logins.add(this);
        logger.debug("User added to context: {}", getId());
    }

    /*
     * (non-Javadoc)
     * 
     * @see
     * javax.servlet.http.HttpSessionBindingListener#valueUnbound(javax.servlet.http
     * .HttpSessionBindingEvent)
     */
    /** {@inheritDoc} */
    @SuppressWarnings("unchecked")
    @Override
    public void valueUnbound(HttpSessionBindingEvent event) {
        // Remove this user from the global set of logged in users
        Set<User> logins = (Set<User>) event.getSession().getServletContext().getAttribute(ATTRIBUTE_LOGINS);
        if (logins != null) {
            logins.remove(this);
            logger.debug("User removed from context: {}", getId());
        }
    }

    /**
     * <p>
     * backupFields.
     * </p>
     */
    public void backupFields() {
        copy = clone();
    }

    /** {@inheritDoc} */
    @Override
    public String toString() {
        return getDisplayName();
    }

    /**
     * <p>
     * setBCrypt.
     * </p>
     *
     * @param bcrypt a {@link io.goobi.viewer.controller.BCrypt} object.
     */
    protected void setBCrypt(BCrypt bcrypt) {
        this.bcrypt = bcrypt;
    }

    /**
     * Get the {@link io.goobi.viewer.model.security.user.User#id} of a user from a URI
     *
     * @param idAsURI a {@link java.net.URI} object.
     * @return a {@link java.lang.Long} object.
     */
    public static Long getId(URI idAsURI) {
        if (idAsURI == null) {
            return null;
        }
        Matcher matcher = Pattern.compile(URI_ID_REGEX).matcher(idAsURI.toString());
        if (matcher.find()) {
            String idString = matcher.group(1);
            return Long.parseLong(idString);
        }

        return null;
    }

    /**
     * <p>
     * getIdAsURI.
     * </p>
     *
     * @return a {@link java.net.URI} object.
     */
    public URI getIdAsURI() {
        return URI.create(URI_ID_TEMPLATE.replace("{id}", this.getId().toString()));
    }

    /**
     * <p>
     * main.
     * </p>
     *
     * @param args an array of {@link java.lang.String} objects.
     */
    public static void main(String[] args) {
        System.out.println(BCrypt.hashpw("halbgeviertstrich", BCrypt.gensalt()));
    }

    /**
     * @param agreedToTermsOfUse the agreedToTermsOfUse to set
     */
    public void setAgreedToTermsOfUse(boolean agreedToTermsOfUse) {
        this.agreedToTermsOfUse = agreedToTermsOfUse;
    }

    /**
     * @return the agreedToTermsOfUse
     */
    public boolean isAgreedToTermsOfUse() {
        return agreedToTermsOfUse;
    }
}<|MERGE_RESOLUTION|>--- conflicted
+++ resolved
@@ -123,10 +123,6 @@
     @Column(name = "activation_key")
     private String activationKey;
 
-<<<<<<< HEAD
-=======
-    //    @Temporal(TemporalType.TIMESTAMP)
->>>>>>> eacd0c2c
     @Column(name = "last_login")
     private LocalDateTime lastLogin;
 
@@ -703,7 +699,7 @@
      */
     public String getAvatarUrl() {
         return getAvatarUrl(AVATAR_DEFAULT_SIZE, null);
-    }
+        }
 
     /**
      * 
@@ -722,7 +718,7 @@
      */
     public String getAvatarUrl(int size) {
         return getAvatarUrl(size, null);
-    }
+        }
 
     /**
      * <p>
