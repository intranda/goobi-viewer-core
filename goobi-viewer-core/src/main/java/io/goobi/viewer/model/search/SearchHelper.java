/**
 * This file is part of the Goobi viewer - a content presentation and management application for digitized objects.
 *
 * Visit these websites for more information.
 *          - http://www.intranda.com
 *          - http://digiverso.com
 *
 * This program is free software; you can redistribute it and/or modify it under the terms of the GNU General Public License as published by the Free
 * Software Foundation; either version 2 of the License, or (at your option) any later version.
 *
 * This program is distributed in the hope that it will be useful, but WITHOUT ANY WARRANTY; without even the implied warranty of MERCHANTABILITY or
 * FITNESS FOR A PARTICULAR PURPOSE. See the GNU General Public License for more details.
 *
 * You should have received a copy of the GNU General Public License along with this program. If not, see <http://www.gnu.org/licenses/>.
 */
package io.goobi.viewer.model.search;

import java.io.FileNotFoundException;
import java.io.IOException;
import java.security.SecureRandom;
import java.text.Normalizer;
import java.util.ArrayList;
import java.util.Arrays;
import java.util.Collection;
import java.util.Collections;
import java.util.Comparator;
import java.util.HashMap;
import java.util.HashSet;
import java.util.List;
import java.util.Locale;
import java.util.Map;
import java.util.Optional;
import java.util.Random;
import java.util.Set;
import java.util.concurrent.ConcurrentHashMap;
import java.util.concurrent.ConcurrentMap;
import java.util.regex.Matcher;
import java.util.regex.Pattern;
import java.util.stream.Collectors;
import java.util.stream.StreamSupport;

import javax.servlet.http.HttpServletRequest;
import javax.servlet.http.HttpSession;

import org.apache.commons.lang3.StringUtils;
import org.apache.poi.ss.usermodel.CellStyle;
import org.apache.poi.ss.usermodel.Font;
import org.apache.poi.xssf.streaming.SXSSFCell;
import org.apache.poi.xssf.streaming.SXSSFRow;
import org.apache.poi.xssf.streaming.SXSSFSheet;
import org.apache.poi.xssf.streaming.SXSSFWorkbook;
import org.apache.poi.xssf.usermodel.XSSFRichTextString;
import org.apache.solr.client.solrj.response.FacetField;
import org.apache.solr.client.solrj.response.FacetField.Count;
import org.apache.solr.client.solrj.response.FieldStatsInfo;
import org.apache.solr.client.solrj.response.QueryResponse;
import org.apache.solr.client.solrj.util.ClientUtils;
import org.apache.solr.common.SolrDocument;
import org.apache.solr.common.SolrDocumentList;
import org.apache.solr.common.params.ExpandParams;
import org.apache.solr.common.params.GroupParams;
import org.jsoup.Jsoup;
import org.slf4j.Logger;
import org.slf4j.LoggerFactory;

import de.intranda.monitoring.timer.Time;
import de.intranda.monitoring.timer.Timer;
import io.goobi.viewer.controller.DataFileTools;
import io.goobi.viewer.controller.DataManager;
import io.goobi.viewer.controller.NetTools;
import io.goobi.viewer.controller.StringTools;
import io.goobi.viewer.controller.imaging.ThumbnailHandler;
import io.goobi.viewer.exceptions.DAOException;
import io.goobi.viewer.exceptions.IndexUnreachableException;
import io.goobi.viewer.exceptions.PresentationException;
import io.goobi.viewer.exceptions.RecordNotFoundException;
import io.goobi.viewer.exceptions.ViewerConfigurationException;
import io.goobi.viewer.managedbeans.NavigationHelper;
import io.goobi.viewer.managedbeans.utils.BeanUtils;
import io.goobi.viewer.messages.ViewerResourceBundle;
import io.goobi.viewer.model.search.SearchHit.HitType;
import io.goobi.viewer.model.security.AccessConditionUtils;
import io.goobi.viewer.model.security.IPrivilegeHolder;
import io.goobi.viewer.model.security.LicenseType;
import io.goobi.viewer.model.security.user.User;
import io.goobi.viewer.model.termbrowsing.BrowseTerm;
import io.goobi.viewer.model.termbrowsing.BrowseTermComparator;
import io.goobi.viewer.model.termbrowsing.BrowsingMenuFieldConfig;
import io.goobi.viewer.model.translations.language.LocaleComparator;
import io.goobi.viewer.model.viewer.PageType;
import io.goobi.viewer.model.viewer.StringPair;
import io.goobi.viewer.solr.SolrConstants;
import io.goobi.viewer.solr.SolrConstants.DocType;
import io.goobi.viewer.solr.SolrSearchIndex;
import io.goobi.viewer.solr.SolrTools;

/**
 * Search utility class. Static methods only.
 */
public final class SearchHelper {

    private static final Logger logger = LoggerFactory.getLogger(SearchHelper.class);

    // public static final String[] FULLTEXT_SEARCH_FIELDS = { LuceneConstants.FULLTEXT, LuceneConstants.IDDOC_OWNER,
    // LuceneConstants.IDDOC_IMAGEOWNER };

    /** Constant <code>PARAM_NAME_FILTER_QUERY_SUFFIX="filterQuerySuffix"</code> */
    public static final String PARAM_NAME_FILTER_QUERY_SUFFIX = "filterQuerySuffix";
    /** Constant <code>SEARCH_TERM_SPLIT_REGEX="[ ]|[,]|[-]"</code> */
    public static final String SEARCH_TERM_SPLIT_REGEX = "[ ]|[,]|[-]";
    /** Constant <code>PLACEHOLDER_HIGHLIGHTING_START="##HLS##"</code> */
    public static final String PLACEHOLDER_HIGHLIGHTING_START = "##ĦŁ$##";
    /** Constant <code>PLACEHOLDER_HIGHLIGHTING_END="##HLE##"</code> */
    public static final String PLACEHOLDER_HIGHLIGHTING_END = "##ĦŁȄ##";
    /** Constant <code>SEARCH_TYPE_REGULAR=0</code> */
    public static final int SEARCH_TYPE_REGULAR = 0;
    /** Constant <code>SEARCH_TYPE_ADVANCED=1</code> */
    public static final int SEARCH_TYPE_ADVANCED = 1;
    /** Constant <code>SEARCH_TYPE_TIMELINE=2</code> */
    public static final int SEARCH_TYPE_TIMELINE = 2;
    /** Constant <code>SEARCH_TYPE_CALENDAR=3</code> */
    public static final int SEARCH_TYPE_CALENDAR = 3;
    /** Constant <code>SEARCH_FILTER_ALL</code> */
    public static final SearchFilter SEARCH_FILTER_ALL = new SearchFilter("filter_ALL", "ALL");
    public static final String AGGREGATION_QUERY_PREFIX = "{!join from=PI_TOPSTRUCT to=PI}";
    /** Standard Solr query for all records and anchors. */
    public static final String ALL_RECORDS_QUERY = "+(ISWORK:true ISANCHOR:true)";
    /** Constant <code>DEFAULT_DOCSTRCT_WHITELIST_FILTER_QUERY="(ISWORK:true OR ISANCHOR:true) AND NOT("{trunked}</code> */
    public static final String DEFAULT_DOCSTRCT_WHITELIST_FILTER_QUERY = ALL_RECORDS_QUERY + " -IDDOC_PARENT:*";

    private static final Object lock = new Object();

    private static final Random random = new SecureRandom();

    /** Constant <code>patternNotBrackets</code> */
    public static Pattern patternNotBrackets = Pattern.compile("NOT\\([^()]*\\)");
    /** Constant <code>patternPhrase</code> */
    public static Pattern patternPhrase = Pattern.compile("[\\w]+:" + StringTools.REGEX_QUOTATION_MARKS);

    /** Filter subquery for collection listing (no volumes). */
    static volatile String collectionBlacklistFilterSuffix = null;

    /**
     * Main search method for flat search.
     *
     * @param query {@link java.lang.String} Solr search query. Merges full-text and metadata hits into their corresponding docstructs.
     * @param first {@link java.lang.Integer} von
     * @param rows {@link java.lang.Integer} bis
     * @param sortFields a {@link java.util.List} object.
     * @param resultFields a {@link java.util.List} object.
     * @param filterQueries a {@link java.util.List} object.
     * @param params a {@link java.util.Map} object.
     * @param searchTerms a {@link java.util.Map} object.
     * @param exportFields a {@link java.util.List} object.
     * @param locale a {@link java.util.Locale} object.
     * @param request a {@link javax.servlet.http.HttpServletRequest} object.
     * @return List of <code>StructElement</code>s containing the search hits.
     * @throws io.goobi.viewer.exceptions.PresentationException if any.
     * @throws io.goobi.viewer.exceptions.IndexUnreachableException if any.
     * @throws io.goobi.viewer.exceptions.DAOException if any.
     * @throws io.goobi.viewer.exceptions.ViewerConfigurationException if any.
     */
    public static List<SearchHit> searchWithFulltext(String query, int first, int rows, List<StringPair> sortFields, List<String> resultFields,
            List<String> filterQueries, Map<String, String> params, Map<String, Set<String>> searchTerms, List<String> exportFields, Locale locale,
            HttpServletRequest request) throws PresentationException, IndexUnreachableException, DAOException, ViewerConfigurationException {
        return searchWithFulltext(query, first, rows, sortFields, resultFields, filterQueries, params, searchTerms, exportFields, locale, request,
                false);
    }

    /**
     * Main search method for flat search.
     *
     * @param query {@link java.lang.String} Solr search query. Merges full-text and metadata hits into their corresponding docstructs.
     * @param first {@link java.lang.Integer} von
     * @param rows {@link java.lang.Integer} bis
     * @param sortFields a {@link java.util.List} object.
     * @param resultFields a {@link java.util.List} object.
     * @param filterQueries a {@link java.util.List} object.
     * @param params a {@link java.util.Map} object.
     * @param searchTerms a {@link java.util.Map} object.
     * @param exportFields a {@link java.util.List} object.
     * @param locale a {@link java.util.Locale} object.
     * @param request a {@link javax.servlet.http.HttpServletRequest} object.
     * @return List of <code>StructElement</code>s containing the search hits.
     * @throws io.goobi.viewer.exceptions.PresentationException if any.
     * @throws io.goobi.viewer.exceptions.IndexUnreachableException if any.
     * @throws io.goobi.viewer.exceptions.DAOException if any.
     * @throws io.goobi.viewer.exceptions.ViewerConfigurationException if any.
     */
    public static List<SearchHit> searchWithFulltext(String query, int first, int rows, List<StringPair> sortFields, List<String> resultFields,
            List<String> filterQueries, Map<String, String> params, Map<String, Set<String>> searchTerms, List<String> exportFields, Locale locale,
            HttpServletRequest request, boolean keepSolrDoc)
            throws PresentationException, IndexUnreachableException, DAOException, ViewerConfigurationException {
        Map<String, SolrDocument> ownerDocs = new HashMap<>();
        QueryResponse resp =
                DataManager.getInstance().getSearchIndex().search(query, first, rows, sortFields, null, resultFields, filterQueries, params);
        if (resp.getResults() == null) {
            return Collections.emptyList();
        }
        if (params != null) {
            logger.trace("params: {}", params.toString());
        }
        Set<String> ignoreFields = new HashSet<>(DataManager.getInstance().getConfiguration().getDisplayAdditionalMetadataIgnoreFields());
        Set<String> translateFields = new HashSet<>(DataManager.getInstance().getConfiguration().getDisplayAdditionalMetadataTranslateFields());
        logger.trace("hits found: {}; results returned: {}", resp.getResults().getNumFound(), resp.getResults().size());
        List<SearchHit> ret = new ArrayList<>(resp.getResults().size());
        int count = 0;
        ThumbnailHandler thumbs = BeanUtils.getImageDeliveryBean().getThumbs();
        for (SolrDocument doc : resp.getResults()) {
            logger.trace("result iddoc: {}", doc.getFieldValue(SolrConstants.IDDOC));
            String fulltext = null;
            SolrDocument ownerDoc = null;
            if (doc.containsKey(SolrConstants.IDDOC_OWNER)) {
                // This is a page, event or metadata. Look up the doc that contains the image owner docstruct.
                String ownerIddoc = (String) doc.getFieldValue(SolrConstants.IDDOC_OWNER);
                ownerDoc = ownerDocs.get(ownerIddoc);
                if (ownerDoc == null) {
                    ownerDoc = DataManager.getInstance().getSearchIndex().getDocumentByIddoc(ownerIddoc);
                    if (ownerDoc != null) {
                        ownerDocs.put(ownerIddoc, ownerDoc);
                    }
                }

                // Load full-text
                try {
                    String altoFilename = (String) doc.getFirstValue(SolrConstants.FILENAME_ALTO);
                    String plaintextFilename = (String) doc.getFirstValue(SolrConstants.FILENAME_FULLTEXT);
                    String pi = (String) doc.getFirstValue(SolrConstants.PI_TOPSTRUCT);
                    if (StringUtils.isNotBlank(plaintextFilename)) {
                        boolean access = AccessConditionUtils.checkAccess(BeanUtils.getRequest(), "text", pi, plaintextFilename, false);
                        if (access) {
                            fulltext = DataFileTools.loadFulltext(null, plaintextFilename, false, request);
                        } else {
                            fulltext = ViewerResourceBundle.getTranslation("fulltextAccessDenied", null);
                        }
                    } else if (StringUtils.isNotBlank(altoFilename)) {
                        boolean access = AccessConditionUtils.checkAccess(BeanUtils.getRequest(), "text", pi, altoFilename, false);
                        if (access) {
                            fulltext = DataFileTools.loadFulltext(altoFilename, null, false, request);
                        } else {
                            fulltext = ViewerResourceBundle.getTranslation("fulltextAccessDenied", null);
                        }
                    }
                } catch (FileNotFoundException e) {
                    logger.error(e.getMessage());
                } catch (IOException e) {
                    logger.error(e.getMessage(), e);
                }
            } else {
                // Add docstruct documents to the owner doc map, just in case
                ownerDocs.put((String) doc.getFieldValue(SolrConstants.IDDOC), doc);
            }

            SearchHit hit =
                    SearchHit.createSearchHit(doc, ownerDoc, null, locale, fulltext, searchTerms, exportFields, sortFields,
                            ignoreFields, translateFields, null, thumbs);
            if (keepSolrDoc) {
                hit.setSolrDoc(doc);
            }
            ret.add(hit);
            count++;
            logger.trace("added hit {}", count);
        }

        return ret;
    }

    /**
     * Main search method for aggregated search.
     *
     * @param query {@link java.lang.String} Solr search query. Merges full-text and metadata hits into their corresponding docstructs.
     * @param first {@link java.lang.Integer} von
     * @param rows {@link java.lang.Integer} bis
     * @param sortFields a {@link java.util.List} object.
     * @param resultFields a {@link java.util.List} object.
     * @param filterQueries a {@link java.util.List} object.
     * @param params a {@link java.util.Map} object.
     * @param searchTerms a {@link java.util.Map} object.
     * @param exportFields a {@link java.util.List} object.
     * @param locale a {@link java.util.Locale} object.
     * @return List of <code>StructElement</code>s containing the search hits.
     * @should return all hits
     * @throws io.goobi.viewer.exceptions.PresentationException if any.
     * @throws io.goobi.viewer.exceptions.IndexUnreachableException if any.
     * @throws io.goobi.viewer.exceptions.DAOException if any.
     * @throws io.goobi.viewer.exceptions.ViewerConfigurationException if any.
     */
    public static List<SearchHit> searchWithAggregation(String query, int first, int rows, List<StringPair> sortFields,
            List<String> resultFields, List<String> filterQueries, Map<String, String> params, Map<String, Set<String>> searchTerms,
            List<String> exportFields, Locale locale)
            throws PresentationException, IndexUnreachableException, DAOException, ViewerConfigurationException {
        return searchWithAggregation(query, first, rows, sortFields, resultFields, filterQueries, params, searchTerms, exportFields, locale, false);
    }

    /**
     * Main search method for aggregated search.
     *
     * @param query {@link java.lang.String} Solr search query. Merges full-text and metadata hits into their corresponding docstructs.
     * @param first {@link java.lang.Integer} von
     * @param rows {@link java.lang.Integer} bis
     * @param sortFields a {@link java.util.List} object.
     * @param resultFields a {@link java.util.List} object.
     * @param filterQueries a {@link java.util.List} object.
     * @param params a {@link java.util.Map} object.
     * @param searchTerms a {@link java.util.Map} object.
     * @param exportFields a {@link java.util.List} object.
     * @param locale a {@link java.util.Locale} object.
     * @return List of <code>StructElement</code>s containing the search hits.
     * @should return all hits
     * @throws io.goobi.viewer.exceptions.PresentationException if any.
     * @throws io.goobi.viewer.exceptions.IndexUnreachableException if any.
     * @throws io.goobi.viewer.exceptions.DAOException if any.
     * @throws io.goobi.viewer.exceptions.ViewerConfigurationException if any.
     */
    public static List<SearchHit> searchWithAggregation(String query, int first, int rows, List<StringPair> sortFields,
            List<String> resultFields, List<String> filterQueries, Map<String, String> params, Map<String, Set<String>> searchTerms,
            List<String> exportFields, Locale locale, boolean keepSolrDoc)
            throws PresentationException, IndexUnreachableException, DAOException, ViewerConfigurationException {
        logger.trace("searchWithAggregation: {}", query);
        QueryResponse resp =
                DataManager.getInstance().getSearchIndex().search(query, first, rows, sortFields, null, resultFields, filterQueries, params);
        if (resp.getResults() == null) {
            return new ArrayList<>();
        }
        Set<String> ignoreFields = new HashSet<>(DataManager.getInstance().getConfiguration().getDisplayAdditionalMetadataIgnoreFields());
        Set<String> translateFields = new HashSet<>(DataManager.getInstance().getConfiguration().getDisplayAdditionalMetadataTranslateFields());
        logger.trace("hits found: {}; results returned: {}", resp.getResults().getNumFound(), resp.getResults().size());
        List<SearchHit> ret = new ArrayList<>(resp.getResults().size());
        ThumbnailHandler thumbs = BeanUtils.getImageDeliveryBean().getThumbs();
        for (SolrDocument doc : resp.getResults()) {
            // logger.trace("result iddoc: {}", doc.getFieldValue(SolrConstants.IDDOC));
            Map<String, SolrDocumentList> childDocs = resp.getExpandedResults();

            // Create main hit
            // logger.trace("Creating search hit from {}", doc);
            SearchHit hit =
                    SearchHit.createSearchHit(doc, null, null, locale, null, searchTerms, exportFields, sortFields, ignoreFields,
                            translateFields, null, thumbs);
            if (keepSolrDoc) {
                hit.setSolrDoc(doc);
            }
            ret.add(hit);
            hit.addCMSPageChildren();
            hit.addFulltextChild(doc, locale != null ? locale.getLanguage() : null);
            // logger.trace("Added search hit {}", hit.getBrowseElement().getLabel());
            // Collect Solr docs of child hits 
            String pi = (String) doc.getFieldValue(SolrConstants.PI);
            if (pi != null && childDocs != null && childDocs.containsKey(pi)) {
                logger.trace("{} child hits found for {}", childDocs.get(pi).size(), pi);
                hit.setChildDocs(childDocs.get(pi));
                for (SolrDocument childDoc : childDocs.get(pi)) {
                    String docType = (String) childDoc.getFieldValue(SolrConstants.DOCTYPE);
                    String ownerId = (String) childDoc.getFieldValue(SolrConstants.IDDOC_OWNER);
                    String topStructId = (String) doc.getFieldValue(SolrConstants.IDDOC);
                    if (DocType.METADATA.name().equals(docType)) {
                        // Hack: count metadata hits as docstruct for now (because both are labeled "Metadata")
                        docType = DocType.DOCSTRCT.name();
                    }
                    // if this is a metadata/docStruct hit directly in the top document, don't add to hit count
                    // It will simply be added to the metadata list of the main hit
                    //                    if (!(DocType.DOCSTRCT.name().equals(docType) && ownerId != null && ownerId.equals(topStructId))) {
                    HitType hitType = HitType.getByName(docType);
                    int count = hit.getHitTypeCounts().get(hitType) != null ? hit.getHitTypeCounts().get(hitType) : 0;
                    hit.getHitTypeCounts().put(hitType, count + 1);
                    //                    }
                }
            }
        }
        logger.trace("Return {} search hits", ret.size());
        return ret;
    }

    /**
     * Returns all suffixes relevant to search filtering.
     *
     * @param request a {@link javax.servlet.http.HttpServletRequest} object.
     * @param addStaticQuerySuffix a boolean.
     * @param addCollectionBlacklistSuffix a boolean.
     * @param addDiscriminatorValueSuffix a boolean.
     * @should add static suffix
     * @should not add static suffix if not requested
     * @should add collection blacklist suffix
     * @should add discriminator value suffix
     * @return a {@link java.lang.String} object.
     * @throws io.goobi.viewer.exceptions.IndexUnreachableException if any.
     */
    public static String getAllSuffixes(HttpServletRequest request, boolean addStaticQuerySuffix,
            boolean addCollectionBlacklistSuffix) throws IndexUnreachableException {
        StringBuilder sbSuffix = new StringBuilder("");
        if (addStaticQuerySuffix && StringUtils.isNotBlank(DataManager.getInstance().getConfiguration().getStaticQuerySuffix())) {
            String staticSuffix = DataManager.getInstance().getConfiguration().getStaticQuerySuffix();
            if (staticSuffix.charAt(0) != ' ') {
                sbSuffix.append(' ');
            }
            sbSuffix.append(staticSuffix);
        }
        if (addCollectionBlacklistSuffix) {
            sbSuffix.append(getCollectionBlacklistFilterSuffix(SolrConstants.DC));
        }
        String filterQuerySuffix = getFilterQuerySuffix(request);
        // logger.trace("filterQuerySuffix: {}", filterQuerySuffix);
        if (filterQuerySuffix != null) {
            sbSuffix.append(filterQuerySuffix);
        }

        return sbSuffix.toString();
    }

    /**
     * Returns all suffixes relevant to search filtering.
     *
     * @param addDiscriminatorValueSuffix a boolean.
     * @return a {@link java.lang.String} object.
     * @throws io.goobi.viewer.exceptions.IndexUnreachableException if any.
     */
    public static String getAllSuffixes() throws IndexUnreachableException {
        return getAllSuffixes(BeanUtils.getRequest(), true, true);
    }

    /**
     * Returns all suffixes relevant to search filtering.
     *
     * @param addDiscriminatorValueSuffix a boolean.
     * @return a {@link java.lang.String} object.
     * @throws io.goobi.viewer.exceptions.IndexUnreachableException if any.
     */
    public static String getAllSuffixesExceptCollectionBlacklist()
            throws IndexUnreachableException {
        return getAllSuffixes(BeanUtils.getRequest(), true, false);
    }

    /**
     * Returns the <code>BrowseElement</code> constructed from the search hit at <code>index</code> from the search hit list for the given
     * <code>query</code>.
     *
     * @param query a {@link java.lang.String} object.
     * @param index a int.
     * @param sortFields a {@link java.util.List} object.
     * @param params a {@link java.util.Map} object.
     * @param searchTerms a {@link java.util.Map} object.
     * @param locale a {@link java.util.Locale} object.
     * @param aggregateHits a boolean.
     * @should return correct hit for non-aggregated search
     * @should return correct hit for aggregated search
     * @param filterQueries a {@link java.util.List} object.
     * @param request a {@link javax.servlet.http.HttpServletRequest} object.
     * @return a {@link io.goobi.viewer.model.search.BrowseElement} object.
     * @throws io.goobi.viewer.exceptions.PresentationException if any.
     * @throws io.goobi.viewer.exceptions.IndexUnreachableException if any.
     * @throws io.goobi.viewer.exceptions.DAOException if any.
     * @throws io.goobi.viewer.exceptions.ViewerConfigurationException if any.
     */
    public static BrowseElement getBrowseElement(String query, int index, List<StringPair> sortFields, List<String> filterQueries,
            Map<String, String> params, Map<String, Set<String>> searchTerms, Locale locale, boolean aggregateHits, HttpServletRequest request)
            throws PresentationException, IndexUnreachableException, DAOException, ViewerConfigurationException {
        String finalQuery = prepareQuery(query);
        finalQuery = buildFinalQuery(finalQuery, aggregateHits);
        logger.trace("getBrowseElement final query: {}", finalQuery);
        List<SearchHit> hits = aggregateHits
                ? SearchHelper.searchWithAggregation(finalQuery, index, 1, sortFields, null, filterQueries, params, searchTerms, null, locale)
                : SearchHelper.searchWithFulltext(finalQuery, index, 1, sortFields, null, filterQueries, params, searchTerms, null, locale, request);
        if (!hits.isEmpty()) {
            return hits.get(0).getBrowseElement();
        }

        return null;
    }

    /**
     * <p>
     * getFirstRecordMetadataWithFieldValue.
     * </p>
     *
     * @param luceneField a {@link java.lang.String} object.
     * @param value a {@link java.lang.String} object.
     * @param filterForWhitelist a boolean.
     * @param filterForBlacklist a boolean.
     * @param separatorString a {@link java.lang.String} object.
     * @param locale a {@link java.util.Locale} object.
     * @return a {@link java.lang.String} object.
     * @throws io.goobi.viewer.exceptions.IndexUnreachableException if any.
     * @throws io.goobi.viewer.exceptions.PresentationException if any.
     */
    public static StringPair getFirstRecordURL(String luceneField, String value, boolean filterForWhitelist,
            boolean filterForBlacklist, String separatorString, Locale locale)
            throws IndexUnreachableException, PresentationException {
        if (luceneField == null || value == null) {
            return null;
        }

        StringBuilder sbQuery = new StringBuilder();
        if (filterForWhitelist) {
            if (sbQuery.length() > 0) {
                sbQuery.append(" AND ");
            }
            sbQuery.append('(').append(getDocstrctWhitelistFilterQuery()).append(')');
        }
        sbQuery.append(SearchHelper.getAllSuffixesExceptCollectionBlacklist());
        sbQuery.append(" AND (")
                .append(luceneField)
                .append(":")
                .append(value)
                .append(" OR ")
                .append(luceneField)
                .append(":")
                .append(value + separatorString + "*)");
        if (filterForBlacklist) {
            sbQuery.append(getCollectionBlacklistFilterSuffix(luceneField));
        }

        List<String> fields =
                Arrays.asList(SolrConstants.PI, SolrConstants.MIMETYPE, SolrConstants.DOCSTRCT, SolrConstants.THUMBNAIL, SolrConstants.ISANCHOR,
                        SolrConstants.ISWORK, SolrConstants.LOGID);
        // logger.trace("query: {}", sbQuery.toString());
        QueryResponse resp = DataManager.getInstance().getSearchIndex().search(sbQuery.toString(), 0, 1, null, null, fields);
        // logger.trace("query done");

        if (resp.getResults().size() == 0) {
            return null;
        }

        String splittingChar = DataManager.getInstance().getConfiguration().getCollectionSplittingChar(luceneField);
        try {
            SolrDocument doc = resp.getResults().get(0);
            String pi = (String) doc.getFieldValue(SolrConstants.PI);
            Collection<Object> accessConditions = doc.getFieldValues(SolrConstants.ACCESSCONDITION);
            if (!AccessConditionUtils.checkAccessPermissionByIdentifierAndLogId(pi, null, IPrivilegeHolder.PRIV_LIST,
                    BeanUtils.getRequest())) {
                // TODO check whether users with permissions still skip over such records
                logger.trace("Record '{}' does not allow listing, skipping...", pi);
                throw new RecordNotFoundException(pi);
            }

            boolean anchorOrGroup = SolrTools.isAnchor(doc) || SolrTools.isGroup(doc);
            PageType pageType =
                    PageType.determinePageType((String) doc.get(SolrConstants.DOCSTRCT), (String) doc.get(SolrConstants.MIMETYPE), anchorOrGroup,
                            doc.containsKey(SolrConstants.THUMBNAIL), false);

            //            String url = DataManager.getInstance()
            //                    .getUrlBuilder()
            //                    .buildPageUrl(pi, 1, (String) doc.getFieldValue(SolrConstants.LOGID), pageType);
            //            logger.trace(url);
            return new StringPair(pi, pageType.name());
        } catch (Throwable e) {
            logger.error("Failed to retrieve record", e);
        }

        return null;
    }

    /**
     * Returns a Map with hierarchical values from the given field and their respective record counts. Results are filtered by AccessConditions
     * available for current HttpRequest
     *
     * @param luceneField the SOLR field over which to build the collections (typically "DC")
     * @param facetField a SOLR field which values should be recorded for each collection. Values are written into
     *            {@link CollectionResult#getFacetValues()}. Used for grouping service of IIIF collections
     * @param filterQuery An addition solr-query to filer collections by.
     * @param filterForWhitelist a boolean.
     * @param filterForBlacklist a boolean.
     * @param splittingChar Character used for separating collection hierarchy levels within a collection name (typically ".")
     * @should find all collections
     * @return a {@link java.util.Map} object.
     * @throws io.goobi.viewer.exceptions.IndexUnreachableException if any.
     */
    public static Map<String, CollectionResult> findAllCollectionsFromField(String luceneField, String groupingField, String filterQuery,
            boolean filterForWhitelist, boolean filterForBlacklist, String splittingChar) throws IndexUnreachableException {
        logger.debug("findAllCollectionsFromField: {}", luceneField);
        if (StringUtils.isBlank(splittingChar)) {
            throw new IllegalArgumentException("Splitting char may not be empty. Check configuration for collection field " + luceneField);
        }
        try {
            StringBuilder sbQuery = new StringBuilder();
            if (StringUtils.isNotBlank(filterQuery)) {
                sbQuery.append(filterQuery);
            }
            if (filterForWhitelist) {
                if (sbQuery.length() > 0) {
                    sbQuery.append(" AND ");
                }
                sbQuery.append("+(").append(getDocstrctWhitelistFilterQuery()).append(')');
            }
            sbQuery.append(SearchHelper.getAllSuffixesExceptCollectionBlacklist());
            if (filterForBlacklist) {
                sbQuery.append(getCollectionBlacklistFilterSuffix(luceneField));
            }

            // Iterate over record hits instead of using facets to determine the size of the parent collections
<<<<<<< HEAD
            {
                logger.trace("query: {}", sbQuery.toString());

                QueryResponse response = DataManager.getInstance()
                        .getSearchIndex()
                        .searchFacetsAndStatistics(sbQuery.toString(), null, Collections.singletonList(luceneField), 1, false);
                FacetField facetResults = response.getFacetField(luceneField);

                for (Count count : facetResults.getValues()) {
                    String dc = count.getName();
                    // Skip inverted values
                    if (StringTools.checkValueEmptyOrInverted(dc)) {
                        continue;
                    }

                    CollectionResult result = ret.get(dc);
                    if (result == null) {
                        result = new CollectionResult(dc);
                        ret.put(dc, result);
                    }
                    result.incrementCount(count.getCount());

                    if (dc.contains(splittingChar)) {
                        String parent = dc;
                        while (parent.lastIndexOf(splittingChar) != -1) {
                            parent = parent.substring(0, parent.lastIndexOf(splittingChar));
                            CollectionResult parentCollection = ret.get(parent);
                            if (parentCollection == null) {
                                parentCollection = new CollectionResult(parent);
                                ret.put(parent, parentCollection);
                            }
                            parentCollection.incrementCount(count.getCount());
                        }
                    }
                }

            }

            //Add facet (grouping) field values
            if (StringUtils.isNotBlank(facetField)) {
                for (String collectionName : ret.keySet()) {
                    //query all results from above filtered for this collection and subcollections
                    String collectionFilterQuery = "+($1:$2 $1:$2.*)".replace("$1", luceneField).replace("$2", collectionName);
                    String query = sbQuery.toString() + " " + collectionFilterQuery;

                    QueryResponse response = DataManager.getInstance()
                            .getSearchIndex()
                            .searchFacetsAndStatistics(query, null, Collections.singletonList(facetField), 1, false);
                    FacetField facetResults = response.getFacetField(facetField);

                    CollectionResult collectionResult = ret.get(collectionName);
                    collectionResult.setFacetValues(facetResults.getValues()
                            .stream()
                            .map(Count::getName)
                            .filter(v -> !v.startsWith("#1;") && !v.startsWith("\\u0001") && !v.startsWith("\u0001"))
                            .collect(Collectors.toSet()));
                }
=======
            logger.trace("query: {}", sbQuery.toString());

            FacetField facetResults = null;
            FacetField groupResults = null;
            List<String> facetFields = new ArrayList<>();
            facetFields.add(luceneField);
            if (StringUtils.isNotBlank(groupingField)) {
                facetFields.add(groupingField);
>>>>>>> 8805f337
            }
            QueryResponse response = DataManager.getInstance()
                    .getSearchIndex()
                    .searchFacetsAndStatistics(sbQuery.toString(), null, facetFields, 1, false);
            facetResults = response.getFacetField(luceneField);
            groupResults = response.getFacetField(groupingField);

            Map<String, CollectionResult> ret = createCollectionResults(facetResults, splittingChar);

            addGrouping(ret, luceneField, groupResults, sbQuery.toString());
            
            logger.debug("{} collections found", ret.size());
            return ret;
            
        } catch (PresentationException e) {
            logger.debug("PresentationException thrown here: {}", e.getMessage());
        }

        return Collections.emptyMap();
    }

    private static Map<String, CollectionResult> createCollectionResults(FacetField facetResults, String splittingChar) {
        Map<String, CollectionResult> ret = new HashMap<>();
        for (Count count : facetResults.getValues()) {
            String dc = count.getName();
            // Skip inverted values
            if (StringTools.checkValueEmptyOrInverted(dc)) {
                continue;
            }

            CollectionResult result = ret.get(dc);
            if (result == null) {
                result = new CollectionResult(dc);
                ret.put(dc, result);
            }
            result.incrementCount(count.getCount());

            if (dc.contains(splittingChar)) {
                String parent = dc;
                while (parent.lastIndexOf(splittingChar) != -1) {
                    parent = parent.substring(0, parent.lastIndexOf(splittingChar));
                    CollectionResult parentCollection = ret.get(parent);
                    if (parentCollection == null) {
                        parentCollection = new CollectionResult(parent);
                        ret.put(parent, parentCollection);
                    }
                    parentCollection.incrementCount(count.getCount());
                }
            }
        }
        return ret;
    }

    private static void addGrouping(Map<String, CollectionResult> ret, String luceneField, FacetField groupResults, String filterQuery) {
        if (groupResults != null) {
            String groupField = groupResults.getName();
            groupResults.getValues()
                    .parallelStream()
                    .map(Count::getName)
                    .forEach(name -> {
                        try {
                            String query = filterQuery + " " + String.format("+%s:%s", groupField, name);
                            QueryResponse response = DataManager.getInstance()
                                    .getSearchIndex()
                                    .searchFacetsAndStatistics(query, null, Collections.singletonList(luceneField), 1, false);
                            FacetField facetField = response.getFacetField(luceneField);
                            for (Count count : facetField.getValues()) {
                                String collectionName = count.getName();
                                if (collectionName.startsWith("#1;") || collectionName.startsWith("\\u0001")
                                        || collectionName.startsWith("\u0001")) {
                                    continue;
                                }
                                getAllParentCollections(collectionName, true).stream()
                                        .forEach(col -> {
                                            CollectionResult collectionResult = ret.get(col);
                                            collectionResult.addFacetValues(Collections.singletonList(name));
                                        });
                            }
                        } catch (PresentationException | IndexUnreachableException e) {
                            logger.error("Error applying grouping to collection: {}", e.toString());
                        }
                    });
        }
    }

    /**
     * @param collectionName
     * @param b
     */
    private static Collection<String> getAllParentCollections(String collectionName, boolean includeSelf) {
        List<String> collections = new ArrayList<>();
        if (includeSelf) {
            collections.add(collectionName);
        }
        while (StringUtils.isNotBlank(collectionName)) {
            int dotIndex = collectionName.lastIndexOf(".");
            if (dotIndex > -1) {
                collectionName = collectionName.substring(0, dotIndex);
                collections.add(collectionName);
            } else {
                break;
            }
        }
        Collections.reverse(collections);
        return collections;
    }

    /**
     * Matches given collection name against the given collection blacklist. Also matches wildcards and child collections.
     *
     * @param dc a {@link java.lang.String} object.
     * @param blacklist a {@link java.util.Set} object.
     * @param splittingChar a {@link java.lang.String} object.
     * @should match simple collections correctly
     * @should match subcollections correctly
     * @should throw IllegalArgumentException if dc is null
     * @should throw IllegalArgumentException if blacklist is null
     * @return a boolean.
     */
    protected static boolean checkCollectionInBlacklist(String dc, Set<String> blacklist, String splittingChar) {
        if (dc == null) {
            throw new IllegalArgumentException("dc may not be null");
        }
        if (blacklist == null) {
            throw new IllegalArgumentException("blacklist may not be null");
        }
        if (splittingChar == null) {
            throw new IllegalArgumentException("splittingChar may not be null");
        }

        String collectionSplitRegex = new StringBuilder("[").append(splittingChar).append(']').toString();
        String dcSplit[] = dc.split(collectionSplitRegex);
        // boolean blacklisted = false;
        StringBuilder sbDc = new StringBuilder();
        for (String element : dcSplit) {
            if (sbDc.length() > 0) {
                sbDc.append(splittingChar);
            }
            sbDc.append(element);
            String current = sbDc.toString();
            if (blacklist.contains(current)) {
                return true;
            }
        }

        return false;
    }

    /**
     * <p>
     * searchCalendar.
     * </p>
     *
     * @param query a {@link java.lang.String} object.
     * @param facetFields a {@link java.util.List} object.
     * @param facetMinCount a int.
     * @param getFieldStatistics a boolean.
     * @return a {@link org.apache.solr.client.solrj.response.QueryResponse} object.
     * @throws io.goobi.viewer.exceptions.PresentationException if any.
     * @throws io.goobi.viewer.exceptions.IndexUnreachableException if any.
     */
    public static QueryResponse searchCalendar(String query, List<String> facetFields, int facetMinCount, boolean getFieldStatistics)
            throws PresentationException, IndexUnreachableException {
        logger.trace("searchCalendar: {}", query);
        StringBuilder sbQuery =
                new StringBuilder(query).append(getAllSuffixes());
        return DataManager.getInstance()
                .getSearchIndex()
                .searchFacetsAndStatistics(sbQuery.toString(), null, facetFields, facetMinCount, getFieldStatistics);
    }

    /**
     * <p>
     * getMinMaxYears.
     * </p>
     *
     * @param subQuery a {@link java.lang.String} object.
     * @return an array of {@link int} objects.
     * @throws io.goobi.viewer.exceptions.PresentationException if any.
     * @throws io.goobi.viewer.exceptions.IndexUnreachableException if any.
     */
    public static int[] getMinMaxYears(String subQuery) throws PresentationException, IndexUnreachableException {
        int[] ret = { -1, -1 };

        String searchString = String.format("+%s:*", SolrConstants._CALENDAR_YEAR);
        if (StringUtils.isNotBlank(subQuery)) {
            searchString += " " + subQuery;
        }

        // logger.debug("searchString: {}", searchString);
        QueryResponse resp = searchCalendar(searchString, Collections.singletonList(SolrConstants._CALENDAR_YEAR), 0, true);

        FieldStatsInfo info = resp.getFieldStatsInfo().get(SolrConstants._CALENDAR_YEAR);
        Object min = info.getMin();
        if (min instanceof Long || min instanceof Integer) {
            ret[0] = (int) min;
        } else if (min instanceof Double) {
            ret[0] = ((Double) min).intValue();
        }
        Object max = info.getMax();
        if (max instanceof Long || max instanceof Integer) {
            ret[1] = (int) max;
        } else if (max instanceof Double) {
            ret[1] = ((Double) max).intValue();
        }

        logger.trace("Min year: {}, max year: {}", ret[0], ret[1]);
        return ret;
    }

    /**
     * search method for auto suggestion
     *
     * <li>First search in field "DEFAULT" and analyze values tokenized, check with startsWith</li>
     * <li>Then search in field "TITLE" and check with contains</li>
     *
     * @param suggest the search string
     * @param currentFacets a {@link java.util.List} object.
     * @should return autosuggestions correctly
     * @should filter by collection correctly
     * @should filter by facet correctly
     * @return a {@link java.util.List} object.
     * @throws io.goobi.viewer.exceptions.IndexUnreachableException if any.
     */
    public static List<String> searchAutosuggestion(final String suggest, List<IFacetItem> currentFacets) throws IndexUnreachableException {
        if (suggest.contains(" ")) {
            return Collections.emptyList();
        }

        List<String> ret = new ArrayList<>();
        try {
            String suggestLower = suggest.toLowerCase();
            StringBuilder sbQuery = new StringBuilder();
            sbQuery.append("+").append(SolrConstants.DEFAULT).append(':').append(ClientUtils.escapeQueryChars(suggestLower)).append('*');
            if (currentFacets != null && !currentFacets.isEmpty()) {
                for (IFacetItem facetItem : currentFacets) {
                    if (sbQuery.length() > 0) {
                        sbQuery.append(" AND ");
                    }
                    sbQuery.append(facetItem.getQueryEscapedLink());
                    logger.trace("Added  facet: {}", facetItem.getQueryEscapedLink());
                }
            }
            sbQuery.append(getAllSuffixes());
            logger.debug("Autocomplete query: {}", sbQuery.toString());

            QueryResponse response = DataManager.getInstance()
                    .getSearchIndex()
                    .searchFacetsAndStatistics(sbQuery.toString(), null, Collections.singletonList(SolrConstants.DEFAULT), 1, null, false);
            FacetField facetField = response.getFacetFields().get(0);

            ret = facetField.getValues()
                    .stream()
                    .filter(count -> count.getName().toLowerCase().startsWith(suggestLower))
                    .sorted((c1, c2) -> Long.compare(c2.getCount(), c1.getCount()))
                    .map(Count::getName)
                    .distinct()
                    .collect(Collectors.toList());

        } catch (PresentationException e) {
            logger.debug("PresentationException thrown here: {}", e.getMessage());
        }

        return ret;
    }

    /**
     * @return Filter query for record listing
     */
    static String getDocstrctWhitelistFilterQuery() {
        return DataManager.getInstance().getConfiguration().getDocstrctWhitelistFilterQuery();
    }

    /**
     * Returns a Solr query suffix that filters out collections defined in the collection blacklist. This suffix is only generated once per
     * application lifecycle.
     *
     * @param field a {@link java.lang.String} object.
     * @return a {@link java.lang.String} object.
     */
    public static String getCollectionBlacklistFilterSuffix(String field) {
        String suffix = collectionBlacklistFilterSuffix;
        if (suffix == null) {
            synchronized (lock) {
                suffix = collectionBlacklistFilterSuffix;
                if (suffix == null) {
                    suffix = generateCollectionBlacklistFilterSuffix(field);
                    collectionBlacklistFilterSuffix = suffix;
                }
            }
        }

        return suffix;
    }

    /**
     * <p>
     * generateCollectionBlacklistFilterSuffix.
     * </p>
     *
     * @param field a {@link java.lang.String} object.
     * @should construct suffix correctly
     * @return a {@link java.lang.String} object.
     */
    protected static String generateCollectionBlacklistFilterSuffix(String field) {
        logger.trace("Generating blacklist suffix for field '{}'...", field);
        StringBuilder sbQuery = new StringBuilder();
        List<String> list = DataManager.getInstance().getConfiguration().getCollectionBlacklist(field);
        if (list != null && !list.isEmpty()) {
            // sbQuery.append(" AND NOT (");
            for (String s : list) {
                if (StringUtils.isNotBlank(s)) {
                    sbQuery.append(" -").append(field).append(':').append(s.trim());
                }
            }
            // sbQuery.delete(sbQuery.length() - 4, sbQuery.length());
            // sbQuery.append(')');
        }

        return sbQuery.toString();
    }

    /**
     * <p>
     * getDiscriminatorFieldFilterSuffix.
     * </p>
     *
     * @param discriminatorField a {@link java.lang.String} object.
     * @should construct subquery correctly
     * @should return empty string if discriminator value is empty or hyphen
     * @param nh a {@link io.goobi.viewer.managedbeans.NavigationHelper} object.
     * @return a {@link java.lang.String} object.
     * @throws io.goobi.viewer.exceptions.IndexUnreachableException if any.
     */
    public static String getDiscriminatorFieldFilterSuffix(NavigationHelper nh, String discriminatorField) throws IndexUnreachableException {
        // logger.trace("nh null? {}", nh == null);
        logger.trace("discriminatorField: {}", discriminatorField);
        if (StringUtils.isNotEmpty(discriminatorField) && nh != null) {
            String discriminatorValue = nh.getSubThemeDiscriminatorValue();
            logger.trace("discriminatorValue: {}", discriminatorValue);
            if (StringUtils.isNotEmpty(discriminatorValue) && !"-".equals(discriminatorValue)) {
                StringBuilder sbSuffix = new StringBuilder();
                sbSuffix.append(" +").append(discriminatorField).append(':').append(discriminatorValue);
                logger.trace("Discriminator field suffix: {}", sbSuffix.toString());
                return sbSuffix.toString();
            }
        }

        return "";
    }

    /**
     * Updates the calling agent's session with a personalized filter sub-query.
     *
     * @param request a {@link javax.servlet.http.HttpServletRequest} object.
     * @throws io.goobi.viewer.exceptions.IndexUnreachableException if any.
     * @throws io.goobi.viewer.exceptions.PresentationException if any.
     * @throws io.goobi.viewer.exceptions.DAOException if any.
     */
    public static void updateFilterQuerySuffix(HttpServletRequest request) throws IndexUnreachableException, PresentationException, DAOException {
        String filterQuerySuffix = getPersonalFilterQuerySuffix((User) request.getSession().getAttribute("user"), NetTools.getIpAddress(request));
        logger.trace("New filter query suffix: {}", filterQuerySuffix);
        request.getSession().setAttribute(PARAM_NAME_FILTER_QUERY_SUFFIX, filterQuerySuffix);
    }

    /**
     * Constructs a personal search query filter suffix for the given user and IP address.
     *
     * @param user a {@link io.goobi.viewer.model.security.user.User} object.
     * @param ipAddress a {@link java.lang.String} object.
     * @return a {@link java.lang.String} object.
     * @throws io.goobi.viewer.exceptions.IndexUnreachableException if any.
     * @throws io.goobi.viewer.exceptions.PresentationException if any.
     * @throws io.goobi.viewer.exceptions.DAOException if any.
     * @should construct suffix correctly
     * @should construct suffix correctly if user has license privilege
     * @should construct suffix correctly if user has overriding license privilege
     * @should construct suffix correctly if ip range has license privilege
     * @should construct suffix correctly if moving wall license
     */
    public static String getPersonalFilterQuerySuffix(User user, String ipAddress)
            throws IndexUnreachableException, PresentationException, DAOException {
        // No restrictions for admins
        if (user != null && user.isSuperuser()) {
            return "";
        }
        // No restrictions for localhost, if so configured
        if (NetTools.isIpAddressLocalhost(ipAddress)
                && DataManager.getInstance().getConfiguration().isFullAccessForLocalhost()) {
            return "";
        }

        StringBuilder query = new StringBuilder();
        query.append(" +(").append(SolrConstants.ACCESSCONDITION).append(":\"").append(SolrConstants.OPEN_ACCESS_VALUE).append('"');

        Set<String> usedLicenseTypes = new HashSet<>();
        for (LicenseType licenseType : DataManager.getInstance().getDao().getRecordLicenseTypes()) {
            if (usedLicenseTypes.contains(licenseType.getName())) {
                continue;
            }

            // Moving wall license type, use negated filter query
            if (licenseType.isMovingWall() && StringUtils.isNotBlank(licenseType.getProcessedConditions())) {
                logger.trace("License type '{}' is a moving wall", licenseType.getName());
                query.append(licenseType.getFilterQueryPart(true));
                // Do not continue with the next license type here because the user may have full access to the moving wall license, in which case it should also be added with a non-negated filter query
            }

            // License type contains listing privilege
            if (licenseType.isOpenAccess() || licenseType.getPrivileges().contains(IPrivilegeHolder.PRIV_LIST)) {
                query.append(licenseType.getFilterQueryPart(false));
                usedLicenseTypes.add(licenseType.getName());
                continue;
            }

            if (AccessConditionUtils.checkAccessPermission(Collections.singletonList(licenseType),
                    new HashSet<>(Collections.singletonList(licenseType.getName())), IPrivilegeHolder.PRIV_LIST, user, ipAddress, null)) {
                // If the user has an explicit permission to list a certain license type, ignore all other license types
                logger.trace("User has listing privilege for license type '{}'.", licenseType.getName());
                query.append(licenseType.getFilterQueryPart(false));
                usedLicenseTypes.add(licenseType.getName());
            } else if (!licenseType.getOverridingLicenseTypes().isEmpty()) {
                // If there are overriding license types for which the user has listing permission, ignore the current license type
                for (LicenseType overridingLicenseType : licenseType.getOverridingLicenseTypes()) {
                    if (usedLicenseTypes.contains(overridingLicenseType.getName())) {
                        continue;
                    }
                    if (AccessConditionUtils.checkAccessPermission(Collections.singletonList(overridingLicenseType),
                            new HashSet<>(Collections.singletonList(overridingLicenseType.getName())), IPrivilegeHolder.PRIV_LIST, user, ipAddress,
                            null)) {
                        query.append(overridingLicenseType.getFilterQueryPart(false));
                        usedLicenseTypes.add(overridingLicenseType.getName());
                        logger.trace("User has listing privilege for license type '{}', overriding the restriction of license type '{}'.",
                                overridingLicenseType.getName(), licenseType.getName());
                        break;
                    }
                }
            }

        }
        query.append(')');

        return query.toString();
    }

    /**
     * TODO This method might be quite expensive.
     *
     * @param searchTerms a {@link java.util.Set} object.
     * @param fulltext a {@link java.lang.String} object.
     * @param targetFragmentLength Desired (approximate) length of the text fragment.
     * @param firstMatchOnly If true, only the fragment for the first match will be returned
     * @param addFragmentIfNoMatches If true, a fragment will be added even if no term was matched
     * @should not add prefix and suffix to text
     * @should truncate string to 200 chars if no terms are given
     * @should truncate string to 200 chars if no term has been found
     * @should make terms bold if found in text
     * @should remove unclosed HTML tags
     * @should return multiple match fragments correctly
     * @should replace line breaks with spaces
     * @should add fragment if no term was matched only if so requested
     * @should highlight multi word terms while removing stopwords
     * @return a {@link java.util.List} object.
     */
    public static List<String> truncateFulltext(Set<String> searchTerms, String fulltext, int targetFragmentLength, boolean firstMatchOnly,
            boolean addFragmentIfNoMatches) {
        // logger.trace("truncateFulltext");
        if (fulltext == null) {
            throw new IllegalArgumentException("fulltext may not be null");
        }

        // Remove HTML breaks
        fulltext = Jsoup.parse(fulltext).text();
        List<String> ret = new ArrayList<>();
        String fulltextFragment = "";
        if (searchTerms != null && !searchTerms.isEmpty()) {
            for (String searchTerm : searchTerms) {
                if (searchTerm.length() == 0) {
                    continue;
                }
                searchTerm = SearchHelper.removeTruncation(searchTerm);
                //                logger.trace("term: {}", searchTerm);
                // Stopwords do not get pre-filtered out when doing a phrase search
                if (searchTerm.contains(" ")) {
                    for (String stopword : DataManager.getInstance().getConfiguration().getStopwords()) {
                        if (searchTerm.startsWith(stopword + " ") || searchTerm.endsWith(" " + stopword)) {
                            logger.trace("filtered out stopword '{}' from term '{}'", stopword, searchTerm);
                            searchTerm = searchTerm.replace(stopword, "").trim();
                        }
                    }
                }
                if (searchTerm.length() > 1 && searchTerm.endsWith("*") || searchTerm.endsWith("?")) {
                    searchTerm = searchTerm.substring(0, searchTerm.length() - 1);
                }
                if (searchTerm.length() > 1 && searchTerm.charAt(0) == '*' || searchTerm.charAt(0) == '?') {
                    searchTerm = searchTerm.substring(1);
                }
                if (searchTerm.contains("*") || searchTerm.contains("?")) {
                    fulltextFragment += " ";
                    break;
                }
                Matcher m = Pattern.compile(searchTerm.toLowerCase()).matcher(fulltext.toLowerCase());
                int lastIndex = -1;
                while (m.find()) {
                    // Skip match if it follows right after the last match
                    if (lastIndex != -1 && m.start() <= lastIndex + searchTerm.length()) {
                        continue;
                    }
                    int indexOfTerm = m.start();
                    lastIndex = m.start();

                    // fulltextFragment = getTextFragmentFromLine(fulltext, searchTerm, indexOfTerm, targetFragmentLength);
                    fulltextFragment = getTextFragmentRandomized(fulltext, searchTerm, indexOfTerm, targetFragmentLength);
                    // fulltextFragment = getTextFragmentStatic(fulltext, targetFragmentLength, fulltextFragment, searchTerm,
                    // indexOfTerm);

                    indexOfTerm = fulltextFragment.toLowerCase().indexOf(searchTerm.toLowerCase());
                    int indexOfSpace = fulltextFragment.indexOf(' ');
                    if (indexOfTerm > indexOfSpace && indexOfSpace >= 0) {
                        fulltextFragment = fulltextFragment.substring(indexOfSpace, fulltextFragment.length());
                    }

                    indexOfTerm = fulltextFragment.toLowerCase().indexOf(searchTerm.toLowerCase());

                    if (indexOfTerm < fulltextFragment.lastIndexOf(' ')) {
                        fulltextFragment = fulltextFragment.substring(0, fulltextFragment.lastIndexOf(' '));
                    }

                    indexOfTerm = fulltextFragment.toLowerCase().indexOf(searchTerm.toLowerCase());
                    if (indexOfTerm >= 0) {
                        fulltextFragment = applyHighlightingToPhrase(fulltextFragment, searchTerm);
                        fulltextFragment = replaceHighlightingPlaceholders(fulltextFragment);
                    }
                    if (StringUtils.isNotBlank(fulltextFragment)) {
                        // Check for unclosed HTML tags
                        int lastIndexOfLT = fulltextFragment.lastIndexOf('<');
                        int lastIndexOfGT = fulltextFragment.lastIndexOf('>');
                        if (lastIndexOfLT != -1 && lastIndexOfLT > lastIndexOfGT) {
                            fulltextFragment = fulltextFragment.substring(0, lastIndexOfLT).trim();
                        }
                        // fulltextFragment = fulltextFragment.replaceAll("[\\t\\n\\r]+", " ");
                        // fulltextFragment = fulltextFragment.replace("<br>", " ");
                        ret.add(fulltextFragment);
                    }
                    if (firstMatchOnly) {
                        break;
                    }
                }
            }

            // If no search term has been found (i.e. when searching for a phrase), make sure no empty string gets delivered
            if (addFragmentIfNoMatches && StringUtils.isEmpty(fulltextFragment)) {
                if (fulltext.length() > 200) {
                    fulltextFragment = fulltext.substring(0, 200);
                } else {
                    fulltextFragment = fulltext;
                }
                // fulltextFragment = fulltextFragment.replaceAll("[\\t\\n\\r]+", " ");
                fulltextFragment = fulltextFragment.replace("<br>", " ");
                ret.add(fulltextFragment);
            }
        } else {
            if (fulltext.length() > 200) {
                fulltextFragment = fulltext.substring(0, 200);
            } else {
                fulltextFragment = fulltext;
            }
            if (StringUtils.isNotBlank(fulltextFragment)) {
                // Check for unclosed HTML tags
                int lastIndexOfLT = fulltextFragment.lastIndexOf('<');
                int lastIndexOfGT = fulltextFragment.lastIndexOf('>');
                if (lastIndexOfLT != -1 && lastIndexOfLT > lastIndexOfGT) {
                    fulltextFragment = fulltextFragment.substring(0, lastIndexOfLT).trim();
                }
                // fulltextFragment = fulltextFragment.replaceAll("[\\t\\n\\r]+", " ");
                fulltextFragment = fulltextFragment.replace("<br>", " ");
                ret.add(fulltextFragment);
            }
        }

        return ret;
    }

    /**
     * Adds highlighting markup for all given terms to the phrase.
     *
     * @param phrase a {@link java.lang.String} object.
     * @param terms a {@link java.util.Set} object.
     * @should apply highlighting for all terms
     * @should skip single character terms
     * @return a {@link java.lang.String} object.
     */
    public static String applyHighlightingToPhrase(String phrase, Set<String> terms) {
        if (phrase == null) {
            throw new IllegalArgumentException("phrase may not be null");
        }
        if (terms == null) {
            throw new IllegalArgumentException("terms may not be null");
        }

        String highlightedValue = phrase;
        for (String term : terms) {
            // Highlighting single-character terms can take a long time, so skip them
            if (term.length() < 2) {
                continue;
            }
            term = SearchHelper.removeTruncation(term);
            String normalizedPhrase = normalizeString(phrase);
            String normalizedTerm = normalizeString(term);
            if (StringUtils.contains(normalizedPhrase, normalizedTerm)) {
                highlightedValue = SearchHelper.applyHighlightingToPhrase(highlightedValue, term);
                // logger.trace("highlighted value: {}", highlightedValue);
            }
        }

        return highlightedValue;
    }

    /**
     * Recursively adds highlighting markup to all occurrences of the given term in the given phrase.
     * 
     * @param phrase
     * @param term
     * @return
     * @should apply highlighting to all occurrences of term
     * @should ignore special characters
     * @should skip single character terms
     */
    static String applyHighlightingToPhrase(String phrase, String term) {
        if (phrase == null) {
            throw new IllegalArgumentException("phrase may not be null");
        }
        if (term == null) {
            throw new IllegalArgumentException("term may not be null");
        }

        // Highlighting single-character terms can take a long time, so skip them
        if (term.length() < 2) {
            return phrase;
        }

        StringBuilder sb = new StringBuilder();
        String normalizedPhrase = normalizeString(phrase);
        String normalizedTerm = normalizeString(term);
        int startIndex = normalizedPhrase.indexOf(normalizedTerm);
        if (startIndex == -1) {
            return phrase;
        }
        int endIndex = startIndex + term.length();
        String before = phrase.substring(0, startIndex);
        String highlightedTerm = applyHighlightingToTerm(phrase.substring(startIndex, endIndex));
        // logger.trace("highlighted term: {}", highlightedTerm);
        String after = phrase.substring(endIndex);

        return sb.append(applyHighlightingToPhrase(before, term)).append(highlightedTerm).append(applyHighlightingToPhrase(after, term)).toString();
    }

    /**
     * Remove any diacritic characters and replace any non.letter and non-digit characters with space
     * 
     * @param string
     * @return
     * @should preserve digits
     * @should preserve latin chars
     * @should preserve hebrew chars
     */
    static String normalizeString(String string) {
        if (string == null) {
            return null;
        }
        string = Normalizer.normalize(string, Normalizer.Form.NFD);
        string = string.toLowerCase().replaceAll("\\p{M}", "").replaceAll("[^\\p{L}0-9#]", " ");
        string = Normalizer.normalize(string, Normalizer.Form.NFC);
        return string;
    }

    /**
     * 
     * @param term
     * @param substitute
     * @return
     * @should add span correctly
     */
    static String applyHighlightingToTerm(String term) {
        return new StringBuilder(PLACEHOLDER_HIGHLIGHTING_START).append(term).append(PLACEHOLDER_HIGHLIGHTING_END).toString();
    }

    /**
     * <p>
     * replaceHighlightingPlaceholdersForHyperlinks.
     * </p>
     *
     * @param phrase a {@link java.lang.String} object.
     * @should replace placeholders with bold tags
     * @return a {@link java.lang.String} object.
     */
    public static String replaceHighlightingPlaceholdersForHyperlinks(String phrase) {
        return phrase.replace(PLACEHOLDER_HIGHLIGHTING_START, "<span style=\"color:blue\">").replace(PLACEHOLDER_HIGHLIGHTING_END, "</span>");
    }

    /**
     * <p>
     * replaceHighlightingPlaceholders.
     * </p>
     *
     * @param phrase a {@link java.lang.String} object.
     * @should replace placeholders with html tags
     * @return a {@link java.lang.String} object.
     */
    public static String replaceHighlightingPlaceholders(String phrase) {
        return phrase.replace(PLACEHOLDER_HIGHLIGHTING_START, "<span class=\"search-list--highlight\">")
                .replace(PLACEHOLDER_HIGHLIGHTING_END, "</span>");
    }

    /**
     * <p>
     * removeHighlightingTags.
     * </p>
     *
     * @param phrase a {@link java.lang.String} object.
     * @return Given phrase without the highlighting html tags
     * @should remove html tags
     */
    public static String removeHighlightingTags(String phrase) {
        return phrase.replace("<span class=\"search-list--highlight\">", "").replace("</span>", "");
    }

    /**
     * @param fulltext
     * @param targetFragmentLength
     * @param fulltextFragment
     * @param searchTerm
     * @param indexOfTerm
     * @return
     */
    @SuppressWarnings("unused")
    private static String getTextFragmentStatic(String fulltext, int targetFragmentLength, String fulltextFragment, String searchTerm,
            int indexOfTerm) {
        if (fulltextFragment.length() == 0) {
            int start = 0;
            int end = fulltext.toLowerCase().length();
            int halfLength = targetFragmentLength / 2;
            // Use the position first found search term to determine the displayed fulltext fragment
            if (indexOfTerm > halfLength) {
                start = indexOfTerm - halfLength;
            }
            if (end - (indexOfTerm + searchTerm.length()) > halfLength) {
                end = indexOfTerm + searchTerm.length() + halfLength;
            }
            fulltextFragment = fulltext.substring(start, end);
        }
        return fulltextFragment;
    }

    /**
     * @param fulltext
     * @param searchTerm
     * @param indexOfTerm
     * @param halfLength
     * @return
     */
    private static String getTextFragmentRandomized(String fulltext, String searchTerm, int indexOfTerm, int fragmentLength) {

        int minDistanceFromEdge = 10;

        int fragmentStartIndexFloor = Math.max(0, indexOfTerm + minDistanceFromEdge - (fragmentLength - searchTerm.length()));
        int fragmentStartIndexCeil = Math.max(0, indexOfTerm - minDistanceFromEdge);

        int fragmentStartIndex = fragmentStartIndexFloor + random.nextInt(Math.max(1, fragmentStartIndexCeil - fragmentStartIndexFloor));
        int fragmentEndIndex = Math.min(fulltext.length(), fragmentStartIndex + fragmentLength);

        return fulltext.substring(fragmentStartIndex, fragmentEndIndex);
    }

    /**
     * @param fulltext
     * @param searchTerm
     * @param indexOfTerm
     * @param halfLength
     * @return
     */
    @SuppressWarnings("unused")
    private static String getTextFragmentFromLine(String fulltext, String searchTerm, int indexOfTerm, int fragmentLength) {
        String fulltextFragment;
        String stringBefore = fulltext.substring(0, indexOfTerm);
        String stringAfter = fulltext.substring(indexOfTerm + searchTerm.length());
        int halfLength = fragmentLength / 2;

        int lineStartIndex = Math.max(0, Math.max(indexOfTerm - halfLength, stringBefore.lastIndexOf(System.lineSeparator())));
        int lineEndIndex = Math.min(fulltext.length(),
                Math.min(indexOfTerm + halfLength, indexOfTerm + searchTerm.length() + stringAfter.indexOf(System.lineSeparator())));

        fulltextFragment = fulltext.substring(lineStartIndex, lineEndIndex);
        return fulltextFragment;
    }

    /**
     * Returns a list of values for a given facet field and the given query.
     *
     * @param query a {@link java.lang.String} object.
     * @param facetFieldName a {@link java.lang.String} object.
     * @param facetMinCount a int.
     * @return a {@link java.util.List} object.
     * @throws io.goobi.viewer.exceptions.PresentationException if any.
     * @throws io.goobi.viewer.exceptions.IndexUnreachableException if any.
     */
    public static List<String> getFacetValues(String query, String facetFieldName, int facetMinCount)
            throws PresentationException, IndexUnreachableException {
        return getFacetValues(query, facetifyField(facetFieldName), null, facetMinCount);
    }

    /**
     * Returns a list of values for a given facet field and the given query.
     *
     * @param query a {@link java.lang.String} object.
     * @param facetFieldName a {@link java.lang.String} object.
     * @param facetMinCount a int.
     * @param facetPrefix The facet field value must start with these characters. Ignored if null or blank
     * @return a {@link java.util.List} object.
     * @throws io.goobi.viewer.exceptions.PresentationException if any.
     * @throws io.goobi.viewer.exceptions.IndexUnreachableException if any.
     */
    public static List<String> getFacetValues(String query, String facetFieldName, String facetPrefix, int facetMinCount)
            throws PresentationException, IndexUnreachableException {
        if (StringUtils.isEmpty(query)) {
            throw new IllegalArgumentException("query may not be null or empty");
        }
        if (StringUtils.isEmpty(facetFieldName)) {
            throw new IllegalArgumentException("facetFieldName may not be null or empty");
        }

        QueryResponse resp = DataManager.getInstance()
                .getSearchIndex()
                .searchFacetsAndStatistics(query, null, Collections.singletonList(facetFieldName), facetMinCount, facetPrefix, false);
        FacetField facetField = resp.getFacetField(facetFieldName);
        List<String> ret = new ArrayList<>(facetField.getValueCount());
        for (Count count : facetField.getValues()) {
            if (StringUtils.isNotEmpty(count.getName()) && count.getCount() >= facetMinCount) {
                if (count.getName().startsWith("")) {
                    continue;
                }
                ret.add(count.getName());
            }
        }

        return ret;
    }

    /**
     * 
     * @param bmfc
     * @param startsWith
     * @param filterQuery
     * @return
     * @throws PresentationException
     * @throws IndexUnreachableException
     */
    public static int getFilteredTermsCount(BrowsingMenuFieldConfig bmfc, String startsWith, String filterQuery)
            throws PresentationException, IndexUnreachableException {
        if (bmfc == null) {
            throw new IllegalArgumentException("bmfc may not be null");
        }

        logger.trace("getFilteredTermsCount: {}", bmfc.getField());
        List<StringPair> sortFields =
                StringUtils.isEmpty(bmfc.getSortField()) ? null : Collections.singletonList(new StringPair(bmfc.getSortField(), "asc"));
        QueryResponse resp = getFilteredTermsFromIndex(bmfc, startsWith, filterQuery, sortFields, 0, 0);
        logger.trace("getFilteredTermsCount hits: {}", resp.getResults().getNumFound());

        if (bmfc.getField() == null) {
            return 0;
        }

        int ret = 0;
        String facetField = SearchHelper.facetifyField(bmfc.getField());
        for (Count count : resp.getFacetField(facetField).getValues()) {
            if (count.getCount() == 0) {
                continue;
            }
            if (StringUtils.isNotEmpty(startsWith) && !StringUtils.startsWithIgnoreCase(count.getName(), startsWith.toLowerCase())) {
                continue;
            }
            ret++;

        }
        logger.debug("getFilteredTermsCount result: {}", ret);
        return ret;
    }

    /**
     * Returns a list of index terms for the given field name. This method uses the slower doc search instead of term search, but can be filtered with
     * a query.
     *
     * @param bmfc a {@link io.goobi.viewer.model.termbrowsing.BrowsingMenuFieldConfig} object.
     * @param startsWith a {@link java.lang.String} object.
     * @param filterQuery a {@link java.lang.String} object.
     * @param comparator a {@link java.util.Comparator} object.
     * @param aggregateHits a boolean.
     * @return a {@link java.util.List} object.
     * @throws io.goobi.viewer.exceptions.PresentationException if any.
     * @throws io.goobi.viewer.exceptions.IndexUnreachableException if any.
     * @should be thread safe when counting terms
     */
    public static List<BrowseTerm> getFilteredTerms(BrowsingMenuFieldConfig bmfc, String startsWith, String filterQuery, int start, int rows,
            Comparator<BrowseTerm> comparator, boolean aggregateHits) throws PresentationException, IndexUnreachableException {
        if (bmfc == null) {
            throw new IllegalArgumentException("bmfc may not be null");
        }

        logger.trace("getFilteredTerms: {}", bmfc.getField());
        List<BrowseTerm> ret = new ArrayList<>();
        ConcurrentMap<String, BrowseTerm> terms = new ConcurrentHashMap<>();

        // If only browsing top level documents, use faceting for faster performance
        if (bmfc.isRecordsAndAnchorsOnly()) {
            rows = 0;
        }

        try {
            List<StringPair> sortFields =
                    StringUtils.isEmpty(bmfc.getSortField()) ? null : Collections.singletonList(new StringPair(bmfc.getSortField(), "asc"));
            QueryResponse resp = getFilteredTermsFromIndex(bmfc, startsWith, filterQuery, sortFields, start, rows);
            // logger.debug("getFilteredTerms hits: {}", resp.getResults().getNumFound());
            if ("0-9".equals(startsWith)) {
                // TODO Is this still necessary?
                // Numerical filtering
                Pattern p = Pattern.compile("[\\d]");
                // Use hits (if sorting field is provided)
                for (SolrDocument doc : resp.getResults()) {
                    Collection<Object> termList = doc.getFieldValues(bmfc.getField());
                    String sortTerm = (String) doc.getFieldValue(bmfc.getSortField());
                    Set<String> usedTermsInCurrentDoc = new HashSet<>();
                    for (Object o : termList) {
                        String term = String.valueOf(o);
                        // Only add to hit count if the same string is not in the same doc
                        if (usedTermsInCurrentDoc.contains(term)) {
                            continue;
                        }
                        String termStart = term;
                        if (termStart.length() > 1) {
                            termStart = term.substring(0, 1);
                        }
                        String compareTerm = termStart;
                        if (StringUtils.isNotEmpty(sortTerm)) {
                            compareTerm = sortTerm;
                        }
                        Matcher m = p.matcher(compareTerm);
                        if (m.find()) {
                            BrowseTerm browseTerm = terms.get(term);
                            if (browseTerm == null) {
                                browseTerm = new BrowseTerm(term, sortTerm, bmfc.isTranslate() ? ViewerResourceBundle.getTranslations(term) : null);
                                terms.put(term, browseTerm);
                            }
                            sortTerm = null; // only use the sort term for the first term
                            browseTerm.addToHitCount(1);
                            usedTermsInCurrentDoc.add(term);
                        }
                    }
                }
            } else {
                String facetField = SearchHelper.facetifyField(bmfc.getField());
                if (resp.getResults().isEmpty() && resp.getFacetField(facetField) != null) {
                    // If only browsing records and anchors, use faceting
                    logger.trace("using faceting: {}", facetField);
                    for (Count count : resp.getFacetField(facetField).getValues()) {
                        terms.put(count.getName(),
                                new BrowseTerm(count.getName(), null,
                                        bmfc.isTranslate() ? ViewerResourceBundle.getTranslations(count.getName()) : null)
                                                .setHitCount(count.getCount()));
                    }
                } else {
                    // Without filtering or using alphabetical filtering
                    // Parallel processing of hits (if sorting field is provided), requires compiler level 1.8
                    //                ((List<SolrDocument>) resp.getResults()).parallelStream()
                    //                        .forEach(doc -> processSolrResult(doc, bmfc, startsWith, terms, aggregateHits));

                    // Sequential processing (doesn't break the sorting done by Solr)
                    for (SolrDocument doc : resp.getResults()) {
                        processSolrResult(doc, bmfc, startsWith, terms, aggregateHits);
                    }
                }
            }
        } catch (PresentationException e) {
            logger.debug("PresentationException thrown here: {}", e.getMessage());
            throw new PresentationException(e.getMessage());
        }

        if (!terms.isEmpty()) {
            ret = new ArrayList<>(terms.values());
            if (comparator != null) {
                Collections.sort(ret, comparator);
            }
        }

        logger.debug("getFilteredTerms end: {} terms found.", ret.size());
        return ret;
    }

    /**
     * 
     * @param bmfc
     * @param startsWith
     * @param filterQuery
     * @param sortFields
     * @param start
     * @param rows
     * @return
     * @throws PresentationException
     * @throws IndexUnreachableException
     * @should contain facets for the main field
     */
    static QueryResponse getFilteredTermsFromIndex(BrowsingMenuFieldConfig bmfc, String startsWith, String filterQuery, List<StringPair> sortFields,
            int start, int rows)
            throws PresentationException, IndexUnreachableException {
        List<String> fields = new ArrayList<>(3);
        fields.add(SolrConstants.PI_TOPSTRUCT);
        fields.add(bmfc.getField());

        StringBuilder sbQuery = new StringBuilder();
        sbQuery.append('+');
        // Only search via the sorting field if not doing a wildcard search
        if (StringUtils.isNotEmpty(bmfc.getSortField())) {
            sbQuery.append(bmfc.getSortField());
            fields.add(bmfc.getSortField());
        } else {
            sbQuery.append(bmfc.getField());
        }
        sbQuery.append(":[* TO *] ");
        if (bmfc.isRecordsAndAnchorsOnly()) {
            sbQuery.append(ALL_RECORDS_QUERY);
        }

        List<String> filterQueries = new ArrayList<>();
        if (StringUtils.isNotEmpty(filterQuery)) {
            filterQueries.add(filterQuery);
        }

        // Add configured filter queries
        if (!bmfc.getFilterQueries().isEmpty()) {
            filterQueries.addAll(bmfc.getFilterQueries());
        }

        // logger.trace("getFilteredTermsFromIndex startsWith: {}", startsWith);
        String query = buildFinalQuery(sbQuery.toString(), false);
        logger.trace("getFilteredTermsFromIndex query: {}", query);
        if (logger.isTraceEnabled()) {
            for (String fq : filterQueries) {
                logger.trace("getFilteredTermsFromIndex filter query: {}", fq);
            }
        }

        String facetField = SearchHelper.facetifyField(bmfc.getField());
        List<String> facetFields = new ArrayList<>();
        facetFields.add(facetField);

        Map<String, String> params = new HashMap<>();
        if (DataManager.getInstance().getConfiguration().isGroupDuplicateHits()) {
            params.put(GroupParams.GROUP, "true");
            params.put(GroupParams.GROUP_MAIN, "true");
            params.put(GroupParams.GROUP_FIELD, SolrConstants.GROUPFIELD);
        }

        if (logger.isTraceEnabled()) {
            logger.trace("row count: {}", DataManager.getInstance().getSearchIndex().getHitCount(query, filterQueries));
        }

        // Faceting (no rows requested or expected row count too high)
        if (rows == 0 || DataManager.getInstance().getSearchIndex().getHitCount(query, filterQueries) > DataManager.getInstance()
                .getConfiguration()
                .getBrowsingMenuIndexSizeThreshold()) {
            return DataManager.getInstance().getSearchIndex().searchFacetsAndStatistics(query, filterQueries, facetFields, 1, startsWith, false);
        }

        // Docs (required for correct mapping of sorting vs displayed term names, but may time out if doc count is too high)
        return DataManager.getInstance().getSearchIndex().search(query, start, rows, sortFields, facetFields, fields, filterQueries, params);
    }

    /**
     * Extracts terms from the given Solr document and adds them to the terms map, if applicable. Can be executed in parallel, provided
     * <code>terms</code> and <code>usedTerms</code> are synchronized.
     *
     * @param doc
     * @param bmfc
     * @param startsWith
     * @param terms Map of terms collected so far.
     * @param aggregateHits
     */
    private static void processSolrResult(SolrDocument doc, BrowsingMenuFieldConfig bmfc, String startsWith,
            ConcurrentMap<String, BrowseTerm> terms, boolean aggregateHits) {
        // logger.trace("processSolrResult thread {}", Thread.currentThread().getId());
        Collection<Object> termList = doc.getFieldValues(bmfc.getField());
        if (termList == null) {
            return;
        }

        String pi = (String) doc.getFieldValue(SolrConstants.PI_TOPSTRUCT);
        String sortTerm = (String) doc.getFieldValue(bmfc.getSortField());
        Set<String> usedTermsInCurrentDoc = new HashSet<>();
        int count = -1;
        for (Object o : termList) {
            count++;
            String term = String.valueOf(o);
            if (StringUtils.isEmpty(term)) {
                continue;
            }

            // Only add to hit count if the same string is not in the same doc
            if (usedTermsInCurrentDoc.contains(term)) {
                continue;
            }

            String compareTerm = term;
            if (StringUtils.isNotEmpty(sortTerm) && count == 0) {
                compareTerm = sortTerm;
            }
            if (StringUtils.isNotEmpty(DataManager.getInstance().getConfiguration().getBrowsingMenuSortingIgnoreLeadingChars())) {
                // Exclude leading characters from filters explicitly configured to be ignored
                compareTerm = BrowseTermComparator.normalizeString(compareTerm,
                        DataManager.getInstance().getConfiguration().getBrowsingMenuSortingIgnoreLeadingChars()).trim();
            }
            if (StringUtils.isNotEmpty(startsWith) && !"-".equals(startsWith) && !StringUtils.startsWithIgnoreCase(compareTerm, startsWith)) {
                continue;
            }

            BrowseTerm browseTerm = terms.get(term);
            if (browseTerm == null) {
                synchronized (lock) {
                    // Another thread may have added this term by now
                    if (!terms.containsKey(term)) {
                        // logger.trace("Adding term: {}, compareTerm: {}, sortTerm: {}, translate: {}", term, compareTerm, sortTerm, bmfc.isTranslate());
                        terms.put(term, new BrowseTerm(term, sortTerm, bmfc.isTranslate() ? ViewerResourceBundle.getTranslations(term) : null));
                    }
                }
                browseTerm = terms.get(term);
            }

            sortTerm = null; // only use the sort term for the first term

            // If using aggregated search, do not count instances of records that already have been counted
            if (aggregateHits && browseTerm.getPiList().contains(pi)) {
                continue;
            }

            browseTerm.addToHitCount(1);
            browseTerm.getPiList().add(pi);
            usedTermsInCurrentDoc.add(term);
        }
    }

    /**
     * Parses the given Solr query for field values and returns them as a set of strings.
     *
     * @param query a {@link java.lang.String} object.
     * @param discriminatorValue a {@link java.lang.String} object.
     * @should extract all values from query except from NOT blocks
     * @should handle multiple phrases in query correctly
     * @should skip discriminator value
     * @should not remove truncation
     * @should throw IllegalArgumentException if query is null
     * @return a {@link java.util.Map} object.
     */
    public static Map<String, Set<String>> extractSearchTermsFromQuery(String query, String discriminatorValue) {
        if (query == null) {
            throw new IllegalArgumentException("query may not be null");
        }
        Map<String, Set<String>> ret = new HashMap<>();

        Set<String> stopwords = DataManager.getInstance().getConfiguration().getStopwords();
        // Do not extract a currently set discriminator value
        if (StringUtils.isNotEmpty(discriminatorValue)) {
            stopwords.add(discriminatorValue);
        }
        // Remove all NOT(*) parts
        Matcher mNot = patternNotBrackets.matcher(query);
        while (mNot.find()) {
            query = query.replace(query.substring(mNot.start(), mNot.end()), "");
        }

        // Remove parentheses, ANDs and ORs
        query = query.replace("(", "").replace(")", "").replace(" AND ", " ").replace(" OR ", " ");

        // Extract phrases and add them directly
        {
            // Use a copy of the query because the original query gets shortened after every match, causing an IOOBE eventually
            String queryCopy = query;
            Matcher mPhrases = patternPhrase.matcher(queryCopy);
            while (mPhrases.find()) {
                String phrase = queryCopy.substring(mPhrases.start(), mPhrases.end());
                String[] phraseSplit = phrase.split(":");
                String field = phraseSplit[0];
                if (SolrConstants.SUPERDEFAULT.equals(field)) {
                    field = SolrConstants.DEFAULT;
                } else if (SolrConstants.SUPERFULLTEXT.equals(field)) {
                    field = SolrConstants.FULLTEXT;
                } else if (SolrConstants.SUPERUGCTERMS.equals(field)) {
                    field = SolrConstants.UGCTERMS;
                } else if (field.endsWith(SolrConstants._UNTOKENIZED)) {
                    field = field.substring(0, field.length() - SolrConstants._UNTOKENIZED.length());
                }
                String phraseWoQuot = phraseSplit[1].replace("\"", "");
                if (phraseWoQuot.length() > 0 && !stopwords.contains(phraseWoQuot)) {
                    if (ret.get(field) == null) {
                        ret.put(field, new HashSet<String>());
                    }
                    logger.trace("phraseWoQuot: {}", phraseWoQuot);
                    ret.get(field).add(phraseWoQuot);
                }
                query = query.replace(phrase, "");
            }
        }

        // Split into FIELD:value pairs
        // query = query.replace("-", " ");
        String[] querySplit = query.split(SEARCH_TERM_SPLIT_REGEX);
        String currentField = null;
        for (String s : querySplit) {
            s = s.trim();
            // logger.trace("term: {}", s);
            // Extract the value part
            if (s.contains(":") && !s.startsWith(":")) {
                int split = s.indexOf(':');
                String field = s.substring(0, split);
                String value = s.length() > split ? s.substring(split + 1) : null;
                if (StringUtils.isNotBlank(value)) {
                    currentField = field;
                    if (SolrConstants.SUPERDEFAULT.equals(currentField)) {
                        currentField = SolrConstants.DEFAULT;
                    } else if (SolrConstants.SUPERFULLTEXT.equals(currentField)) {
                        currentField = SolrConstants.FULLTEXT;
                    } else if (SolrConstants.SUPERUGCTERMS.equals(currentField)) {
                        currentField = SolrConstants.UGCTERMS;
                    }
                    if (currentField.endsWith(SolrConstants._UNTOKENIZED)) {
                        currentField = currentField.substring(0, currentField.length() - SolrConstants._UNTOKENIZED.length());
                    }
                    // Remove quotation marks from phrases
                    // logger.trace("field: {}", field);
                    // logger.trace("value: {}", value);
                    if (value.charAt(0) == '"' && value.charAt(value.length() - 1) == '"') {
                        value = value.replace("\"", "");
                    }
                    if (value.length() > 0 && !stopwords.contains(value)) {
                        if (ret.get(currentField) == null) {
                            ret.put(currentField, new HashSet<String>());
                        }
                        ret.get(currentField).add(value);
                    }
                }
            } else if (s.length() > 0 && !stopwords.contains(s)) {
                // single values w/o a field
                if (currentField == null) {
                    currentField = SolrConstants.DEFAULT;
                } else if (currentField.endsWith(SolrConstants._UNTOKENIZED)) {
                    currentField = currentField.substring(0, currentField.length() - SolrConstants._UNTOKENIZED.length());
                }
                if (ret.get(currentField) == null) {
                    ret.put(currentField, new HashSet<String>());
                }
                ret.get(currentField).add(s);
            }
        }

        return ret;
    }

    public static String removeTruncation(String value) {
        if (StringUtils.isEmpty(value)) {
            return value;
        }

        // Remove left truncation
        if (value.charAt(0) == '*' && value.length() > 1) {
            value = value.substring(1);
        }
        // Remove right truncation
        if (value.charAt(value.length() - 1) == '*' && value.length() > 1) {
            value = value.substring(0, value.length() - 1);
        }

        return value;
    }

    /**
     * <p>
     * generateQueryParams.
     * </p>
     *
     * @return a {@link java.util.Map} object.
     * @should return empty map if search hit aggregation on
     */
    public static Map<String, String> generateQueryParams() {
        Map<String, String> params = new HashMap<>();
        if (DataManager.getInstance().getConfiguration().isAggregateHits()) {
            return params;
        }
        if (DataManager.getInstance().getConfiguration().isGroupDuplicateHits()) {
            // Add grouping by GROUPFIELD (to avoid duplicates among metadata search hits)
            params.put(GroupParams.GROUP, "true");
            params.put(GroupParams.GROUP_MAIN, "true");
            params.put(GroupParams.GROUP_FIELD, SolrConstants.GROUPFIELD);
        }
        if (DataManager.getInstance().getConfiguration().isBoostTopLevelDocstructs()) {
            // Add a boost query to promote anchors and works to the top of the list (Extended Dismax query parser is
            // required for this)
            params.put("defType", "edismax");
            params.put("bq", "ISANCHOR:true^10 OR ISWORK:true^5");
        }

        return params;
    }

    /**
     * <p>
     * facetifyList.
     * </p>
     *
     * @param sourceList a {@link java.util.List} object.
     * @should facetify correctly
     * @return a {@link java.util.List} object.
     */
    public static List<String> facetifyList(List<String> sourceList) {
        if (sourceList == null) {
            return null;
        }

        List<String> ret = new ArrayList<>(sourceList.size());
        for (String s : sourceList) {
            String fieldName = facetifyField(s);
            if (fieldName != null) {
                ret.add(fieldName);
            }
        }
        return ret;
    }

    /**
     * <p>
     * facetifyField.
     * </p>
     *
     * @param fieldName a {@link java.lang.String} object.
     * @return a {@link java.lang.String} object.
     * @should facetify correctly
     * @should leave bool fields unaltered
     * @should leave year month day fields unaltered
     */
    public static String facetifyField(String fieldName) {
        if (fieldName != null && (fieldName.startsWith("BOOL_") || fieldName.equals(SolrConstants._CALENDAR_YEAR)
                || fieldName.equals(SolrConstants._CALENDAR_MONTH) || fieldName.equals(SolrConstants._CALENDAR_DAY))) {
            return fieldName;
        }
        return adaptField(fieldName, "FACET_");
    }

    /**
     * <p>
     * sortifyField.
     * </p>
     *
     * @param fieldName a {@link java.lang.String} object.
     * @return a {@link java.lang.String} object.
     * @should sortify correctly
     */
    public static String sortifyField(String fieldName) {
        return adaptField(fieldName, "SORT_");
    }

    /**
     * <p>
     * boolifyField.
     * </p>
     *
     * @param fieldName a {@link java.lang.String} object.
     * @return a {@link java.lang.String} object.
     */
    public static String boolifyField(String fieldName) {
        return adaptField(fieldName, "BOOL_");
    }

    /**
     * 
     * @param fieldName
     * @return
     */
    public static String normalizeField(String fieldName) {
        return adaptField(fieldName, null);
    }

    /**
     * 
     * @param fieldName
     * @param prefix
     * @return modified field name
     * @should apply prefix correctly
     * @should not apply prefix to regular fields if empty
     * @should not apply facet prefix to calendar fields
     * @should remove untokenized correctly
     */
    static String adaptField(String fieldName, String prefix) {
        if (fieldName == null) {
            return null;
        }
        if (prefix == null) {
            prefix = "";
        }

        switch (fieldName) {
            case SolrConstants.DC:
            case SolrConstants.DOCSTRCT:
            case SolrConstants.DOCSTRCT_SUB:
            case SolrConstants.DOCSTRCT_TOP:
                return prefix + fieldName;
            case SolrConstants._CALENDAR_YEAR:
            case SolrConstants._CALENDAR_MONTH:
            case SolrConstants._CALENDAR_DAY:
                if ("SORT_".equals(prefix)) {
                    return "SORTNUM_" + fieldName;
                }
            default:
                if (StringUtils.isNotEmpty(prefix)) {
                    if (fieldName.startsWith("MD_")) {
                        fieldName = fieldName.replace("MD_", prefix);
                    } else if (fieldName.startsWith("MD2_")) {
                        fieldName = fieldName.replace("MD2_", prefix);
                    } else if (fieldName.startsWith("MDNUM_")) {
                        if ("SORT_".equals(prefix)) {
                            fieldName = fieldName.replace("MDNUM_", "SORTNUM_");
                        } else {
                            fieldName = fieldName.replace("MDNUM_", prefix);
                        }
                    } else if (fieldName.startsWith("NE_")) {
                        fieldName = fieldName.replace("NE_", prefix);
                    } else if (fieldName.startsWith("BOOL_")) {
                        fieldName = fieldName.replace("BOOL_", prefix);
                    } else if (fieldName.startsWith("SORT_")) {
                        fieldName = fieldName.replace("SORT_", prefix);
                    }
                }
                fieldName = fieldName.replace(SolrConstants._UNTOKENIZED, "");
                return fieldName;
        }
    }

    /**
     * <p>
     * defacetifyField.
     * </p>
     *
     * @param fieldName a {@link java.lang.String} object.
     * @return a {@link java.lang.String} object.
     * @should defacetify correctly
     */
    public static String defacetifyField(String fieldName) {
        if (fieldName == null) {
            return null;
        }

        switch (fieldName) {
            case SolrConstants.FACET_DC:
            case "FACET_" + SolrConstants.DOCSTRCT:
            case "FACET_" + SolrConstants.DOCSTRCT_SUB:
            case "FACET_" + SolrConstants.DOCSTRCT_TOP:
            case "FACET_" + SolrConstants._CALENDAR_YEAR:
            case "FACET_" + SolrConstants._CALENDAR_MONTH:
            case "FACET_" + SolrConstants._CALENDAR_DAY:
                return fieldName.substring(6);
            default:
                if (fieldName.startsWith("FACET_")) {
                    return fieldName.replace("FACET_", "MD_");
                }
                return fieldName;
        }
    }

    /**
     * Creates a Solr expand query string out of lists of fields and terms.
     *
     * @param fields a {@link java.util.List} object.
     * @param searchTerms a {@link java.util.Map} object.
     * @param phraseSearch If true, quotation marks are added to terms
     * @should generate query correctly
     * @should return empty string if no fields match
     * @should skip reserved fields
     * @should escape reserved characters
     * @should not escape asterisks
     * @should not escape truncation
     * @should add quotation marks if phraseSearch is true
     * @return a {@link java.lang.String} object.
     */
    public static String generateExpandQuery(List<String> fields, Map<String, Set<String>> searchTerms, boolean phraseSearch) {
        logger.trace("generateExpandQuery");
        StringBuilder sbOuter = new StringBuilder();
        if (!searchTerms.isEmpty()) {
            logger.trace("fields: {}", fields.toString());
            logger.trace("searchTerms: {}", searchTerms.toString());
            boolean moreThanOne = false;
            for (String field : fields) {
                // Skip fields that exist in all child docs (e.g. PI_TOPSTRUCT) so that searches within a record don't return
                // every single doc
                switch (field) {
                    case SolrConstants.PI_TOPSTRUCT:
                    case SolrConstants.PI_ANCHOR:
                    case SolrConstants.DC:
                    case SolrConstants.DOCSTRCT:
                        continue;
                    default:
                        if (field.startsWith(SolrConstants.GROUPID_)) {
                            continue;
                        }
                }
                Set<String> terms = searchTerms.get(field);
                if (terms == null || terms.isEmpty()) {
                    continue;
                }
                if (sbOuter.length() == 0) {
                    sbOuter.append(" +(");
                }
                if (moreThanOne) {
                    sbOuter.append(" OR ");
                }
                StringBuilder sbInner = new StringBuilder();
                boolean multipleTerms = false;
                for (String term : terms) {
                    if (sbInner.length() > 0) {
                        sbInner.append(" OR ");
                        multipleTerms = true;
                    }
                    if (!"*".equals(term)) {
                        term = ClientUtils.escapeQueryChars(term);
                        term = term.replace("\\*", "*");
                        if (phraseSearch) {
                            term = "\"" + term + "\"";
                        }
                    }
                    sbInner.append(term);
                }
                sbOuter.append(field).append(":");
                if (multipleTerms) {
                    sbOuter.append('(');
                }
                sbOuter.append(sbInner.toString());
                if (multipleTerms) {
                    sbOuter.append(')');
                }
                moreThanOne = true;
            }
            if (sbOuter.length() > 0) {
                sbOuter.append(')');
            }
        }

        return sbOuter.toString();
    }

    /**
     * Creates a Solr expand query string out of advanced search query item groups.
     *
     * @param groups a {@link java.util.List} object.
     * @param advancedSearchGroupOperator a int.
     * @should generate query correctly
     * @should skip reserved fields
     * @return a {@link java.lang.String} object.
     */
    public static String generateAdvancedExpandQuery(List<SearchQueryGroup> groups, int advancedSearchGroupOperator) {
        logger.trace("generateAdvancedExpandQuery");
        if (groups == null || groups.isEmpty()) {
            return "";
        }
        StringBuilder sbOuter = new StringBuilder();

        for (SearchQueryGroup group : groups) {
            StringBuilder sbGroup = new StringBuilder();

            // Identify any fields that only exist in page or UGC docs and enable the page search mode
            boolean orMode = false;
            for (SearchQueryItem item : group.getQueryItems()) {
                if (item.getField() == null) {
                    continue;
                }
                switch (item.getField()) {
                    case SolrConstants.FULLTEXT:
                    case SolrConstants.UGCTERMS:
                    case SearchQueryItem.ADVANCED_SEARCH_ALL_FIELDS:
                        orMode = true;
                        break;
                }
            }

            for (SearchQueryItem item : group.getQueryItems()) {
                if (item.getField() == null) {
                    continue;
                }
                logger.trace("item field: " + item.getField());
                // Skip fields that exist in all child docs (e.g. PI_TOPSTRUCT) so that searches within a record don't
                // return every single doc
                switch (item.getField()) {
                    case SolrConstants.PI_TOPSTRUCT:
                    case SolrConstants.PI_ANCHOR:
                    case SolrConstants.DC:
                    case SolrConstants.DOCSTRCT:
                    case SolrConstants.BOOKMARKS:
                        continue;
                    default:
                        if (item.getField().startsWith(SolrConstants.GROUPID_)) {
                            continue;
                        }
                }
                String itemQuery = item.generateQuery(new HashSet<String>(), false);
                if (StringUtils.isNotEmpty(itemQuery)) {
                    if (sbGroup.length() > 0) {
                        if (orMode) {
                            // When also searching in page document fields, the operator must be 'OR'
                            sbGroup.append(" OR ");
                        } else {
                            sbGroup.append(' ').append(group.getOperator().name()).append(' ');
                        }
                    }
                    sbGroup.append(itemQuery);
                }
            }
            if (sbGroup.length() > 0) {
                if (sbOuter.length() > 0) {
                    switch (advancedSearchGroupOperator) {
                        case 0:
                            sbOuter.append(" AND ");
                            break;
                        case 1:
                            sbOuter.append(" OR ");
                            break;
                        default:
                            sbOuter.append(" OR ");
                            break;
                    }
                }
                sbOuter.append('(').append(sbGroup).append(')');
            }
        }
        if (sbOuter.length() > 0) {
            return " +(" + sbOuter.toString() + ')';
        }

        return "";
    }

    /**
     * <p>
     * getExpandQueryFieldList.
     * </p>
     *
     * @param searchType a int.
     * @param searchFilter a {@link io.goobi.viewer.model.search.SearchFilter} object.
     * @param queryGroups a {@link java.util.List} object.
     * @return a {@link java.util.List} object.
     */
    public static List<String> getExpandQueryFieldList(int searchType, SearchFilter searchFilter, List<SearchQueryGroup> queryGroups) {
        List<String> ret = new ArrayList<>();
        // logger.trace("searchType: {}", searchType);
        switch (searchType) {
            case SearchHelper.SEARCH_TYPE_ADVANCED:
                if (queryGroups != null && !queryGroups.isEmpty()) {
                    for (SearchQueryGroup group : queryGroups) {
                        for (SearchQueryItem item : group.getQueryItems()) {
                            if (SearchQueryItem.ADVANCED_SEARCH_ALL_FIELDS.equals(item.getField())) {
                                if (!ret.contains(SolrConstants.DEFAULT)) {
                                    ret.add(SolrConstants.DEFAULT);
                                }
                                if (!ret.contains(SolrConstants.FULLTEXT)) {
                                    ret.add(SolrConstants.FULLTEXT);
                                }
                                if (!ret.contains(SolrConstants.NORMDATATERMS)) {
                                    ret.add(SolrConstants.NORMDATATERMS);
                                }
                                if (!ret.contains(SolrConstants.UGCTERMS)) {
                                    ret.add(SolrConstants.UGCTERMS);
                                }
                                if (!ret.contains(SolrConstants.CMS_TEXT_ALL)) {
                                    ret.add(SolrConstants.CMS_TEXT_ALL);
                                }
                            } else if (SolrConstants.DEFAULT.equals(item.getField())
                                    || SolrConstants.SUPERDEFAULT.equals(item.getField()) && !ret.contains(SolrConstants.DEFAULT)) {
                                ret.add(SolrConstants.DEFAULT);
                            } else if (SolrConstants.FULLTEXT.equals(item.getField())
                                    || SolrConstants.SUPERFULLTEXT.equals(item.getField()) && !ret.contains(SolrConstants.FULLTEXT)) {
                                ret.add(SolrConstants.FULLTEXT);
                            } else if (SolrConstants.UGCTERMS.equals(item.getField())
                                    || SolrConstants.SUPERUGCTERMS.equals(item.getField()) && !ret.contains(SolrConstants.UGCTERMS)) {
                                ret.add(SolrConstants.UGCTERMS);
                            } else if (SolrConstants.CMS_TEXT_ALL.equals(item.getField()) && !ret.contains(SolrConstants.CMS_TEXT_ALL)) {
                                ret.add(SolrConstants.CMS_TEXT_ALL);
                            } else if (!ret.contains(item.getField())) {
                                ret.add(item.getField());
                            }
                        }
                    }
                }
                break;
            case SearchHelper.SEARCH_TYPE_TIMELINE:
                ret.add(SolrConstants.DEFAULT);
                // TODO
                break;
            case SearchHelper.SEARCH_TYPE_CALENDAR:
                // ret.add(SolrConstants.DEFAULT);
                ret.add(SolrConstants._CALENDAR_DAY);
                ret.add(SolrConstants._CALENDAR_MONTH);
                ret.add(SolrConstants._CALENDAR_YEAR);
                break;
            default:
                if (searchFilter == null || searchFilter.equals(SEARCH_FILTER_ALL)) {
                    // No filters defined or ALL: use DEFAULT + FULLTEXT + UGCTERMS
                    ret.add(SolrConstants.DEFAULT);
                    ret.add(SolrConstants.FULLTEXT);
                    ret.add(SolrConstants.NORMDATATERMS);
                    ret.add(SolrConstants.UGCTERMS);
                    ret.add(SolrConstants.CMS_TEXT_ALL);
                    ret.add(SolrConstants._CALENDAR_DAY);
                } else {
                    ret.add(searchFilter.getField());
                }
                break;
        }

        return ret;
    }

    /**
     * <p>
     * prepareQuery.
     * </p>
     *
     * @param query a {@link java.lang.String} object.
     * @return a {@link java.lang.String} object.
     */
    public static String prepareQuery(String query) {
        StringBuilder sbQuery = new StringBuilder();
        if (StringUtils.isNotEmpty(query)) {
            sbQuery.append('(').append(query).append(')');
        } else {
            // Collection browsing (no search query)
            String docstructWhitelistFilterQuery = getDocstrctWhitelistFilterQuery();
            if (StringUtils.isNotEmpty(docstructWhitelistFilterQuery)) {
                sbQuery.append(docstructWhitelistFilterQuery);
            } else {
                sbQuery.append(ALL_RECORDS_QUERY);
            }

        }

        return sbQuery.toString();
    }

    /**
     * Puts non-empty queries into parentheses and replaces empty queries with a top level record-only query (for collection listing).
     *
     * @param query a {@link java.lang.String} object.
     * @param docstructWhitelistFilterQuery a {@link java.lang.String} object.
     * @return a {@link java.lang.String} object.
     * @should prepare non-empty queries correctly
     * @should prepare empty queries correctly
     */
    public static String prepareQuery(String query, String docstructWhitelistFilterQuery) {
        StringBuilder sbQuery = new StringBuilder();
        if (StringUtils.isNotEmpty(query)) {
            sbQuery.append('(').append(query).append(')');
        } else {
            // Collection browsing (no search query)
            if (StringUtils.isNotEmpty(docstructWhitelistFilterQuery)) {
                sbQuery.append(docstructWhitelistFilterQuery);
            } else {
                sbQuery.append(SearchHelper.ALL_RECORDS_QUERY);
            }

        }

        return sbQuery.toString();
    }

    /**
     * Constructs the complete query using the raw query and adding all available suffixes.
     *
     * @param rawQuery a {@link java.lang.String} object.
     * @param aggregateHits a boolean.
     * @return a {@link java.lang.String} object.
     * @throws io.goobi.viewer.exceptions.IndexUnreachableException if any.
     * 
     */
    public static String buildFinalQuery(String rawQuery, boolean aggregateHits) throws IndexUnreachableException {
        return buildFinalQuery(rawQuery, aggregateHits, null);
    }

    /**
     * Constructs the complete query using the raw query and adding all available suffixes.
     *
     * @param rawQuery a {@link java.lang.String} object.
     * @param aggregateHits a boolean.
     * @param nh
     * @param request
     * @return a {@link java.lang.String} object.
     * @throws io.goobi.viewer.exceptions.IndexUnreachableException if any.
     * @should add join statement if aggregateHits true
     * @should not add join statement if aggregateHits false
     * @should remove existing join statement
     */
    public static String buildFinalQuery(String rawQuery, boolean aggregateHits, HttpServletRequest request) throws IndexUnreachableException {
        if (rawQuery == null) {
            throw new IllegalArgumentException("rawQuery may not be null");
        }

        logger.trace("rawQuery: {}", rawQuery);
        StringBuilder sbQuery = new StringBuilder();
        if (rawQuery.contains(AGGREGATION_QUERY_PREFIX)) {
            rawQuery = rawQuery.replace(AGGREGATION_QUERY_PREFIX, "");
        }
        if (aggregateHits) {
            sbQuery.append(AGGREGATION_QUERY_PREFIX);
            // https://wiki.apache.org/solr/FieldCollapsing
            // https://wiki.apache.org/solr/Join
        }
        sbQuery.append("+(").append(rawQuery).append(")");
        String suffixes = getAllSuffixes(request, true,
                true);

        if (StringUtils.isNotBlank(suffixes)) {
            sbQuery.append(suffixes);
        }
        return sbQuery.toString();
    }

    /**
     * @param request
     * @return Filter query suffix string from the HTTP session
     */
    static String getFilterQuerySuffix(HttpServletRequest request) {
        if (request == null) {
            request = BeanUtils.getRequest();
        }
        if (request == null) {
            return "";
        }
        HttpSession session = request.getSession(false);
        if (session == null) {
            return null;
        }

        String ret = (String) session.getAttribute(PARAM_NAME_FILTER_QUERY_SUFFIX);
        // If not suffix generated yet, initiate update
        if (ret == null) {
            try {
                updateFilterQuerySuffix(request);
                ret = (String) session.getAttribute(PARAM_NAME_FILTER_QUERY_SUFFIX);
            } catch (IndexUnreachableException e) {
                logger.error(e.getMessage(), e);
            } catch (PresentationException e) {
                logger.error(e.getMessage());
            } catch (DAOException e) {
                logger.error(e.getMessage(), e);
            }
        }

        return ret;
    }

    /**
     * <p>
     * exportSearchAsExcel.
     * </p>
     *
     * @param finalQuery Complete query with suffixes.
     * @param exportQuery Query constructed from the user's input, without any secret suffixes.
     * @param sortFields a {@link java.util.List} object.
     * @param filterQueries a {@link java.util.List} object.
     * @param params a {@link java.util.Map} object.
     * @should create excel workbook correctly
     * @param searchTerms a {@link java.util.Map} object.
     * @param locale a {@link java.util.Locale} object.
     * @param aggregateHits a boolean.
     * @param request a {@link javax.servlet.http.HttpServletRequest} object.
     * @return a {@link org.apache.poi.xssf.streaming.SXSSFWorkbook} object.
     * @throws io.goobi.viewer.exceptions.IndexUnreachableException if any.
     * @throws io.goobi.viewer.exceptions.DAOException if any.
     * @throws io.goobi.viewer.exceptions.PresentationException if any.
     * @throws io.goobi.viewer.exceptions.ViewerConfigurationException if any.
     */
    public static SXSSFWorkbook exportSearchAsExcel(String finalQuery, String exportQuery, List<StringPair> sortFields, List<String> filterQueries,
            Map<String, String> params, Map<String, Set<String>> searchTerms, Locale locale, boolean aggregateHits, HttpServletRequest request)
            throws IndexUnreachableException, DAOException, PresentationException, ViewerConfigurationException {
        SXSSFWorkbook wb = new SXSSFWorkbook(25);
        SXSSFSheet currentSheet = wb.createSheet("intranda_viewer_search");

        CellStyle styleBold = wb.createCellStyle();
        Font font2 = wb.createFont();
        font2.setFontHeightInPoints((short) 10);
        font2.setBold(true);
        styleBold.setFont(font2);

        int currentRowIndex = 0;
        int currentCellIndex = 0;

        // Query row
        {
            SXSSFRow row = currentSheet.createRow(currentRowIndex++);
            SXSSFCell cell = row.createCell(currentCellIndex++);
            cell.setCellStyle(styleBold);
            cell.setCellValue(new XSSFRichTextString("Query:"));
            cell = row.createCell(currentCellIndex++);
            cell.setCellValue(new XSSFRichTextString(exportQuery));
            currentCellIndex = 0;
        }

        // Title row
        SXSSFRow row = currentSheet.createRow(currentRowIndex++);
        for (String field : DataManager.getInstance().getConfiguration().getSearchExcelExportFields()) {
            SXSSFCell cell = row.createCell(currentCellIndex++);
            cell.setCellStyle(styleBold);
            cell.setCellValue(new XSSFRichTextString(ViewerResourceBundle.getTranslation(field, locale)));
        }

        List<String> exportFields = DataManager.getInstance().getConfiguration().getSearchExcelExportFields();
        long totalHits = DataManager.getInstance().getSearchIndex().getHitCount(finalQuery, filterQueries);
        int batchSize = 100;
        int totalBatches = (int) Math.ceil((double) totalHits / batchSize);
        for (int i = 0; i < totalBatches; ++i) {
            int first = i * batchSize;
            int max = first + batchSize - 1;
            if (max > totalHits) {
                max = (int) (totalHits - 1);
                batchSize = (int) (totalHits - first);
            }
            logger.trace("Fetching search hits {}-{} out of {}", first, max, totalHits);
            List<SearchHit> batch;
            if (aggregateHits) {
                batch = searchWithAggregation(finalQuery, first, batchSize, sortFields, null, filterQueries, params, searchTerms, exportFields,
                        locale);
            } else {
                batch = searchWithFulltext(finalQuery, first, batchSize, sortFields, null, filterQueries, params, searchTerms, exportFields, locale,
                        request);
            }
            for (SearchHit hit : batch) {
                // Create row
                currentCellIndex = 0;
                row = currentSheet.createRow(currentRowIndex++);
                for (String field : exportFields) {
                    SXSSFCell cell = row.createCell(currentCellIndex++);
                    String value = hit.getExportMetadata().get(field);
                    cell.setCellValue(new XSSFRichTextString(value != null ? value : ""));
                }
            }
        }

        return wb;
    }

    /**
     * <p>
     * getAllFacetFields.
     * </p>
     *
     * @param hierarchicalFacetFields a {@link java.util.List} object.
     * @return a {@link java.util.List} object.
     */
    public static List<String> getAllFacetFields(List<String> hierarchicalFacetFields) {
        List<String> facetFields = DataManager.getInstance().getConfiguration().getDrillDownFields();
        Optional<String> geoFacetField = Optional.ofNullable(DataManager.getInstance().getConfiguration().getGeoDrillDownField());
        List<String> allFacetFields = new ArrayList<>(hierarchicalFacetFields.size() + facetFields.size() + (geoFacetField.isPresent() ? 1 : 0));
        allFacetFields.addAll(hierarchicalFacetFields);
        allFacetFields.addAll(facetFields);
        geoFacetField.ifPresent(field -> allFacetFields.add(field));
        return SearchHelper.facetifyList(allFacetFields);
    }

    /**
     * <p>
     * parseSortString.
     * </p>
     *
     * @param sortString a {@link java.lang.String} object.
     * @param navigationHelper a {@link io.goobi.viewer.managedbeans.NavigationHelper} object.
     * @should parse string correctly
     * @return a {@link java.util.List} object.
     */
    public static List<StringPair> parseSortString(String sortString, NavigationHelper navigationHelper) {
        List<StringPair> ret = new ArrayList<>();
        if (StringUtils.isNotEmpty(sortString)) {
            String[] sortStringSplit = sortString.split(";");
            if (sortStringSplit.length > 0) {
                for (String field : sortStringSplit) {
                    ret.add(new StringPair(field.replace("!", ""), field.charAt(0) == '!' ? "desc" : "asc"));
                    logger.trace("Added sort field: {}", field);
                    // add translated sort fields
                    if (navigationHelper != null && field.startsWith("SORT_")) {
                        Iterable<Locale> locales = () -> navigationHelper.getSupportedLocales();
                        StreamSupport.stream(locales.spliterator(), false)
                                .sorted(new LocaleComparator(BeanUtils.getLocale()))
                                .map(locale -> field + SolrConstants._LANG_ + locale.getLanguage().toUpperCase())
                                .peek(language -> logger.trace("Adding sort field: {}", language))
                                .forEach(language -> ret.add(new StringPair(language.replace("!", ""), language.charAt(0) == '!' ? "desc" : "asc")));
                    }
                }
            }
        }

        return ret;
    }

    /**
     * @param params
     * @param useExpandQuery
     */
    public static Map<String, String> getExpandQueryParams(String expandQuery) {
        Map<String, String> params = new HashMap<>();
        params.put(ExpandParams.EXPAND, "true");
        params.put(ExpandParams.EXPAND_Q, expandQuery);
        params.put(ExpandParams.EXPAND_FIELD, SolrConstants.PI_TOPSTRUCT);
        params.put(ExpandParams.EXPAND_ROWS, String.valueOf(SolrSearchIndex.MAX_HITS));
        params.put(ExpandParams.EXPAND_SORT, SolrConstants.ORDER + " asc");
        params.put(ExpandParams.EXPAND_FQ, ""); // The main filter query may not apply to the expand query to produce child hits
        return params;
    }

    /**
     * Removes illegal characters from an individual search term. Do not use on whole queries!
     *
     * @param s The term to clean up.
     * @return Cleaned up term.
     * @should remove illegal chars correctly
     * @should preserve truncation
     * @should preserve negation
     */
    public static String cleanUpSearchTerm(String s) {
        if (StringUtils.isNotEmpty(s)) {
            boolean addNegation = false;
            boolean addLeftTruncation = false;
            boolean addRightTruncation = false;
            if (s.charAt(0) == '-') {
                addNegation = true;
                s = s.substring(1);
            } else if (s.charAt(0) == '*') {
                addLeftTruncation = true;
            }
            if (s.endsWith("*")) {
                addRightTruncation = true;
            }
            s = s.replace("*", "");
            // s = s.replace(".", "");
            s = s.replace("(", "");
            s = s.replace(")", "");
            if (addNegation) {
                s = '-' + s;
            } else if (addLeftTruncation) {
                s = '*' + s;
            }
            if (addRightTruncation) {
                s += '*';
            }
        }

        return s;
    }

    /**
     * 
     * @param accessCondition
     * @param escapeAccessCondition
     * @return
     * @should build escaped query correctly
     * @should build not escaped query correctly
     */
    public static String getQueryForAccessCondition(String accessCondition, boolean escapeAccessCondition) {
        if (escapeAccessCondition) {
            accessCondition = BeanUtils.escapeCriticalUrlChracters(accessCondition);
        }
        return AGGREGATION_QUERY_PREFIX + "+(ISWORK:true ISANCHOR:true DOCTYPE:UGC)" + " +" + SolrConstants.ACCESSCONDITION + ":\"" + accessCondition
                + "\"";
    }

}<|MERGE_RESOLUTION|>--- conflicted
+++ resolved
@@ -586,65 +586,6 @@
             }
 
             // Iterate over record hits instead of using facets to determine the size of the parent collections
-<<<<<<< HEAD
-            {
-                logger.trace("query: {}", sbQuery.toString());
-
-                QueryResponse response = DataManager.getInstance()
-                        .getSearchIndex()
-                        .searchFacetsAndStatistics(sbQuery.toString(), null, Collections.singletonList(luceneField), 1, false);
-                FacetField facetResults = response.getFacetField(luceneField);
-
-                for (Count count : facetResults.getValues()) {
-                    String dc = count.getName();
-                    // Skip inverted values
-                    if (StringTools.checkValueEmptyOrInverted(dc)) {
-                        continue;
-                    }
-
-                    CollectionResult result = ret.get(dc);
-                    if (result == null) {
-                        result = new CollectionResult(dc);
-                        ret.put(dc, result);
-                    }
-                    result.incrementCount(count.getCount());
-
-                    if (dc.contains(splittingChar)) {
-                        String parent = dc;
-                        while (parent.lastIndexOf(splittingChar) != -1) {
-                            parent = parent.substring(0, parent.lastIndexOf(splittingChar));
-                            CollectionResult parentCollection = ret.get(parent);
-                            if (parentCollection == null) {
-                                parentCollection = new CollectionResult(parent);
-                                ret.put(parent, parentCollection);
-                            }
-                            parentCollection.incrementCount(count.getCount());
-                        }
-                    }
-                }
-
-            }
-
-            //Add facet (grouping) field values
-            if (StringUtils.isNotBlank(facetField)) {
-                for (String collectionName : ret.keySet()) {
-                    //query all results from above filtered for this collection and subcollections
-                    String collectionFilterQuery = "+($1:$2 $1:$2.*)".replace("$1", luceneField).replace("$2", collectionName);
-                    String query = sbQuery.toString() + " " + collectionFilterQuery;
-
-                    QueryResponse response = DataManager.getInstance()
-                            .getSearchIndex()
-                            .searchFacetsAndStatistics(query, null, Collections.singletonList(facetField), 1, false);
-                    FacetField facetResults = response.getFacetField(facetField);
-
-                    CollectionResult collectionResult = ret.get(collectionName);
-                    collectionResult.setFacetValues(facetResults.getValues()
-                            .stream()
-                            .map(Count::getName)
-                            .filter(v -> !v.startsWith("#1;") && !v.startsWith("\\u0001") && !v.startsWith("\u0001"))
-                            .collect(Collectors.toSet()));
-                }
-=======
             logger.trace("query: {}", sbQuery.toString());
 
             FacetField facetResults = null;
@@ -653,7 +594,6 @@
             facetFields.add(luceneField);
             if (StringUtils.isNotBlank(groupingField)) {
                 facetFields.add(groupingField);
->>>>>>> 8805f337
             }
             QueryResponse response = DataManager.getInstance()
                     .getSearchIndex()
