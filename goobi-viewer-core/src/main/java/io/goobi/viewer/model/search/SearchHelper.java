/*
 * This file is part of the Goobi viewer - a content presentation and management
 * application for digitized objects.
 *
 * Visit these websites for more information.
 *          - http://www.intranda.com
 *          - http://digiverso.com
 *
 * This program is free software; you can redistribute it and/or modify it under
 * the terms of the GNU General Public License as published by the Free Software
 * Foundation; either version 2 of the License, or (at your option) any later
 * version.
 *
 * This program is distributed in the hope that it will be useful, but WITHOUT
 * ANY WARRANTY; without even the implied warranty of MERCHANTABILITY or FITNESS
 * FOR A PARTICULAR PURPOSE.
 * See the GNU General Public License for more details.
 *
 * You should have received a copy of the GNU General Public License along with
 * this program. If not, see <http://www.gnu.org/licenses/>.
 */
package io.goobi.viewer.model.search;

import java.io.FileNotFoundException;
import java.io.IOException;
import java.security.SecureRandom;
import java.text.Normalizer;
import java.util.ArrayList;
import java.util.Arrays;
import java.util.Collection;
import java.util.Collections;
import java.util.Comparator;
import java.util.HashMap;
import java.util.HashSet;
import java.util.List;
import java.util.Locale;
import java.util.Map;
import java.util.Objects;
import java.util.Optional;
import java.util.Random;
import java.util.Set;
import java.util.concurrent.ConcurrentHashMap;
import java.util.concurrent.ConcurrentMap;
import java.util.regex.Matcher;
import java.util.regex.Pattern;
import java.util.stream.Collectors;
import java.util.stream.StreamSupport;

import javax.servlet.http.HttpServletRequest;
import javax.servlet.http.HttpSession;

import org.apache.commons.lang3.StringUtils;
import org.apache.logging.log4j.LogManager;
import org.apache.logging.log4j.Logger;
import org.apache.poi.ss.usermodel.CellStyle;
import org.apache.poi.ss.usermodel.Font;
import org.apache.poi.xssf.streaming.SXSSFCell;
import org.apache.poi.xssf.streaming.SXSSFRow;
import org.apache.poi.xssf.streaming.SXSSFSheet;
import org.apache.poi.xssf.streaming.SXSSFWorkbook;
import org.apache.poi.xssf.usermodel.XSSFRichTextString;
import org.apache.solr.client.solrj.response.FacetField;
import org.apache.solr.client.solrj.response.FacetField.Count;
import org.apache.solr.client.solrj.response.FieldStatsInfo;
import org.apache.solr.client.solrj.response.QueryResponse;
import org.apache.solr.client.solrj.util.ClientUtils;
import org.apache.solr.common.SolrDocument;
import org.apache.solr.common.SolrDocumentList;
import org.apache.solr.common.params.ExpandParams;
import org.jsoup.Jsoup;

import io.goobi.viewer.controller.Configuration;
import io.goobi.viewer.controller.DamerauLevenshtein;
import io.goobi.viewer.controller.DataFileTools;
import io.goobi.viewer.controller.DataManager;
import io.goobi.viewer.controller.NetTools;
import io.goobi.viewer.controller.StringConstants;
import io.goobi.viewer.controller.StringTools;
import io.goobi.viewer.controller.imaging.ThumbnailHandler;
import io.goobi.viewer.exceptions.DAOException;
import io.goobi.viewer.exceptions.IndexUnreachableException;
import io.goobi.viewer.exceptions.PresentationException;
import io.goobi.viewer.exceptions.RecordNotFoundException;
import io.goobi.viewer.exceptions.ViewerConfigurationException;
import io.goobi.viewer.managedbeans.NavigationHelper;
import io.goobi.viewer.managedbeans.utils.BeanUtils;
import io.goobi.viewer.messages.ViewerResourceBundle;
import io.goobi.viewer.model.export.ExportFieldConfiguration;
import io.goobi.viewer.model.search.SearchQueryItem.SearchItemOperator;
import io.goobi.viewer.model.security.AccessConditionUtils;
import io.goobi.viewer.model.security.IPrivilegeHolder;
import io.goobi.viewer.model.security.LicenseType;
import io.goobi.viewer.model.security.clients.ClientApplication;
import io.goobi.viewer.model.security.clients.ClientApplicationManager;
import io.goobi.viewer.model.security.user.User;
import io.goobi.viewer.model.termbrowsing.BrowseTerm;
import io.goobi.viewer.model.termbrowsing.BrowseTermComparator;
import io.goobi.viewer.model.termbrowsing.BrowsingMenuFieldConfig;
import io.goobi.viewer.model.translations.language.LocaleComparator;
import io.goobi.viewer.model.viewer.PageType;
import io.goobi.viewer.model.viewer.StringPair;
import io.goobi.viewer.servlets.IdentifierResolver;
import io.goobi.viewer.solr.SolrConstants;
import io.goobi.viewer.solr.SolrConstants.DocType;
import io.goobi.viewer.solr.SolrSearchIndex;
import io.goobi.viewer.solr.SolrTools;

/**
 * Search utility class. Static methods only.
 */
public final class SearchHelper {

    private static final Logger logger = LogManager.getLogger(SearchHelper.class);

    /** Constant <code>PARAM_NAME_FILTER_QUERY_SUFFIX="filterQuerySuffix"</code> */
    public static final String PARAM_NAME_FILTER_QUERY_SUFFIX = "filterQuerySuffix";
    /** Constant <code>SEARCH_TERM_SPLIT_REGEX</code> */
    public static final String SEARCH_TERM_SPLIT_REGEX = "[ ,・]";
    /** Constant <code>PLACEHOLDER_HIGHLIGHTING_START="##HLS##"</code> */
    public static final String PLACEHOLDER_HIGHLIGHTING_START = "##ĦŁ$##";
    /** Constant <code>PLACEHOLDER_HIGHLIGHTING_END="##HLE##"</code> */
    public static final String PLACEHOLDER_HIGHLIGHTING_END = "##ĦŁȄ##";
    /** Constant <code>SEARCH_TYPE_REGULAR=0</code> */
    public static final int SEARCH_TYPE_REGULAR = 0;
    /** Constant <code>SEARCH_TYPE_ADVANCED=1</code> */
    public static final int SEARCH_TYPE_ADVANCED = 1;
    /** Constant <code>SEARCH_TYPE_TIMELINE=2</code> */
    public static final int SEARCH_TYPE_TIMELINE = 2;
    /** Constant <code>SEARCH_TYPE_CALENDAR=3</code> */
    public static final int SEARCH_TYPE_CALENDAR = 3;
    /** Constant <code>SEARCH_TYPE_TERMS=4</code> */
    public static final int SEARCH_TYPE_TERMS = 4;
    /** Constant <code>SEARCH_FILTER_ALL</code> */
    public static final SearchFilter SEARCH_FILTER_ALL = new SearchFilter("filter_ALL", "ALL", false);
    public static final String SEARCH_FILTER_ALL_FIELD = "ALL";
    public static final String TITLE_TERMS = "_TITLE_TERMS";
    public static final String AGGREGATION_QUERY_PREFIX = "{!join from=PI_TOPSTRUCT to=PI}";
    public static final String BOOSTING_QUERY_TEMPLATE = "(+" + SolrConstants.PI + ":* +" + SolrConstants.TITLE + ":({0}))^20.0";
    public static final String EMBEDDED_QUERY_TEMPLATE = "_query_:\"{0}\"";
    /** Standard Solr query for all records and anchors. */
    public static final String ALL_RECORDS_QUERY = "+(ISWORK:true ISANCHOR:true)";
    /** Constant <code>DEFAULT_DOCSTRCT_WHITELIST_FILTER_QUERY="(ISWORK:true OR ISANCHOR:true) AND NOT("{trunked}</code> */
    public static final String DEFAULT_DOCSTRCT_WHITELIST_FILTER_QUERY = ALL_RECORDS_QUERY + " -IDDOC_PARENT:*";
    /**
     * Constant <code>FUZZY_SEARCH_TERM_TEMPLATE_WITH_BOOST="String prefix, String suffix"</code>. {t} is the actual search term, {d} the maximal edit
     * distance to search. {p} and {s} are prefix and suffix to be applied to the search term
     */
    public static final String FUZZY_SEARCH_TERM_TEMPLATE_WITH_BOOST = "{p}{t}{s} {t}~{d}";
    /**
     * Constant <code>FUZZY_SEARCH_TERM_TEMPLATE="String prefix, String suffix"</code>. {t} is the actual search term, {d} the maximal edit distance
     * to search.
     */
    public static final String FUZZY_SEARCH_TERM_TEMPLATE = "{t}~{d}";

    private static final Object LOCK = new Object();

    private static final Random RANDOM = new SecureRandom();

    /** Regex pattern for negations in brackets */
    private static final Pattern PATTERN_NOT_BRACKETS = Pattern.compile("NOT\\([^()]*\\)");
    /** Regex pattern for negations not followed by brackets */
    private static final Pattern PATTERN_NOT = Pattern.compile("NOT [a-zA-Z_]+:[a-zA-Z0-9\\*]+");
    /** Constant <code>PATTERN_FIELD_PHRASE</code> */
    private static final Pattern PATTERN_FIELD_PHRASE = Pattern.compile("[\\w]+:" + StringTools.REGEX_QUOTATION_MARKS);
    /** Constant <code>PATTERN_PHRASE</code> */
    private static final Pattern PATTERN_PHRASE = Pattern.compile("^" + StringTools.REGEX_QUOTATION_MARKS + "(~[0-9]+)?$");
    /** Constant <code>PATTERN_PROXIMITY_SEARCH_TOKEN</code> */
    private static final Pattern PATTERN_PROXIMITY_SEARCH_TOKEN = Pattern.compile("(?<=\")~(\\d+)");
    /** Constant <code>PATTERN_YEAR_RANGE</code> */
    private static final Pattern PATTERN_YEAR_RANGE = Pattern.compile("\\[\\d+ TO \\d+\\]");
    /** Constant <code>PATTERN_HYPHEN_LINK</code> */
    private static final Pattern PATTERN_HYPHEN_LINK = Pattern.compile("(<a (?:(?!<\\/a>).)*<\\/a>)");

    //No danger of catastrophic backtracking, because the ':' separator is not matched by \w
    private static final Pattern PATTERN_FACET_STRING = Pattern.compile("(\\w+:\\w+);;"); //NOSONAR

    // Regex patterns for parsing advanced query items from query

    public static final Pattern PATTERN_ALL_ITEMS = Pattern.compile(
            "[+-]*\\((\\w+:\\\"[\\wäáàâöóòôüúùûëéèêßñ ]+\\\" *)+\\)|[+-]*\\(((\\w+:\\([\\wäáàâöóòôüúùûëéèêßñ ]+\\)) *)++\\)"
                    + "|[+-]*\\((\\w+:\\(\\[[\\wäáàâöóòôüúùûëéèêßñ]+ TO [\\wäáàâöóòôüúùûëéèêßñ]+\\]\\) *+)\\)");

    //No danger of catastrophic backtracking: the repetitions are separated by other characters and the overal repetition is possessive ('++')
    private static final Pattern PATTERN_REGULAR_ITEMS = Pattern.compile("([+-]*)\\(((\\w+:\\([\\wäáàâöóòôüúùûëéèêßñ ]+\\)) *)++\\)"); //NOSONAR
    //No danger of catastrophic backtracking: separator (':') between the repetition
    private static final Pattern PATTERN_REGULAR_PAIRS = Pattern.compile("(\\w+:\\([\\wäáàâöóòôüúùûëéèêßñ ()]+\\))"); //NOSONAR
    //No danger of catastrophic backtracking: inner repetition has a separator and outer repetition is possessive
    private static final Pattern PATTERN_PHRASE_ITEMS = Pattern.compile("([+-]*)\\((\\w+:\\\"[\\wäáàâöóòôüúùûëéèêßñ ]+\\\" *)++\\)"); //NOSONAR
    //No danger of catastrophic backtracking: separator (':\"') between the repetition
    private static final Pattern PATTERN_PHRASE_PAIRS = Pattern.compile("(\\w+:\"[\\wäáàâöóòôüúùûëéèêßñ ]+\")"); //NOSONAR
    //No danger of catastrophic backtracking: inner repetition has a separator and outer repetition is possessive
    private static final Pattern PATTERN_RANGE_ITEMS =
            Pattern.compile("([+-]*)\\((\\w+:\\(\\[[\\wäáàâöóòôüúùûëéèêßñ]+ TO [\\wäáàâöóòôüúùûëéèêßñ]+\\]\\) *+)\\)"); //NOSONAR
    //No danger of catastrophic backtracking: use possessive repetition
    private static final Pattern PATTERN_RANGE_PAIRS =
            Pattern.compile("(\\w++:\\(\\[[\\wäáàâöóòôüúùûëéèêßñ]++ TO [\\wäáàâöóòôüúùûëéèêßñ]++\\]\\))"); //NOSONAR

    /**
     *
     */
    private SearchHelper() {
        //
    }

    /**
     * Main search method for flat search.
     *
     * @param query {@link java.lang.String} Solr search query. Merges full-text and metadata hits into their corresponding docstructs.
     * @param first {@link java.lang.Integer} First row index
     * @param rows {@link java.lang.Integer} Number of rows to return
     * @param sortFields a {@link java.util.List} object.
     * @param resultFields a {@link java.util.List} object.
     * @param filterQueries a {@link java.util.List} object.
     * @param params a {@link java.util.Map} object.
     * @param searchTerms a {@link java.util.Map} object.
     * @param exportFields a {@link java.util.List} object.
     * @param locale a {@link java.util.Locale} object.
     * @param proximitySearchDistance
     * @return List of <code>StructElement</code>s containing the search hits.
     * @throws io.goobi.viewer.exceptions.PresentationException if any.
     * @throws io.goobi.viewer.exceptions.IndexUnreachableException if any.
     * @throws io.goobi.viewer.exceptions.DAOException if any.
     * @throws io.goobi.viewer.exceptions.ViewerConfigurationException if any.
     */
    public static List<SearchHit> searchWithFulltext(String query, int first, int rows, List<StringPair> sortFields, List<String> resultFields,
            List<String> filterQueries, Map<String, String> params, Map<String, Set<String>> searchTerms, List<String> exportFields, Locale locale,
            int proximitySearchDistance)
            throws PresentationException, IndexUnreachableException, DAOException, ViewerConfigurationException {
        return searchWithFulltext(query, first, rows, sortFields, resultFields, filterQueries, params, searchTerms, exportFields, locale, false,
                proximitySearchDistance);
    }

    /**
     * Main search method for flat search.
     *
     * @param query {@link java.lang.String} Solr search query. Merges full-text and metadata hits into their corresponding docstructs.
     * @param first {@link java.lang.Integer} von
     * @param rows {@link java.lang.Integer} bis
     * @param sortFields a {@link java.util.List} object.
     * @param resultFields a {@link java.util.List} object.
     * @param filterQueries a {@link java.util.List} object.
     * @param params a {@link java.util.Map} object.
     * @param searchTerms a {@link java.util.Map} object.
     * @param exportFields a {@link java.util.List} object.
     * @param locale a {@link java.util.Locale} object.
     * @param keepSolrDoc
     * @param proximitySearchDistance
     * @return List of <code>StructElement</code>s containing the search hits.
     * @throws io.goobi.viewer.exceptions.PresentationException if any.
     * @throws io.goobi.viewer.exceptions.IndexUnreachableException if any.
     * @throws io.goobi.viewer.exceptions.DAOException if any.
     */
    public static List<SearchHit> searchWithFulltext(String query, int first, int rows, List<StringPair> sortFields, List<String> resultFields,
            List<String> filterQueries, Map<String, String> params, Map<String, Set<String>> searchTerms, List<String> exportFields, Locale locale,
            boolean keepSolrDoc, int proximitySearchDistance) throws PresentationException, IndexUnreachableException, DAOException {
        Map<String, SolrDocument> ownerDocs = new HashMap<>();
        QueryResponse resp =
                DataManager.getInstance().getSearchIndex().search(query, first, rows, sortFields, null, resultFields, filterQueries, params);
        if (resp.getResults() == null) {
            return Collections.emptyList();
        }
        if (params != null) {
            logger.trace("params: {}", params);
        }
        logger.trace("hits found: {}; results returned: {}", resp.getResults().getNumFound(), resp.getResults().size());

        List<SearchHit> ret = new ArrayList<>(resp.getResults().size());
        int count = first;
        ThumbnailHandler thumbs = BeanUtils.getImageDeliveryBean().getThumbs();
        SearchHitFactory factory = new SearchHitFactory(searchTerms, sortFields, exportFields, proximitySearchDistance, thumbs, locale);
        for (SolrDocument doc : resp.getResults()) {
            logger.trace("result iddoc: {}", doc.getFieldValue(SolrConstants.IDDOC));
            String fulltext = null;
            SolrDocument ownerDoc = null;
            if (doc.containsKey(SolrConstants.IDDOC_OWNER)) {
                // This is a page, event or metadata. Look up the doc that contains the image owner docstruct.
                String ownerIddoc = (String) doc.getFieldValue(SolrConstants.IDDOC_OWNER);
                ownerDoc = ownerDocs.get(ownerIddoc);
                if (ownerDoc == null) {
                    ownerDoc = DataManager.getInstance().getSearchIndex().getDocumentByIddoc(ownerIddoc);
                    if (ownerDoc != null) {
                        ownerDocs.put(ownerIddoc, ownerDoc);
                    }
                }

                // Load full-text
                try {
                    String altoFilename = (String) doc.getFirstValue(SolrConstants.FILENAME_ALTO);
                    String plaintextFilename = (String) doc.getFirstValue(SolrConstants.FILENAME_FULLTEXT);
                    String pi = (String) doc.getFirstValue(SolrConstants.PI_TOPSTRUCT);
                    if (StringUtils.isNotBlank(plaintextFilename)) {
                        boolean access = AccessConditionUtils.checkAccess(BeanUtils.getRequest(), "text", pi, plaintextFilename, false).isGranted();
                        if (access) {
                            fulltext = DataFileTools.loadFulltext(null, plaintextFilename, false);
                        } else {
                            fulltext = ViewerResourceBundle.getTranslation("fulltextAccessDenied", null);
                        }
                    } else if (StringUtils.isNotBlank(altoFilename)) {
                        boolean access = AccessConditionUtils.checkAccess(BeanUtils.getRequest(), "text", pi, altoFilename, false).isGranted();
                        if (access) {
                            fulltext = DataFileTools.loadFulltext(altoFilename, null, false);
                        } else {
                            fulltext = ViewerResourceBundle.getTranslation("fulltextAccessDenied", null);
                        }
                    }
                } catch (FileNotFoundException e) {
                    logger.error(e.getMessage());
                } catch (IOException e) {
                    logger.error(e.getMessage(), e);
                }
            } else {
                // Add docstruct documents to the owner doc map, just in case
                ownerDocs.put((String) doc.getFieldValue(SolrConstants.IDDOC), doc);
            }

            SearchHit hit = factory.createSearchHit(doc, ownerDoc, fulltext, null);
            if (keepSolrDoc) {
                hit.setSolrDoc(doc);
            }
            hit.setHitNumber(++count);
            ret.add(hit);
        }

        return ret;
    }

    /**
     * Main search method for aggregated search.
     *
     * @param query {@link java.lang.String} Solr search query. Merges full-text and metadata hits into their corresponding docstructs.
     * @param first {@link java.lang.Integer} First hit index
     * @param rows {@link java.lang.Integer} Number of hits to return
     * @param sortFields a {@link java.util.List} object.
     * @param resultFields a {@link java.util.List} object.
     * @param filterQueries a {@link java.util.List} object.
     * @param params a {@link java.util.Map} object.
     * @param searchTerms a {@link java.util.Map} object.
     * @param exportFields a {@link java.util.List} object.
     * @param additionalMetadataListType Optional addtional metadata list type, to be used on alternative search hit views, etc.
     * @param locale a {@link java.util.Locale} object.
     * @param keepSolrDoc
     * @param proximitySearchDistance
     * @return List of <code>StructElement</code>s containing the search hits.
     * @should return all hits
     * @throws io.goobi.viewer.exceptions.PresentationException if any.
     * @throws io.goobi.viewer.exceptions.IndexUnreachableException if any.
     * @throws io.goobi.viewer.exceptions.DAOException if any.
     * @throws io.goobi.viewer.exceptions.ViewerConfigurationException if any.
     */
    public static List<SearchHit> searchWithAggregation(String query, int first, int rows, List<StringPair> sortFields,
            List<String> resultFields, List<String> filterQueries, Map<String, String> params, Map<String, Set<String>> searchTerms,
            List<String> exportFields, String additionalMetadataListType, Locale locale, boolean keepSolrDoc, int proximitySearchDistance)
            throws PresentationException, IndexUnreachableException, DAOException, ViewerConfigurationException {
        if (query != null) {
            String s = query.replaceAll("[\n\r]", "_");
            logger.trace("searchWithAggregation: {}", s);
        }
        logger.trace("hitsPerPage: {}", rows);
        QueryResponse resp =
                DataManager.getInstance().getSearchIndex().search(query, first, rows, sortFields, null, resultFields, filterQueries, params);
        if (resp.getResults() == null) {
            return new ArrayList<>();
        }
        logger.trace("hits found: {}; results returned: {}", resp.getResults().getNumFound(), resp.getResults().size());
        List<SearchHit> ret = new ArrayList<>(resp.getResults().size());
        ThumbnailHandler thumbs = BeanUtils.getImageDeliveryBean().getThumbs();

        SearchHitFactory factory = new SearchHitFactory(searchTerms, sortFields, exportFields, proximitySearchDistance, thumbs, locale);
        if (StringUtils.isNotBlank(additionalMetadataListType)) {
            factory.setAdditionalMetadataListType(additionalMetadataListType);
        }

        int count = first;
        Map<String, SolrDocumentList> childDocsMap = resp.getExpandedResults();
        for (SolrDocument doc : resp.getResults()) {
            // logger.trace("result iddoc: {}", doc.getFieldValue(SolrConstants.IDDOC)); //NOSONAR Debug

            // Create main hit
            // logger.trace("Creating search hit from {}", doc); //NOSONAR Debug
            SearchHit hit = factory.createSearchHit(doc, null, null, null);
            if (keepSolrDoc) {
                hit.setSolrDoc(doc);
            }
            ret.add(hit);
            int populatedChildHits = hit.addCMSPageChildren();
            populatedChildHits += hit.addFulltextChild(doc, locale != null ? locale.getLanguage() : null);
            hit.setHitsPreloaded(populatedChildHits);
            // logger.trace("Added search hit {}", hit.getBrowseElement().getLabel()); //NOSONAR Debug
            // Collect Solr docs of child hits
            String pi = (String) doc.getFieldValue(SolrConstants.PI);
            String iddoc = SolrTools.getSingleFieldStringValue(doc, SolrConstants.IDDOC);
            if (pi != null && childDocsMap != null) {

                SolrDocumentList childDocs = childDocsMap.getOrDefault(pi, new SolrDocumentList());
                logger.trace("{} child hits found for {}", childDocs.size(), pi);
                childDocs = filterChildDocs(childDocs, iddoc, searchTerms, factory);
                hit.setChildDocs(childDocs);

                // Check whether user may see full-text, before adding them to count
                boolean fulltextAccessGranted = true;
                if (Boolean.TRUE.equals(SolrTools.getAsBoolean(doc.getFieldValue(SolrConstants.FULLTEXTAVAILABLE)))) {
                    fulltextAccessGranted =
                            AccessConditionUtils.isPrivilegeGrantedForDoc(doc, IPrivilegeHolder.PRIV_VIEW_FULLTEXT, BeanUtils.getRequest());
                    logger.trace("Full-text access checked for {} and is: {}", pi, fulltextAccessGranted);
                }

                for (SolrDocument childDoc : childDocs) {
                    // if this is a metadata/docStruct hit directly in the top document, don't add to hit count
                    // It will simply be added to the metadata list of the main hit
                    HitType hitType = getHitType(childDoc);
                    switch (hitType) {
                        case METADATA:
                            break;
                        case PAGE:
                            if (fulltextAccessGranted) {
                                int hitTypeCount = hit.getHitTypeCounts().get(hitType) != null ? hit.getHitTypeCounts().get(hitType) : 0;
                                hit.getHitTypeCounts().put(hitType, hitTypeCount + 1);
                            }
                            break;
                        default:
                            int hitTypeCount = hit.getHitTypeCounts().get(hitType) != null ? hit.getHitTypeCounts().get(hitType) : 0;
                            hit.getHitTypeCounts().put(hitType, hitTypeCount + 1);
                            break;
                    }
                }
            }
            hit.setHitNumber(++count);
        }
        logger.trace("Return {} search hits", ret.size());
        return ret;
    }

    private static SolrDocumentList filterChildDocs(SolrDocumentList docs, String mainIdDoc, Map<String, Set<String>> searchTerms,
            SearchHitFactory factory) {
        SolrDocumentList filteredList = new SolrDocumentList();
        Map<String, SolrDocument> ownerDocs = new HashMap<>();
        for (SolrDocument doc : docs) {
            HitType hitType = getHitType(doc);
            String ownerIDDoc = SolrTools.getSingleFieldStringValue(doc, SolrConstants.IDDOC_OWNER);
            String iddoc = SolrTools.getSingleFieldStringValue(doc, SolrConstants.IDDOC);
            if (hitType == HitType.PAGE) {
                filteredList.add(doc);
            } else if (hitType == HitType.METADATA && !Objects.equals(mainIdDoc, ownerIDDoc)) {
                //ignore metadata docs not in the main doc
                continue;
            } else if (containsSearchTerms(doc, searchTerms, factory)) {
                filteredList.add(doc);
                if (hitType == HitType.DOCSTRCT) {
                    ownerDocs.remove(iddoc); //remove from owner map because it is already in result list
                } else if (!Objects.equals(mainIdDoc, ownerIDDoc)) {
                    if (ownerDocs.containsKey(ownerIDDoc)) {
                        SolrDocument ownerDoc = ownerDocs.get(ownerIDDoc);
                        if (ownerDoc != null) {
                            ownerDocs.remove(ownerIDDoc);
                            filteredList.add(ownerDoc);
                        }
                    } else {
                        ownerDocs.put(ownerIDDoc, null); //put an empty entry to mark that the owner doc needs to be added to result list
                    }

                }
            } else if (hitType == HitType.DOCSTRCT) {
                if (ownerDocs.containsKey(iddoc)) {
                    ownerDocs.remove(iddoc);
                    filteredList.add(doc);
                } else {
                    ownerDocs.put(iddoc, doc);
                }
            }

        }
        filteredList.setNumFound(filteredList.size());
        return filteredList;
    }

    private static boolean containsSearchTerms(SolrDocument doc, Map<String, Set<String>> searchTerms, SearchHitFactory factory) {
        return !factory
                .findAdditionalMetadataFieldsContainingSearchTerms(SolrTools.getFieldValueMap(doc), searchTerms, Collections.emptySet(), "", "")
                .isEmpty();
    }

    /**
     * Return the {@link HitType} matching the {@link io.goobi.viewer.solr.SolrConstants#DOCTYPE} of the given document. In case the document is of
     * type 'UGC', return the type matching {@link io.goobi.viewer.solr.SolrConstants#UGCTYPE} instead
     *
     * @param doc
     * @return {@link HitType} for doc
     */
    public static HitType getHitType(SolrDocument doc) {
        String docType = (String) doc.getFieldValue(SolrConstants.DOCTYPE);
        HitType hitType = HitType.getByName(docType);
        if (DocType.UGC.name().equals(docType)) {
            // For user-generated content hits use the metadata type for the hit type
            String ugcType = (String) doc.getFieldValue(SolrConstants.UGCTYPE);
            logger.trace("ugcType: {}", ugcType);
            if (StringUtils.isNotEmpty(ugcType)) {
                hitType = HitType.getByName(ugcType);
                logger.trace("hit type found: {}", hitType);
            }
        }
        return hitType;
    }

    /**
     * Returns all suffixes relevant to search filtering.
     *
     * @return a {@link java.lang.String} object.
     */
    public static String getAllSuffixes() {
        return getAllSuffixes(BeanUtils.getRequest(), true, true);
    }

    /**
     * Returns all suffixes relevant to search filtering.
     *
     * @param request a {@link javax.servlet.http.HttpServletRequest} object.
     * @param addStaticQuerySuffix a boolean.
     * @param addCollectionBlacklistSuffix a boolean.
     * @return Generated Solr query suffix
     */
    public static String getAllSuffixes(HttpServletRequest request, boolean addStaticQuerySuffix, boolean addCollectionBlacklistSuffix) {
        return getAllSuffixes(request, !DataManager.getInstance().getConfiguration().isArchivesEnabled(), addStaticQuerySuffix,
                addCollectionBlacklistSuffix, IPrivilegeHolder.PRIV_LIST);
    }

    /**
     * 
     * @param request a {@link javax.servlet.http.HttpServletRequest} object.
     * @param addStaticQuerySuffix a boolean.
     * @param addCollectionBlacklistSuffix a boolean.
     * @param privilege Privilege to check (Connector checks a different privilege)
     * @return Generated Solr query suffix
     */
    public static String getAllSuffixes(HttpServletRequest request, boolean addStaticQuerySuffix, boolean addCollectionBlacklistSuffix,
            String privilege) {
        return getAllSuffixes(request, !DataManager.getInstance().getConfiguration().isArchivesEnabled(), addStaticQuerySuffix,
                addCollectionBlacklistSuffix, privilege);
    }

    /**
     * Returns all suffixes relevant to search filtering.
     *
     * @param request a {@link javax.servlet.http.HttpServletRequest} object.
     * @param addArchiveFilterSuffix a boolean.
     * @param addCollectionBlacklistSuffix a boolean.
     * @param privilege Privilege to check (Connector checks a different privilege)
     * @return Generated Solr query suffix
     * @should add archive filter suffix
     * @should add static suffix
     * @should not add static suffix if not requested
     * @should add collection blacklist suffix
     * @should add discriminator value suffix
     */
    public static String getAllSuffixes(HttpServletRequest request, boolean addArchiveFilterSuffix, boolean addStaticQuerySuffix,
            boolean addCollectionBlacklistSuffix, String privilege) {
        StringBuilder sbSuffix = new StringBuilder("");
        if (addArchiveFilterSuffix) {
            sbSuffix.append(" -").append(SolrConstants.DOCTYPE).append(':').append(DocType.ARCHIVE.toString());
        }
        if (addStaticQuerySuffix && StringUtils.isNotBlank(DataManager.getInstance().getConfiguration().getStaticQuerySuffix())) {
            String staticSuffix = DataManager.getInstance().getConfiguration().getStaticQuerySuffix();
            if (staticSuffix.charAt(0) != ' ') {
                sbSuffix.append(' ');
            }
            sbSuffix.append(staticSuffix);
        }
        if (addCollectionBlacklistSuffix) {
            sbSuffix.append(getCollectionBlacklistFilterSuffix(SolrConstants.DC));
        }
        String filterQuerySuffix = getFilterQuerySuffix(request, privilege);
        // logger.trace("filterQuerySuffix: {}", filterQuerySuffix); //NOSONAR Debug
        if (filterQuerySuffix != null) {
            sbSuffix.append(filterQuerySuffix);
        }

        return sbSuffix.toString();
    }

    /**
     * Returns all suffixes relevant to search filtering.
     *
     * @return a {@link java.lang.String} object.
     */
    public static String getAllSuffixesExceptCollectionBlacklist() {
        return getAllSuffixes(BeanUtils.getRequest(), true, false);
    }

    /**
     * Returns the <code>BrowseElement</code> constructed from the search hit at <code>index</code> from the search hit list for the given
     * <code>query</code>.
     *
     * @param query a {@link java.lang.String} object.
     * @param index a int.
     * @param sortFields a {@link java.util.List} object.
     * @param params a {@link java.util.Map} object.
     * @param searchTerms a {@link java.util.Map} object.
     * @param locale a {@link java.util.Locale} object.
     * @param proximitySearchDistance
     * @should return correct hit for non-aggregated search
     * @should return correct hit for aggregated search
     * @param filterQueries a {@link java.util.List} object.
     * @return a {@link io.goobi.viewer.model.search.BrowseElement} object.
     * @throws io.goobi.viewer.exceptions.PresentationException if any.
     * @throws io.goobi.viewer.exceptions.IndexUnreachableException if any.
     * @throws io.goobi.viewer.exceptions.DAOException if any.
     * @throws io.goobi.viewer.exceptions.ViewerConfigurationException if any.
     */
    public static BrowseElement getBrowseElement(String query, int index, List<StringPair> sortFields, List<String> filterQueries,
            Map<String, String> params, Map<String, Set<String>> searchTerms, Locale locale, int proximitySearchDistance)
            throws PresentationException, IndexUnreachableException, DAOException, ViewerConfigurationException {
        String finalQuery = prepareQuery(query);
        // String termQuery = SearchHelper.buildTermQuery(searchTerms.get(SearchHelper.TITLE_TERMS));
        finalQuery = buildFinalQuery(finalQuery, true, SearchAggregationType.AGGREGATE_TO_TOPSTRUCT);
        logger.trace("getBrowseElement final query: {}", finalQuery);
        List<SearchHit> hits =
                SearchHelper.searchWithAggregation(finalQuery, index, 1, sortFields, null, filterQueries, params, searchTerms, null,
                        Configuration.METADATA_LIST_TYPE_SEARCH_HIT, locale, false,
                        proximitySearchDistance);
        if (!hits.isEmpty()) {
            return hits.get(0).getBrowseElement();
        }

        return null;
    }

    /**
     * <p>
     * getFirstRecordMetadataWithFieldValue.
     * </p>
     *
     * @param luceneField a {@link java.lang.String} object.
     * @param value a {@link java.lang.String} object.
     * @param filterForWhitelist a boolean.
     * @param filterForBlacklist a boolean.
     * @param splittingChar a {@link java.lang.String} object.
     * @return StringPair containing the PI and the target page type of the first record.
     * @throws io.goobi.viewer.exceptions.IndexUnreachableException if any.
     * @throws io.goobi.viewer.exceptions.PresentationException if any.
     */
    public static StringPair getFirstRecordPiAndPageType(String luceneField, String value, boolean filterForWhitelist,
            boolean filterForBlacklist, final String splittingChar) throws IndexUnreachableException, PresentationException {
        // logger.trace("getFirstRecordPiAndPageType: {}:{}", luceneField, value); //NOSONAR Debug
        if (luceneField == null || value == null) {
            return null;
        }

        String useSplittingChar = splittingChar;
        if (StringUtils.isEmpty(useSplittingChar)) {
            useSplittingChar = DataManager.getInstance().getConfiguration().getCollectionSplittingChar(luceneField);
        }

        StringBuilder sbQuery = new StringBuilder(SolrConstants.PI).append(":*");
        if (filterForWhitelist) {
            if (sbQuery.length() > 0) {
                sbQuery.append(SolrConstants.SOLR_QUERY_AND);
            }
            sbQuery.append('(').append(getDocstrctWhitelistFilterQuery()).append(')');
        }
        sbQuery.append(SearchHelper.getAllSuffixesExceptCollectionBlacklist());
        sbQuery.append(" AND (")
                .append(luceneField)
                .append(":")
                .append(value)
                .append(SolrConstants.SOLR_QUERY_OR)
                .append(luceneField)
                .append(":")
                .append(value + useSplittingChar + "*)");
        if (filterForBlacklist) {
            sbQuery.append(getCollectionBlacklistFilterSuffix(luceneField));
        }

        List<String> fields =
                Arrays.asList(SolrConstants.PI, SolrConstants.MIMETYPE, SolrConstants.DOCSTRCT, SolrConstants.THUMBNAIL, SolrConstants.ISANCHOR,
                        SolrConstants.ISWORK, SolrConstants.LOGID);
        logger.trace("first record query: {}", sbQuery);
        QueryResponse resp = DataManager.getInstance().getSearchIndex().search(sbQuery.toString(), 0, 1, null, null, fields);

        if (resp.getResults().isEmpty()) {
            return null;
        }

        try {
            SolrDocument doc = resp.getResults().get(0);
            IdentifierResolver.constructUrl(doc, false);
            String pi = (String) doc.getFieldValue(SolrConstants.PI);
            if (!AccessConditionUtils.checkAccessPermissionByIdentifierAndLogId(pi, null, IPrivilegeHolder.PRIV_LIST,
                    BeanUtils.getRequest()).isGranted()) {
                // TODO check whether users with permissions still skip over such records
                logger.trace("Record '{}' does not allow listing, skipping...", pi);
                throw new RecordNotFoundException(pi);
            }

            boolean anchorOrGroup = SolrTools.isAnchor(doc) || SolrTools.isGroup(doc);
            PageType pageType =
                    PageType.determinePageType((String) doc.get(SolrConstants.DOCSTRCT), (String) doc.get(SolrConstants.MIMETYPE), anchorOrGroup,
                            doc.containsKey(SolrConstants.THUMBNAIL), false);
            return new StringPair(pi, pageType.name());
        } catch (RecordNotFoundException e) {
            //
        } catch (DAOException e) {
            logger.error("Failed to retrieve record", e);
        }

        return null;
    }

    /**
     * Returns a Map with hierarchical values from the given field and their respective record counts. Results are filtered by AccessConditions
     * available for current HttpRequest
     *
     * @param luceneField the SOLR field over which to build the collections (typically "DC")
     * @param groupingField
     * @param filterQuery An addition solr-query to filer collections by.
     * @param filterForWhitelist a boolean.
     * @param filterForBlacklist a boolean.
     * @param splittingChar Character used for separating collection hierarchy levels within a collection name (typically ".")
     * @return a {@link java.util.Map} object.
     * @throws io.goobi.viewer.exceptions.IndexUnreachableException if any.
     * @should find all collections
     */
    public static Map<String, CollectionResult> findAllCollectionsFromField(String luceneField, String groupingField, String filterQuery,
            boolean filterForWhitelist, boolean filterForBlacklist, String splittingChar) throws IndexUnreachableException {
        logger.debug("findAllCollectionsFromField: {}", luceneField);
        if (StringUtils.isBlank(splittingChar)) {
            throw new IllegalArgumentException("Splitting char may not be empty. Check configuration for collection field " + luceneField);
        }
        try {
            StringBuilder sbQuery = new StringBuilder();
            if (StringUtils.isNotBlank(filterQuery)) {
                sbQuery.append(filterQuery);
            }
            if (filterForWhitelist) {
                if (sbQuery.length() > 0) {
                    sbQuery.append(SolrConstants.SOLR_QUERY_AND);
                }
                sbQuery.append("+(").append(getDocstrctWhitelistFilterQuery()).append(')');
            }
            sbQuery.append(SearchHelper.getAllSuffixesExceptCollectionBlacklist());
            if (filterForBlacklist) {
                sbQuery.append(getCollectionBlacklistFilterSuffix(luceneField));
            }
            logger.trace("Collection query: {}", sbQuery);

            // Iterate over record hits instead of using facets to determine the size of the parent collections

            FacetField facetResults = null;
            FacetField groupResults = null;
            List<String> facetFields = new ArrayList<>();
            facetFields.add(luceneField);
            if (StringUtils.isNotBlank(groupingField)) {
                facetFields.add(groupingField);
            }
            QueryResponse response = DataManager.getInstance()
                    .getSearchIndex()
                    .searchFacetsAndStatistics(sbQuery.toString(), null, facetFields, 1, false);
            facetResults = response.getFacetField(luceneField);
            groupResults = response.getFacetField(groupingField);

            Map<String, CollectionResult> ret = createCollectionResults(facetResults, splittingChar);

            addGrouping(ret, luceneField, groupResults, sbQuery.toString());

            logger.debug("{} collections found", ret.size());
            return ret;

        } catch (PresentationException e) {
            logger.debug(e.getMessage());
        }

        return Collections.emptyMap();
    }

    /**
     *
     * @param facetResults
     * @param splittingChar
     * @return Map<String, CollectionResult>
     */
    private static Map<String, CollectionResult> createCollectionResults(FacetField facetResults, String splittingChar) {
        Map<String, CollectionResult> ret = new HashMap<>();

        Set<String> counted = new HashSet<>();
        for (Count count : facetResults.getValues()) {
            String dc = count.getName();
            // Skip inverted values
            if (StringTools.checkValueEmptyOrInverted(dc)) {
                continue;
            }

            CollectionResult result = ret.computeIfAbsent(dc, k -> new CollectionResult(dc));
            result.incrementCount(count.getCount());

            if (dc.contains(splittingChar) && !counted.contains(dc)) {
                String parent = dc;
                while (parent.lastIndexOf(splittingChar) != -1) {
                    parent = parent.substring(0, parent.lastIndexOf(splittingChar));
                    CollectionResult parentCollection = ret.get(parent);
                    if (parentCollection == null) {
                        parentCollection = new CollectionResult(parent);
                        ret.put(parent, parentCollection);
                    }
                    parentCollection.incrementCount(count.getCount());
                }
            }
        }

        return ret;
    }

    /**
     *
     * @param ret
     * @param luceneField
     * @param groupResults
     * @param filterQuery
     */
    private static void addGrouping(Map<String, CollectionResult> ret, String luceneField, FacetField groupResults, String filterQuery) {
        if (groupResults != null) {
            String groupField = groupResults.getName();
            groupResults.getValues()
                    .parallelStream()
                    .map(Count::getName)
                    .forEach(name -> {
                        try {
                            String query = filterQuery + " " + String.format("+%s:%s", groupField, name);
                            QueryResponse response = DataManager.getInstance()
                                    .getSearchIndex()
                                    .searchFacetsAndStatistics(query, null, Collections.singletonList(luceneField), 1, false);
                            FacetField facetField = response.getFacetField(luceneField);
                            for (Count count : facetField.getValues()) {
                                String collectionName = count.getName();
                                if (collectionName.startsWith("#1;") || collectionName.startsWith("\\u0001")
                                        || collectionName.startsWith("\u0001")) {
                                    continue;
                                }
                                getAllParentCollections(collectionName, ".", true).stream()
                                        .forEach(col -> {
                                            CollectionResult collectionResult = ret.get(col);
                                            collectionResult.addFacetValues(Collections.singletonList(name));
                                        });
                            }
                        } catch (PresentationException | IndexUnreachableException e) {
                            logger.error("Error applying grouping to collection: {}", e.toString());
                        }
                    });
        }
    }

    /**
     * @param collectionName
     * @param splittingChar
     * @param includeSelf
     * @return Collection<String>
     */
    private static Collection<String> getAllParentCollections(final String collectionName, String splittingChar, boolean includeSelf) {
        List<String> collections = new ArrayList<>();
        if (includeSelf) {
            collections.add(collectionName);
        }
        String colName = collectionName;
        while (StringUtils.isNotBlank(colName)) {
            int dotIndex = colName.lastIndexOf(splittingChar);
            if (dotIndex > -1) {
                colName = colName.substring(0, dotIndex);
                collections.add(colName);
            } else {
                break;
            }
        }
        Collections.reverse(collections);
        return collections;
    }

    /**
     * Matches given collection name against the given collection blacklist. Also matches wildcards and child collections.
     *
     * @param dc a {@link java.lang.String} object.
     * @param blacklist a {@link java.util.Set} object.
     * @param splittingChar a {@link java.lang.String} object.
     * @should match simple collections correctly
     * @should match subcollections correctly
     * @should throw IllegalArgumentException if dc is null
     * @should throw IllegalArgumentException if blacklist is null
     * @return a boolean.
     */
    protected static boolean checkCollectionInBlacklist(String dc, Set<String> blacklist, String splittingChar) {
        if (dc == null) {
            throw new IllegalArgumentException("dc may not be null");
        }
        if (blacklist == null) {
            throw new IllegalArgumentException("blacklist may not be null");
        }
        if (splittingChar == null) {
            throw new IllegalArgumentException("splittingChar may not be null");
        }

        String collectionSplitRegex = new StringBuilder("[").append(splittingChar).append(']').toString();
        String[] dcSplit = dc.split(collectionSplitRegex);
        StringBuilder sbDc = new StringBuilder();
        for (String element : dcSplit) {
            if (sbDc.length() > 0) {
                sbDc.append(splittingChar);
            }
            sbDc.append(element);
            String current = sbDc.toString();
            if (blacklist.contains(current)) {
                return true;
            }
        }

        return false;
    }

    /**
     * <p>
     * searchCalendar.
     * </p>
     *
     * @param query a {@link java.lang.String} object.
     * @param facetFields a {@link java.util.List} object.
     * @param facetMinCount a int.
     * @param getFieldStatistics a boolean.
     * @return a {@link org.apache.solr.client.solrj.response.QueryResponse} object.
     * @throws io.goobi.viewer.exceptions.PresentationException if any.
     * @throws io.goobi.viewer.exceptions.IndexUnreachableException if any.
     */
    public static QueryResponse searchCalendar(String query, List<String> facetFields, int facetMinCount, boolean getFieldStatistics)
            throws PresentationException, IndexUnreachableException {
        logger.trace("searchCalendar: {}", query);
        StringBuilder sbQuery =
                new StringBuilder(query).append(getAllSuffixes());
        return DataManager.getInstance()
                .getSearchIndex()
                .searchFacetsAndStatistics(sbQuery.toString(), null, facetFields, facetMinCount, getFieldStatistics);
    }

    /**
     * <p>
     * getMinMaxYears.
     * </p>
     *
     * @param subQuery a {@link java.lang.String} object.
<<<<<<< HEAD
     * @return an int[]
=======
     * @return int[]
>>>>>>> 0a1114f1
     * @throws io.goobi.viewer.exceptions.PresentationException if any.
     * @throws io.goobi.viewer.exceptions.IndexUnreachableException if any.
     */
    public static int[] getMinMaxYears(String subQuery) throws PresentationException, IndexUnreachableException {
        int[] ret = { -1, -1 };

        String searchString = String.format("+%s:*", SolrConstants.CALENDAR_YEAR);
        if (StringUtils.isNotBlank(subQuery)) {
            searchString += " " + subQuery;
        }

        // logger.debug("searchString: {}", searchString);
        QueryResponse resp = searchCalendar(searchString, Collections.singletonList(SolrConstants.CALENDAR_YEAR), 0, true);

        FieldStatsInfo info = resp.getFieldStatsInfo().get(SolrConstants.CALENDAR_YEAR);
        Object min = info.getMin();
        if (min instanceof Long || min instanceof Integer) {
            ret[0] = (int) min;
        } else if (min instanceof Double) {
            ret[0] = ((Double) min).intValue();
        }
        Object max = info.getMax();
        if (max instanceof Long || max instanceof Integer) {
            ret[1] = (int) max;
        } else if (max instanceof Double) {
            ret[1] = ((Double) max).intValue();
        }

        logger.trace("Min year: {}, max year: {}", ret[0], ret[1]);
        return ret;
    }

    /**
     * search method for auto suggestion
     *
     * <li>First search in field "DEFAULT" and analyze values tokenized, check with startsWith</li>
     * <li>Then search in field "TITLE" and check with contains</li>
     *
     * @param suggest the search string
     * @param currentFacets a {@link java.util.List} object.
     * @should return autosuggestions correctly
     * @should filter by collection correctly
     * @should filter by facet correctly
     * @return a {@link java.util.List} object.
     * @throws io.goobi.viewer.exceptions.IndexUnreachableException if any.
     */
    public static List<String> searchAutosuggestion(final String suggest, List<IFacetItem> currentFacets) throws IndexUnreachableException {
        if (suggest.contains(" ")) {
            return Collections.emptyList();
        }

        List<String> ret = new ArrayList<>();
        try {
            String suggestLower = suggest.toLowerCase();
            StringBuilder sbQuery = new StringBuilder();
            sbQuery.append("+").append(SolrConstants.DEFAULT).append(':').append(ClientUtils.escapeQueryChars(suggestLower)).append('*');
            if (currentFacets != null && !currentFacets.isEmpty()) {
                for (IFacetItem facetItem : currentFacets) {
                    if (sbQuery.length() > 0) {
                        sbQuery.append(SolrConstants.SOLR_QUERY_AND);
                    }
                    sbQuery.append(facetItem.getQueryEscapedLink());
                    logger.trace("Added  facet: {}", facetItem.getQueryEscapedLink());
                }
            }
            sbQuery.append(getAllSuffixes());
            logger.debug("Autocomplete query: {}", sbQuery);

            QueryResponse response = DataManager.getInstance()
                    .getSearchIndex()
                    .searchFacetsAndStatistics(sbQuery.toString(), null, Collections.singletonList(SolrConstants.DEFAULT), 1, null, false);
            FacetField facetField = response.getFacetFields().get(0);

            ret = facetField.getValues()
                    .stream()
                    .filter(count -> count.getName().toLowerCase().startsWith(suggestLower))
                    .sorted((c1, c2) -> Long.compare(c2.getCount(), c1.getCount()))
                    .map(Count::getName)
                    .distinct()
                    .collect(Collectors.toList());

        } catch (PresentationException e) {
            logger.debug(StringConstants.LOG_PRESENTATION_EXCEPTION_THROWN_HERE, e.getMessage());
        }

        return ret;
    }

    /**
     * @return Filter query for record listing
     */
    static String getDocstrctWhitelistFilterQuery() {
        return DataManager.getInstance().getConfiguration().getDocstrctWhitelistFilterQuery();
    }

    /**
     * Returns a Solr query suffix that filters out collections defined in the collection blacklist.
     *
     * @param field a {@link java.lang.String} object.
     * @return a {@link java.lang.String} object.
     */
    public static String getCollectionBlacklistFilterSuffix(String field) {
        return generateCollectionBlacklistFilterSuffix(field);
    }

    /**
     * Generates a Solr query suffix that filters out values for the given field that are configured as blacklisted. This isn't an expensive method,
     * so the suffix is generated anew upon every call and not persisted.
     *
     * @param field a {@link java.lang.String} object.
     * @should construct suffix correctly
     * @return a {@link java.lang.String} object.
     */
    protected static String generateCollectionBlacklistFilterSuffix(String field) {
        // logger.trace("Generating blacklist suffix for field '{}'...", field); //NOSONAR Debug
        StringBuilder sbQuery = new StringBuilder();
        List<String> list = DataManager.getInstance().getConfiguration().getCollectionBlacklist(field);
        if (list != null && !list.isEmpty()) {
            for (String s : list) {
                if (StringUtils.isNotBlank(s)) {
                    sbQuery.append(" -").append(field).append(':').append(s.trim());
                }
            }
        }

        return sbQuery.toString();
    }

    /**
     * <p>
     * getDiscriminatorFieldFilterSuffix.
     * </p>
     *
     * @param discriminatorField a {@link java.lang.String} object.
     * @should construct subquery correctly
     * @should return empty string if discriminator value is empty or hyphen
     * @param nh a {@link io.goobi.viewer.managedbeans.NavigationHelper} object.
     * @return a {@link java.lang.String} object.
     * @throws io.goobi.viewer.exceptions.IndexUnreachableException if any.
     */
    public static String getDiscriminatorFieldFilterSuffix(NavigationHelper nh, String discriminatorField) throws IndexUnreachableException {
        // logger.trace("nh null? {}", nh == null); //NOSONAR Debug
        logger.trace("discriminatorField: {}", discriminatorField);
        if (StringUtils.isNotEmpty(discriminatorField) && nh != null) {
            String discriminatorValue = nh.getSubThemeDiscriminatorValue();
            logger.trace("discriminatorValue: {}", discriminatorValue);
            if (StringUtils.isNotEmpty(discriminatorValue) && !"-".equals(discriminatorValue)) {
                StringBuilder sbSuffix = new StringBuilder();
                sbSuffix.append(" +").append(discriminatorField).append(':').append(discriminatorValue);
                logger.trace("Discriminator field suffix: {}", sbSuffix);
                return sbSuffix.toString();
            }
        }

        return "";
    }

    /**
     * Updates the calling agent's session with a personalized filter sub-query.
     *
     * @param request a {@link javax.servlet.http.HttpServletRequest} object.
     * @param privilege Privilege to check (Connector checks a different privilege)
     * @throws io.goobi.viewer.exceptions.IndexUnreachableException if any.
     * @throws io.goobi.viewer.exceptions.PresentationException if any.
     * @throws io.goobi.viewer.exceptions.DAOException if any.
     */
    public static void updateFilterQuerySuffix(HttpServletRequest request, String privilege)
            throws IndexUnreachableException, PresentationException, DAOException {
        String filterQuerySuffix =
                getPersonalFilterQuerySuffix(DataManager.getInstance().getDao().getRecordLicenseTypes(),
                        (User) Optional.ofNullable(request)
                                .map(HttpServletRequest::getSession)
                                .map(session -> session.getAttribute("user"))
                                .orElse(null),
                        NetTools.getIpAddress(request),
                        ClientApplicationManager.getClientFromRequest(request), privilege);
        logger.trace("New filter query suffix: {}", filterQuerySuffix);
        if (request != null) {
            request.getSession().setAttribute(PARAM_NAME_FILTER_QUERY_SUFFIX, filterQuerySuffix);
        } else {
            logger.warn("No HttpServletRequest found, cannot set filter query.");
        }
    }

    /**
     * Constructs a personal search query filter suffix for the given user and IP address.
     *
     * @param licenseTypes
     * @param user a {@link io.goobi.viewer.model.security.user.User} object.
     * @param ipAddress a {@link java.lang.String} object.
     * @param client
     * @param privilege Privilege to check (Connector checks a different privilege)
     * @return a {@link java.lang.String} object.
     * @throws io.goobi.viewer.exceptions.IndexUnreachableException if any.
     * @throws io.goobi.viewer.exceptions.PresentationException if any.
     * @throws io.goobi.viewer.exceptions.DAOException if any.
     * @should construct suffix correctly
     * @should construct suffix correctly if user has license privilege
     * @should construct suffix correctly if user has overriding license privilege
     * @should construct suffix correctly if ip range has license privilege
     * @should construct suffix correctly if moving wall license
     * @should construct suffix correctly for alternate privilege
     * @should limit to open access if licenseTypes empty
     */
    public static String getPersonalFilterQuerySuffix(List<LicenseType> licenseTypes, User user, String ipAddress, Optional<ClientApplication> client,
            String privilege) throws IndexUnreachableException, PresentationException, DAOException {
        logger.trace("getPersonalFilterQuerySuffix: {}", ipAddress);
        if (privilege == null) {
            throw new IllegalArgumentException("privilege may not be null");
        }

        // No restrictions for admins
        if (user != null && user.isSuperuser()) {
            return "";
        }

        // No restrictions for localhost, if so configured
        if (NetTools.isIpAddressLocalhost(ipAddress) && DataManager.getInstance().getConfiguration().isFullAccessForLocalhost()) {
            return "";
        }

        StringBuilder query = new StringBuilder();
        query.append(" +(").append(SolrConstants.ACCESSCONDITION).append(":\"").append(SolrConstants.OPEN_ACCESS_VALUE).append('"');

        // No configured LicenseTypes - OPENACCESS only
        if (licenseTypes == null || licenseTypes.isEmpty()) {
            query.append(')');
            return query.toString();
        }

        Set<String> usedLicenseTypes = new HashSet<>();
        for (LicenseType licenseType : licenseTypes) {
            if (usedLicenseTypes.contains(licenseType.getName())) {
                continue;
            }

            // Moving wall license type, use negated filter query
            if (licenseType.isMovingWall()) {
                logger.trace("License type '{}' is a moving wall", licenseType.getName());
                query.append(licenseType.getMovingWallFilterQueryPart());
                // Do not continue; with the next license type here because the user may have full access to the moving wall license,
                // in which case it should also be added without a date restriction
            }

            // Open access, license type privileges and explicit privileges
            if (licenseType.isOpenAccess()
                    || licenseType.getPrivileges().contains(privilege) || AccessConditionUtils
                            .checkAccessPermission(Collections.singletonList(licenseType),
                                    new HashSet<>(Collections.singletonList(licenseType.getName())), privilege, user, ipAddress,
                                    client, null)
                            .isGranted()) {
                logger.trace("User has listing privilege for license type '{}'.", licenseType.getName());
                query.append(licenseType.getFilterQueryPart());
                usedLicenseTypes.add(licenseType.getName());

                // If the current license type overrides other license types, add permissions for those as well
                for (LicenseType overridingLicenseType : licenseType.getOverriddenLicenseTypes()) {
                    if (!usedLicenseTypes.contains(overridingLicenseType.getName())) {
                        query.append(overridingLicenseType.getFilterQueryPart());
                        usedLicenseTypes.add(overridingLicenseType.getName());
                        logger.trace("User has additional listing privilege for license type '{}' due to '{}' overriding it.",
                                overridingLicenseType.getName(), licenseType.getName());
                    }
                }
            }

        }
        query.append(')');

        return query.toString();
    }

    /**
     *
     * @return Solr query for the moving wall date range
     */
    public static String getMovingWallQuery() {
        return SolrConstants.DATE_PUBLICRELEASEDATE + ":[* TO NOW/DATE]";
    }

    /**
     * TODO This method might be quite expensive.
     *
     * @param searchTerms a {@link java.util.Set} object.
     * @param inFulltext a {@link java.lang.String} object.
     * @param targetFragmentLength Desired (approximate) length of the text fragment.
     * @param firstMatchOnly If true, only the fragment for the first match will be returned
     * @param addFragmentIfNoMatches If true, a fragment will be added even if no term was matched
     * @param proximitySearchDistance
     * @return a {@link java.util.List} object.
     * @should not add prefix and suffix to text
     * @should truncate string to 200 chars if no terms are given
     * @should truncate string to 200 chars if no term has been found
     * @should make terms bold if found in text
     * @should remove unclosed HTML tags
     * @should return multiple match fragments correctly
     * @should replace line breaks with spaces
     * @should add fragment if no term was matched only if so requested
     * @should highlight multi word terms while removing stopwords
     */
    public static List<String> truncateFulltext(Set<String> searchTerms, final String inFulltext, int targetFragmentLength, boolean firstMatchOnly,
            boolean addFragmentIfNoMatches, int proximitySearchDistance) {
        // logger.trace("truncateFulltext"); //NOSONAR Debug
        if (inFulltext == null) {
            throw new IllegalArgumentException("fulltext may not be null");
        }
        // Remove HTML breaks
        String fulltext = Jsoup.parse(inFulltext).text();
        List<String> ret = new ArrayList<>();
        if (searchTerms != null && !searchTerms.isEmpty()) {
            for (final String term : searchTerms) {
                if (term.length() == 0) {
                    continue;
                }
                String searchTerm = SearchHelper.removeTruncation(term);
                // logger.trace("term: {}", searchTerm); //NOSONAR Debug
                // Stopwords do not get pre-filtered out when doing a phrase search
                if (searchTerm.contains(" ")) {
                    for (String stopword : DataManager.getInstance().getConfiguration().getStopwords()) {
                        if (searchTerm.startsWith(stopword + " ") || searchTerm.endsWith(" " + stopword)) {
                            logger.trace("filtered out stopword '{}' from term '{}'", stopword, searchTerm);
                            searchTerm = searchTerm.replace(stopword, "").trim();
                        }
                    }
                }
                if (searchTerm.length() > 1 && searchTerm.endsWith("*") || searchTerm.endsWith("?")) {
                    searchTerm = searchTerm.substring(0, searchTerm.length() - 1);
                }
                if (searchTerm.length() > 1 && searchTerm.charAt(0) == '*' || searchTerm.charAt(0) == '?') {
                    searchTerm = searchTerm.substring(1);
                }
                if (searchTerm.contains("*") || searchTerm.contains("?")) {
                    break;
                }
                if (FuzzySearchTerm.isFuzzyTerm(searchTerm)) {
                    // Fuzzy search
                    FuzzySearchTerm fuzzySearchTerm = new FuzzySearchTerm(searchTerm);
                    Matcher m = Pattern.compile(FuzzySearchTerm.WORD_PATTERN).matcher(fulltext.toLowerCase());
                    int lastIndex = -1;
                    while (m.find()) {
                        String word = m.group();
                        if (fuzzySearchTerm.matches(word)) {
                            if (lastIndex != -1 && m.start() <= lastIndex + searchTerm.length()) {
                                continue;
                            }
                            lastIndex = createFulltextFragment(m, fulltext, word, targetFragmentLength, ret);
                            if (firstMatchOnly) {
                                break;
                            }
                        }
                    }
                } else if (proximitySearchDistance > 0 && searchTerm.contains(" ")) {
                    // Proximity search
                    String regex = buildProximitySearchRegexPattern(searchTerm, proximitySearchDistance);
                    if (regex != null) {
                        Matcher m = Pattern.compile(regex).matcher(fulltext.toLowerCase());
                        // logger.trace(fulltext.toLowerCase()); //NOSONAR Debug
                        int lastIndex = -1;
                        while (m.find()) {
                            // Skip match if it follows right after the last match
                            if (lastIndex != -1 && m.start() <= lastIndex + searchTerm.length()) {
                                continue;
                            }
                            String fragment = fulltext.substring(m.start(), m.end());
                            logger.trace("fragment: {}", fragment);
                            lastIndex = createFulltextFragment(m, fulltext, fragment, targetFragmentLength, ret);
                            if (firstMatchOnly) {
                                break;
                            }
                        }
                    }
                } else {
                    Matcher m = Pattern.compile(searchTerm.toLowerCase()).matcher(fulltext.toLowerCase());
                    int lastIndex = -1;
                    while (m.find()) {
                        // Skip match if it follows right after the last match
                        if (lastIndex != -1 && m.start() <= lastIndex + searchTerm.length()) {
                            continue;
                        }
                        lastIndex = createFulltextFragment(m, fulltext, searchTerm, targetFragmentLength, ret);
                        if (firstMatchOnly) {
                            break;
                        }
                    }
                }
            }

            // If no search term has been found (i.e. when searching for a phrase), make sure no empty string gets delivered
            if (addFragmentIfNoMatches && ret.isEmpty()) {
                String fulltextFragment;
                if (fulltext.length() > 200) {
                    fulltextFragment = fulltext.substring(0, 200);
                } else {
                    fulltextFragment = fulltext;
                }
                fulltextFragment = fulltextFragment.replace("<br>", " ");
                ret.add(fulltextFragment);
            }
        } else {
            String fulltextFragment;
            if (fulltext.length() > 200) {
                fulltextFragment = fulltext.substring(0, 200);
            } else {
                fulltextFragment = fulltext;
            }
            if (StringUtils.isNotBlank(fulltextFragment)) {
                // Check for unclosed HTML tags
                int lastIndexOfLT = fulltextFragment.lastIndexOf('<');
                int lastIndexOfGT = fulltextFragment.lastIndexOf('>');
                if (lastIndexOfLT != -1 && lastIndexOfLT > lastIndexOfGT) {
                    fulltextFragment = fulltextFragment.substring(0, lastIndexOfLT).trim();
                }
                fulltextFragment = fulltextFragment.replace("<br>", " ");
                ret.add(fulltextFragment);
            }
        }

        return ret;
    }

    /**
     * Builds regex for proximity search full-text snippets.
     *
     * @param searchTerm Search term containing multiple words
     * @param proximitySearchDistance Maximum distance between word
     * @return Regex pattern for given term and distance
     * @should build regex correctly
     */
    static String buildProximitySearchRegexPattern(String searchTerm, int proximitySearchDistance) {
        if (StringUtils.isEmpty(searchTerm)) {
            return null;
        }
        String[] searchTermSplit = searchTerm.toLowerCase().split(" ");
        StringBuilder sbPattern = new StringBuilder("\\b(?:");
        for (int i = 0; i < searchTermSplit.length; ++i) {
            if (i > 0) {
                sbPattern.append("\\W+(?:\\p{L}+\\W+){0,").append(proximitySearchDistance).append("}?");
            }
            for (int j = 0; j < searchTermSplit[i].length(); ++j) {
                // Allow space within term (remnant of line breaks)
                if (j > 0) {
                    sbPattern.append("(| )");
                }
                sbPattern.append(searchTermSplit[i].charAt(j));

            }
        }
        sbPattern.append('|');

        // Reverser order
        for (int i = searchTermSplit.length - 1; i >= 0; --i) {
            if (i < searchTermSplit.length - 1) {
                sbPattern.append("\\W+(?:\\p{L}+\\W+){0,").append(proximitySearchDistance).append("}?");
            }
            for (int j = 0; j < searchTermSplit[i].length(); ++j) {
                if (j > 0) {
                    sbPattern.append("(| )");
                }
                sbPattern.append(searchTermSplit[i].charAt(j));

            }
        }
        sbPattern.append(")\\b");

        return sbPattern.toString();
    }

    /**
     *
     * @param m
     * @param fulltext
     * @param searchTerm
     * @param targetFragmentLength
     * @param ret
     * @return Last index of text fragment
     */
    private static int createFulltextFragment(Matcher m, String fulltext, String searchTerm, int targetFragmentLength, List<String> ret) {
        int indexOfTerm = m.start();
        int lastIndex = m.start();

        // fulltextFragment = getTextFragmentFromLine(fulltext, searchTerm, indexOfTerm, targetFragmentLength);
        String fragment = getTextFragmentRandomized(fulltext, searchTerm, indexOfTerm, targetFragmentLength);
        // fulltextFragment = getTextFragmentStatic(fulltext, targetFragmentLength, fulltextFragment, searchTerm,
        // indexOfTerm);

        indexOfTerm = fragment.toLowerCase().indexOf(searchTerm.toLowerCase());
        int indexOfSpace = fragment.indexOf(' ');
        if (indexOfTerm > indexOfSpace && indexOfSpace >= 0) {
            fragment = fragment.substring(indexOfSpace, fragment.length());
        }

        indexOfTerm = fragment.toLowerCase().indexOf(searchTerm.toLowerCase());

        if (indexOfTerm < fragment.lastIndexOf(' ')) {
            fragment = fragment.substring(0, fragment.lastIndexOf(' '));
        }

        indexOfTerm = fragment.toLowerCase().indexOf(searchTerm.toLowerCase());
        if (indexOfTerm >= 0) {
            fragment = applyHighlightingToPhrase(fragment, searchTerm);
            fragment = replaceHighlightingPlaceholders(fragment);
        }
        if (StringUtils.isNotBlank(fragment)) {
            // Check for unclosed HTML tags
            int lastIndexOfLT = fragment.lastIndexOf('<');
            int lastIndexOfGT = fragment.lastIndexOf('>');
            if (lastIndexOfLT != -1 && lastIndexOfLT > lastIndexOfGT) {
                fragment = fragment.substring(0, lastIndexOfLT).trim();
            }
            // fulltextFragment = fulltextFragment.replaceAll("[\\t\\n\\r]+", " ");
            // fulltextFragment = fulltextFragment.replace("<br>", " ");
            ret.add(fragment);
        }
        return lastIndex;
    }

    /**
     * Adds highlighting markup for all given terms to the phrase.
     *
     * @param phrase a {@link java.lang.String} object.
     * @param terms a {@link java.util.Set} object.
     * @return a {@link java.lang.String} object.
     * @should apply highlighting for all terms
     * @should skip single character terms
     */
    public static String applyHighlightingToPhrase(String phrase, Set<String> terms) {
        if (phrase == null) {
            throw new IllegalArgumentException("phrase may not be null");
        }
        if (terms == null) {
            throw new IllegalArgumentException("terms may not be null");
        }

        String highlightedValue = phrase;
        for (final String t : terms) {
            //remove fuzzy search suffix
            FuzzySearchTerm fuzzyTerm = new FuzzySearchTerm(t);
            String term = fuzzyTerm.getTerm();
            // Highlighting single-character terms can take a long time, so skip them
            if (term.length() < 2) { //NOSONAR Debug
                continue;
            }
            term = SearchHelper.removeTruncation(term);
            String normalizedPhrase = normalizeString(phrase);
            String normalizedTerm = normalizeString(term);
            if (contains(normalizedPhrase, normalizedTerm, fuzzyTerm.getMaxDistance())) {
                highlightedValue = SearchHelper.applyHighlightingToPhrase(highlightedValue, term);
                // logger.trace("highlighted value: {}", highlightedValue);  //NOSONAR Debug
            }
        }

        return highlightedValue;
    }

    /**
     * if maxDistance &lt;= 0, or either phrase or term is blank, simply return {@link StringUtils#contains(phrase, term)}. Otherwise check if the
     * phrase contains a word which has a Damerau-Levenshtein distance of at most maxDistance to the term
     *
     * @param phrase
     * @param term
     * @param maxDistance
     * @return true if phrase contains term within maxDistance; false otherwise
     */
    public static boolean contains(String phrase, String term, int maxDistance) {
        if (maxDistance > 0 && StringUtils.isNoneBlank(phrase, term)) {
            Matcher matcher = Pattern.compile("[\\w-]+").matcher(phrase);
            while (matcher.find()) {
                String word = matcher.group();
                if (Math.abs(word.length() - term.length()) <= maxDistance) {
                    int distance = new DamerauLevenshtein(word, term).getSimilarity();
                    if (distance <= maxDistance) {
                        return true;
                    }
                }
            }
            return false;
        }

        return StringUtils.contains(phrase, term);
    }

    /**
     * Recursively adds highlighting markup to all occurrences of the given term in the given phrase.
     *
     * @param phrase
     * @param term
     * @return phrase with highlighting markup around term
     * @should apply highlighting to all occurrences of term
     * @should ignore special characters
     * @should skip single character terms
     * @should not add highlighting to hyperlink urls
     */
    static String applyHighlightingToPhrase(String phrase, String term) {
        if (phrase == null) {
            throw new IllegalArgumentException("phrase may not be null");
        }
        if (term == null) {
            throw new IllegalArgumentException("term may not be null");
        }

        // Highlighting single-character terms can take a long time, so skip them
        if (term.length() < 2) {
            return phrase;
        }

        StringBuilder sb = new StringBuilder();
        String normalizedPhrase = normalizeString(phrase);
        String normalizedTerm = normalizeString(term);
        int startIndex = normalizedPhrase.indexOf(normalizedTerm);
        if (startIndex == -1) {
            return phrase;
        }
        int endIndex = startIndex + term.length();
        String before = phrase.substring(0, startIndex);
        String highlightedTerm = applyHighlightingToTerm(phrase.substring(startIndex, endIndex));
        // logger.trace("highlighted term: {}", highlightedTerm); //NOSONAR Debug
        String after = phrase.substring(endIndex);

        return sb.append(applyHighlightingToPhrase(before, term)).append(highlightedTerm).append(applyHighlightingToPhrase(after, term)).toString();
    }

    /**
     * Remove any diacritic characters and replace any non.letter and non-digit characters with space
     *
     * @param string
     * @return Normalized string
     * @should preserve digits
     * @should preserve latin chars
     * @should preserve hebrew chars
     * @should remove hyperlink html elements including terms
     */
    static String normalizeString(final String string) {
        if (string == null) {
            return null;
        }

        String ret = string;

        // Replace entire hyperink elements with spaces
        Matcher m = PATTERN_HYPHEN_LINK.matcher(ret);
        while (m.find()) {
            StringBuilder sb = new StringBuilder();
            sb.append(ret.substring(0, m.start()));
            for (int i = m.start(); i < m.end(); ++i) {
                sb.append(' ');
            }
            sb.append(ret.substring(m.end()));
            ret = sb.toString();
        }

        ret = Normalizer.normalize(ret, Normalizer.Form.NFD);

        // string = string.replaceAll(patternHyperlink.pattern(), " ");
        ret = ret.toLowerCase().replaceAll("\\p{M}", "").replaceAll("[^\\p{L}0-9#]", " ");
        ret = Normalizer.normalize(ret, Normalizer.Form.NFC);

        return ret;
    }

    /**
     *
     * @param term
     * @return term with highlighting markup
     * @should add span correctly
     */
    static String applyHighlightingToTerm(String term) {
        return new StringBuilder(PLACEHOLDER_HIGHLIGHTING_START).append(term).append(PLACEHOLDER_HIGHLIGHTING_END).toString();
    }

    /**
     * <p>
     * replaceHighlightingPlaceholders.
     * </p>
     *
     * @param phrase a {@link java.lang.String} object.
     * @return a {@link java.lang.String} object.
     * @should replace placeholders with html tags
     */
    public static String replaceHighlightingPlaceholders(String phrase) {
        return phrase.replace(PLACEHOLDER_HIGHLIGHTING_START, "<mark class=\"search-list--highlight\">")
                .replace(PLACEHOLDER_HIGHLIGHTING_END, "</mark>");
    }

    /**
     *
     * @param phrase
     * @return phrase without highlighting placeholders
     * @should replace placeholders with empty strings
     */
    public static String removeHighlightingPlaceholders(String phrase) {
        return phrase.replace(PLACEHOLDER_HIGHLIGHTING_START, "").replace(PLACEHOLDER_HIGHLIGHTING_END, "");
    }

    /**
     * @param fulltext
     * @param targetFragmentLength
     * @param fulltextFragment
     * @param searchTerm
     * @param indexOfTerm
     * @return Text fragment
     */
    @SuppressWarnings("unused")
    private static String getTextFragmentStatic(String fulltext, int targetFragmentLength, final String fulltextFragment, String searchTerm,
            int indexOfTerm) {
        if (fulltextFragment.length() == 0) {
            int start = 0;
            int end = fulltext.toLowerCase().length();
            int halfLength = targetFragmentLength / 2;
            // Use the position first found search term to determine the displayed fulltext fragment
            if (indexOfTerm > halfLength) {
                start = indexOfTerm - halfLength;
            }
            if (end - (indexOfTerm + searchTerm.length()) > halfLength) {
                end = indexOfTerm + searchTerm.length() + halfLength;
            }
            return fulltext.substring(start, end);
        }
        return fulltextFragment;
    }

    /**
     * @param fulltext
     * @param searchTerm
     * @param indexOfTerm
     * @param fragmentLength
     * @return Text fragment
     */
    private static String getTextFragmentRandomized(String fulltext, String searchTerm, int indexOfTerm, int fragmentLength) {

        int minDistanceFromEdge = 10;

        int fragmentStartIndexFloor = Math.max(0, indexOfTerm + minDistanceFromEdge - (fragmentLength - searchTerm.length()));
        int fragmentStartIndexCeil = Math.max(0, indexOfTerm - minDistanceFromEdge);

        int fragmentStartIndex = fragmentStartIndexFloor + RANDOM.nextInt(Math.max(1, fragmentStartIndexCeil - fragmentStartIndexFloor));
        int fragmentEndIndex = Math.min(fulltext.length(), fragmentStartIndex + fragmentLength);

        return fulltext.substring(fragmentStartIndex, fragmentEndIndex);
    }

    /**
     * @param fulltext
     * @param searchTerm
     * @param indexOfTerm
     * @param fragmentLength
     * @return Text fragment
     */
    @SuppressWarnings("unused")
    private static String getTextFragmentFromLine(String fulltext, String searchTerm, int indexOfTerm, int fragmentLength) {
        String fulltextFragment;
        String stringBefore = fulltext.substring(0, indexOfTerm);
        String stringAfter = fulltext.substring(indexOfTerm + searchTerm.length());
        int halfLength = fragmentLength / 2;

        int lineStartIndex = Math.max(0, Math.max(indexOfTerm - halfLength, stringBefore.lastIndexOf(System.lineSeparator())));
        int lineEndIndex = Math.min(fulltext.length(),
                Math.min(indexOfTerm + halfLength, indexOfTerm + searchTerm.length() + stringAfter.indexOf(System.lineSeparator())));

        fulltextFragment = fulltext.substring(lineStartIndex, lineEndIndex);
        return fulltextFragment;
    }

    /**
     * Returns a list of values for a given facet field and the given query.
     *
     * @param query a {@link java.lang.String} object.
     * @param facetFieldName a {@link java.lang.String} object.
     * @param facetMinCount a int.
     * @return a {@link java.util.List} object.
     * @throws io.goobi.viewer.exceptions.PresentationException if any.
     * @throws io.goobi.viewer.exceptions.IndexUnreachableException if any.
     */
    public static List<String> getFacetValues(String query, String facetFieldName, int facetMinCount)
            throws PresentationException, IndexUnreachableException {
        return getFacetValues(query, facetifyField(facetFieldName), null, facetMinCount, null);
    }

    /**
     * Returns a list of values for a given facet field and the given query.
     *
     * @param query a {@link java.lang.String} object.
     * @param facetFieldName a {@link java.lang.String} object.
     * @param facetPrefix The facet field value must start with these characters. Ignored if null or blank
     * @param facetMinCount a int.
     * @param params
     * @return a {@link java.util.List} object.
     * @throws io.goobi.viewer.exceptions.PresentationException if any.
     * @throws io.goobi.viewer.exceptions.IndexUnreachableException if any.
     * @should return correct values via json response
     */
    public static List<String> getFacetValues(String query, final String facetFieldName, String facetPrefix, int facetMinCount,
            Map<String, String> params) throws PresentationException, IndexUnreachableException {
        if (StringUtils.isEmpty(query)) {
            throw new IllegalArgumentException("query may not be null or empty");
        }
        if (StringUtils.isEmpty(facetFieldName)) {
            throw new IllegalArgumentException("facetFieldName may not be null or empty");
        }

        String useFacetFieldName = facetFieldName;
        boolean json = false;
        List<String> facetFieldNames = new ArrayList<>(1);
        if (useFacetFieldName.startsWith("json:")) {
            json = true;
            useFacetFieldName = useFacetFieldName.substring(5);
        } else {
            facetFieldNames.add(useFacetFieldName);
        }

        QueryResponse resp = DataManager.getInstance()
                .getSearchIndex()
                .searchFacetsAndStatistics(query, null, facetFieldNames, facetMinCount, facetPrefix, params, false);
        FacetField facetField = resp.getFacetField(useFacetFieldName);
        if (json && resp.getJsonFacetingResponse() != null && resp.getJsonFacetingResponse().getStatValue(useFacetFieldName) != null) {
            return Collections.singletonList(String.valueOf(resp.getJsonFacetingResponse().getStatValue(useFacetFieldName)));
        }

        if (facetField == null) {
            return Collections.emptyList();
        }

        List<String> ret = new ArrayList<>(facetField.getValueCount());
        for (Count count : facetField.getValues()) {
            if (StringUtils.isNotEmpty(count.getName()) && count.getCount() >= facetMinCount) {
                if (count.getName().startsWith("\\u0001")) {
                    continue;
                }
                ret.add(count.getName());
            }
        }

        return ret;
    }

    /**
     *
     * @param bmfc
     * @param startsWith
     * @param filterQuery
     * @param language
     * @return Number of found terms
     * @throws PresentationException
     * @throws IndexUnreachableException
     */
    public static int getFilteredTermsCount(BrowsingMenuFieldConfig bmfc, String startsWith, String filterQuery, String language)
            throws PresentationException, IndexUnreachableException {
        if (bmfc == null) {
            throw new IllegalArgumentException("bmfc may not be null");
        }

        if (logger.isTraceEnabled()) {
            logger.trace("getFilteredTermsCount: {} ({})", bmfc.getFieldForLanguage(language), startsWith);
        }
        List<StringPair> sortFields =
                StringUtils.isEmpty(bmfc.getSortField()) ? null : Collections.singletonList(new StringPair(bmfc.getSortField(), "asc"));
        QueryResponse resp = getFilteredTermsFromIndex(bmfc, startsWith, filterQuery, sortFields, 0, SolrSearchIndex.MAX_HITS, language);
        logger.trace("getFilteredTermsCount hits: {}", resp.getResults().getNumFound());

        if (bmfc.getField() == null) {
            return 0;
        }

        int ret = 0;
        String facetField =
                StringUtils.isNotEmpty(bmfc.getSortField()) ? SearchHelper.facetifyField(bmfc.getSortField())
                        : SearchHelper.facetifyField(bmfc.getFieldForLanguage(language));
        if (resp.getFacetField(facetField) != null) {
            for (Count count : resp.getFacetField(facetField).getValues()) {
                if (count.getCount() == 0
                        || (StringUtils.isNotEmpty(startsWith) && !StringUtils.startsWithIgnoreCase(count.getName(), startsWith.toLowerCase()))) {
                    continue;
                }
                ret++;
            }
        }
        logger.debug("getFilteredTermsCount result: {}", ret);
        return ret;
    }

    /**
     * Returns a list of index terms for the given field name. This method uses the slower doc search instead of term search, but can be filtered with
     * a query.
     *
     * @param bmfc a {@link io.goobi.viewer.model.termbrowsing.BrowsingMenuFieldConfig} object.
     * @param startsWith a {@link java.lang.String} object.
     * @param filterQuery a {@link java.lang.String} object.
     * @param start
     * @param rows
     * @param comparator a {@link java.util.Comparator} object.
     * @param language Language for language-specific fields
     * @return a {@link java.util.List} object.
     * @throws io.goobi.viewer.exceptions.PresentationException if any.
     * @throws io.goobi.viewer.exceptions.IndexUnreachableException if any.
     * @should be thread safe when counting terms
     */
    public static List<BrowseTerm> getFilteredTerms(BrowsingMenuFieldConfig bmfc, String startsWith, String filterQuery, int start, final int rows,
            Comparator<BrowseTerm> comparator, String language) throws PresentationException, IndexUnreachableException {
        if (bmfc == null) {
            throw new IllegalArgumentException("bmfc may not be null");
        }

        if (logger.isTraceEnabled()) {
            logger.trace("getFilteredTerms: {}", bmfc.getFieldForLanguage(language));
        }
        List<BrowseTerm> ret = new ArrayList<>();
        ConcurrentMap<String, BrowseTerm> terms = new ConcurrentHashMap<>();

        // If only browsing top level documents, use faceting for faster performance
        int returnRows = rows;
        if (bmfc.isRecordsAndAnchorsOnly()) {
            returnRows = 0;
        }

        List<StringPair> sortFields =
                StringUtils.isEmpty(bmfc.getSortField()) ? null : Collections.singletonList(new StringPair(bmfc.getSortField(), "asc"));
        QueryResponse resp = getFilteredTermsFromIndex(bmfc, startsWith, filterQuery, sortFields, start, returnRows, language);
        logger.debug("getFilteredTerms hits: {}", resp.getResults().getNumFound());
        if ("0-9".equals(startsWith)) {
            // TODO Is this still necessary?
            // Numerical filtering
            Pattern p = Pattern.compile("[\\d]");
            // Use hits (if sorting field is provided)
            for (SolrDocument doc : resp.getResults()) {
                Collection<Object> termList = doc.getFieldValues(bmfc.getFieldForLanguage(language));
                String sortTerm = (String) doc.getFieldValue(bmfc.getSortField());
                Set<String> usedTermsInCurrentDoc = new HashSet<>();
                for (Object o : termList) {
                    String term = String.valueOf(o);
                    // Only add to hit count if the same string is not in the same doc
                    if (usedTermsInCurrentDoc.contains(term)) {
                        continue;
                    }
                    String termStart = term;
                    if (termStart.length() > 1) {
                        termStart = term.substring(0, 1);
                    }
                    String compareTerm = termStart;
                    if (StringUtils.isNotEmpty(sortTerm)) {
                        compareTerm = sortTerm;
                    }
                    Matcher m = p.matcher(compareTerm);
                    if (m.find()) {
                        BrowseTerm browseTerm = terms.get(term);
                        if (browseTerm == null) {
                            browseTerm = new BrowseTerm(term, sortTerm, bmfc.isTranslate() ? ViewerResourceBundle.getTranslations(term) : null);
                            terms.put(term, browseTerm);
                        }
                        sortTerm = null; // only use the sort term for the first term
                        browseTerm.addToHitCount(1);
                        usedTermsInCurrentDoc.add(term);
                    }
                }
            }
        } else {
            String facetMainField = SearchHelper.facetifyField(bmfc.getFieldForLanguage(language));
            String facetSortField = null;
            if (StringUtils.isNotEmpty(bmfc.getSortField())) {
                facetSortField = SearchHelper.facetifyField(bmfc.getSortField());
            }
            if (resp.getResults().isEmpty()) {
                // If only browsing records and anchors, use faceting
                String useField = null;
                if (resp.getFacetField(facetSortField) != null) {
                    // Prefer facets from sort field
                    useField = facetSortField;
                } else if (resp.getFacetField(facetMainField) != null) {
                    // main field fallback
                    useField = facetMainField;
                }
                if (useField != null) {
                    for (Count count : resp.getFacetField(useField).getValues()) {
                        if (StringUtils.isNotEmpty(startsWith) && !"-".equals(startsWith)
                                && !StringUtils.startsWithIgnoreCase(count.getName(), startsWith)) {
                            // logger.trace("Skipping term: {}, compareTerm: {}, sortTerm: {}, translate: {}", //NOSONAR Debug
                            // term, compareTerm, sortTerm, bmfc.isTranslate());
                            continue;
                        }
                        terms.put(count.getName(),
                                new BrowseTerm(count.getName(), null,
                                        bmfc.isTranslate() ? ViewerResourceBundle.getTranslations(count.getName()) : null)
                                                .setHitCount(count.getCount()));
                    }
                }
            } else {
                // Without filtering or using alphabetical filtering
                // Parallel processing of hits (if sorting field is provided), requires compiler level 1.8
                //                ((List<SolrDocument>) resp.getResults()).parallelStream()
                //                        .forEach(doc -> processSolrResult(doc, bmfc, startsWith, terms, true, language));

                // Sequential processing (doesn't break the sorting done by Solr)
                for (SolrDocument doc : resp.getResults()) {
                    processSolrResult(doc, bmfc, startsWith, terms, true, language);
                }
            }
        }

        if (!terms.isEmpty()) {
            ret = new ArrayList<>(terms.values());
            if (comparator != null) {
                Collections.sort(ret, comparator);
            }
        }

        logger.debug("getFilteredTerms end: {} terms found.", ret.size());
        return ret;
    }

    /**
     *
     * @param bmfc
     * @param startsWith
     * @param filterQuery
     * @param sortFields
     * @param start
     * @param rows
     * @param language
     * @return {@link QueryResponse}
     * @throws PresentationException
     * @throws IndexUnreachableException
     * @should contain facets for the main field
     * @should contain facets for the sort field
     */
    static QueryResponse getFilteredTermsFromIndex(BrowsingMenuFieldConfig bmfc, String startsWith, String filterQuery, List<StringPair> sortFields,
            int start, int rows, String language) throws PresentationException, IndexUnreachableException {
        List<String> fields = new ArrayList<>(3);
        fields.add(SolrConstants.PI_TOPSTRUCT);
        fields.add(bmfc.getFieldForLanguage(language));

        StringBuilder sbQuery = new StringBuilder();
        sbQuery.append('+');
        // Only search via the sorting field if not doing a wildcard search
        // TODO language-specific sort field
        if (StringUtils.isNotEmpty(bmfc.getSortField())) {
            sbQuery.append(bmfc.getSortField());
            fields.add(bmfc.getSortField());
            fields.add(SearchHelper.facetifyField(bmfc.getSortField()));
            fields.add(SearchHelper.facetifyField(bmfc.getFieldForLanguage(language)));
        } else {
            sbQuery.append(bmfc.getFieldForLanguage(language));
        }
        sbQuery.append(":[* TO *] ");
        if (bmfc.isRecordsAndAnchorsOnly()) {
            sbQuery.append(ALL_RECORDS_QUERY);
        }

        List<String> filterQueries = new ArrayList<>();
        if (StringUtils.isNotEmpty(filterQuery)) {
            filterQueries.add(filterQuery);
        }

        // Add configured filter queries
        if (!bmfc.getFilterQueries().isEmpty()) {
            filterQueries.addAll(bmfc.getFilterQueries());
        }

        // logger.trace("getFilteredTermsFromIndex startsWith: {}", startsWith); //NOSONAR Debug
        String query = buildFinalQuery(sbQuery.toString(), false, SearchAggregationType.NO_AGGREGATION);
        logger.trace("getFilteredTermsFromIndex query: {}", query);
        if (logger.isTraceEnabled()) {
            for (String fq : filterQueries) {
                logger.trace("getFilteredTermsFromIndex filter query: {}", fq);
            }
        }

        List<String> facetFields = Collections.singletonList(SearchHelper.facetifyField(bmfc.getFieldForLanguage(language)));
        if (StringUtils.isNotEmpty(bmfc.getSortField())) {
            // Add facetified sort field to facet fields (SORT_ fields don't work for faceting)
            facetFields = new ArrayList<>(facetFields);
            facetFields.add(SearchHelper.facetifyField(bmfc.getSortField()));
        }
        Map<String, String> params = new HashMap<>();
        long hitCount = DataManager.getInstance().getSearchIndex().getHitCount(query, filterQueries);
        logger.trace("row count: {}", hitCount);

        // Faceting (no rows requested or expected row count too high)
        if ((rows == 0 || hitCount > DataManager.getInstance().getConfiguration().getBrowsingMenuIndexSizeThreshold())
                && StringUtils.isEmpty(bmfc.getSortField())) {
            return DataManager.getInstance()
                    .getSearchIndex()
                    .searchFacetsAndStatistics(query, filterQueries, facetFields, 1, startsWith, null, false);
        }

        // Docs (required for correct mapping of sorting vs displayed term names, but may time out if doc count is too high)
        return DataManager.getInstance().getSearchIndex().search(query, start, rows, sortFields, facetFields, fields, filterQueries, params);
    }

    /**
     * Extracts terms from the given Solr document and adds them to the terms map, if applicable. Can be executed in parallel, provided
     * <code>terms</code> and <code>usedTerms</code> are synchronized.
     *
     * @param doc
     * @param bmfc
     * @param startsWith
     * @param terms Map of terms collected so far.
     * @param aggregateHits
     * @param language
     */
    private static void processSolrResult(SolrDocument doc, BrowsingMenuFieldConfig bmfc, String startsWith,
            ConcurrentMap<String, BrowseTerm> terms, boolean aggregateHits, String language) {
        // logger.trace("processSolrResult thread {}", Thread.currentThread().getId()); //NOSONAR Debug
        List<String> termList = SolrTools.getMetadataValues(doc, bmfc.getFieldForLanguage(language));
        if (termList.isEmpty()) {
            return;
        }

        String pi = (String) doc.getFieldValue(SolrConstants.PI_TOPSTRUCT);
        Set<String> usedTermsInCurrentDoc = new HashSet<>();
        int count = -1;
        //        Collections.sort(termList);
        for (String term : termList) {
            count++;
            if (StringUtils.isEmpty(term)) {
                continue;
            }

            // Only add to hit count if the same string is not in the same doc
            if (usedTermsInCurrentDoc.contains(term)) {
                continue;
            }

            // Sort field value should only represent the first term instance
            String sortTerm = count == 0 ? SolrTools.getSingleFieldStringValue(doc, bmfc.getSortField()) : null;
            String compareTerm = term;
            if (StringUtils.isNotEmpty(sortTerm)) {
                compareTerm = sortTerm;
            } else if (bmfc.getSortField() != null) {
                // Only the first term will have a matching sort field, so attempt a fallback to a facetified variant
                List<String> facetifiedSortTermValues = SolrTools.getMetadataValues(doc, SearchHelper.facetifyField(bmfc.getSortField()));
                String bestMatch = null;
                // Look for exact match
                for (String val : facetifiedSortTermValues) {
                    if (StringUtils.equalsIgnoreCase(val, term)) {
                        bestMatch = val;
                        break;
                    }
                }
                // Look for most similar value
                if (StringUtils.isEmpty(bestMatch)) {
                    bestMatch = StringTools.findBestMatch(term, facetifiedSortTermValues, language);
                }
                if (StringUtils.isNotEmpty(bestMatch)) {
                    compareTerm = bestMatch;
                    sortTerm = bestMatch;
                }
            }
            if (StringUtils.isNotEmpty(DataManager.getInstance().getConfiguration().getBrowsingMenuSortingIgnoreLeadingChars())) {
                // Exclude leading characters from filters explicitly configured to be ignored
                compareTerm = BrowseTermComparator.normalizeString(compareTerm,
                        DataManager.getInstance().getConfiguration().getBrowsingMenuSortingIgnoreLeadingChars()).trim();
            }
            if (StringUtils.isNotEmpty(startsWith) && !"-".equals(startsWith) && !StringUtils.startsWithIgnoreCase(compareTerm, startsWith)) {
                // logger.trace("Skipping term: {}, compareTerm: {}, sortTerm: {}, translate: {}", //NOSONAR Debug
                // term, compareTerm, sortTerm, bmfc.isTranslate()); //NOSONAR Debug
                continue;
            }

            BrowseTerm browseTerm = terms.get(term);
            if (browseTerm == null) {
                synchronized (LOCK) {
                    // Another thread may have added this term by now
                    if (!terms.containsKey(term)) {
                        // logger.trace("Adding term: {}, compareTerm: {}, sortTerm: {}, translate: {}", //NOSONAR Debug
                        // term, compareTerm, sortTerm, bmfc.isTranslate()); //NOSONAR Debug
                        terms.put(term, new BrowseTerm(term, sortTerm, bmfc.isTranslate() ? ViewerResourceBundle.getTranslations(term) : null));
                    }
                }
                browseTerm = terms.get(term);
            }

            // If using aggregated search, do not count instances of records that already have been counted
            if (aggregateHits && browseTerm.getPiList().contains(pi)) {
                continue;
            }

            browseTerm.addToHitCount(1);
            browseTerm.getPiList().add(pi);
            usedTermsInCurrentDoc.add(term);
        }
    }

    /**
     * Parses the given Solr query for field values and returns them as a set of strings.
     *
     * @param query a {@link java.lang.String} object.
     * @param discriminatorValue a {@link java.lang.String} object.
     * @return a {@link java.util.Map} object.
     * @should extract all values from query except from NOT blocks
     * @should handle multiple phrases in query correctly
     * @should skip discriminator value
     * @should not remove truncation
     * @should throw IllegalArgumentException if query is null
     * @should add title terms field
     * @should remove proximity search tokens
     * @should remove range values
     * @should remove operators from field names
     */
    public static Map<String, Set<String>> extractSearchTermsFromQuery(final String query, String discriminatorValue) {
        logger.trace("extractSearchTermsFromQuery:{}", query);
        if (query == null) {
            throw new IllegalArgumentException("query may not be null");
        }

        String q = query;
        Set<String> stopwords = DataManager.getInstance().getConfiguration().getStopwords();
        // Do not extract a currently set discriminator value
        if (StringUtils.isNotEmpty(discriminatorValue)) {
            stopwords.add(discriminatorValue);
        }
        // Remove all NOT(*) parts
        Matcher mNot = PATTERN_NOT_BRACKETS.matcher(q);
        while (mNot.find()) {
            q = q.replace(q.substring(mNot.start(), mNot.end()), "");
        }
        mNot = PATTERN_NOT.matcher(q);
        while (mNot.find()) {
            q = q.replace(q.substring(mNot.start(), mNot.end()), "");
        }

        // Remove parentheses, ANDs and ORs
        q = q.replace("(", "").replace(")", "").replace(SolrConstants.SOLR_QUERY_AND, " ").replace(SolrConstants.SOLR_QUERY_OR, " ");

        Map<String, Set<String>> ret = new HashMap<>();
        ret.put(TITLE_TERMS, new HashSet<>());

        // Drop proximity search tokens
        q = q.replaceAll(PATTERN_PROXIMITY_SEARCH_TOKEN.pattern(), "");

        // Drop year ranges
        q = q.replaceAll(PATTERN_YEAR_RANGE.pattern(), "");

        // Use a copy of the query because the original query gets shortened after every match, causing an IOOBE eventually
        String queryCopy = q;

        // Extract phrases and add them directly
        Matcher mPhrases = PATTERN_FIELD_PHRASE.matcher(queryCopy);
        while (mPhrases.find()) {
            String phrase = queryCopy.substring(mPhrases.start(), mPhrases.end());
            String[] phraseSplit = phrase.split(":");
            String field = phraseSplit[0];
            switch (field) {
                case SolrConstants.SUPERDEFAULT:
                    field = SolrConstants.DEFAULT;
                    break;
                case SolrConstants.SUPERFULLTEXT:
                    field = SolrConstants.FULLTEXT;
                    break;
                case SolrConstants.SUPERUGCTERMS:
                    field = SolrConstants.UGCTERMS;
                    break;
                case SolrConstants.SUPERSEARCHTERMS_ARCHIVE:
                    field = SolrConstants.SEARCHTERMS_ARCHIVE;
                    break;
                default:
                    if (field.endsWith(SolrConstants.SUFFIX_UNTOKENIZED)) {
                        field = field.substring(0, field.length() - SolrConstants.SUFFIX_UNTOKENIZED.length());
                    }
                    break;
            }
            String phraseWithoutQuotation = phraseSplit[1].replace("\"", "");
            if (phraseWithoutQuotation.length() > 0 && !stopwords.contains(phraseWithoutQuotation)) {
                if (ret.get(field) == null) {
                    ret.put(field, new HashSet<>());
                }
                // logger.trace("term: {}:{}", field, phraseWithoutQuotation); //NOSONAR Debug
                ret.get(field).add(phraseWithoutQuotation);
            }
            q = q.replace(phrase, "");
            ret.get(TITLE_TERMS).add("\"" + phraseWithoutQuotation + "\"");
        }

        // Split into FIELD:value pairs
        String[] querySplit = q.split(SEARCH_TERM_SPLIT_REGEX);
        String currentField = null;
        for (final String queryPart : querySplit) {
            String s = queryPart.trim();
            // logger.trace("term: {}", s); //NOSONAR Debug
            // Extract the value part
            if (s.contains(":") && !s.startsWith(":")) {
                int split = s.indexOf(':');
                String field = s.substring(0, split);
                String value = s.length() > split ? s.substring(split + 1) : null;
                if (StringUtils.isNotBlank(value)) {
                    if (value.trim().equals("+")) {
                        continue;
                    }
                    currentField = field;

                    // Remove operators before field name
                    if (currentField.charAt(0) == '+' || currentField.charAt(0) == '-') {
                        currentField = currentField.substring(1);
                    }

                    switch (currentField) {
                        case SolrConstants.SUPERDEFAULT:
                            currentField = SolrConstants.DEFAULT;
                            break;
                        case SolrConstants.SUPERFULLTEXT:
                            currentField = SolrConstants.FULLTEXT;
                            break;
                        case SolrConstants.SUPERUGCTERMS:
                            currentField = SolrConstants.UGCTERMS;
                            break;
                        case SolrConstants.SUPERSEARCHTERMS_ARCHIVE:
                            currentField = SolrConstants.SEARCHTERMS_ARCHIVE;
                            break;
                        default:
                            break;
                    }
                    if (currentField.endsWith(SolrConstants.SUFFIX_UNTOKENIZED)) {
                        currentField = currentField.substring(0, currentField.length() - SolrConstants.SUFFIX_UNTOKENIZED.length());
                    }
                    // Remove quotation marks from phrases
                    if (value.charAt(0) == '"' && value.charAt(value.length() - 1) == '"') {
                        value = value.replace("\"", "");
                    }
                    if (value.length() > 0 && !stopwords.contains(value)) {
                        if (ret.get(currentField) == null) {
                            ret.put(currentField, new HashSet<>());
                        }
                        ret.get(currentField).add(value);
                        switch (currentField) {
                            // Do not add values to title terms for certain fields (expand as necessary)
                            case SolrConstants.ACCESSCONDITION:
                            case SolrConstants.DC:
                            case SolrConstants.DOCSTRCT:
                            case SolrConstants.DOCTYPE:
                            case SolrConstants.IDDOC:
                                break;
                            default:
                                if (!"true".equals(value.trim())) {
                                    ret.get(TITLE_TERMS).add("(" + value + ")");
                                }
                                break;
                        }
                    }
                }
            } else if (s.length() > 0 && !stopwords.contains(s)) {
                // single values w/o a field
                if (s.trim().equals("+")) {
                    continue;
                }
                if (currentField == null) {
                    currentField = SolrConstants.DEFAULT;
                } else if (currentField.endsWith(SolrConstants.SUFFIX_UNTOKENIZED)) {
                    currentField = currentField.substring(0, currentField.length() - SolrConstants.SUFFIX_UNTOKENIZED.length());
                }
                if (ret.get(currentField) == null) {
                    ret.put(currentField, new HashSet<>());
                }
                ret.get(currentField).add(s);
                ret.get(TITLE_TERMS).add("(" + s + ")");
            }
        }

        return ret;
    }

    /**
     *
     * @param query
     * @param facetString
     * @param template Advanced search fields template
     * @param language
     * @return Parsed {@link SearchQueryGroup}
     * @should parse phrase search query correctly
     * @should parse regular search query correctly
     * @should parse drop down items correctly
     * @should parse range items correctly
     * @should parse items from facet string correctly
     * @should parse mixed search query correctly
     */
    public static SearchQueryGroup parseSearchQueryGroupFromQuery(final String query, String facetString, String template, String language) {
        logger.trace("parseSearchQueryGroupFromQuery: {}", query);
        SearchQueryGroup ret =
                new SearchQueryGroup(DataManager.getInstance().getConfiguration().getAdvancedSearchFields(template, true, language), template);

        List<List<StringPair>> allPairs = new ArrayList<>();
        List<Set<String>> allFieldNames = new ArrayList<>();
        List<SearchItemOperator> operators = new ArrayList<>();
        String q = query;

        // Remove outer parentheses
        if (q.startsWith("((") && q.endsWith("))")) {
            q = q.substring(1, q.length() - 1);
        }

        String queryRemainder = q;
        Matcher mAllItems = PATTERN_ALL_ITEMS.matcher(q);
        while (mAllItems.find()) {
            String itemQuery = mAllItems.group();
            logger.trace("item query: {}", itemQuery);
            queryRemainder = queryRemainder.replace(itemQuery, "");

            Matcher mPhraseItem = PATTERN_PHRASE_ITEMS.matcher(itemQuery);

            Matcher mRegularItem = PATTERN_REGULAR_ITEMS.matcher(itemQuery);

            Matcher mRangeItem = PATTERN_RANGE_ITEMS.matcher(itemQuery);

            if (mPhraseItem.find()) {
                // Phrase search
                logger.trace("phrase item: {}", itemQuery);
                String op = mPhraseItem.group(1);
                SearchItemOperator operator = SearchItemOperator.OR;
                if (StringUtils.isNotEmpty(op)) {
                    switch (op) {
                        case "+":
                            operator = SearchItemOperator.AND;
                            break;
                        case "-":
                            operator = SearchItemOperator.NOT;
                            break;
                        default:
                            break;
                    }
                }

                Matcher mPairs = PATTERN_PHRASE_PAIRS.matcher(itemQuery);
                Set<String> fieldNames = new HashSet<>();
                List<StringPair> pairs = new ArrayList<>();
                while (mPairs.find()) {
                    String pair = mPairs.group(1);
                    logger.trace("pair: {}", pair);
                    String[] pairSplit = pair.split(":");
                    if (pairSplit.length == 2) {
                        pairs.add(new StringPair(pairSplit[0], pairSplit[1].replace("\"", "").trim()));
                        fieldNames.add(pairSplit[0]);
                    }
                }
                if (!pairs.isEmpty()) {
                    allPairs.add(pairs);
                    allFieldNames.add(fieldNames);
                    operators.add(operator);
                }
            } else if (mRangeItem.find()) {
                // Range search
                logger.trace("range item: {}", itemQuery);
                String op = mRangeItem.group(1);
                SearchItemOperator operator = SearchItemOperator.OR;
                if (StringUtils.isNotEmpty(op)) {
                    switch (op) {
                        case "+":
                            operator = SearchItemOperator.AND;
                            break;
                        case "-":
                            operator = SearchItemOperator.NOT;
                            break;
                        default:
                            break;
                    }
                }

                Matcher mPairs = PATTERN_RANGE_PAIRS.matcher(itemQuery);

                Set<String> fieldNames = new HashSet<>();
                List<StringPair> pairs = new ArrayList<>();
                while (mPairs.find()) {
                    String pair = mPairs.group(1);
                    logger.trace("pair: {}", pair);
                    String[] pairSplit = pair.split(":");
                    if (pairSplit.length == 2) {
                        pairs.add(new StringPair(pairSplit[0],
                                pairSplit[1].substring(2, pairSplit[1].length() - 2).trim()));
                        fieldNames.add(pairSplit[0]);
                    }
                }
                if (!pairs.isEmpty()) {
                    allPairs.add(pairs);
                    allFieldNames.add(fieldNames);
                    operators.add(operator);
                }
            } else if (mRegularItem.find()) {
                // Regular search
                logger.trace("regular item: {}", itemQuery);
                String op = mRegularItem.group(1);
                SearchItemOperator operator = SearchItemOperator.OR;
                if (StringUtils.isNotEmpty(op)) {
                    switch (op) {
                        case "+":
                            operator = SearchItemOperator.AND;
                            break;
                        case "-":
                            operator = SearchItemOperator.NOT;
                            break;
                        default:
                            break;
                    }
                }

                Matcher mPairs = PATTERN_REGULAR_PAIRS.matcher(itemQuery);

                Set<String> fieldNames = new HashSet<>();
                List<StringPair> pairs = new ArrayList<>();
                while (mPairs.find()) {
                    String pair = mPairs.group(1);
                    logger.trace("pair: {}", pair);
                    String[] pairSplit = pair.split(":");
                    if (pairSplit.length == 2) {
                        pairs.add(new StringPair(pairSplit[0],
                                pairSplit[1]
                                        .replace("(", "")
                                        .replace(")", "")
                                        .replace(" OR", "")
                                        .replace(" AND", "")
                                        .trim()));
                        fieldNames.add(pairSplit[0]);
                    }
                }
                if (!pairs.isEmpty()) {
                    allPairs.add(pairs);
                    allFieldNames.add(fieldNames);
                    operators.add(operator);
                }
            }
        }

        // Parse facet string
        if (StringUtils.isNotEmpty(facetString)) {

            Matcher mFacetString = PATTERN_FACET_STRING.matcher(facetString);

            Set<String> fieldNames = new HashSet<>();
            while (mFacetString.find()) {
                String pair = mFacetString.group(1);
                logger.trace("pair: {}", pair);
                String[] pairSplit = pair.split(":");
                if (pairSplit.length == 2) {
                    fieldNames.add(pairSplit[0]);
                    allPairs.add(Collections.singletonList(new StringPair(pairSplit[0],
                            pairSplit[1].replace("(", "").replace(")", "").trim())));
                    allFieldNames.add(fieldNames);
                    operators.add(SearchItemOperator.AND);
                }
            }
        }

        // Add/reassign query items out of collected fields
        for (int i = 0; i < allPairs.size(); ++i) {
            List<StringPair> pairs = allPairs.get(i);
            Set<String> fieldNames = allFieldNames.get(i);
            SearchItemOperator operator = operators.get(i);
            SearchQueryItem item;
            if (ret.getQueryItems().size() > i) {
                // Re-use existing all-fields item, if available
                item = ret.getQueryItems().get(i);
            } else {
                item = new SearchQueryItem();
                ret.getQueryItems().add(item);
            }
            if (fieldNames.contains(SolrConstants.DEFAULT) && fieldNames.contains(SolrConstants.FULLTEXT)
                    && fieldNames.contains(SolrConstants.NORMDATATERMS) && fieldNames.contains(SolrConstants.UGCTERMS)
                    && fieldNames.contains(SolrConstants.SEARCHTERMS_ARCHIVE) && fieldNames.contains(SolrConstants.CMS_TEXT_ALL)) {
                // All fields
                item.setOperator(operator);
                item.setLabel(SearchHelper.SEARCH_FILTER_ALL.getLabel());
                item.setField(SearchHelper.SEARCH_FILTER_ALL.getField());
                item.setValue(pairs.get(0).getTwo());
                logger.trace("added item: {}:{}", SearchHelper.SEARCH_FILTER_ALL.getLabel(), pairs.get(0).getTwo());
            } else {
                for (StringPair pair : pairs) {
                    switch (pair.getOne()) {
                        case SolrConstants.SUPERDEFAULT:
                        case SolrConstants.SUPERFULLTEXT:
                        case SolrConstants.SUPERUGCTERMS:
                        case SolrConstants.SUPERSEARCHTERMS_ARCHIVE:
                            break;
                        default:
                            item.setOperator(operator);
                            item.setField(pair.getOne());
                            if (DataManager.getInstance().getConfiguration().isAdvancedSearchFieldRange(pair.getOne(), template, true)) {
                                String[] valueSplit = pair.getTwo().split(" TO ");
                                item.setValue(valueSplit[0]);
                                item.setValue2(valueSplit[1]);
                            } else {
                                item.setValue(pair.getTwo());
                            }
                            logger.trace("added item: {}", pair);
                    }
                }
            }
        }

        return ret;
    }

    /**
     * Remove '*' at the start or end of the given value
     *
     * @param value
     * @return value without truncation
     */
    public static String removeTruncation(final String value) {
        if (StringUtils.isEmpty(value)) {
            return value;
        }

        String ret = value;

        // Remove left truncation
        if (ret.charAt(0) == '*' && ret.length() > 1) {
            ret = ret.substring(1);
        }
        // Remove right truncation
        if (ret.charAt(ret.length() - 1) == '*' && ret.length() > 1) {
            ret = ret.substring(0, ret.length() - 1);
        }

        return ret;
    }

    /**
     * <p>
     * generateQueryParams.
     * </p>
     *
     * @param termQuery
     * @return a {@link java.util.Map} object.
     */
    public static Map<String, String> generateQueryParams(String termQuery) {
        Map<String, String> params = new HashMap<>();
        // Add a boost query to promote anchors and works to the top of the list (Extended DisMax query parser is required for this)
        params.put("defType", "edismax");
        params.put("uf", "* _query_");
        String bq = StringUtils.isNotEmpty(termQuery) ? BOOSTING_QUERY_TEMPLATE.replace("{0}", ClientUtils.escapeQueryChars(termQuery)) : null;
        if (bq != null) {
            params.put("bq", bq);
            logger.trace("bq: {}", bq);
        }

        return params;
    }

    /**
     * <p>
     * facetifyList.
     * </p>
     *
     * @param sourceList a {@link java.util.List} object.
     * @return a {@link java.util.List} object. * @should facetify correctly
     */
    public static List<String> facetifyList(List<String> sourceList) {
        if (sourceList == null) {
            return Collections.emptyList();
        }

        List<String> ret = new ArrayList<>(sourceList.size());
        for (String s : sourceList) {
            String fieldName = facetifyField(s);
            if (fieldName != null) {
                ret.add(fieldName);
            }
        }

        return ret;
    }

    /**
     * <p>
     * facetifyField.
     * </p>
     *
     * @param fieldName a {@link java.lang.String} object.
     * @return a {@link java.lang.String} object.
     * @should facetify correctly
     * @should leave bool fields unaltered
     * @should leave year month day fields unaltered
     */
    public static String facetifyField(String fieldName) {
        if (fieldName == null) {
            throw new IllegalArgumentException("fieldNamemae not be null");
        }

        if (fieldName.startsWith(SolrConstants.PREFIX_BOOL) || fieldName.startsWith(SolrConstants.PREFIX_MDNUM)
                || fieldName.equals(SolrConstants.CALENDAR_YEAR) || fieldName.equals(SolrConstants.CALENDAR_MONTH)
                || fieldName.equals(SolrConstants.CALENDAR_DAY)) {
            return fieldName;
        }
        return adaptField(fieldName, SolrConstants.PREFIX_FACET);
    }

    /**
     * <p>
     * sortifyField.
     * </p>
     *
     * @param fieldName a {@link java.lang.String} object.
     * @return a {@link java.lang.String} object.
     * @should sortify correctly
     */
    public static String sortifyField(String fieldName) {
        return adaptField(fieldName, SolrConstants.PREFIX_SORT);
    }

    /**
     * <p>
     * boolifyField.
     * </p>
     *
     * @param fieldName a {@link java.lang.String} object.
     * @return a {@link java.lang.String} object.
     */
    public static String boolifyField(String fieldName) {
        return adaptField(fieldName, SolrConstants.PREFIX_BOOL);
    }

    /**
     *
     * @param fieldName
     * @return Normalized fieldName
     */
    public static String normalizeField(String fieldName) {
        return adaptField(fieldName, null);
    }

    /**
     *
     * @param fieldName
     * @param prefix
     * @return modified field name
     * @should apply prefix correctly
     * @should not apply prefix to regular fields if empty
     * @should not apply facet prefix to calendar fields
     * @should remove untokenized correctly
     */
    static String adaptField(final String fieldName, final String prefix) {
        if (fieldName == null) {
            return null;
        }

        String usePrefix = prefix;
        if (usePrefix == null) {
            usePrefix = "";
        }

        switch (fieldName) {
            case SolrConstants.DC:
            case SolrConstants.DOCSTRCT:
            case SolrConstants.DOCSTRCT_SUB:
            case SolrConstants.DOCSTRCT_TOP:
                return usePrefix + fieldName;
            case SolrConstants.CALENDAR_YEAR:
            case SolrConstants.CALENDAR_MONTH:
            case SolrConstants.CALENDAR_DAY:
                if (SolrConstants.PREFIX_SORT.equals(usePrefix)) {
                    return "SORTNUM_" + fieldName;
                }
                String ret = applyPrefix(fieldName, usePrefix);
                ret = ret.replace(SolrConstants.SUFFIX_UNTOKENIZED, "");
                return ret;
            default:
                ret = applyPrefix(fieldName, usePrefix);
                ret = ret.replace(SolrConstants.SUFFIX_UNTOKENIZED, "");
                return ret;
        }
    }

    /**
     *
     * @param fieldName
     * @param prefix
     * @return fieldName with prefix
     * @should apply prefix correctly
     */
    static String applyPrefix(final String fieldName, String prefix) {
        if (StringUtils.isEmpty(fieldName)) {
            return fieldName;
        }
        if (StringUtils.isEmpty(prefix)) {
            return fieldName;
        }

        String ret = fieldName;
        if (ret.startsWith("MD_")) {
            ret = ret.replace("MD_", prefix);
        } else if (ret.startsWith("MD2_")) {
            if (SolrConstants.PREFIX_FACET.equals(prefix)) {
                ret = SolrConstants.PREFIX_FACET + ret;
            } else {
                ret = ret.replace("MD2_", prefix);
            }
        } else if (ret.startsWith(SolrConstants.PREFIX_MDNUM)) {
            if (SolrConstants.PREFIX_SORT.equals(prefix)) {
                ret = ret.replace(SolrConstants.PREFIX_MDNUM, "SORTNUM_");
            } else if (SolrConstants.PREFIX_FACET.equals(prefix)) {
                ret = SolrConstants.PREFIX_FACET + ret;
            } else {
                ret = ret.replace(SolrConstants.PREFIX_MDNUM, prefix);
            }
        } else if (ret.startsWith("NE_")) {
            if (SolrConstants.PREFIX_FACET.equals(prefix)) {
                ret = SolrConstants.PREFIX_FACET + ret;
            } else {
                ret = ret.replace("NE_", prefix);
            }
        } else if (ret.startsWith(SolrConstants.PREFIX_BOOL)) {
            ret = ret.replace(SolrConstants.PREFIX_BOOL, prefix);
        } else if (ret.startsWith(SolrConstants.PREFIX_SORT)) {
            ret = ret.replace(SolrConstants.PREFIX_SORT, prefix);
        }

        return ret;
    }

    /**
     * <p>
     * defacetifyField.
     * </p>
     *
     * @param fieldName a {@link java.lang.String} object.
     * @return a {@link java.lang.String} object.
     * @should defacetify correctly
     */
    public static String defacetifyField(String fieldName) {
        if (fieldName == null) {
            return null;
        }

        /**
         * If the given fieldname is a facetified version of a configured facet field, return the configured field
         */
        for (String field : DataManager.getInstance().getConfiguration().getAllFacetFields()) {
            String facetField = facetifyField(field);
            if (fieldName.equals(facetField)) {
                return field;
            }
        }

        switch (fieldName) {
            case SolrConstants.FACET_DC:
            case SolrConstants.PREFIX_FACET + SolrConstants.DOCSTRCT:
            case SolrConstants.PREFIX_FACET + SolrConstants.DOCSTRCT_SUB:
            case SolrConstants.PREFIX_FACET + SolrConstants.DOCSTRCT_TOP:
            case SolrConstants.PREFIX_FACET + SolrConstants.CALENDAR_YEAR:
            case SolrConstants.PREFIX_FACET + SolrConstants.CALENDAR_MONTH:
            case SolrConstants.PREFIX_FACET + SolrConstants.CALENDAR_DAY:
                return fieldName.substring(6);
            default:
                if (fieldName.startsWith(SolrConstants.PREFIX_FACET)) {
                    if (fieldName.startsWith(SolrConstants.PREFIX_FACET + "MD2_")
                            || fieldName.startsWith(SolrConstants.PREFIX_FACET + SolrConstants.PREFIX_MDNUM)) {
                        return fieldName.substring(6);
                    }
                    return fieldName.replace(SolrConstants.PREFIX_FACET, "MD_");
                }
                return fieldName;
        }
    }

    /**
     * Creates a Solr expand query string out of lists of fields and terms.
     *
     * @param fields a {@link java.util.List} object.
     * @param searchTerms a {@link java.util.Map} object.
     * @param phraseSearch If true, quotation marks are added to terms
     * @param proximitySearchDistance
     * @return a {@link java.lang.String} object.
     * @should generate query correctly
     * @should return empty string if no fields match
     * @should skip reserved fields
     * @should escape reserved characters
     * @should not escape asterisks
     * @should not escape truncation
     * @should add quotation marks if phraseSearch is true
     * @should add proximity search token correctly
     */
    public static String generateExpandQuery(List<String> fields, Map<String, Set<String>> searchTerms, boolean phraseSearch,
            int proximitySearchDistance) {
        logger.trace("generateExpandQuery");
        if (searchTerms.isEmpty()) {
            return "";
        }

        StringBuilder sbOuter = new StringBuilder();
        logger.trace("fields: {}", fields);
        logger.trace("searchTerms: {}", searchTerms);
        boolean moreThanOne = false;
        for (final String field : fields) {
            // Skip fields that exist in all child docs (e.g. PI_TOPSTRUCT) so that searches within a record don't return every single doc
            switch (field) {
                case SolrConstants.PI_TOPSTRUCT:
                case SolrConstants.PI_ANCHOR:
                case SolrConstants.DC:
                case SolrConstants.DOCSTRCT:
                    continue;
                default:
                    if (field.startsWith(SolrConstants.PREFIX_GROUPID)) {
                        continue;
                    }
            }
            Set<String> terms = searchTerms.get(field);
            if (terms == null || terms.isEmpty()) {
                continue;
            }
            if (sbOuter.length() == 0) {
                sbOuter.append(" +(");
            }
            if (moreThanOne) {
                sbOuter.append(SolrConstants.SOLR_QUERY_OR);
            }
            StringBuilder sbInner = new StringBuilder();
            boolean multipleTerms = false;
            for (final String t : terms) {
                if (sbInner.length() > 0) {
                    sbInner.append(SolrConstants.SOLR_QUERY_OR);
                    multipleTerms = true;
                }
                String term = t;
                if (!"*".equals(term)) {
                    boolean quotationMarksApplied = false;
                    if ((term.startsWith("\"") && term.endsWith("\""))) {
                        quotationMarksApplied = true;
                    }
                    term = ClientUtils.escapeQueryChars(term);
                    term = term.replace("\\*", "*");
                    //unescape fuzzy search token
                    term = term.replaceAll("\\\\~(\\d)", "~$1");
                    // logger.trace("term: {}", term); //NOSONAR Debug
                    if (phraseSearch && !quotationMarksApplied) {
                        term = '"' + term + '"';
                    }
                }
                if (SolrConstants.FULLTEXT.equals(field) && proximitySearchDistance > 0) {
                    term = term.replace("\\\"", "\""); // unescape quotation marks
                    term = addProximitySearchToken(term, proximitySearchDistance);
                }
                // logger.trace("term: {}", term); //NOSONAR Debug
                sbInner.append(term);
            }
            sbOuter.append(field).append(":");
            if (multipleTerms) {
                sbOuter.append('(');
            }
            sbOuter.append(sbInner.toString());
            if (multipleTerms) {
                sbOuter.append(')');
            }
            moreThanOne = true;
        }
        if (sbOuter.length() > 0) {
            sbOuter.append(')');
        }

        logger.trace("expand query generated: {}", sbOuter);
        return sbOuter.toString();
    }

    /**
     * Creates a Solr expand query string out of advanced search query item groups.
     *
     * @param group
     * @param allowFuzzySearch
     * @return a {@link java.lang.String} object.
     * @should generate query correctly
     * @should skip reserved fields
     * @should switch to OR operator on fulltext items
     */
    public static String generateAdvancedExpandQuery(SearchQueryGroup group, boolean allowFuzzySearch) {
        logger.trace("generateAdvancedExpandQuery");
        if (group == null) {
            return "";
        }
        StringBuilder sbGroup = new StringBuilder();

        // Identify any fields that only exist in page or UGC docs and enable the page search mode
        boolean orMode = false;
        for (SearchQueryItem item : group.getQueryItems()) {
            if (item.getField() == null) {
                continue;
            }
            switch (item.getField()) {
                case SolrConstants.FULLTEXT:
                case SolrConstants.UGCTERMS:
                case SolrConstants.SEARCHTERMS_ARCHIVE:
                case SEARCH_FILTER_ALL_FIELD:
                    orMode = true;
                    break;
                default:
                    break;
            }
        }

        for (SearchQueryItem item : group.getQueryItems()) {
            if (item.getField() == null) {
                continue;
            }
            // logger.trace("item field: {}", item.getField()); //NOSONAR Debug
            // Skip fields that exist in all child docs (e.g. PI_TOPSTRUCT) so that searches within a record don't return every single doc
            switch (item.getField()) {
                case SolrConstants.PI_TOPSTRUCT:
                case SolrConstants.PI_ANCHOR:
                case SolrConstants.DC:
                case SolrConstants.DOCSTRCT:
                case SolrConstants.BOOKMARKS:
                    continue;
                default:
                    if (item.getField().startsWith(SolrConstants.PREFIX_GROUPID)) {
                        continue;
                    }
            }
            String itemQuery = item.generateQuery(new HashSet<>(), false, allowFuzzySearch);
            if (StringUtils.isNotEmpty(itemQuery)) {
                if (orMode && itemQuery.charAt(0) == '+') {
                    itemQuery = itemQuery.substring(1);
                }
                if (sbGroup.length() > 0) {
                    sbGroup.append(' ');
                }
                sbGroup.append(itemQuery);
            }
        }
        if (sbGroup.length() > 0) {
            return " +(" + sbGroup.toString() + ')';
        }

        return "";
    }

    /**
     * <p>
     * getExpandQueryFieldList.
     * </p>
     *
     * @param searchType a int.
     * @param searchFilter a {@link io.goobi.viewer.model.search.SearchFilter} object.
     * @param queryGroup a {@link SearchQueryGroup} object.
     * @param additionalFields Optinal additional fields to return
     * @return a {@link java.util.List} object.
     */
    public static List<String> getExpandQueryFieldList(int searchType, SearchFilter searchFilter, SearchQueryGroup queryGroup,
            List<String> additionalFields) {
        List<String> ret = new ArrayList<>();
        // logger.trace("searchType: {}", searchType); //NOSONAR Debug
        switch (searchType) {
            case SearchHelper.SEARCH_TYPE_ADVANCED:
                if (queryGroup != null) {
                    for (SearchQueryItem item : queryGroup.getQueryItems()) {
                        if (SEARCH_FILTER_ALL_FIELD.equals(item.getField())) {
                            if (!ret.contains(SolrConstants.DEFAULT)) {
                                ret.add(SolrConstants.DEFAULT);
                            }
                            if (!ret.contains(SolrConstants.FULLTEXT)) {
                                ret.add(SolrConstants.FULLTEXT);
                            }
                            if (!ret.contains(SolrConstants.NORMDATATERMS)) {
                                ret.add(SolrConstants.NORMDATATERMS);
                            }
                            if (!ret.contains(SolrConstants.UGCTERMS)) {
                                ret.add(SolrConstants.UGCTERMS);
                            }
                            if (!ret.contains(SolrConstants.SEARCHTERMS_ARCHIVE)) {
                                ret.add(SolrConstants.SEARCHTERMS_ARCHIVE);
                            }
                            if (!ret.contains(SolrConstants.CMS_TEXT_ALL)) {
                                ret.add(SolrConstants.CMS_TEXT_ALL);
                            }
                        } else if (SolrConstants.DEFAULT.equals(item.getField())
                                || SolrConstants.SUPERDEFAULT.equals(item.getField()) && !ret.contains(SolrConstants.DEFAULT)) {
                            ret.add(SolrConstants.DEFAULT);
                        } else if (SolrConstants.FULLTEXT.equals(item.getField())
                                || SolrConstants.SUPERFULLTEXT.equals(item.getField()) && !ret.contains(SolrConstants.FULLTEXT)) {
                            ret.add(SolrConstants.FULLTEXT);
                        } else if (SolrConstants.UGCTERMS.equals(item.getField())
                                || SolrConstants.SUPERUGCTERMS.equals(item.getField()) && !ret.contains(SolrConstants.UGCTERMS)) {
                            ret.add(SolrConstants.UGCTERMS);
                        } else if (SolrConstants.SEARCHTERMS_ARCHIVE.equals(item.getField())
                                || SolrConstants.SUPERSEARCHTERMS_ARCHIVE.equals(item.getField())
                                        && !ret.contains(SolrConstants.SEARCHTERMS_ARCHIVE)) {
                            ret.add(SolrConstants.UGCTERMS);
                        } else if (SolrConstants.CMS_TEXT_ALL.equals(item.getField()) && !ret.contains(SolrConstants.CMS_TEXT_ALL)) {
                            ret.add(SolrConstants.CMS_TEXT_ALL);
                        } else if (!ret.contains(item.getField())) {
                            ret.add(item.getField());
                        }
                    }
                }
                break;
            case SearchHelper.SEARCH_TYPE_TIMELINE:
                ret.add(SolrConstants.DEFAULT);
                // TODO
                break;
            case SearchHelper.SEARCH_TYPE_CALENDAR:
                ret.add(SolrConstants.CALENDAR_DAY);
                ret.add(SolrConstants.CALENDAR_MONTH);
                ret.add(SolrConstants.CALENDAR_YEAR);
                break;
            default:
                if (searchFilter == null || searchFilter.equals(SEARCH_FILTER_ALL)) {
                    // No filters defined or ALL: use DEFAULT + FULLTEXT + UGCTERMS
                    ret.add(SolrConstants.DEFAULT);
                    ret.add(SolrConstants.FULLTEXT);
                    ret.add(SolrConstants.NORMDATATERMS);
                    ret.add(SolrConstants.UGCTERMS);
                    ret.add(SolrConstants.SEARCHTERMS_ARCHIVE);
                    ret.add(SolrConstants.CMS_TEXT_ALL);
                    ret.add(SolrConstants.CALENDAR_DAY);
                } else {
                    ret.add(searchFilter.getField());
                }
                break;
        }

        if (additionalFields != null) {
            ret.addAll(additionalFields);
        }

        return ret;
    }

    /**
     * <p>
     * prepareQuery.
     * </p>
     *
     * @param query a {@link java.lang.String} object.
     * @return a {@link java.lang.String} object.
     * @should wrap query correctly
     */
    public static String prepareQuery(String query) {
        StringBuilder sbQuery = new StringBuilder();
        if (StringUtils.isNotEmpty(query)) {
            sbQuery.append("+(").append(query).append(')');
        } else {
            // Collection browsing (no search query)
            String docstructWhitelistFilterQuery = getDocstrctWhitelistFilterQuery();
            if (StringUtils.isNotEmpty(docstructWhitelistFilterQuery)) {
                sbQuery.append(docstructWhitelistFilterQuery);
            } else {
                sbQuery.append(ALL_RECORDS_QUERY);
            }

        }

        return sbQuery.toString();
    }

    /**
     * Puts non-empty queries into parentheses and replaces empty queries with a top level record-only query (for collection listing).
     *
     * @param query a {@link java.lang.String} object.
     * @param docstructWhitelistFilterQuery a {@link java.lang.String} object.
     * @return a {@link java.lang.String} object.
     * @should prepare non-empty queries correctly
     * @should prepare empty queries correctly
     */
    public static String prepareQuery(String query, String docstructWhitelistFilterQuery) {
        StringBuilder sbQuery = new StringBuilder();
        if (StringUtils.isNotEmpty(query)) {
            sbQuery.append('(').append(query).append(')');
        } else {
            // Collection browsing (no search query)
            if (StringUtils.isNotEmpty(docstructWhitelistFilterQuery)) {
                sbQuery.append(docstructWhitelistFilterQuery);
            } else {
                sbQuery.append(SearchHelper.ALL_RECORDS_QUERY);
            }

        }

        return sbQuery.toString();
    }

    /**
     *
     * @param searchTerms
     * @return Term query from searchTerms
     */
    public static String buildTermQuery(Collection<String> searchTerms) {
        return buildTermQuery(searchTerms, true);
    }

    /**
     *
     * @param searchTerms
     * @param addOperators
     * @return Term query from searchTerms
     */
    public static String buildTermQuery(Collection<String> searchTerms, boolean addOperators) {
        if (searchTerms == null || searchTerms.isEmpty()) {
            return "";
        }

        // Construct inner query part
        StringBuilder sbInner = new StringBuilder();
        for (String term : searchTerms) {
            if (sbInner.length() > 0) {
                if (addOperators) {
                    sbInner.append(SolrConstants.SOLR_QUERY_AND);
                } else {
                    sbInner.append(' ');
                }
            }
            if (!term.contains(SolrConstants.SOLR_QUERY_OR)) {
                sbInner.append(term);
            } else {
                sbInner.append('(').append(term).append(')');
            }
        }

        return sbInner.toString();
    }

    /**
     * Constructs the complete query using the raw query and adding all available suffixes.
     *
     * @param rawQuery a {@link java.lang.String} object.
     * @param boostTopLevelDocstructs If true, query elements for boosting will be added
     * @param aggregationType {@link SearchAggregationType}
     * @return a {@link java.lang.String} object.
     * @throws io.goobi.viewer.exceptions.IndexUnreachableException if any.
     *
     */
    public static String buildFinalQuery(String rawQuery, boolean boostTopLevelDocstructs, SearchAggregationType aggregationType) {
        return buildFinalQuery(rawQuery, boostTopLevelDocstructs, null, aggregationType);
    }

    /**
     * Constructs the complete query using the raw query and adding all available suffixes.
     *
     * @param rawQuery a {@link java.lang.String} object.
     * @param boostTopLevelDocstructs If true, query elements for boosting will be added
     * @param request
     * @param aggregationType {@link SearchAggregationType}
     * @return a {@link java.lang.String} object.
     * @should add embedded query template if boostTopLevelDocstructs true
     * @should add query prefix if boostTopLevelDocstructs true and termQuery not empty
     * @should escape quotation marks in embedded query
     * @should add join statement if aggregateHits true
     * @should not add join statement if aggregateHits false
     * @should remove existing join statement
     */
    public static String buildFinalQuery(final String rawQuery, boolean boostTopLevelDocstructs, HttpServletRequest request,
            SearchAggregationType aggregationType) {
        if (rawQuery == null) {
            throw new IllegalArgumentException("rawQuery may not be null");
        }

        // logger.trace("rawQuery: {}", rawQuery); //NOSONAR Debug
        StringBuilder sbQuery = new StringBuilder();
        if (SearchAggregationType.AGGREGATE_TO_TOPSTRUCT.equals(aggregationType)) {
            sbQuery.append(AGGREGATION_QUERY_PREFIX);
            // https://wiki.apache.org/solr/FieldCollapsing
            // https://wiki.apache.org/solr/Join
        }
        if (StringUtils.isNotBlank(rawQuery)) {
            sbQuery.append("+(").append(rawQuery.replace(AGGREGATION_QUERY_PREFIX, "")).append(")");
        }

        // Boosting
        if (boostTopLevelDocstructs) {
            String template = "+(" + EMBEDDED_QUERY_TEMPLATE.replace("{0}", sbQuery.toString().replace("\"", "\\\"")) + ")";
            sbQuery = new StringBuilder(template);
        }

        // Suffixes
        String suffixes = getAllSuffixes(request, true, true);
        if (StringUtils.isNotBlank(suffixes)) {
            sbQuery.append(suffixes);
        }

        return sbQuery.toString();
    }

    /**
     * @param request
     * @param privilege Privilege to check (Connector checks a different privilege)
     * @return Filter query suffix string from the HTTP session
     */
    static String getFilterQuerySuffix(final HttpServletRequest request, String privilege) {
        HttpServletRequest req = request;
        if (req == null) {
            req = BeanUtils.getRequest();
        }
        if (req == null) {
            return "";
        }
        HttpSession session = req.getSession(false);
        if (session == null) {
            return null;
        }

        String ret = (String) session.getAttribute(PARAM_NAME_FILTER_QUERY_SUFFIX);
        // If not suffix generated yet, initiate update
        if (ret == null) {
            try {
                updateFilterQuerySuffix(request, privilege);
                ret = (String) session.getAttribute(PARAM_NAME_FILTER_QUERY_SUFFIX);
            } catch (IndexUnreachableException | DAOException e) {
                logger.error(e.getMessage(), e);
            } catch (PresentationException e) {
                logger.error(e.getMessage());
            }
        }

        return ret;
    }

    /**
     * <p>
     * exportSearchAsExcel.
     * </p>
     *
     * @param wb {@link SXSSFWorkbook} to populate
     * @param finalQuery Complete query with suffixes.
     * @param exportQuery Query constructed from the user's input, without any secret suffixes.
     * @param sortFields a {@link java.util.List} object.
     * @param filterQueries a {@link java.util.List} object.
     * @param params a {@link java.util.Map} object.
     * @param searchTerms a {@link java.util.Map} object.
     * @param locale a {@link java.util.Locale} object.
     * @param proximitySearchDistance
     * @throws io.goobi.viewer.exceptions.IndexUnreachableException if any.
     * @throws io.goobi.viewer.exceptions.DAOException if any.
     * @throws io.goobi.viewer.exceptions.PresentationException if any.
     * @throws io.goobi.viewer.exceptions.ViewerConfigurationException if any.
     * @should create excel workbook correctly
     */
    public static void exportSearchAsExcel(SXSSFWorkbook wb, String finalQuery, String exportQuery, List<StringPair> sortFields,
            List<String> filterQueries, Map<String, String> params, Map<String, Set<String>> searchTerms, Locale locale, int proximitySearchDistance)
            throws IndexUnreachableException, DAOException, PresentationException, ViewerConfigurationException {
        if (wb == null) {
            throw new IllegalArgumentException("wb may not be null");
        }

        SXSSFSheet currentSheet = wb.createSheet("Goobi_viewer_search");
        CellStyle styleBold = wb.createCellStyle();
        Font font2 = wb.createFont();
        font2.setFontHeightInPoints((short) 10);
        font2.setBold(true);
        styleBold.setFont(font2);

        int currentRowIndex = 0;
        int currentCellIndex = 0;

        // Query row
        SXSSFRow qRow = currentSheet.createRow(currentRowIndex++);
        SXSSFCell qCell = qRow.createCell(currentCellIndex++);
        qCell.setCellStyle(styleBold);
        qCell.setCellValue(new XSSFRichTextString("Query:"));
        qCell = qRow.createCell(currentCellIndex);
        qCell.setCellValue(new XSSFRichTextString(exportQuery));
        currentCellIndex = 0;

        // Title row
        SXSSFRow row = currentSheet.createRow(currentRowIndex++);
        for (ExportFieldConfiguration field : DataManager.getInstance().getConfiguration().getSearchExcelExportFields()) {
            SXSSFCell cell = row.createCell(currentCellIndex++);
            cell.setCellStyle(styleBold);
            cell.setCellValue(new XSSFRichTextString(ViewerResourceBundle.getTranslation(field.getField(), locale)));
        }

        List<ExportFieldConfiguration> exportFields = DataManager.getInstance().getConfiguration().getSearchExcelExportFields();
        List<String> exportFieldNames = new ArrayList<>(exportFields.size());
        for (ExportFieldConfiguration field : exportFields) {
            exportFieldNames.add(field.getField());
        }
        long totalHits = DataManager.getInstance().getSearchIndex().getHitCount(finalQuery, filterQueries);
        int batchSize = 100;
        int totalBatches = (int) Math.ceil((double) totalHits / batchSize);
        for (int i = 0; i < totalBatches; ++i) {
            int first = i * batchSize;
            int max = first + batchSize - 1;
            if (max > totalHits) {
                max = (int) (totalHits - 1);
                batchSize = (int) (totalHits - first);
            }
            logger.trace("Fetching search hits {}-{} out of {}", first, max, totalHits);
            List<SearchHit> batch =
                    searchWithAggregation(finalQuery, first, batchSize, sortFields, null, filterQueries, params, searchTerms, exportFieldNames,
                            Configuration.METADATA_LIST_TYPE_SEARCH_HIT, locale, false, proximitySearchDistance);

            for (SearchHit hit : batch) {
                // Create row
                currentCellIndex = 0;
                row = currentSheet.createRow(currentRowIndex++);
                for (ExportFieldConfiguration field : exportFields) {
                    SXSSFCell cell = row.createCell(currentCellIndex++);
                    String value = hit.getExportMetadata().get(field.getField());
                    cell.setCellValue(new XSSFRichTextString(value != null ? value : ""));
                }
            }
        }
    }

    /**
     * <p>
     * parseSortString.
     * </p>
     *
     * @param sortString a {@link java.lang.String} object.
     * @param navigationHelper a {@link io.goobi.viewer.managedbeans.NavigationHelper} object.
     * @return a {@link java.util.List} object.
     * @should parse string correctly
     */
    public static List<StringPair> parseSortString(String sortString, NavigationHelper navigationHelper) {
        if (StringUtils.isEmpty(sortString)) {
            return Collections.emptyList();
        }

        List<StringPair> ret = new ArrayList<>();
        String[] sortStringSplit = sortString.split(";");
        if (sortStringSplit.length > 0) {
            for (String field : sortStringSplit) {
                ret.add(new StringPair(field.replace("!", ""), field.charAt(0) == '!' ? "desc" : "asc"));
                String s = field.replaceAll("[\n\r]", "_");
                logger.trace("Added sort field: {}", s);
                // add translated sort fields
                if (navigationHelper != null && field.startsWith(SolrConstants.PREFIX_SORT)) {
                    Iterable<Locale> locales = navigationHelper::getSupportedLocales;
                    StreamSupport.stream(locales.spliterator(), false)
                            .sorted(new LocaleComparator(BeanUtils.getLocale()))
                            .map(locale -> field + SolrConstants.MIDFIX_LANG + locale.getLanguage().toUpperCase())
                            .peek(language -> logger.trace("Adding sort field: {}", language))
                            .forEach(language -> ret.add(new StringPair(language.replace("!", ""), language.charAt(0) == '!' ? "desc" : "asc")));
                }
            }
        }

        return ret;
    }

    /**
     * @param expandQuery
     * @return Map&lt;String, String&gt;
     */
    public static Map<String, String> getExpandQueryParams(String expandQuery) {
        Map<String, String> params = new HashMap<>();
        params.put(ExpandParams.EXPAND, "true");
        params.put(ExpandParams.EXPAND_Q, expandQuery);
        params.put(ExpandParams.EXPAND_FIELD, SolrConstants.PI_TOPSTRUCT);
        params.put(ExpandParams.EXPAND_ROWS, String.valueOf(SolrSearchIndex.MAX_HITS));
        params.put(ExpandParams.EXPAND_SORT, SolrConstants.ORDER + " asc");
        params.put(ExpandParams.EXPAND_FQ, ""); // The main filter query may not apply to the expand query to produce child hits
        return params;
    }

    /**
     * Removes illegal characters from an individual search term. Do not use on whole queries!
     *
     * @param term The term to clean up.
     * @return Cleaned up term.
     * @should remove illegal chars correctly
     * @should remove trailing punctuation
     * @should preserve truncation
     * @should preserve negation
     */
    public static String cleanUpSearchTerm(final String term) {
        String s = term;
        if (StringUtils.isNotEmpty(s)) {
            boolean addNegation = false;
            boolean addLeftTruncation = false;
            boolean addRightTruncation = false;
            if (s.charAt(0) == '-') {
                addNegation = true;
                s = s.substring(1);
            } else if (s.charAt(0) == '*') {
                addLeftTruncation = true;
            }
            if (s.endsWith("*")) {
                addRightTruncation = true;
            }
            s = s.replace("*", "");
            // s = s.replace(".", "");
            s = s.replace("(", "");
            s = s.replace(")", "");

            // Remove trailing punctuation
            boolean done = false;
            while (s.length() > 1) {
                if (done) {
                    break;
                }
                char last = s.charAt(s.length() - 1);
                switch (last) {
                    case '.':
                    case ',':
                    case ':':
                    case ';':
                        s = s.substring(0, s.length() - 1);
                        break;
                    default:
                        done = true;
                        break;
                }

            }

            if (addNegation) {
                s = '-' + s;
            } else if (addLeftTruncation) {
                s = '*' + s;
            }
            if (addRightTruncation) {
                s += '*';
            }
        }

        return s;
    }

    /**
     *
     * @param accessCondition
     * @param escapeAccessCondition
     * @return Constructed Solr query
     * @should build escaped query correctly
     * @should build not escaped query correctly
     */
    public static String getQueryForAccessCondition(final String accessCondition, boolean escapeAccessCondition) {
        String ac = escapeAccessCondition ? BeanUtils.escapeCriticalUrlChracters(accessCondition) : accessCondition;
        return "+(ISWORK:true ISANCHOR:true DOCTYPE:UGC) +" + SolrConstants.ACCESSCONDITION + ":\"" + ac + "\"";
    }

    /**
     * Adds a fuzzy search token to the given term. The maximal Damerau-Levenshtein is calculated from term length
     *
     * @param term the search term
     * @param prefix
     * @param suffix
     * @return the given term with a fuzzy search token appended
     */
    public static String addFuzzySearchToken(String term, String prefix, String suffix) {
        int distance = FuzzySearchTerm.calculateOptimalDistance(term);
        return addFuzzySearchToken(term, distance, prefix, suffix);
    }

    /**
     * @param term the search term. Must be a single word
     * @param distance the maximum Damerau-Levenshtein distance to a matching word. Must be from 0 to 2, where 0 means no fuzzy search
     * @param prefix
     * @param suffix
     * @return term with fuzzy search token
     */
    public static String addFuzzySearchToken(String term, int distance, String prefix, String suffix) {
        if (distance < 0 || distance > 2) {
            throw new IllegalArgumentException("Edit distance in fuzzy search must be in the range from 0 to 2. The given distance is " + distance);
        } else if (distance == 0) {
            return prefix + term + suffix;
        } else if (StringUtils.isBlank(term) || term.contains(" ")) {
            throw new IllegalArgumentException(
                    "For fuzzy search, term must not be empty and must consist only of a single word. The given term is " + term);
        } else {
            return FUZZY_SEARCH_TERM_TEMPLATE_WITH_BOOST
                    .replace("{t}", term)
                    .replace("{d}", Integer.toString(distance))
                    .replace("{p}", StringUtils.isBlank(prefix) ? "" : prefix)
                    .replace("{s}", StringUtils.isBlank(suffix) ? "" : suffix);
        }
    }

    /**
     *
     * @param term
     * @param distance
     * @return {@link String}
     * @should term with proximity search token
     */
    public static String addProximitySearchToken(String term, int distance) {
        if (StringUtils.isEmpty(term)) {
            return term;
        }

        boolean addQuotationMarks = false;
        if (!term.startsWith("\"") && !term.endsWith("\"")) {
            addQuotationMarks = true;
        }

        StringBuilder sb = new StringBuilder();
        if (addQuotationMarks) {
            sb.append('"');
        }
        sb.append(term);
        if (addQuotationMarks) {
            sb.append('"');
        }
        sb.append('~');
        sb.append(distance);

        return sb.toString();
    }

    /**
     *
     * @param term Search term containing proximity search token
     * @return term without proximity search token
     * @should remove token correctly
     * @should return unmodified term if no token found
     */
    public static String removeProximitySearchToken(String term) {
        if (StringUtils.isEmpty(term) || !term.contains("\"~")) {
            return term;
        }

        Matcher m = SearchHelper.PATTERN_PROXIMITY_SEARCH_TOKEN.matcher(term);
        if (m.find()) {
            String num = m.group(1);
            if (StringUtils.isNotBlank(num)) {
                return term.replace("~" + num, "");
            }
        }

        return term;
    }

    /**
     *
     * @param query
     * @return Extracted search distance
     * @should return 0 if query empty
     * @should return 0 if query does not contain token
     * @should return 0 if query not phrase search
     * @should extract distance correctly
     */
    public static int extractProximitySearchDistanceFromQuery(String query) {
        if (StringUtils.isEmpty(query) || !query.contains("\"~")) {
            return 0;
        }

        int ret = 0;
        Matcher m = PATTERN_PROXIMITY_SEARCH_TOKEN.matcher(query);
        if (m.find()) {
            String num = m.group(1);
            if (StringUtils.isNotBlank(num)) {
                try {
                    ret = Integer.valueOf(num);
                    logger.trace("Extracted proximity search distance: {}", ret);
                } catch (NumberFormatException e) {
                    logger.warn(e.getMessage());
                }
            }
        }

        return ret;
    }

    /**
     * Determines whether the given string is a quoted search phrase, optionally with a proximity distance.
     *
     * @param s Search terms
     * @return true if phrase; false otherwise
     * @should detect phrase correctly
     * @should detect phrase with proximity correctly
     */
    public static boolean isPhrase(String s) {
        if (StringUtils.isBlank(s)) {
            return false;
        }

        Matcher m = PATTERN_PHRASE.matcher(s.trim());
        return m.find();
    }

    /**
     * Separate leading and trailing wildcard token ('*') from the actual term and return an array of length 3 with the values [leadingWildCard,
     * tokenWithoutWildcards, trailingWildcard] If leading/trailing wildcards are missing, the corresponding array entries are empty strings
     *
     * @param term
     * @return array of prefix, token, suffix
     */
    public static String[] getWildcardsTokens(String term) {
        String prefix = term.startsWith("*") ? "*" : "";
        String suffix = term.endsWith("*") ? "*" : "";
        String cleanedTerm = term.substring(prefix.length(), term.length() - suffix.length());
        return new String[] { prefix, cleanedTerm, suffix };
    }

    /**
     * Constructs an expand query from given facet queries. Constrains the query to DOCSTRCT doc types only.
     *
     * @param allFacetQueries
     * @param allowedFacetQueryRegexes Optional list containing regexes for allowed facet queries
     * @return Expand query
     * @should return empty string if list null or empty
     * @should construct query correctly
     * @should only use queries that match allowed regex
     * @should return empty string of no query allowed
     */
    public static String buildExpandQueryFromFacets(List<String> allFacetQueries, List<String> allowedFacetQueryRegexes) {
        if (allFacetQueries == null || allFacetQueries.isEmpty()) {
            return "";
        }

        StringBuilder sb = new StringBuilder();
        for (String q : allFacetQueries) {
            if (StringUtils.isBlank(q)) {
                continue;
            }
            if (allowedFacetQueryRegexes == null || allowedFacetQueryRegexes.isEmpty()) {
                sb.append(" +").append(q);
            } else {
                for (String allowedFacetQuery : allowedFacetQueryRegexes) {
                    Pattern p = Pattern.compile(allowedFacetQuery);
                    Matcher m = p.matcher(q);
                    if (m.matches()) {
                        sb.append(" +").append(q);
                    }
                }
            }
        }
        if (sb.length() > 0) {
            sb.append(" +").append(SolrConstants.DOCTYPE).append(':').append(DocType.DOCSTRCT.name());
        }

        return sb.toString().trim();
    }
}<|MERGE_RESOLUTION|>--- conflicted
+++ resolved
@@ -940,11 +940,7 @@
      * </p>
      *
      * @param subQuery a {@link java.lang.String} object.
-<<<<<<< HEAD
-     * @return an int[]
-=======
      * @return int[]
->>>>>>> 0a1114f1
      * @throws io.goobi.viewer.exceptions.PresentationException if any.
      * @throws io.goobi.viewer.exceptions.IndexUnreachableException if any.
      */
