--- conflicted
+++ resolved
@@ -3053,28 +3053,6 @@
                     }
             }
             String itemQuery = item.generateQuery(new HashSet<>(), false, allowFuzzySearch);
-<<<<<<< HEAD
-            if (StringUtils.isNotEmpty(itemQuery)) {
-                if (item.isSameFieldGroupStart() || item.isSameFieldGroupCopy()) {
-                    // Put a group of same-field items into a single query
-                    if (item.isSameFieldGroupStart()) {
-                        sbSameFieldGroup.append(orMode ? "-" : "+").append('(');
-                    }
-                    if (sbSameFieldGroup.length() > 2) {
-                        sbSameFieldGroup.append(' ');
-                    }
-                    sbSameFieldGroup.append(itemQuery);
-                    if (item.isSameFieldGroupEnd()) {
-                        sbSameFieldGroup.append(")");
-                        if (!sbGroup.isEmpty()) {
-                            sbGroup.append(' ');
-                        }
-                        sbGroup.append(sbSameFieldGroup);
-                        sbSameFieldGroup = new StringBuilder();
-                    }
-                } else {
-                    // Single item query
-=======
             if (item.isSameFieldGroupStart() || item.isSameFieldGroupCopy()) {
                 // Put a group of same-field items into a single query
                 if (item.isSameFieldGroupStart()) {
@@ -3099,7 +3077,6 @@
             } else {
                 // Single item query
                 if (StringUtils.isNotEmpty(itemQuery)) {
->>>>>>> f3ded8d7
                     if (orMode && itemQuery.charAt(0) == '+') {
                         itemQuery = itemQuery.substring(1);
                     }
@@ -3111,13 +3088,9 @@
             }
         }
 
-<<<<<<< HEAD
-        if (!sbGroup.isEmpty()) {
-=======
         if (!sbGroup.isEmpty())
 
         {
->>>>>>> f3ded8d7
             return " +(" + sbGroup.toString() + ')';
         }
 
