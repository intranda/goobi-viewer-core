--- conflicted
+++ resolved
@@ -69,11 +69,8 @@
      * @throws io.goobi.viewer.exceptions.IndexUnreachableException if any.
      * @throws io.goobi.viewer.exceptions.DAOException if any.
      */
-<<<<<<< HEAD
-    public EagerPageLoader(StructElement topElement) throws PresentationException, IndexUnreachableException {
-=======
+
     EagerPageLoader(StructElement topElement) throws PresentationException, IndexUnreachableException, DAOException {
->>>>>>> 55c248eb
         pi = topElement.getPi();
         pages = loadAllPages(topElement);
         setFirstAndLastPageOrder();
