--- conflicted
+++ resolved
@@ -25,17 +25,11 @@
 
 import java.net.URI;
 import java.net.URISyntaxException;
-<<<<<<< HEAD
 import java.nio.file.Path;
 import java.time.LocalDate;
 import java.time.format.DateTimeParseException;
 import java.util.ArrayList;
 import java.util.Collections;
-=======
-import java.time.LocalDate;
-import java.time.format.DateTimeParseException;
-import java.util.ArrayList;
->>>>>>> 69ae97ef
 import java.util.List;
 import java.util.Optional;
 import java.util.stream.Collectors;
@@ -323,14 +317,9 @@
     }
 
     /**
-<<<<<<< HEAD
-     * @param pages
-     * @param page
-     * @param canvas
-=======
      * @param manifest
      * @param ele
->>>>>>> 69ae97ef
+     * @param page
      * @throws URISyntaxException
      */
     public void addRenderings(AbstractPresentationModelElement2 manifest, StructElement ele, Optional<PhysicalElement> page) {
