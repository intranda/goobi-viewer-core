--- conflicted
+++ resolved
@@ -248,6 +248,10 @@
             if (StringUtils.isNotBlank(metadataListType)) {
                 s.setMetadataListType(metadataListType);
             }
+            // Pass secondary metadata list configuration, if set in CMS page 
+            if (StringUtils.isNotBlank(metadataListType)) {
+                s.setMetadataListType(metadataListType);
+            }
             SearchFacets facets = searchBean.getFacets();
             s.setPage(getCurrentListPage());
             searchBean.setHitsPerPage(this.getElementsPerPage());
@@ -276,17 +280,6 @@
     public Functionality getFunctionality() {
         return getSearch();
     }
-<<<<<<< HEAD
-
-    public HitListView getView() {
-        return view;
-    }
-
-    public void setView(HitListView view) {
-        this.view = view;
-    }
-=======
->>>>>>> a1ef32d4
 
     @Override
     public boolean isEmpty() {
