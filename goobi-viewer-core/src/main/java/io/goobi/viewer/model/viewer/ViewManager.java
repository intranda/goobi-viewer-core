/*
 * This file is part of the Goobi viewer - a content presentation and management
 * application for digitized objects.
 *
 * Visit these websites for more information.
 *          - http://www.intranda.com
 *          - http://digiverso.com
 *
 * This program is free software; you can redistribute it and/or modify it under
 * the terms of the GNU General Public License as published by the Free Software
 * Foundation; either version 2 of the License, or (at your option) any later
 * version.
 *
 * This program is distributed in the hope that it will be useful, but WITHOUT
 * ANY WARRANTY; without even the implied warranty of MERCHANTABILITY or FITNESS
 * FOR A PARTICULAR PURPOSE.
 * See the GNU General Public License for more details.
 *
 * You should have received a copy of the GNU General Public License along with
 * this program. If not, see <http://www.gnu.org/licenses/>.
 */
package io.goobi.viewer.model.viewer;

import static io.goobi.viewer.api.rest.v1.ApiUrls.RECORDS_ALTO_ZIP;
import static io.goobi.viewer.api.rest.v1.ApiUrls.RECORDS_FILES;
import static io.goobi.viewer.api.rest.v1.ApiUrls.RECORDS_FILES_ALTO;
import static io.goobi.viewer.api.rest.v1.ApiUrls.RECORDS_FILES_PLAINTEXT;
import static io.goobi.viewer.api.rest.v1.ApiUrls.RECORDS_FILES_TEI;
import static io.goobi.viewer.api.rest.v1.ApiUrls.RECORDS_PLAINTEXT_ZIP;
import static io.goobi.viewer.api.rest.v1.ApiUrls.RECORDS_RECORD;
import static io.goobi.viewer.api.rest.v1.ApiUrls.RECORDS_TEI_LANG;

import java.awt.Dimension;
import java.io.FileNotFoundException;
import java.io.IOException;
import java.io.Serializable;
import java.io.UnsupportedEncodingException;
import java.net.URISyntaxException;
import java.net.URLEncoder;
import java.nio.file.Files;
import java.nio.file.Path;
import java.nio.file.Paths;
import java.util.ArrayList;
import java.util.Arrays;
import java.util.Collections;
import java.util.LinkedList;
import java.util.List;
import java.util.Optional;
import java.util.stream.Collectors;
import java.util.stream.IntStream;
import java.util.stream.Stream;

import javax.faces.context.FacesContext;
import javax.faces.event.ValueChangeEvent;
import javax.faces.model.SelectItem;
import javax.servlet.http.HttpServletRequest;

import org.apache.commons.lang3.StringUtils;
import org.apache.commons.lang3.tuple.Pair;
import org.apache.logging.log4j.LogManager;
import org.apache.logging.log4j.Logger;
import org.apache.solr.common.SolrDocument;
import org.jboss.weld.exceptions.IllegalArgumentException;
import org.jdom2.JDOMException;
import org.json.JSONObject;

import de.undercouch.citeproc.CSL;
import de.unigoettingen.sub.commons.contentlib.exceptions.IllegalRequestException;
import de.unigoettingen.sub.commons.contentlib.imagelib.ImageFileFormat;
import de.unigoettingen.sub.commons.contentlib.imagelib.transform.Scale;
import de.unigoettingen.sub.commons.util.PathConverter;
import io.goobi.viewer.api.rest.v1.ApiUrls;
import io.goobi.viewer.controller.AlphanumCollatorComparator;
import io.goobi.viewer.controller.Configuration;
import io.goobi.viewer.controller.DataFileTools;
import io.goobi.viewer.controller.DataManager;
import io.goobi.viewer.controller.FileTools;
import io.goobi.viewer.controller.NetTools;
import io.goobi.viewer.controller.ProcessDataResolver;
import io.goobi.viewer.controller.StringConstants;
import io.goobi.viewer.controller.StringTools;
import io.goobi.viewer.exceptions.ArchiveException;
import io.goobi.viewer.exceptions.DAOException;
import io.goobi.viewer.exceptions.HTTPException;
import io.goobi.viewer.exceptions.IDDOCNotFoundException;
import io.goobi.viewer.exceptions.IndexUnreachableException;
import io.goobi.viewer.exceptions.PresentationException;
import io.goobi.viewer.exceptions.RecordNotFoundException;
import io.goobi.viewer.exceptions.ViewerConfigurationException;
import io.goobi.viewer.managedbeans.ImageDeliveryBean;
import io.goobi.viewer.managedbeans.NavigationHelper;
import io.goobi.viewer.managedbeans.SearchBean;
import io.goobi.viewer.managedbeans.UserBean;
import io.goobi.viewer.managedbeans.utils.BeanUtils;
import io.goobi.viewer.messages.Messages;
import io.goobi.viewer.model.archives.ArchiveEntry;
import io.goobi.viewer.model.archives.ArchiveResource;
import io.goobi.viewer.model.calendar.CalendarView;
import io.goobi.viewer.model.citation.Citation;
import io.goobi.viewer.model.citation.CitationProcessorWrapper;
import io.goobi.viewer.model.citation.CitationTools;
import io.goobi.viewer.model.job.download.DownloadOption;
import io.goobi.viewer.model.metadata.ComplexMetadata;
import io.goobi.viewer.model.metadata.Metadata;
import io.goobi.viewer.model.metadata.MetadataTools;
import io.goobi.viewer.model.metadata.MetadataValue;
import io.goobi.viewer.model.search.SearchHelper;
import io.goobi.viewer.model.security.AccessConditionUtils;
import io.goobi.viewer.model.security.CopyrightIndicatorLicense;
import io.goobi.viewer.model.security.CopyrightIndicatorStatus;
import io.goobi.viewer.model.security.CopyrightIndicatorStatus.Status;
import io.goobi.viewer.model.security.IPrivilegeHolder;
import io.goobi.viewer.model.security.user.User;
import io.goobi.viewer.model.toc.TOC;
import io.goobi.viewer.model.transkribus.TranskribusJob;
import io.goobi.viewer.model.transkribus.TranskribusSession;
import io.goobi.viewer.model.transkribus.TranskribusUtils;
import io.goobi.viewer.model.viewer.pageloader.AbstractPageLoader;
import io.goobi.viewer.model.viewer.pageloader.IPageLoader;
import io.goobi.viewer.model.viewer.pageloader.SelectPageItem;
import io.goobi.viewer.solr.SolrConstants;
import io.goobi.viewer.solr.SolrTools;

/**
 * Holds information about the currently open record (structure, pages, etc.). Used to reduced the size of ActiveDocumentBean.
 */
public class ViewManager implements Serializable {

    private static final long serialVersionUID = -7776362205876306849L;

    private static final Logger logger = LogManager.getLogger(ViewManager.class);

    private ImageDeliveryBean imageDeliveryBean;

    /** IDDOC of the top level document. */
    private final long topStructElementIddoc;
    /** IDDOC of the current level document. The initial top level document values eventually gets overridden with the image owner element's IDDOC. */
    private long currentStructElementIddoc;
    /** LOGID of the current level document. */
    private String logId;

    /** Document of the anchor element, if applicable. */
    private StructElement anchorStructElement;

    /** Top level document. */
    private StructElement topStructElement;

    /** Currently selected document. */
    private StructElement currentStructElement;

    private IPageLoader pageLoader;
    private PhysicalElement representativePage;

    /** Table of contents object. */
    private TOC toc;

    private int rotate = 0;
    private int zoomSlider;
    private int currentImageOrder = -1;
    private final List<SelectPageItem> dropdownPages = new ArrayList<>();
    private final List<SelectPageItem> dropdownFulltext = new ArrayList<>();
    private String dropdownSelected = "";
    private int currentThumbnailPage = 1;
    private String pi;
    private Boolean accessPermissionPdf = null;
    private Boolean allowUserComments = null;
    private List<StructElementStub> docHierarchy = null;
    private String mimeType = null;
    private Boolean filesOnly = null;
    private String opacUrl = null;
    private String contextObject = null;
    private List<String> versionHistory = null;
    private PageOrientation firstPageOrientation = PageOrientation.RIGHT;
    private boolean doublePageMode = false;
    private int firstPdfPage;
    private int lastPdfPage;
    private CalendarView calendarView;
    private Long pagesWithFulltext = null;
    private Long pagesWithAlto = null;
    private Boolean workHasTEIFiles = null;
    private Boolean metadataViewOnly = null;
    private String citationStyle = null;
    private CitationProcessorWrapper citationProcessorWrapper;
    private ArchiveResource archiveResource = null;
    private Pair<Optional<String>, Optional<String>> archiveTreeNeighbours = Pair.of(Optional.empty(), Optional.empty());
    private List<CopyrightIndicatorStatus> copyrightIndicatorStatuses = null;
    private CopyrightIndicatorLicense copyrightIndicatorLicense = null;

    /**
     * <p>
     * Constructor for ViewManager.
     * </p>
     *
     * @param topDocument a {@link io.goobi.viewer.model.viewer.StructElement} object.
     * @param pageLoader a {@link io.goobi.viewer.model.viewer.pageloader.IPageLoader} object.
     * @param currentDocumentIddoc a long.
     * @param logId a {@link java.lang.String} object.
     * @param mimeType a {@link java.lang.String} object.
     * @param imageDeliveryBean a {@link io.goobi.viewer.managedbeans.ImageDeliveryBean} object.
     * @throws io.goobi.viewer.exceptions.IndexUnreachableException if any.
     * @throws io.goobi.viewer.exceptions.PresentationException if any.
     */
    public ViewManager(StructElement topDocument, IPageLoader pageLoader, long currentDocumentIddoc, String logId, String mimeType,
            ImageDeliveryBean imageDeliveryBean) throws IndexUnreachableException, PresentationException {
        this.imageDeliveryBean = imageDeliveryBean;
        this.topStructElement = topDocument;
        this.topStructElementIddoc = topDocument.getLuceneId();
        logger.trace("New ViewManager: {} / {} / {}", topDocument.getLuceneId(), currentDocumentIddoc, logId);
        this.pageLoader = pageLoader;
        this.currentStructElementIddoc = currentDocumentIddoc;
        this.logId = logId;
        if (topStructElementIddoc == currentDocumentIddoc) {
            currentStructElement = topDocument;
        } else {
            currentStructElement = new StructElement(currentDocumentIddoc);
        }
        // Set the anchor StructElement for extracting metadata later
        if (topDocument.isAnchorChild()) {
            anchorStructElement = topDocument.getParent();
        }

        currentThumbnailPage = 1;
        pi = topDocument.getPi();

        if (!topDocument.isAnchor()) {
            // Generate drop-down page selector elements
            dropdownPages.clear();
            dropdownFulltext.clear();
            if (pageLoader != null) {
                pageLoader.generateSelectItems(dropdownPages, dropdownFulltext, BeanUtils.getServletPathWithHostAsUrlFromJsfContext(),
                        isBelowFulltextThreshold(), BeanUtils.getLocale());
            }
        }
        this.mimeType = mimeType;
        logger.trace("mimeType: {}", mimeType);

        try {
            if (DataManager.getInstance().getConfiguration().isArchivesEnabled()) {
                String archiveId = getArchiveEntryIdentifier();
                if (StringUtils.isNotBlank(archiveId)) {
                    DataManager.getInstance().getArchiveManager().updateArchiveList();
                    this.archiveResource = DataManager.getInstance().getArchiveManager().loadArchiveForEntry(archiveId);
                    this.archiveTreeNeighbours = DataManager.getInstance().getArchiveManager().findIndexedNeighbours(archiveId);
                }
            }
        } catch (ArchiveException e) {
            logger.error("Error creating archive link for {}: {}", this.pi, e.getMessage());
        }
    }

    public Pair<Optional<String>, Optional<String>> getArchiveTreeNeighbours() {
        return archiveTreeNeighbours;
    }

    public List<ArchiveEntry> getArchiveHierarchyForIdentifier(String identifier) {
        if (this.archiveResource != null) {
            return DataManager.getInstance().getArchiveManager().getArchiveHierarchyForIdentifier(this.archiveResource, identifier);
        }
        return Collections.emptyList();
    }

    public String getArchiveUrlForIdentifier(String identifier) {
        String url = DataManager.getInstance().getArchiveManager().getArchiveUrl(this.archiveResource, identifier);
        return url.replaceAll("\\s", "+");
    }

    private void setDoublePageModeForDropDown(boolean doublePages) {
        this.dropdownFulltext.forEach(i -> i.setDoublePageMode(doublePages));
        this.dropdownPages.forEach(i -> i.setDoublePageMode(doublePages));

    }

    public String getPageUrl(SelectItem item) {
        if (isDoublePageMode()) {
            return item.getValue().toString() + item.getValue().toString();
        }
        return item.getValue().toString();
    }

    /**
     * <p>
     * createCalendarView.
     * </p>
     *
     * @return a {@link io.goobi.viewer.model.calendar.CalendarView} object.
     * @throws io.goobi.viewer.exceptions.IndexUnreachableException if any.
     * @throws io.goobi.viewer.exceptions.PresentationException if any.
     */
    public CalendarView createCalendarView() throws IndexUnreachableException, PresentationException {
        // Init calendar view
        String anchorPi = anchorStructElement != null ? anchorStructElement.getPi() : (topStructElement.isAnchor() ? pi : null);
        return new CalendarView(pi, anchorPi, topStructElement.isAnchor() ? null : topStructElement.getMetadataValue(SolrConstants.CALENDAR_YEAR));

    }

    /**
     * <p>
     * getRepresentativeImageInfo.
     * </p>
     *
     * @return a {@link java.lang.String} object.
     * @throws io.goobi.viewer.exceptions.IndexUnreachableException if any.
     * @throws io.goobi.viewer.exceptions.DAOException if any.
     * @throws io.goobi.viewer.exceptions.PresentationException if any.
     * @throws io.goobi.viewer.exceptions.ViewerConfigurationException if any.
     */
    public String getRepresentativeImageInfo() throws IndexUnreachableException, DAOException, PresentationException, ViewerConfigurationException {
        PhysicalElement representative = getRepresentativePage();
        if (representative == null) {
            return "";
        }
        return imageDeliveryBean.getImages().getImageUrl(null, pi, representative.getFileName());
    }

    /**
     * <p>
     * getCurrentImageInfo.
     * </p>
     *
     * @return a {@link java.lang.String} object.
     * @throws io.goobi.viewer.exceptions.IndexUnreachableException if any.
     * @throws io.goobi.viewer.exceptions.DAOException if any.
     */
    public String getCurrentImageInfo() throws IndexUnreachableException, DAOException {
        if (getCurrentPage() != null && getCurrentPage().getMimeType().startsWith("image")) {
            return getCurrentImageInfo(BeanUtils.getNavigationHelper().getCurrentPageType());
        }

        return "{}";
    }

    /**
     * <p>
     * getCurrentImageInfo.
     * </p>
     *
     * @param pageType a {@link io.goobi.viewer.model.viewer.PageType} object.
     * @return a {@link java.lang.String} object.
     * @throws io.goobi.viewer.exceptions.IndexUnreachableException if any.
     * @throws io.goobi.viewer.exceptions.DAOException if any.
     */
    public String getCurrentImageInfo(PageType pageType) throws IndexUnreachableException, DAOException {
        StringBuilder urlBuilder = new StringBuilder();
        if (isDoublePageMode() && !getCurrentPage().isDoubleImage()) {
            Optional<PhysicalElement> leftPage = getCurrentLeftPage();
            Optional<PhysicalElement> rightPage = getCurrentRightPage();
            logger.trace("left page: {}", leftPage.isPresent() ? leftPage.get().getOrder() : "-");
            logger.trace("right page: {}", rightPage.isPresent() ? rightPage.get().getOrder() : "-");
            urlBuilder.append("[");
            String imageInfoLeft =
                    (leftPage.isPresent() && leftPage.get().isDoubleImage()) ? null : leftPage.map(page -> getImageInfo(page, pageType)).orElse(null);
            String imageInfoRight =
                    (rightPage.isPresent() && (rightPage.get().isDoubleImage() || rightPage.get().equals(leftPage.orElse(null)))) ? null
                            : rightPage.map(page -> getImageInfo(page, pageType)).orElse(null);
            if (StringUtils.isNotBlank(imageInfoLeft)) {
                urlBuilder.append("\"").append(imageInfoLeft).append("\"");
            }
            if (StringUtils.isNotBlank(imageInfoLeft) && StringUtils.isNotBlank(imageInfoRight)) {
                urlBuilder.append(", ");
            }
            if (StringUtils.isNotBlank(imageInfoRight)) {
                urlBuilder.append("\"").append(imageInfoRight).append("\"");
            }
            urlBuilder.append("]");
        } else {
            urlBuilder.append(getImageInfo(getCurrentPage(), pageType));
        }
        return urlBuilder.toString();
    }

    /**
     * @return Optional<PhysicalElement>
     */
    public Optional<PhysicalElement> getCurrentLeftPage() {
        boolean actualPageOrderEven = this.currentImageOrder % 2 == 0;
        PageOrientation actualPageOrientation = actualPageOrderEven ? getFirstPageOrientation().opposite() : getFirstPageOrientation();
        if (topStructElement != null && topStructElement.isRtl()) {
            actualPageOrientation = actualPageOrientation.opposite();
        }
        if (actualPageOrientation.equals(PageOrientation.LEFT)) {
            return getPage(this.currentImageOrder);
        } else if (topStructElement != null && topStructElement.isRtl()) {
            return getPage(this.currentImageOrder + 1);
        } else {
            return getPage(this.currentImageOrder - 1);
        }

    }

    /**
     * @return Optional<PhysicalElement>
     */
    public Optional<PhysicalElement> getCurrentRightPage() {
        boolean actualPageOrderEven = this.currentImageOrder % 2 == 0;
        PageOrientation actualPageOrientation = actualPageOrderEven ? getFirstPageOrientation().opposite() : getFirstPageOrientation();
        if (topStructElement != null && topStructElement.isRtl()) {
            actualPageOrientation = actualPageOrientation.opposite();
        }
        if (actualPageOrientation.equals(PageOrientation.RIGHT)) {
            return getPage(this.currentImageOrder);
        } else if (topStructElement != null && topStructElement.isRtl()) {
            return getPage(this.currentImageOrder - 1);
        } else {
            return getPage(this.currentImageOrder + 1);
        }

    }

    /**
     *
     * @param page
     * @param pageType
     * @return Image URL
     */
    private String getImageInfo(PhysicalElement page, PageType pageType) {
        return imageDeliveryBean.getImages().getImageUrl(page, pageType);
    }

    /**
     * <p>
     * getCurrentImageInfoFullscreen.
     * </p>
     *
     * @return a {@link java.lang.String} object.
     * @throws io.goobi.viewer.exceptions.IndexUnreachableException if any.
     * @throws io.goobi.viewer.exceptions.DAOException if any.
     */
    public String getCurrentImageInfoFullscreen() throws IndexUnreachableException, DAOException {
        PhysicalElement currentPage = getCurrentPage();
        if (currentPage == null) {
            return "";
        }
        return getImageInfo(currentPage, PageType.viewFullscreen);
    }

    /**
     * <p>
     * getCurrentImageInfoCrowd.
     * </p>
     *
     * @return a {@link java.lang.String} object.
     * @throws io.goobi.viewer.exceptions.IndexUnreachableException if any.
     * @throws io.goobi.viewer.exceptions.DAOException if any.
     */
    public String getCurrentImageInfoCrowd() throws IndexUnreachableException, DAOException {
        PhysicalElement currentPage = getCurrentPage();
        if (currentPage == null) {
            return "";
        }
        return getImageInfo(currentPage, PageType.editOcr);
    }

    /**
     * <p>
     * getWatermarkUrl.
     * </p>
     *
     * @return a {@link java.lang.String} object.
     * @throws io.goobi.viewer.exceptions.IndexUnreachableException if any.
     * @throws io.goobi.viewer.exceptions.DAOException if any.
     * @throws io.goobi.viewer.exceptions.ViewerConfigurationException if any.
     */
    public String getWatermarkUrl() throws IndexUnreachableException, DAOException, ViewerConfigurationException {
        return getWatermarkUrl("viewImage");
    }

    /**
     * <p>
     * getWatermarkUrl.
     * </p>
     *
     * @param pageType a {@link java.lang.String} object.
     * @return a {@link java.lang.String} object.
     * @throws io.goobi.viewer.exceptions.IndexUnreachableException if any.
     * @throws io.goobi.viewer.exceptions.DAOException if any.
     * @throws io.goobi.viewer.exceptions.ViewerConfigurationException if any.
     */
    public String getWatermarkUrl(String pageType) throws IndexUnreachableException, DAOException, ViewerConfigurationException {
        return imageDeliveryBean.getFooter()
                .getWatermarkUrl(Optional.ofNullable(getCurrentPage()), Optional.ofNullable(getTopStructElement()),
                        Optional.ofNullable(PageType.getByName(pageType)))
                .orElse("");

    }

    /**
     * <p>
     * getCurrentImageUrl.
     * </p>
     *
     * @return a {@link java.lang.String} object.
     * @throws io.goobi.viewer.exceptions.ViewerConfigurationException if any.
     * @throws io.goobi.viewer.exceptions.IndexUnreachableException if any.
     * @throws io.goobi.viewer.exceptions.DAOException if any.
     */
    public String getCurrentImageUrl() throws ViewerConfigurationException, IndexUnreachableException, DAOException {
        return getCurrentImageUrl(PageType.viewObject);
    }

    /**
     * <p>
     * getCurrentObjectUrl.
     * </p>
     *
     * @return a {@link java.lang.String} object.
     * @throws io.goobi.viewer.exceptions.IndexUnreachableException if any.
     * @throws io.goobi.viewer.exceptions.DAOException if any.
     */
    public String getCurrentObjectUrl() throws IndexUnreachableException, DAOException {
        return imageDeliveryBean.getObjects3D().getObjectUrl(pi, getCurrentPage().getFirstFileName());
    }

    /**
     * <p>
     * getCurrentImageUrl.
     * </p>
     *
     * @return the iiif url to the image in a configured size
     * @param view a {@link io.goobi.viewer.model.viewer.PageType} object.
     * @throws io.goobi.viewer.exceptions.IndexUnreachableException if any.
     * @throws io.goobi.viewer.exceptions.DAOException if any.
     * @throws io.goobi.viewer.exceptions.ViewerConfigurationException if any.
     */
    public String getCurrentImageUrl(PageType view) throws IndexUnreachableException, DAOException, ViewerConfigurationException {

        int size = DataManager.getInstance()
                .getConfiguration()
                .getImageViewZoomScales(view, Optional.ofNullable(getCurrentPage()).map(page -> page.getImageType()).orElse(null))
                .stream()
                .map(string -> "max".equalsIgnoreCase(string) ? 0 : Integer.parseInt(string))
                .sorted((s1, s2) -> s1 == 0 ? -1 : (s2 == 0 ? 1 : Integer.compare(s2, s1)))
                .findFirst()
                .orElse(800);
        return getCurrentImageUrl(view, size);
    }

    /**
     * <p>
     * getCurrentImageUrl.
     * </p>
     *
     * @param size a int.
     * @return a {@link java.lang.String} object.
     * @throws io.goobi.viewer.exceptions.IndexUnreachableException if any.
     * @throws io.goobi.viewer.exceptions.DAOException if any.
     */
    public String getCurrentImageUrl(int size) throws IndexUnreachableException, DAOException {
        return getCurrentImageUrl(PageType.viewImage, size);
    }

    /**
     * <p>
     * getCurrentMasterImageUrl.
     * </p>
     *
     * @return a {@link java.lang.String} object.
     * @throws io.goobi.viewer.exceptions.IndexUnreachableException if any.
     * @throws io.goobi.viewer.exceptions.DAOException if any.
     */
    @Deprecated
    public String getCurrentMasterImageUrl() throws IndexUnreachableException, DAOException {
        return getMasterImageUrl(Scale.MAX, getCurrentPage());
    }

    /**
     * <p>
     * getCurrentMasterImageUrl.
     * </p>
     *
     * @param scale a {@link de.unigoettingen.sub.commons.contentlib.imagelib.transform.Scale} object.
     * @param page
     * @return a {@link java.lang.String} object.
     * @throws io.goobi.viewer.exceptions.IndexUnreachableException if any.
     * @throws io.goobi.viewer.exceptions.DAOException if any.
     */
    public String getMasterImageUrl(Scale scale, PhysicalElement page) throws IndexUnreachableException, DAOException {

        PageType pageType = Optional.ofNullable(BeanUtils.getNavigationHelper()).map(NavigationHelper::getCurrentPageType).orElse(null);
        if (pageType == null) {
            pageType = PageType.viewObject;
        }
        StringBuilder sb = new StringBuilder(imageDeliveryBean.getThumbs().getFullImageUrl(page, scale));
        logger.trace("Master image URL: {}", sb);
        try {
            if (DataManager.getInstance().getConfiguration().getFooterHeight(pageType, page.getImageType()) > 0) {
                sb.append("?ignoreWatermark=false");
                sb.append(imageDeliveryBean.getFooter().getWatermarkTextIfExists(page).map(text -> {
                    try {
                        return "&watermarkText=" + URLEncoder.encode(text, StringTools.DEFAULT_ENCODING);
                    } catch (UnsupportedEncodingException e) {
                        logger.error(e.getMessage());
                        return "&watermarkText=" + text;
                    }
                }).orElse(""));
                sb.append(imageDeliveryBean.getFooter().getFooterIdIfExists(getTopStructElement()).map(id -> "&watermarkId=" + id).orElse(""));
            }
        } catch (ViewerConfigurationException e) {
            logger.error("Unable to read watermark config, ignore watermark", e);
        }
        return sb.toString();
    }

    /**
     * <p>
     * getCurrentThumbnailUrlForDownload.
     * </p>
     *
     * @param scale a {@link de.unigoettingen.sub.commons.contentlib.imagelib.transform.Scale} object.
     * @param page
     * @return a {@link java.lang.String} object.
     * @throws io.goobi.viewer.exceptions.IndexUnreachableException if any.
     * @throws io.goobi.viewer.exceptions.DAOException if any.
     */
    public String getThumbnailUrlForDownload(Scale scale, PhysicalElement page) throws IndexUnreachableException, DAOException {

        PageType pageType = Optional.ofNullable(BeanUtils.getNavigationHelper()).map(NavigationHelper::getCurrentPageType).orElse(null);
        if (pageType == null) {
            pageType = PageType.viewObject;
        }

        StringBuilder sb = new StringBuilder(imageDeliveryBean.getThumbs().getThumbnailUrl(page, scale));
        try {
            if (DataManager.getInstance().getConfiguration().getFooterHeight(pageType, page.getImageType()) > 0) {
                sb.append("?ignoreWatermark=false");
                sb.append(imageDeliveryBean.getFooter()
                        .getWatermarkTextIfExists(page)
                        .map(text -> {
                            try {
                                return "&watermarkText=" + URLEncoder.encode(text, StringTools.DEFAULT_ENCODING);
                            } catch (UnsupportedEncodingException e) {
                                logger.error(e.getMessage());
                                return "&watermarkText=" + text;
                            }
                        })
                        .orElse(""));
                sb.append(imageDeliveryBean.getFooter().getFooterIdIfExists(getTopStructElement()).map(id -> "&watermarkId=" + id).orElse(""));
            }
        } catch (ViewerConfigurationException e) {
            logger.error("Unable to read watermark config, ignore watermark", e);
        }
        return sb.toString();
    }

    /**
     * @param view
     * @param size
     * @return Image URL
     */
    private String getCurrentImageUrl(PageType view, int size) {
        StringBuilder sb = new StringBuilder(imageDeliveryBean.getThumbs().getThumbnailUrl(getCurrentPage(), size, size));
        try {
            if (DataManager.getInstance().getConfiguration().getFooterHeight(view, getCurrentPage().getImageType()) > 0) {
                sb.append("?ignoreWatermark=false");
                sb.append(imageDeliveryBean.getFooter().getWatermarkTextIfExists(getCurrentPage()).map(text -> {
                    try {
                        return "&watermarkText=" + URLEncoder.encode(text, StringTools.DEFAULT_ENCODING);
                    } catch (UnsupportedEncodingException e) {
                        logger.error(e.getMessage());
                        return "&watermarkText=" + text;
                    }
                }).orElse(""));
                sb.append(imageDeliveryBean.getFooter().getFooterIdIfExists(getTopStructElement()).map(id -> "&watermarkId=" + id).orElse(""));
            }
        } catch (ViewerConfigurationException e) {
            logger.error("Unable to read watermark config, ignore watermark", e);
        }
        return sb.toString();
    }

    /**
     * <p>
     * getPageDownloadUrl.
     * </p>
     *
     * @param option
     * @param page
     * @return a {@link java.lang.String} object.
     * @throws io.goobi.viewer.exceptions.IndexUnreachableException if any.
     * @throws io.goobi.viewer.exceptions.DAOException if any.
     */
    public String getPageDownloadUrl(final DownloadOption option, PhysicalElement page) throws IndexUnreachableException, DAOException {
        logger.trace("getPageDownloadUrl: {}", option);
        DownloadOption useOption = option;
        if (useOption == null || !useOption.isValid()) {
            useOption = getDownloadOptionsForPage(page).stream()
                    .findFirst()
                    .orElse(null);
            if (useOption == null) {
                return "";
            }
        }
        Scale scale;
        if (DownloadOption.MAX == useOption.getBoxSizeInPixel()) {
            scale = Scale.MAX;
        } else if (useOption.getBoxSizeInPixel() == DownloadOption.NONE) {
            throw new IllegalArgumentException("Invalid box size: " + useOption.getBoxSizeInPixel());
        } else {
            scale = new Scale.ScaleToBox(useOption.getBoxSizeInPixel());
        }
        switch (useOption.getFormat().toLowerCase()) {
            case "jpg":
            case "jpeg":
                return getThumbnailUrlForDownload(scale, page);
            default:
                return getMasterImageUrl(scale, page);
        }
    }

    /**
     * 
     * @param configuredOptions
     * @param origImageSize
     * @param configuredMaxSize
     * @param imageFilename
     * @return List<DownloadOption>
     */
    public static List<DownloadOption> getDownloadOptionsForImage(
            List<DownloadOption> configuredOptions,
            Dimension origImageSize,
            Dimension configuredMaxSize,
            String imageFilename) {

        List<DownloadOption> options = new ArrayList<>();

        int maxWidth;
        int maxHeight;
        Dimension maxSize;
        if (origImageSize != null && origImageSize.height * origImageSize.width > 0) {
            maxWidth = Math.min(origImageSize.width, configuredMaxSize.width);
            maxHeight = Math.min(origImageSize.height, configuredMaxSize.height);
            maxSize = new Dimension(maxWidth, maxHeight);
        } else {
            maxWidth = configuredMaxSize.width;
            maxHeight = configuredMaxSize.height;
            maxSize = configuredMaxSize;
        }

        for (DownloadOption option : configuredOptions) {
            try {
                Dimension dim = option.getBoxSizeInPixel();
                if (dim == DownloadOption.MAX) {
                    Scale scale = new Scale.ScaleToBox(maxSize);
                    Dimension size = scale.scale(origImageSize);
                    options.add(new DownloadOption(option.getLabel(), getImageFormat(option.getFormat(), imageFilename), size));
                } else if (dim.width * dim.height == 0 || (maxWidth > 0 && maxWidth < dim.width) || (maxHeight > 0 && maxHeight < dim.height)) {
                    // nothing
                } else {
                    Scale scale = new Scale.ScaleToBox(option.getBoxSizeInPixel());
                    Dimension size = scale.scale(origImageSize);
                    options.add(new DownloadOption(option.getLabel(), getImageFormat(option.getFormat(), imageFilename), size));
                }
            } catch (IllegalRequestException e) {
                //attempting scale beyond original size. Ignore
            }
        }
        return options;
    }

    /**
     * 
     * @param page
     * @return List<DownloadOption>
     * @throws IndexUnreachableException
     * @throws DAOException
     */
    public List<DownloadOption> getDownloadOptionsForPage(PhysicalElement page) throws IndexUnreachableException, DAOException {
        if (page != null && page.isHasImage()) {
            List<DownloadOption> configuredOptions = DataManager.getInstance().getConfiguration().getSidebarWidgetUsagePageDownloadOptions();
            String imageFilename = page.getFirstFileName();
            Dimension maxSize = new Dimension(
                    page.isAccessPermissionImageZoom() ? DataManager.getInstance().getConfiguration().getViewerMaxImageWidth()
                            : DataManager.getInstance().getConfiguration().getUnzoomedImageAccessMaxWidth(),
                    DataManager.getInstance().getConfiguration().getViewerMaxImageHeight());
            Dimension imageSize = new Dimension(page.getImageWidth(), page.getImageHeight());
            return getDownloadOptionsForImage(configuredOptions, imageSize, maxSize, imageFilename);
        }

        return Collections.emptyList();
    }

    /**
     * return the current image format if argument is 'MASTER', or the argument itself otherwise
     *
     * @param format
     * @param imageFilename
     * @return Image format
     */
    public static String getImageFormat(String format, String imageFilename) {
        if (format != null && format.equalsIgnoreCase("master")) {
            return Optional.ofNullable(imageFilename)
                    .map(ImageFileFormat::getImageFileFormatFromFileExtension)
                    .map(ImageFileFormat::name)
                    .orElse(format);
        }

        return format;
    }

    /**
     * <p>
     * getMasterImageUrlForDownload.
     * </p>
     *
     * @param boxSizeInPixel
     * @return a {@link java.lang.String} object.
     * @throws io.goobi.viewer.exceptions.IndexUnreachableException if any.
     * @throws io.goobi.viewer.exceptions.DAOException if any.
     */
    @Deprecated
    public String getMasterImageUrlForDownload(String boxSizeInPixel) throws IndexUnreachableException, DAOException {
        if (boxSizeInPixel == null) {
            throw new IllegalArgumentException("boxSizeInPixel may not be null");
        }

        Scale scale;
        if (boxSizeInPixel.equalsIgnoreCase(Scale.MAX_SIZE) || boxSizeInPixel.equalsIgnoreCase(Scale.FULL_SIZE)) {
            scale = Scale.MAX;
        } else if (boxSizeInPixel.matches("\\d{1,9}")) {
            scale = new Scale.ScaleToBox(Integer.valueOf(boxSizeInPixel), Integer.valueOf(boxSizeInPixel));
        } else {
            throw new IllegalArgumentException("Not a valid size parameter: " + boxSizeInPixel);
        }

        return getMasterImageUrl(scale, getCurrentPage());
    }

    /**
     * <p>
     * getCurrentSearchResultCoords.
     * </p>
     *
     * @return a {@link java.util.List} object.
     * @throws io.goobi.viewer.exceptions.IndexUnreachableException if any.
     * @throws io.goobi.viewer.exceptions.DAOException if any.
     * @throws io.goobi.viewer.exceptions.ViewerConfigurationException if any.
     */
    public List<List<String>> getCurrentSearchResultCoords() throws IndexUnreachableException, DAOException, ViewerConfigurationException {
        List<List<String>> coords = new ArrayList<>();
        List<String> coordStrings = getSearchResultCoords(getCurrentPage());
        if (coordStrings != null && !coordStrings.isEmpty()) {
            for (String string : coordStrings) {
                coords.add(Arrays.asList(string.split(",")));
            }
        }

        return coords;
    }

    /**
     * 
     * @param currentImg
     * @return List<String>
     * @throws ViewerConfigurationException
     */
    private List<String> getSearchResultCoords(PhysicalElement currentImg) throws ViewerConfigurationException {
        if (currentImg == null) {
            return Collections.emptyList();
        }
        List<String> coords = null;
        SearchBean searchBean = BeanUtils.getSearchBean();
        if (searchBean != null && (searchBean.getCurrentSearchFilterString() == null
                || searchBean.getCurrentSearchFilterString().equals(SearchHelper.SEARCH_FILTER_ALL.getLabel())
                || searchBean.getCurrentSearchFilterString().equals("filter_" + SolrConstants.FULLTEXT))) {
            logger.trace("Adding word coords to page {}: {}", currentImg.getOrder(), searchBean.getSearchTerms());
            coords = currentImg.getWordCoords(searchBean.getSearchTerms().get(SolrConstants.FULLTEXT), rotate);
        }

        return coords;
    }

    /**
     * <p>
     * getRepresentativeWidth.
     * </p>
     *
     * @return a int.
     * @throws io.goobi.viewer.exceptions.PresentationException if any.
     * @throws io.goobi.viewer.exceptions.IndexUnreachableException if any.
     * @throws io.goobi.viewer.exceptions.DAOException if any.
     */
    public int getRepresentativeWidth() throws PresentationException, IndexUnreachableException, DAOException {
        if (getRepresentativePage() != null) {
            return getRepresentativePage().getImageWidth();
        }
        return 0;
    }

    /**
     * <p>
     * getRepresentativeHeight.
     * </p>
     *
     * @return a int.
     * @throws io.goobi.viewer.exceptions.PresentationException if any.
     * @throws io.goobi.viewer.exceptions.IndexUnreachableException if any.
     * @throws io.goobi.viewer.exceptions.DAOException if any.
     */
    public int getRepresentativeHeight() throws PresentationException, IndexUnreachableException, DAOException {
        if (getRepresentativePage() != null) {
            return getRepresentativePage().getImageHeight();
        }
        return 0;
    }

    /**
     * <p>
     * getCurrentWidth.
     * </p>
     *
     * @return a int.
     * @throws io.goobi.viewer.exceptions.IndexUnreachableException if any.
     * @throws io.goobi.viewer.exceptions.DAOException if any.
     */
    public int getCurrentWidth() throws IndexUnreachableException, DAOException {
        PhysicalElement currentPage = getCurrentPage();
        if (currentPage != null) {
            if (rotate % 180 == 90) {
                return currentPage.getImageHeight();
            }
            return currentPage.getImageWidth();
        }
        return 0;
    }

    /**
     * <p>
     * getCurrentHeight.
     * </p>
     *
     * @return a int.
     * @throws io.goobi.viewer.exceptions.IndexUnreachableException if any.
     * @throws io.goobi.viewer.exceptions.DAOException if any.
     */
    public int getCurrentHeight() throws IndexUnreachableException, DAOException {
        PhysicalElement currentPage = getCurrentPage();
        if (currentPage != null) {
            if (rotate % 180 == 90) {
                return currentPage.getImageWidth();
            }
            return currentPage.getImageHeight();
        }
        return 0;
    }

    /**
     * <p>
     * getRepresentativeImageUrl.
     * </p>
     *
     * @return a {@link java.lang.String} object.
     * @throws io.goobi.viewer.exceptions.IndexUnreachableException if any.
     * @throws io.goobi.viewer.exceptions.PresentationException if any.
     * @throws io.goobi.viewer.exceptions.DAOException if any.
     */
    public String getRepresentativeImageUrl() throws IndexUnreachableException, PresentationException, DAOException {
        return getRepresentativeImageUrl(representativePage.getImageWidth(), representativePage.getImageHeight());
    }

    /**
     *
     * @param width
     * @param height
     * @return URL to the representative image as {@link String}
     * @throws IndexUnreachableException
     * @throws PresentationException
     * @throws DAOException
     */
    public String getRepresentativeImageUrl(int width, int height) throws IndexUnreachableException, PresentationException, DAOException {
        if (getRepresentativePage() == null) {
            return null;
        }

        return imageDeliveryBean.getThumbs().getThumbnailUrl(representativePage, width, height);
    }

    /**
     * <p>
     * scaleToWidth.
     * </p>
     *
     * @param imageSize a {@link java.awt.Dimension} object.
     * @param scaledWidth a int.
     * @return a {@link java.awt.Dimension} object.
     */
    public static Dimension scaleToWidth(Dimension imageSize, int scaledWidth) {
        double scale = scaledWidth / imageSize.getWidth();
        int scaledHeight = (int) (imageSize.getHeight() * scale);
        return new Dimension(scaledWidth, scaledHeight);
    }

    /**
     * <p>
     * scaleToHeight.
     * </p>
     *
     * @param imageSize a {@link java.awt.Dimension} object.
     * @param scaledHeight a int.
     * @return a {@link java.awt.Dimension} object.
     */
    public static Dimension scaleToHeight(Dimension imageSize, int scaledHeight) {
        double scale = scaledHeight / imageSize.getHeight();
        int scaledWidth = (int) (imageSize.getWidth() * scale);
        return new Dimension(scaledWidth, scaledHeight);
    }

    /**
     * Retrieves the current User from the session, if exists.
     *
     * @return The current User; null of not logged in.
     */
    public User getCurrentUser() {
        HttpServletRequest request = (HttpServletRequest) FacesContext.getCurrentInstance().getExternalContext().getRequest();
        if (request != null) {
            UserBean ub = BeanUtils.getUserBean();
            if (ub != null && ub.getUser() != null) {
                return ub.getUser();
            }
        }
        return null;
    }

    /**
     * <p>
     * rotateLeft.
     * </p>
     *
     * @should rotate correctly
     * @return a {@link java.lang.String} object.
     */
    public String rotateLeft() {
        rotate -= 90;
        if (rotate < 0) {
            rotate = 360 + rotate;
        }
        if (rotate == -360) {
            rotate = 0;
        }
        logger.trace("rotateLeft: {}", rotate);

        return null;
    }

    /**
     * <p>
     * rotateRight.
     * </p>
     *
     * @should rotate correctly
     * @return a {@link java.lang.String} object.
     */
    public String rotateRight() {
        rotate += 90;
        if (rotate == 360) {
            rotate = 0;
        }
        logger.trace("rotateRight: {}", rotate);

        return null;
    }

    /**
     * <p>
     * resetImage.
     * </p>
     *
     * @should reset rotation
     * @return a {@link java.lang.String} object.
     */
    public String resetImage() {
        this.rotate = 0;
        logger.trace("resetImage: {}", rotate);

        return null;
    }

    /**
     * <p>
     * isHasUrns.
     * </p>
     *
     * @return true if this record contains URN or IMAGEURN fields; false otherwise
     * @throws io.goobi.viewer.exceptions.PresentationException if any.
     * @throws io.goobi.viewer.exceptions.IndexUnreachableException if any.
     */
    public boolean isHasUrns() throws PresentationException, IndexUnreachableException {
        return topStructElement.getMetadataFields().containsKey(SolrConstants.URN)
                || topStructElement.getFirstPageFieldValue(SolrConstants.IMAGEURN) != null;
    }

    /**
     * <p>
     * isHasVolumes.
     * </p>
     *
     * @return true if this is an anchor record and has indexed volumes; false otherwise
     */
    public boolean isHasVolumes() {
        if (!topStructElement.isAnchor()) {
            return false;
        }

        return topStructElement.getNumVolumes() > 0;
    }

    /**
     * <p>
     * isHasPages.
     * </p>
     *
     * @return true if record contains pages; false otherwise
     * @throws io.goobi.viewer.exceptions.IndexUnreachableException if any.
     */
    public boolean isHasPages() throws IndexUnreachableException {
        return pageLoader != null && pageLoader.getNumPages() > 0;
    }

    /**
     * <p>
     * isFilesOnly.
     * </p>
     *
     * @return true if record or first child or first page have an application mime type; false otherwise
     * @throws io.goobi.viewer.exceptions.IndexUnreachableException if any.
     * @throws io.goobi.viewer.exceptions.DAOException if any.
     * @should return true if mime type application
     */
    public boolean isFilesOnly() throws IndexUnreachableException, DAOException {
        // TODO check all files for mime type?
        if (filesOnly == null) {
            BaseMimeType baseMimeType = BaseMimeType.getByName(mimeType);
            if (BaseMimeType.APPLICATION.equals(baseMimeType)) {
                filesOnly = true;
            } else {
                boolean childIsFilesOnly = isChildFilesOnly();
                PhysicalElement firstPage = pageLoader.getPage(pageLoader.getFirstPageOrder());
                filesOnly =
                        childIsFilesOnly || (isHasPages() && firstPage != null && firstPage.getMimeType().equals(BaseMimeType.APPLICATION.getName()));
            }

        }

        return filesOnly;
    }

    /**
     * Convenience method for identifying born digital material records.
     *
     * @return true if record is born digital material (no scanned images); false otherwise
     * @throws io.goobi.viewer.exceptions.IndexUnreachableException if any.
     * @throws io.goobi.viewer.exceptions.DAOException if any.
     */
    public boolean isBornDigital() throws IndexUnreachableException, DAOException {
        return isHasPages() && isFilesOnly();
    }

    /**
     *
<<<<<<< HEAD
     * @return true if the loaded record is an anchor or a group and the first volume is files only; false otherwise
=======
     * @return true if current record is anchor or group and its first child volume is of application mime type; false otherwise
>>>>>>> fd4da833
     * @throws IndexUnreachableException
     */
    private boolean isChildFilesOnly() throws IndexUnreachableException {
        boolean childIsFilesOnly = false;
        if (currentStructElement != null && (currentStructElement.isAnchor() || currentStructElement.isGroup())) {
            try {
                String localMimeType = currentStructElement.getFirstVolumeFieldValue(SolrConstants.MIMETYPE);
                if (BaseMimeType.APPLICATION.getName().equals(localMimeType)) {
                    childIsFilesOnly = true;
                }
            } catch (PresentationException e) {
                logger.warn(e.toString());
            }
        }
        return childIsFilesOnly;
    }

    /**
     * Defines the criteria whether to list all remaining volumes in the TOC if the current record is a volume.
     *
     * @return a boolean.
     * @throws io.goobi.viewer.exceptions.IndexUnreachableException if any.
     * @throws io.goobi.viewer.exceptions.DAOException if any.
     */
    public boolean isListAllVolumesInTOC() throws IndexUnreachableException, DAOException {
        return DataManager.getInstance().getConfiguration().isTocListSiblingRecords() || isFilesOnly();
    }

    /**
     * Returns all pages in their correct order. Used for e-publications.
     *
     * @return a {@link java.util.List} object.
     * @throws io.goobi.viewer.exceptions.IndexUnreachableException if any.
     * @throws io.goobi.viewer.exceptions.DAOException if any.
     */
    public List<PhysicalElement> getAllPages() throws IndexUnreachableException, DAOException {
        List<PhysicalElement> ret = new ArrayList<>();
        if (pageLoader != null) {
            for (int i = pageLoader.getFirstPageOrder(); i <= pageLoader.getLastPageOrder(); ++i) {
                PhysicalElement page = pageLoader.getPage(i);
                if (page != null) {
                    ret.add(page);
                }
            }
        }

        return ret;
    }

    /**
     * <p>
     * getCurrentPage.
     * </p>
     *
     * @return a {@link io.goobi.viewer.model.viewer.PhysicalElement} object.
     * @throws io.goobi.viewer.exceptions.IndexUnreachableException if any.
     * @throws io.goobi.viewer.exceptions.DAOException if any.
     */
    public PhysicalElement getCurrentPage() {
        return getPage(currentImageOrder).orElse(null);
    }

    /**
     * @param step
     * @return {@link PhysicalElement}
     * @throws IndexUnreachableException
     */
    public PhysicalElement getNextPrevPage(int step) throws IndexUnreachableException {
        int index = currentImageOrder + step;
        if (index <= 0 || index >= pageLoader.getNumPages()) {
            return null;
        }
        return getPage(index).orElse(null);
    }

    /**
     * Returns the page with the given order number from the page loader, if exists.
     *
     * @param order a int.
     * @return requested page if exists; null otherwise.
     * @should return correct page
     * @should return null if order less than zero
     * @should return null if order larger than number of pages
     * @should return null if pageLoader is null
     * @throws io.goobi.viewer.exceptions.IndexUnreachableException if any.
     * @throws io.goobi.viewer.exceptions.DAOException if any.
     */
    public Optional<PhysicalElement> getPage(int order) {
        try {
            if (pageLoader != null && pageLoader.getPage(order) != null) {
                return Optional.ofNullable(pageLoader.getPage(order));
            }
        } catch (IndexUnreachableException e) {
            logger.error("Error getting current page {}", e.toString());
        }

        return Optional.empty();
    }

    /**
     * <p>
     * Getter for the field <code>representativePage</code>.
     * </p>
     *
     * @return a {@link io.goobi.viewer.model.viewer.PhysicalElement} object.
     * @throws io.goobi.viewer.exceptions.PresentationException if any.
     * @throws io.goobi.viewer.exceptions.IndexUnreachableException if any.
     * @throws io.goobi.viewer.exceptions.DAOException if any.
     */
    public PhysicalElement getRepresentativePage() throws PresentationException, IndexUnreachableException, DAOException {
        if (representativePage == null) {
            String thumbnailName = topStructElement.getMetadataValue(SolrConstants.THUMBNAIL);
            if (pageLoader != null) {
                if (thumbnailName != null) {
                    representativePage = pageLoader.getPageForFileName(thumbnailName);
                }
                if (representativePage == null) {
                    representativePage = pageLoader.getPage(pageLoader.getFirstPageOrder());
                }
            }
        }

        return representativePage;
    }

    /**
     * <p>
     * getFirstPage.
     * </p>
     *
     * @return a {@link io.goobi.viewer.model.viewer.PhysicalElement} object.
     * @throws io.goobi.viewer.exceptions.IndexUnreachableException if any.
     * @throws io.goobi.viewer.exceptions.DAOException if any.
     */
    public PhysicalElement getFirstPage() throws IndexUnreachableException, DAOException {
        return pageLoader.getPage(pageLoader.getFirstPageOrder());
    }

    /**
     * Getter for the paginator or the direct page number input field
     *
     * @return currentImageNo
     */
    public int getCurrentImageOrderForPaginator() {
        return getCurrentImageOrder();
    }

    /**
     * Setter for the direct page number input field
     *
     * @param currentImageOrder a int.
     * @throws io.goobi.viewer.exceptions.IndexUnreachableException if any.
     * @throws io.goobi.viewer.exceptions.PresentationException if any.
     * @throws IDDOCNotFoundException
     */
    public void setCurrentImageOrderForPaginator(int currentImageOrder)
            throws IndexUnreachableException, PresentationException, IDDOCNotFoundException {
        logger.trace("setCurrentImmageNoForPaginator({})", currentImageOrder);
        setCurrentImageOrder(currentImageOrder);
    }

    /**
     * <p>
     * currentImageOrder.
     * </p>
     *
     * @return the currentImageOrder
     */
    public int getCurrentImageOrder() {
        return currentImageOrder;
    }

    /**
     * <p>
     * currentPageOrder.
     * </p>
     *
     * @param currentImageOrder the currentImageOrder to set
     * @throws io.goobi.viewer.exceptions.IndexUnreachableException if any.
     * @throws io.goobi.viewer.exceptions.PresentationException if any.
     * @throws RecordNotFoundException
     * @throws PresentationException
     * @throws IDDOCNotFoundException
     */
    public void setCurrentImageOrder(final int currentImageOrder) throws IndexUnreachableException, PresentationException, IDDOCNotFoundException {
        logger.trace("setCurrentImageNo: {}", currentImageOrder);
        if (pageLoader == null) {
            return;
        }

        int useOrder = currentImageOrder;
        if (useOrder < pageLoader.getFirstPageOrder()) {
            useOrder = pageLoader.getFirstPageOrder();
        } else if (useOrder >= pageLoader.getLastPageOrder()) {
            useOrder = pageLoader.getLastPageOrder();
        }
        this.currentImageOrder = useOrder;

        if (StringUtils.isEmpty(logId)) {
            Long iddoc = pageLoader.getOwnerIddocForPage(useOrder);
            // Set the currentDocumentIddoc to the IDDOC of the image owner document, but only if no specific document LOGID has been requested
            if (iddoc != null && iddoc > -1) {
                currentStructElementIddoc = iddoc;
                logger.trace("currentDocumentIddoc: {} ({})", currentStructElementIddoc, pi);
            } else if (isHasPages()) {
                logger.warn("currentDocumentIddoc not found for '{}', page {}", pi, useOrder);
                throw new IDDOCNotFoundException("currentElementIddoc not found for '" + pi + "', page " + useOrder);
            }
        } else {
            // If a specific LOGID has been requested, look up its IDDOC
            logger.trace("Selecting currentElementIddoc by LOGID: {} ({})", logId, pi);
            long iddoc = DataManager.getInstance().getSearchIndex().getIddocByLogid(getPi(), logId);
            if (iddoc > -1) {
                currentStructElementIddoc = iddoc;
            } else {
                logger.trace("currentElementIddoc not found for '{}', LOGID: {}", pi, logId);
            }
            // Reset LOGID so that the same TOC element doesn't stay highlighted when flipping pages
            logId = null;
        }
        if (currentStructElement == null || currentStructElement.getLuceneId() != currentStructElementIddoc) {
            setCurrentStructElement(new StructElement(currentStructElementIddoc));
        }
    }

    /**
     * Main method for setting the current page(s) in this ViewManager. If the given String cannot be parsed to an integer the current image order is
     * set to 1
     *
     * @param currentImageOrderString A string containing a single page number or a range of two pages
     * @throws IndexUnreachableException
     * @throws PresentationException
     * @throws IDDOCNotFoundException
     */
    public void setCurrentImageOrderString(String currentImageOrderString)
            throws IndexUnreachableException, PresentationException, IDDOCNotFoundException {
        int newImageOrder = 1;
        if (currentImageOrderString != null && currentImageOrderString.contains("-")) {
            String[] orderSplit = currentImageOrderString.split("[-]");
            newImageOrder = StringTools.parseInt(orderSplit[0]).orElse(1);
        } else {
            newImageOrder = StringTools.parseInt(currentImageOrderString).orElse(1);
        }

        setCurrentImageOrder(newImageOrder);
    }

    /**
     * Returns the ORDERLABEL value for the current page.
     *
     * @return a {@link java.lang.String} object.
     * @throws io.goobi.viewer.exceptions.IndexUnreachableException if any.
     * @throws io.goobi.viewer.exceptions.DAOException if any.
     */
    public String getCurrentImageLabel() throws IndexUnreachableException, DAOException {
        PhysicalElement currentPage = getCurrentPage();
        if (currentPage != null) {
            return currentPage.getOrderLabel().trim();
        }

        return null;
    }

    /**
     * <p>
     * nextImage.
     * </p>
     *
     * @return {@link java.lang.String}
     * @throws io.goobi.viewer.exceptions.IndexUnreachableException if any.
     * @throws io.goobi.viewer.exceptions.PresentationException if any.
     * @throws IDDOCNotFoundException
     */
    public String nextImage() throws IndexUnreachableException, PresentationException, IDDOCNotFoundException {
        //        logger.debug("currentImageNo: {}", currentImageOrder);
        if (currentImageOrder < pageLoader.getLastPageOrder()) {
            setCurrentImageOrder(currentImageOrder);
        }
        updateDropdownSelected();
        return null;
    }

    /**
     * <p>
     * prevImage.
     * </p>
     *
     * @return {@link java.lang.String}
     * @throws io.goobi.viewer.exceptions.IndexUnreachableException if any.
     * @throws io.goobi.viewer.exceptions.PresentationException if any.
     * @throws IDDOCNotFoundException
     */
    public String prevImage() throws IndexUnreachableException, PresentationException, IDDOCNotFoundException {
        if (currentImageOrder > 0) {
            setCurrentImageOrder(currentImageOrder);
        }
        updateDropdownSelected();
        return "";
    }

    /**
     * <p>
     * firstImage.
     * </p>
     *
     * @return {@link java.lang.String}
     * @throws io.goobi.viewer.exceptions.IndexUnreachableException if any.
     * @throws io.goobi.viewer.exceptions.PresentationException if any.
     * @throws IDDOCNotFoundException
     */
    public String firstImage() throws IndexUnreachableException, PresentationException, IDDOCNotFoundException {
        setCurrentImageOrder(pageLoader.getFirstPageOrder());
        updateDropdownSelected();
        return null;
    }

    /**
     * <p>
     * lastImage.
     * </p>
     *
     * @return {@link java.lang.String}
     * @throws io.goobi.viewer.exceptions.IndexUnreachableException if any.
     * @throws io.goobi.viewer.exceptions.PresentationException if any.
     * @throws IDDOCNotFoundException
     */
    public String lastImage() throws IndexUnreachableException, PresentationException, IDDOCNotFoundException {
        setCurrentImageOrder(pageLoader.getLastPageOrder());
        updateDropdownSelected();
        return null;
    }

    /**
     * <p>
     * isMultiPageRecord.
     * </p>
     *
     * @return a boolean.
     * @throws io.goobi.viewer.exceptions.IndexUnreachableException if any.
     */
    public boolean isMultiPageRecord() throws IndexUnreachableException {
        return getImagesCount() > 1;
    }

    /**
     * <p>
     * getImagesCount.
     * </p>
     *
     * @return {@link java.lang.Integer}
     * @throws io.goobi.viewer.exceptions.IndexUnreachableException if any.
     */
    public int getImagesCount() throws IndexUnreachableException {
        if (pageLoader == null) {
            return -1;
        }
        return pageLoader.getNumPages();
    }

    /**
     *
     * @return Last page number
     */
    public int getLastPageOrder() {
        if (pageLoader == null) {
            return -1;
        }
        return pageLoader.getLastPageOrder();
    }

    /**
     *
     * @return First page number
     */
    public int getFirstPageOrder() {
        if (pageLoader == null) {
            return -1;
        }
        return pageLoader.getFirstPageOrder();
    }

    /**
     * <p>
     * Getter for the field <code>dropdownPages</code>.
     * </p>
     *
     * @return the dropdownPages
     */
    public List<SelectPageItem> getDropdownPages() {
        return dropdownPages;
    }

    /**
     * <p>
     * Getter for the field <code>dropdownFulltext</code>.
     * </p>
     *
     * @return the dropdownPages
     */
    public List<SelectPageItem> getDropdownFulltext() {
        return dropdownFulltext;
    }

    /**
     * <p>
     * Setter for the field <code>dropdownSelected</code>.
     * </p>
     *
     * @param dropdownSelected the dropdownSelected to set
     */
    public void setDropdownSelected(String dropdownSelected) {
        this.dropdownSelected = dropdownSelected;
    }

    /**
     * <p>
     * Getter for the field <code>dropdownSelected</code>.
     * </p>
     *
     * @return the dropdownSelected
     */
    public String getDropdownSelected() {
        return dropdownSelected;
    }

    /**
     *
     * Returns the PhysicalElements for the current thumbnail page using the configured number of thumbnails per page;
     *
     * @return a {@link java.util.List} object.
     * @throws io.goobi.viewer.exceptions.IndexUnreachableException if any.
     * @throws io.goobi.viewer.exceptions.DAOException if any.
     */
    public List<PhysicalElement> getImagesSection() throws IndexUnreachableException, DAOException {
        return getImagesSection(DataManager.getInstance().getConfiguration().getViewerThumbnailsPerPage());
    }

    /**
     * Returns the PhysicalElements for the current thumbnail page.
     *
     * @param thumbnailsPerPage Length of the thumbnail list per page.
     * @return PhysicalElements for the current thumbnail page.
     * @should return correct PhysicalElements for a thumbnail page
     * @throws io.goobi.viewer.exceptions.IndexUnreachableException if any.
     * @throws io.goobi.viewer.exceptions.DAOException if any.
     */
    protected List<PhysicalElement> getImagesSection(int thumbnailsPerPage) throws IndexUnreachableException, DAOException {
        List<PhysicalElement> imagesSection = new ArrayList<>();

        if (pageLoader != null) {
            int i = getFirstDisplayedThumbnailIndex(thumbnailsPerPage);
            int end = getLastDisplayedThumbnailIndex(thumbnailsPerPage);
            for (; i < end; i++) {
                if (i > pageLoader.getLastPageOrder()) {
                    break;
                }
                if (pageLoader.getPage(i) != null) {
                    imagesSection.add(pageLoader.getPage(i));
                }
            }
        }

        return imagesSection;
    }

    /**
     * Fist thumbnail index +not+ on the current page anymore
     * 
     * @param thumbnailsPerPage
     * @return Index of the last thumbnail on the current page
     */
    private int getLastDisplayedThumbnailIndex(int thumbnailsPerPage) {
        return getFirstDisplayedThumbnailIndex(thumbnailsPerPage) + thumbnailsPerPage;
    }

    /**
     * @param thumbnailsPerPage
     * @return Index of the first thumbnail on the current page
     */
    private int getFirstDisplayedThumbnailIndex(int thumbnailsPerPage) {
        int i = pageLoader.getFirstPageOrder();
        if (currentThumbnailPage > 1) {
            i = (currentThumbnailPage - 1) * thumbnailsPerPage + pageLoader.getFirstPageOrder();
        }
        return i;
    }

    /**
     * <p>
     * getFirstDisplayedThumbnailIndex.
     * </p>
     *
     * @return a int.
     */
    public int getFirstDisplayedThumbnailIndex() {
        return getFirstDisplayedThumbnailIndex(DataManager.getInstance().getConfiguration().getViewerThumbnailsPerPage());
    }

    /**
     * <p>
     * Getter for the field <code>currentThumbnailPage</code>.
     * </p>
     *
     * @return a int.
     */
    public int getCurrentThumbnailPage() {
        return currentThumbnailPage;
    }

    /**
     * <p>
     * Setter for the field <code>currentThumbnailPage</code>.
     * </p>
     *
     * @param currentThumbnailPage a int.
     */
    public void setCurrentThumbnailPage(int currentThumbnailPage) {
        this.currentThumbnailPage = currentThumbnailPage;
    }

    /**
     * <p>
     * nextThumbnailSection.
     * </p>
     */
    public void nextThumbnailSection() {
        ++currentThumbnailPage;
    }

    /**
     * <p>
     * previousThumbnailSection.
     * </p>
     */
    public void previousThumbnailSection() {
        --currentThumbnailPage;
    }

    /**
     * <p>
     * hasPreviousThumbnailSection.
     * </p>
     *
     * @return a boolean.
     */
    public boolean hasPreviousThumbnailSection() {
        int currentFirstThumbnailIndex = getFirstDisplayedThumbnailIndex();
        int previousLastThumbnailIndex = currentFirstThumbnailIndex - DataManager.getInstance().getConfiguration().getViewerThumbnailsPerPage();
        return previousLastThumbnailIndex >= pageLoader.getFirstPageOrder();
    }

    /**
     * <p>
     * hasNextThumbnailSection.
     * </p>
     *
     * @return a boolean.
     */
    public boolean hasNextThumbnailSection() {
        int currentFirstThumbnailIndex = getFirstDisplayedThumbnailIndex();
        int previousLastThumbnailIndex = currentFirstThumbnailIndex + DataManager.getInstance().getConfiguration().getViewerThumbnailsPerPage();
        return previousLastThumbnailIndex <= pageLoader.getLastPageOrder();
    }

    /**
     * <p>
     * updateDropdownSelected.
     * </p>
     */
    public void updateDropdownSelected() {
        if (doublePageMode) {
            setDropdownSelected(String.valueOf(currentImageOrder) + "-" + currentImageOrder);
        } else {
            setDropdownSelected(String.valueOf(currentImageOrder));
        }
    }

    /**
     * <p>
     * dropdownAction.
     * </p>
     *
     * @param event {@link javax.faces.event.ValueChangeEvent}
     * @throws io.goobi.viewer.exceptions.IndexUnreachableException if any.
     * @throws io.goobi.viewer.exceptions.PresentationException if any.
     * @throws java.lang.NumberFormatException if any.
     * @throws IDDOCNotFoundException
     */
    public void dropdownAction(ValueChangeEvent event)
            throws NumberFormatException, IndexUnreachableException, PresentationException, IDDOCNotFoundException {
        setCurrentImageOrder(Integer.valueOf((String) event.getNewValue()) - 1);
    }

    /**
     * <p>
     * getImagesSizeThumbnail.
     * </p>
     *
     * @return a {@link java.lang.String} object.
     * @throws io.goobi.viewer.exceptions.IndexUnreachableException if any.
     */
    public String getImagesSizeThumbnail() throws IndexUnreachableException {
        if (pageLoader == null) {
            return "0";
        }

        double im = pageLoader.getNumPages();
        double thumb = DataManager.getInstance().getConfiguration().getViewerThumbnailsPerPage();
        int answer = (int) Math.floor(im / thumb);
        if (im % thumb != 0 || answer == 0) {
            answer++;
        }

        return String.valueOf(answer);
    }

    /**
     * <p>
     * getLinkForDFGViewer.
     * </p>
     *
     * @return DFG Viewer link
     * @throws io.goobi.viewer.exceptions.IndexUnreachableException if any.
     * @should construct default url correctly
     * @should construct url from custom field correctly
     */
    public String getLinkForDFGViewer() throws IndexUnreachableException {
        if (topStructElement != null && SolrConstants.SOURCEDOCFORMAT_METS.equals(topStructElement.getSourceDocFormat()) && isHasPages()) {
            String metsUrl = getMetsResolverUrl();

            String urlField = DataManager.getInstance().getConfiguration().getDfgViewerSourcefileField();
            if (StringUtils.isNotBlank(urlField)) {
                // If there's a configured metadata field containing the DfG Viewer record URL, embed the custom URL instead
                String url = topStructElement.getMetadataValue(DataManager.getInstance().getConfiguration().getDfgViewerSourcefileField());
                if (StringUtils.isNotBlank(url)) {
                    logger.trace("Found DfG Viewer URL: {}", url);
                    metsUrl = url;
                }
            }

            try {
                return new StringBuilder()
                        .append(DataManager.getInstance().getConfiguration().getDfgViewerUrl())
                        .append(URLEncoder.encode(metsUrl, "utf-8"))
                        .append("&set[image]=")
                        .append(currentImageOrder)
                        .toString();
            } catch (UnsupportedEncodingException e) {
                logger.error("error while encoding url", e);
                return null;
            }
        }

        return null;
    }

    /**
     * <p>
     * getMetsResolverUrl.
     * </p>
     *
     * @return METS resolver link
     */
    public String getMetsResolverUrl() {
        try {
            String url = DataManager.getInstance().getConfiguration().getSourceFileUrl();
            if (StringUtils.isNotEmpty(url)) {
                return url + getPi();
            }
            return BeanUtils.getServletPathWithHostAsUrlFromJsfContext() + "/metsresolver?id=" + getPi();
        } catch (Exception e) {
            logger.error("Could not get METS resolver URL for {}.", topStructElementIddoc);
            Messages.error("errGetCurrUrl");
        }
        return BeanUtils.getServletPathWithHostAsUrlFromJsfContext() + "/metsresolver?id=" + 0;
    }

    /**
     * <p>
     * getLidoResolverUrl.
     * </p>
     *
     * @return a {@link java.lang.String} object.
     */
    public String getLidoResolverUrl() {
        try {
            String url = DataManager.getInstance().getConfiguration().getSourceFileUrl();
            if (StringUtils.isNotEmpty(url)) {
                return url + getPi();
            }
            return BeanUtils.getServletPathWithHostAsUrlFromJsfContext() + "/lidoresolver?id=" + getPi();
        } catch (Exception e) {
            logger.error("Could not get LIDO resolver URL for {}.", topStructElementIddoc);
            Messages.error("errGetCurrUrl");
        }
        return BeanUtils.getServletPathWithHostAsUrlFromJsfContext() + "/lidoresolver?id=" + 0;
    }

    /**
     * <p>
     * getDenkxwebResolverUrl.
     * </p>
     *
     * @return a {@link java.lang.String} object.
     */
    public String getDenkxwebResolverUrl() {
        try {
            String url = DataManager.getInstance().getConfiguration().getSourceFileUrl();
            if (StringUtils.isNotEmpty(url)) {
                return url + getPi();
            }
            return BeanUtils.getServletPathWithHostAsUrlFromJsfContext() + "/denkxwebresolver?id=" + getPi();
        } catch (Exception e) {
            logger.error("Could not get DenkXweb resolver URL for {}.", topStructElementIddoc);
            Messages.error("errGetCurrUrl");
        }
        return BeanUtils.getServletPathWithHostAsUrlFromJsfContext() + "/denkxwebresolver?id=" + 0;
    }

    /**
     * <p>
     * getDublinCoreResolverUrl.
     * </p>
     *
     * @return a {@link java.lang.String} object.
     */
    public String getDublinCoreResolverUrl() {
        try {
            String url = DataManager.getInstance().getConfiguration().getSourceFileUrl();
            if (StringUtils.isNotEmpty(url)) {
                return url + getPi();
            }
            return BeanUtils.getServletPathWithHostAsUrlFromJsfContext() + "/dublincoreresolver?id=" + getPi();
        } catch (Exception e) {
            logger.error("Could not get DublinCore resolver URL for {}.", topStructElementIddoc);
            Messages.error("errGetCurrUrl");
        }
        return BeanUtils.getServletPathWithHostAsUrlFromJsfContext() + "/dublincoreresolver?id=" + 0;
    }

    /**
     * <p>
     * getAnchorMetsResolverUrl.
     * </p>
     *
     * @return METS resolver URL for the anchor; null if no parent PI found (must be null, otherwise an empty link will be displayed).
     */
    public String getAnchorMetsResolverUrl() {
        if (anchorStructElement != null) {
            String parentPi = anchorStructElement.getMetadataValue(SolrConstants.PI);
            String url = DataManager.getInstance().getConfiguration().getSourceFileUrl();
            if (StringUtils.isNotEmpty(url)) {
                return url + parentPi;
            }
            return new StringBuilder(BeanUtils.getServletPathWithHostAsUrlFromJsfContext()).append("/metsresolver?id=").append(parentPi).toString();
        }

        return null;
    }

    /**
     * Return the url to a REST service delivering all alto files of a work as zip
     *
     * @return the url to a REST service delivering all alto files of a work as zip
     * @throws io.goobi.viewer.exceptions.ViewerConfigurationException if any.
     * @throws io.goobi.viewer.exceptions.PresentationException if any.
     * @throws io.goobi.viewer.exceptions.IndexUnreachableException if any.
     */
    public String getAltoUrlForAllPages() throws ViewerConfigurationException, PresentationException, IndexUnreachableException {
        String localPi = getPi();
        if (localPi != null) {
            return DataManager.getInstance()
                    .getRestApiManager()
                    .getContentApiManager()
                    .map(urls -> urls.path(RECORDS_RECORD, RECORDS_ALTO_ZIP).params(localPi).build())
                    .orElse("");
        }

        return "";
    }

    /**
     * Return the url to a REST service delivering all plain text of a work as zip
     *
     * @return the url to a REST service delivering all plain text of a work as zip
     * @throws io.goobi.viewer.exceptions.ViewerConfigurationException if any.
     * @throws io.goobi.viewer.exceptions.PresentationException if any.
     * @throws io.goobi.viewer.exceptions.IndexUnreachableException if any.
     */
    public String getFulltextUrlForAllPages() throws ViewerConfigurationException, PresentationException, IndexUnreachableException {
        String localPi = getPi();
        return DataManager.getInstance()
                .getRestApiManager()
                .getContentApiManager()
                .map(urls -> urls.path(RECORDS_RECORD, RECORDS_PLAINTEXT_ZIP).params(localPi).build())
                .orElse("");
    }

    /**
     * Return the url to a REST service delivering a TEI document containing the text of all pages
     *
     * @return the TEI REST url
     * @throws io.goobi.viewer.exceptions.ViewerConfigurationException if any.
     * @throws io.goobi.viewer.exceptions.IndexUnreachableException if any.
     */
    public String getTeiUrlForAllPages() throws ViewerConfigurationException, IndexUnreachableException {
        return getTeiUrlForAllPages(BeanUtils.getLocale().getLanguage());
    }

    /**
     * 
     * @param language
     * @return TEI URL for given language
     * @throws IndexUnreachableException
     */
    public String getTeiUrlForAllPages(String language) throws IndexUnreachableException {
        String localPi = getPi();
        return DataManager.getInstance()
                .getRestApiManager()
                .getContentApiManager()
                .map(urls -> urls.path(RECORDS_RECORD, RECORDS_TEI_LANG)
                        .params(localPi, language)
                        .build())
                .orElse("");
    }

    /**
     * Return the url to a REST service delivering the fulltext of the current page as TEI
     *
     * @return the TEI REST url
     * @throws io.goobi.viewer.exceptions.ViewerConfigurationException if any.
     * @throws io.goobi.viewer.exceptions.IndexUnreachableException if any.
     * @throws io.goobi.viewer.exceptions.DAOException if any.
     */
    public String getTeiUrl() throws ViewerConfigurationException, IndexUnreachableException, DAOException {
        String plaintextFilename = null;
        try {
            plaintextFilename = FileTools.getFilenameFromPathString(getCurrentPage().getFulltextFileName());
        } catch (FileNotFoundException e) {
            logger.trace("FULLTEXT not found: {}", e.getMessage());
        }
        String altoFilename = null;
        try {
            altoFilename = FileTools.getFilenameFromPathString(getCurrentPage().getAltoFileName());
        } catch (FileNotFoundException e) {
            logger.trace("ALTO not found: {}", e.getMessage());
        }
        String filenameToUse = StringUtils.isNotBlank(plaintextFilename) ? plaintextFilename : altoFilename;
        if (StringUtils.isBlank(filenameToUse)) {
            return "";
        }

        String localPi = getPi();
        return DataManager.getInstance()
                .getRestApiManager()
                .getContentApiManager()
                .map(urls -> urls.path(RECORDS_FILES, RECORDS_FILES_TEI)
                        .params(localPi, filenameToUse)
                        .build())
                .orElse("");
    }

    /**
     * Return the url to a REST service delivering the alto file of the given page as xml
     *
     * @return the url to a REST service delivering the alto file of the given page as xml
     * @throws io.goobi.viewer.exceptions.ViewerConfigurationException if any.
     * @throws io.goobi.viewer.exceptions.PresentationException if any.
     * @throws io.goobi.viewer.exceptions.IndexUnreachableException if any.
     * @throws io.goobi.viewer.exceptions.DAOException if any.
     */
    public String getAltoUrl() throws ViewerConfigurationException, PresentationException, IndexUnreachableException, DAOException {
        String filename;
        try {
            filename = FileTools.getFilenameFromPathString(getCurrentPage().getAltoFileName());
        } catch (FileNotFoundException | NullPointerException e) {
            return "";
        }
        String localPi = getPi();
        if (StringUtils.isNoneBlank(pi, filename)) {
            return DataManager.getInstance()
                    .getRestApiManager()
                    .getContentApiManager()
                    .map(urls -> urls.path(RECORDS_FILES, RECORDS_FILES_ALTO)
                            .params(localPi, filename)
                            .build())
                    .orElse("");
        }

        return "";
    }

    /**
     * Return the url to a REST service delivering the fulltext as plain text of the given page
     *
     * @return the url to a REST service delivering the fulltext as plain text of the given page
     * @throws io.goobi.viewer.exceptions.ViewerConfigurationException if any.
     * @throws io.goobi.viewer.exceptions.PresentationException if any.
     * @throws io.goobi.viewer.exceptions.IndexUnreachableException if any.
     * @throws io.goobi.viewer.exceptions.DAOException if any.
     */
    public String getFulltextUrl() throws ViewerConfigurationException, PresentationException, IndexUnreachableException, DAOException {
        String plaintextFilename = null;
        try {
            plaintextFilename = FileTools.getFilenameFromPathString(getCurrentPage().getFulltextFileName());
        } catch (FileNotFoundException e) {
            logger.trace("FULLTEXT not found: {}", e.getMessage());
        }
        String altoFilename = null;
        try {
            altoFilename = FileTools.getFilenameFromPathString(getCurrentPage().getAltoFileName());
        } catch (FileNotFoundException e) {
            logger.trace("ALTO not found: {}", e.getMessage());
        }
        String filenameToUse = StringUtils.isNotBlank(plaintextFilename) ? plaintextFilename : altoFilename;
        if (StringUtils.isBlank(filenameToUse)) {
            return "";
        }

        String localPi = getPi();
        return DataManager.getInstance()
                .getRestApiManager()
                .getContentApiManager()
                .map(urls -> urls.path(RECORDS_FILES, RECORDS_FILES_PLAINTEXT)
                        .params(localPi, filenameToUse)
                        .build())
                .orElse("");
    }

    /**
     * Returns an external download URL, if once exists in MD2_DOWNLOAD_URL.
     * 
     * @return url if exists; null otherwise
     * @should return correct value
     */
    public String getExternalDownloadUrl() {
        return topStructElement != null ? topStructElement.getMetadataValue(SolrConstants.DOWNLOAD_URL_EXTERNAL) : null;
    }

    /**
     * Returns the pdf download link for the current document
     *
     * @return {@link java.lang.String}
     * @throws io.goobi.viewer.exceptions.IndexUnreachableException if any.
     * @throws io.goobi.viewer.exceptions.PresentationException if any.
     * @throws io.goobi.viewer.exceptions.ViewerConfigurationException if any.
     * @throws URISyntaxException
     */
    public String getPdfDownloadLink() throws IndexUnreachableException, PresentationException, ViewerConfigurationException, URISyntaxException {
        return getPdfDownloadLink(null);
    }

    /**
     * Returns the pdf download link for the current document, allowing to attach a number of query parameters to it
     *
     * @param queryParams
     * @return {@link java.lang.String}
     * @throws io.goobi.viewer.exceptions.IndexUnreachableException if any.
     * @throws io.goobi.viewer.exceptions.PresentationException if any.
     * @throws io.goobi.viewer.exceptions.ViewerConfigurationException if any.
     * @throws URISyntaxException
     */
    public String getPdfDownloadLink(List<List<String>> queryParams)
            throws IndexUnreachableException, PresentationException, ViewerConfigurationException, URISyntaxException {
        String uriString = imageDeliveryBean.getPdf().getPdfUrl(getTopStructElement(), "");
        uriString = NetTools.addQueryParameters(uriString, queryParams);
        return uriString;
    }

    /**
     * Returns the pdf download link for the current page
     *
     * @return a {@link java.lang.String} object.
     * @throws io.goobi.viewer.exceptions.IndexUnreachableException if any.
     * @throws io.goobi.viewer.exceptions.DAOException if any.
     * @throws io.goobi.viewer.exceptions.ViewerConfigurationException if any.
     */
    public String getPdfPageDownloadLink() throws IndexUnreachableException, DAOException, ViewerConfigurationException {
        PhysicalElement currentPage = getCurrentPage();
        if (currentPage == null) {
            return null;
        }
        return imageDeliveryBean.getPdf().getPdfUrl(getTopStructElement(), currentPage);
    }

    /**
     * Returns the pdf download link for the current struct element
     *
     * @return a {@link java.lang.String} object.
     * @throws io.goobi.viewer.exceptions.IndexUnreachableException if any.
     * @throws io.goobi.viewer.exceptions.DAOException if any.
     * @throws io.goobi.viewer.exceptions.ViewerConfigurationException if any.
     * @throws io.goobi.viewer.exceptions.PresentationException if any.
     */
    public String getPdfStructDownloadLink() throws IndexUnreachableException, DAOException, ViewerConfigurationException, PresentationException {
        StructElement currentStruct = getCurrentStructElement();
        return imageDeliveryBean.getPdf().getPdfUrl(currentStruct, currentStruct.getLabel());

    }

    /**
     * Returns the pdf download link for the current struct element, allowing to add a number of query parameters to it
     * 
     * @param queryParams
     * @return a {@link java.lang.String} object.
     * @throws io.goobi.viewer.exceptions.IndexUnreachableException if any.
     * @throws io.goobi.viewer.exceptions.DAOException if any.
     * @throws io.goobi.viewer.exceptions.ViewerConfigurationException if any.
     * @throws io.goobi.viewer.exceptions.PresentationException if any.
     */
    public String getPdfStructDownloadLink(List<List<String>> queryParams)
            throws IndexUnreachableException, PresentationException, ViewerConfigurationException, URISyntaxException {
        StructElement currentStruct = getCurrentStructElement();
        String uriString = imageDeliveryBean.getPdf().getPdfUrl(currentStruct, currentStruct.getLabel());
        uriString = NetTools.addQueryParameters(uriString, queryParams);
        return uriString;
    }

    /**
     * Returns the pdf download link for a pdf of all pages from this.firstPdfPage to this.lastPdfPage (inclusively)
     *
     * @should construct url correctly
     * @return a {@link java.lang.String} object.
     * @throws io.goobi.viewer.exceptions.IndexUnreachableException if any.
     * @throws io.goobi.viewer.exceptions.DAOException if any.
     * @throws io.goobi.viewer.exceptions.ViewerConfigurationException if any.
     */
    public String getPdfPartDownloadLink() throws IndexUnreachableException, DAOException, ViewerConfigurationException {
        logger.trace("getPdfPartDownloadLink: {}-{}", firstPdfPage, lastPdfPage);
        if (firstPdfPage > pageLoader.getLastPageOrder()) {
            firstPdfPage = pageLoader.getLastPageOrder();
        }
        if (lastPdfPage > pageLoader.getLastPageOrder()) {
            lastPdfPage = pageLoader.getLastPageOrder();
        }
        if (firstPdfPage < 1) {
            firstPdfPage = 1;
        }
        if (lastPdfPage < firstPdfPage) {
            lastPdfPage = firstPdfPage;
        }

        List<PhysicalElement> pages = new ArrayList<>();
        for (int i = firstPdfPage; i <= lastPdfPage; ++i) {
            PhysicalElement page = pageLoader.getPage(i);
            pages.add(page);
        }
        PhysicalElement[] pageArr = new PhysicalElement[pages.size()];
        return imageDeliveryBean.getPdf().getPdfUrl(getTopStructElement(), pages.toArray(pageArr));
    }

    /**
     * <p>
     * isPdfPartDownloadLinkEnabled.
     * </p>
     *
     * @return a boolean.
     */
    public boolean isPdfPartDownloadLinkEnabled() {
        return firstPdfPage <= lastPdfPage;
    }

    /**
     * Reset the pdf access permissions. They will be evaluated again on the next call to {@link #isAccessPermissionPdf()}
     */
    public void resetAccessPermissionPdf() {
        this.accessPermissionPdf = null;
    }

    /**
     * <p>
     * isAccessPermissionPdf.
     * </p>
     *
     * @return true if record/structure PDF download is allowed; false otherwise
     */
    public boolean isAccessPermissionPdf() {
        try {
            if (topStructElement == null || !topStructElement.isWork() || !isHasPages()) {
                return false;
            }
            if (!BaseMimeType.isImageOrPdfDownloadAllowed(topStructElement.getMetadataValue(SolrConstants.MIMETYPE))) {
                return false;
            }
        } catch (IndexUnreachableException e) {
            logger.debug("IndexUnreachableException thrown here: {}", e.getMessage());
            return false;
        }
        // Only allow PDF downloads for records coming from METS files
        // TODO Allow METS_MARC once supported
        if (!SolrConstants.SOURCEDOCFORMAT_METS.equals(topStructElement.getSourceDocFormat())) {
            return false;
        }

        if (accessPermissionPdf == null) {
            try {
                accessPermissionPdf = isAccessPermission(IPrivilegeHolder.PRIV_DOWNLOAD_PDF);
            } catch (IndexUnreachableException e) {
                logger.debug("IndexUnreachableException thrown here: {}", e.getMessage());
                return false;
            } catch (DAOException e) {
                logger.debug("DAOException thrown here: {}", e.getMessage());
                return false;
            }
        }

        return accessPermissionPdf;
    }

    /**
     *
     * @param privilege Privilege name to check
     * @return true if current user has the privilege for this record; false otherwise
     * @throws IndexUnreachableException
     * @throws DAOException
     */
    public boolean isAccessPermission(String privilege) throws IndexUnreachableException, DAOException {
        HttpServletRequest request = (HttpServletRequest) FacesContext.getCurrentInstance().getExternalContext().getRequest();
        try {
            return AccessConditionUtils.checkAccessPermissionByIdentifierAndLogId(getPi(), null, privilege, request).isGranted();
        } catch (RecordNotFoundException e) {
            return false;
        }
    }

    /**
     * Reset the permissions for writing user comments. They will be evaluated again on the next call to {@link #isAllowUserComments()}
     */
    public void resetAllowUserComments() {
        this.allowUserComments = null;
    }

    /**
     * @return the allowUserComments
     */
    public Boolean isAllowUserComments() {
        return allowUserComments;
    }

    /**
     * @param allowUserComments the allowUserComments to set
     */
    public void setAllowUserComments(Boolean allowUserComments) {
        this.allowUserComments = allowUserComments;
    }

    /**
     * <p>
     * isDisplayTitleBarPdfLink.
     * </p>
     *
     * @return a boolean.
     * @deprecated title.xhtml no longer exists
     */
    @Deprecated(since = "22.08")
    public boolean isDisplayTitleBarPdfLink() {
        return DataManager.getInstance().getConfiguration().isTitlePdfEnabled() && isAccessPermissionPdf();
    }

    /**
     * <p>
     * isDisplayMetadataPdfLink.
     * </p>
     *
     * @return a boolean.
     */
    public boolean isDisplayMetadataPdfLink() {
        return topStructElement != null && topStructElement.isWork() && DataManager.getInstance().getConfiguration().isMetadataPdfEnabled()
                && isAccessPermissionPdf();
    }

    /**
     * Convenience method that checks whether only the metadata view link is displayed for this record (i.e. criteria for all other links are not
     * met).
     *
     * @return true if loaded record only contains metadata and doesn't support over views; false otherwise
     * @throws DAOException
     * @throws IndexUnreachableException
     * @throws PresentationException
     */
    public boolean isMetadataViewOnly() throws IndexUnreachableException, DAOException, PresentationException {
        if (metadataViewOnly == null) {
            // Display object view criteria
            if (isDisplayObjectViewLink()) {
                metadataViewOnly = false;
                return metadataViewOnly;
            }
            if (isDisplayCalendarViewLink()) {
                metadataViewOnly = false;
                return metadataViewOnly;
            }
            if (isDisplayTocViewLink()) {
                metadataViewOnly = false;
                return metadataViewOnly;
            }
            if (isDisplayThumbnailViewLink()) {
                metadataViewOnly = false;
                return metadataViewOnly;
            }
            if (isDisplayFulltextViewLink()) {
                metadataViewOnly = false;
                return metadataViewOnly;
            }
            if (isDisplayExternalFulltextLink()) {
                metadataViewOnly = false;
                return metadataViewOnly;
            }
            if (isDisplayNerViewLink()) {
                metadataViewOnly = false;
                return metadataViewOnly;
            }
            if (isDisplayExternalResolverLink()) {
                metadataViewOnly = false;
                return metadataViewOnly;
            }

            metadataViewOnly = true;
        }

        return metadataViewOnly;
    }

    /**
     *
     * @return true if object view link may be displayed; false otherwise
     * @throws IndexUnreachableException
     * @throws DAOException
     */
    public boolean isDisplayObjectViewLink() throws IndexUnreachableException, DAOException {
        return DataManager.getInstance().getConfiguration().isSidebarPageViewLinkVisible() && isHasPages() && !isFilesOnly();
    }

    /**
     *
     * @return true if calendar view link may be displayed; false otherwise
     * @throws IndexUnreachableException
     * @throws PresentationException
     */
    public boolean isDisplayCalendarViewLink() throws IndexUnreachableException, PresentationException {
        return DataManager.getInstance().getConfiguration().isSidebarCalendarViewLinkVisible() && calendarView != null && calendarView.isDisplay();
    }

    /**
     *
     * @return true if TOC view link may be displayed; false otherwise
     * @throws IndexUnreachableException
     * @throws DAOException
     */
    public boolean isDisplayTocViewLink() throws IndexUnreachableException, DAOException {
        return DataManager.getInstance().getConfiguration().isSidebarTocViewLinkVisible() && !isFilesOnly() && topStructElement != null
                && !topStructElement.isLidoRecord() && toc != null
                && toc.isHasChildren();
    }

    /**
     *
     * @return true if thumbnail view link may be displayed; false otherwise
     * @throws IndexUnreachableException
     * @throws DAOException
     */
    public boolean isDisplayThumbnailViewLink() throws IndexUnreachableException, DAOException {
        return DataManager.getInstance().getConfiguration().isSidebarThumbsViewLinkVisible()
                && pageLoader != null && pageLoader.getNumPages() > 1 && !isFilesOnly();
    }

    /**
     *
     * @return true if metadata view link may be displayed; false otherwise
     */
    public boolean isDisplayMetadataViewLink() {
        return DataManager.getInstance().getConfiguration().isSidebarMetadataViewLinkVisible() && topStructElement != null
                && !topStructElement.isGroup();
    }

    /**
     *
     * @return true if full-text view link may be displayed; false otherwise
     * @throws IndexUnreachableException
     * @throws DAOException
     * @throws PresentationException
     */
    public boolean isDisplayFulltextViewLink() throws IndexUnreachableException, DAOException, PresentationException {
        return DataManager.getInstance().getConfiguration().isSidebarFulltextLinkVisible() && topStructElement != null
                && ((topStructElement.isFulltextAvailable()
                        && !isFilesOnly()
                        && getCurrentPage() != null
                        && getCurrentPage().isFulltextAccessPermission()) || isRecordHasTEIFiles());
        // TODO tweak conditions as necessary
    }

    /**
     *
     * @return true if external full-text link may be displayed; false otherwise
     */
    public boolean isDisplayExternalFulltextLink() {
        return topStructElement != null
                && topStructElement.getMetadataValue("MD_LOCATION_URL_EXTERNALFULLTEXT") != null && getCurrentPage() != null
                && getCurrentPage().isFulltextAccessPermission();
    }

    /**
     *
     * @return true if NER view link may be displayed; false otherwise
     * @throws IndexUnreachableException
     * @throws PresentationException
     */
    public boolean isDisplayNerViewLink() throws IndexUnreachableException, PresentationException {
        return topStructElement != null && topStructElement.isNerAvailable();
    }

    /**
     *
     * @return true if NER view link may be displayed; false otherwise
     */
    public boolean isDisplayExternalResolverLink() {
        return topStructElement != null
                && topStructElement.getMetadataValue("MD_LOCATION_URL_EXTERNALRESOLVER") != null;
    }

    /**
     * <p>
     * getOaiMarcUrl.
     * </p>
     *
     * @return a {@link java.lang.String} object.
     * @throws io.goobi.viewer.exceptions.IndexUnreachableException if any.
     */
    public String getOaiMarcUrl() throws IndexUnreachableException {
        return DataManager.getInstance().getConfiguration().getMarcUrl() + getPi();
    }

    /**
     * <p>
     * getOaiDcUrl.
     * </p>
     *
     * @return a {@link java.lang.String} object.
     * @throws io.goobi.viewer.exceptions.IndexUnreachableException if any.
     */
    public String getOaiDcUrl() throws IndexUnreachableException {
        return DataManager.getInstance().getConfiguration().getDcUrl() + getPi();
    }

    /**
     * <p>
     * getOaiEseUrl.
     * </p>
     *
     * @return a {@link java.lang.String} object.
     * @throws io.goobi.viewer.exceptions.IndexUnreachableException if any.
     */
    public String getOaiEseUrl() throws IndexUnreachableException {
        return DataManager.getInstance().getConfiguration().getEseUrl() + getPi();
    }

    /**
     * <p>
     * Getter for the field <code>opacUrl</code>.
     * </p>
     *
     * @return a {@link java.lang.String} object.
     */
    public String getOpacUrl() {
        if (currentStructElement != null && opacUrl == null) {
            try {
                StructElement topStruct = currentStructElement.getTopStruct();
                if (topStruct != null) {
                    opacUrl = topStruct.getMetadataValue(SolrConstants.OPACURL);
                }
            } catch (PresentationException e) {
                logger.debug(StringConstants.LOG_PRESENTATION_EXCEPTION_THROWN_HERE, e.getMessage());
            } catch (IndexUnreachableException e) {
                logger.debug("IndexUnreachableException thrown here: {}", e.getMessage());
            }
        }

        return opacUrl;
    }

    /**
     * Returns the main title of the current volume's anchor, if available.
     *
     * @return a {@link java.lang.String} object.
     */
    public String getAnchorTitle() {
        if (anchorStructElement != null) {
            return anchorStructElement.getMetadataValue(SolrConstants.TITLE);
        }

        return null;
    }

    /**
     * Returns the main title of the current volume.
     *
     * @return The volume's main title.
     */
    public String getVolumeTitle() {
        if (topStructElement != null) {
            return topStructElement.getMetadataValue(SolrConstants.TITLE);
        }
        return null;
    }

    /**
     * <p>
     * isBelowFulltextThreshold.
     * </p>
     *
     * @return a boolean.
     * @throws io.goobi.viewer.exceptions.PresentationException if any.
     * @throws io.goobi.viewer.exceptions.IndexUnreachableException if any.
     */
    public boolean isBelowFulltextThreshold() throws PresentationException, IndexUnreachableException {
        int threshold = DataManager.getInstance().getConfiguration().getFulltextPercentageWarningThreshold();
        return isBelowFulltextThreshold(threshold);
    }

    /**
     *
     * @param threshold
     * @return true if percentage of pages with full-text is below given threshold; false otherwise
     * @throws IndexUnreachableException
     * @throws PresentationException
     * @should return true if there are no pages
     */
    boolean isBelowFulltextThreshold(double threshold) throws PresentationException, IndexUnreachableException {
        if (pageLoader.getNumPages() == 0) {
            return true;
        }
        if (pagesWithFulltext == null) {
            pagesWithFulltext = DataManager.getInstance()
                    .getSearchIndex()
                    .getHitCount(new StringBuilder("+").append(SolrConstants.PI_TOPSTRUCT)
                            .append(':')
                            .append(pi)
                            .append(" +")
                            .append(SolrConstants.DOCTYPE)
                            .append(":PAGE")
                            .append(" +")
                            .append(SolrConstants.FULLTEXTAVAILABLE)
                            .append(":true")
                            .toString());
        }
        double percentage = pagesWithFulltext * 100.0 / pageLoader.getNumPages();
        // logger.trace("{}% of pages have full-text", percentage);
        if (percentage < threshold) {
            return true;
        }

        return false;
    }

    /**
     * <p>
     * isFulltextAvailableForWork.
     * </p>
     *
     * @return true if record has full-text and user has access rights; false otherwise
     * @throws io.goobi.viewer.exceptions.IndexUnreachableException if any.
     * @throws io.goobi.viewer.exceptions.DAOException if any.
     * @throws io.goobi.viewer.exceptions.PresentationException if any.
     */
    public boolean isFulltextAvailableForWork() throws IndexUnreachableException, DAOException, PresentationException {
        if (isBornDigital()) {
            return false;
        }

        boolean access;
        try {
            access = AccessConditionUtils.checkAccessPermissionByIdentifierAndLogId(getPi(), null, IPrivilegeHolder.PRIV_VIEW_FULLTEXT,
                    BeanUtils.getRequest()).isGranted();
        } catch (RecordNotFoundException e) {
            return false;
        }

        return access && (!isBelowFulltextThreshold(0.0001) || isAltoAvailableForWork());
    }

    /**
     * 
     * @return true if record full-text is generated from TEI documents; false otherwise
     * @throws PresentationException
     * @throws IndexUnreachableException
     */
    public boolean isFulltextFromTEI() throws IndexUnreachableException, PresentationException {
        return isRecordHasTEIFiles();
    }

    /**
     *
     * @return true if any of this record's pages has an image and user has access rights; false otherwise
     * @throws IndexUnreachableException
     * @throws DAOException
     * @throws RecordNotFoundException
     */
    public boolean isRecordHasImages() throws IndexUnreachableException, DAOException, RecordNotFoundException {
        if (topStructElement == null || !topStructElement.isHasImages()) {
            return false;
        }

        return AccessConditionUtils.checkAccessPermissionByIdentifierAndLogId(getPi(), null, IPrivilegeHolder.PRIV_VIEW_IMAGES,
                BeanUtils.getRequest()).isGranted();
    }

    /**
     * <p>
     * isTeiAvailableForWork.
     * </p>
     *
     * @return a boolean.
     * @throws io.goobi.viewer.exceptions.IndexUnreachableException if any.
     * @throws io.goobi.viewer.exceptions.DAOException if any.
     * @throws io.goobi.viewer.exceptions.PresentationException if any.
     */
    public boolean isTeiAvailableForWork() throws IndexUnreachableException, DAOException, PresentationException {
        if (isBornDigital()) {
            return false;
        }

        boolean access;
        try {
            access = AccessConditionUtils.checkAccessPermissionByIdentifierAndLogId(getPi(), null, IPrivilegeHolder.PRIV_VIEW_FULLTEXT,
                    BeanUtils.getRequest()).isGranted();
            return access && (!isBelowFulltextThreshold(0.0001) || isRecordHasTEIFiles());
        } catch (RecordNotFoundException e) {
            return false;
        }
    }

    /**
     * 
     * @return true if there are any TEI files associated directly with the top document
     * @throws PresentationException
     * @throws IndexUnreachableException
     */
    public boolean isRecordHasTEIFiles() throws IndexUnreachableException, PresentationException {
        if (workHasTEIFiles == null) {
            SolrDocument doc = DataManager.getInstance()
                    .getSearchIndex()
                    .getFirstDoc(new StringBuilder("+").append(SolrConstants.PI)
                            .append(':')
                            .append(pi)
                            .append(" +")
                            .append(SolrConstants.DOCTYPE)
                            .append(":")
                            .append(SolrConstants.DOCSTRCT)
                            .toString(), Arrays.asList(SolrConstants.FILENAME_TEI, SolrConstants.FILENAME_TEI + SolrConstants.MIDFIX_LANG + "*"));
            if (doc != null) {
                workHasTEIFiles = !doc.getFieldNames().isEmpty();
            } else {
                workHasTEIFiles = false;
            }
        }

        return workHasTEIFiles;
    }

    /**
     * @return the toc
     */
    public TOC getToc() {
        return toc;
    }

    /**
     * @param toc the toc to set
     */
    public void setToc(TOC toc) {
        this.toc = toc;
    }

    /**
     * <p>
     * isAltoAvailableForWork.
     * </p>
     *
     * @return a boolean.
     * @throws io.goobi.viewer.exceptions.IndexUnreachableException if any.
     * @throws io.goobi.viewer.exceptions.PresentationException if any.
     * @throws io.goobi.viewer.exceptions.DAOException if any.
     */
    public boolean isAltoAvailableForWork() throws IndexUnreachableException, PresentationException, DAOException {
        boolean access;
        try {
            access = AccessConditionUtils.checkAccessPermissionByIdentifierAndLogId(getPi(), null, IPrivilegeHolder.PRIV_VIEW_FULLTEXT,
                    BeanUtils.getRequest()).isGranted();
        } catch (RecordNotFoundException e) {
            return false;
        }
        if (!access) {
            return false;
        }
        if (pagesWithAlto == null) {

            pagesWithAlto = DataManager.getInstance()
                    .getSearchIndex()
                    .getHitCount(new StringBuilder("+").append(SolrConstants.PI_TOPSTRUCT)
                            .append(':')
                            .append(pi)
                            .append(" +")
                            .append(SolrConstants.DOCTYPE)
                            .append(":PAGE")
                            .append(" +")
                            .append(SolrConstants.FILENAME_ALTO)
                            .append(":*")
                            .toString());
            logger.trace("{} of pages have full-text", pagesWithAlto);
        }
        int threshold = 1; // TODO ???

        return pagesWithAlto >= threshold;
    }

    /**
     * Default fulltext getter (with HTML escaping).
     *
     * @return a {@link java.lang.String} object.
     * @throws io.goobi.viewer.exceptions.IndexUnreachableException if any.
     * @throws io.goobi.viewer.exceptions.DAOException if any.
     * @throws io.goobi.viewer.exceptions.ViewerConfigurationException if any.
     * @deprecated Use <code>PhysicalElement.getFullText()</code>
     */
    @Deprecated
    public String getFulltext() throws IndexUnreachableException, DAOException, ViewerConfigurationException {
        return getFulltext(true, null);
    }

    /**
     * Returns the full-text for the current page, stripped of any included JavaScript.
     *
     * @param escapeHtml If true HTML tags will be escaped to prevent pseudo-HTML from breaking the text.
     * @param language a {@link java.lang.String} object.
     * @return Full-text for the current page.
     * @throws io.goobi.viewer.exceptions.IndexUnreachableException if any.
     * @throws io.goobi.viewer.exceptions.DAOException if any.
     * @throws io.goobi.viewer.exceptions.ViewerConfigurationException if any.
     * @deprecated Use <code>PhysicalElement.getFullText()</code>
     */
    @Deprecated
    public String getFulltext(boolean escapeHtml, String language) throws IndexUnreachableException, DAOException, ViewerConfigurationException {
        String currentFulltext = null;

        // Current page fulltext

        if (isDoublePageMode()) {
            // Double page view
            StringBuilder sb = new StringBuilder();
            Optional<PhysicalElement> leftPage = getCurrentLeftPage();
            if (leftPage.isPresent() && StringUtils.isNotEmpty(leftPage.get().getFullText())) {
                sb.append(leftPage.get().getFullText());
            }
            Optional<PhysicalElement> rightPage = getCurrentRightPage();
            if (rightPage.isPresent() && StringUtils.isNotEmpty(rightPage.get().getFullText())) {
                if (sb.length() > 0) {
                    sb.append("<hr />");
                }
                sb.append(rightPage.get().getFullText());
            }
            currentFulltext = sb.toString();
        } else {
            // Single page view
            PhysicalElement currentPage = getCurrentPage();
            if (currentPage == null || StringUtils.isEmpty(currentPage.getFullText())) {
                return currentFulltext;
            }
            currentFulltext = currentPage.getFullText();
        }

        if (escapeHtml) {
            currentFulltext = StringTools.escapeHtmlChars(currentFulltext);
        }

        // logger.trace(currentFulltext);
        return currentFulltext;
    }

    /**
     *
     *
     * @return the probable mimeType of the fulltext of the current page. Loads the fulltext of that page if necessary
     * @throws IndexUnreachableException
     * @throws DAOException
     * @throws ViewerConfigurationException
     */
    public String getFulltextMimeType() throws ViewerConfigurationException {
        return getFulltextMimeType(null);
    }

    /**
     * 
     * @param language
     * @return TEI mime type if TEI files are indexed; mime type from the loaded full-text of the current page otherwise
     * @throws ViewerConfigurationException
     */
    public String getFulltextMimeType(String language) throws ViewerConfigurationException {
        logger.trace("getFulltextMimeType: {}", language);
        if (topStructElement != null && topStructElement.isHasTeiForLanguage(language)) {
            return StringConstants.MIMETYPE_TEI;
        }
        PhysicalElement currentImg = getCurrentPage();
        if (currentImg != null) {
            return currentImg.getFulltextMimeType();
        }

        return null;
    }

    /**
     * <p>
     * getCurrentRotate.
     * </p>
     *
     * @return a int.
     */
    public int getCurrentRotate() {
        return rotate;
    }

    /**
     * <p>
     * Setter for the field <code>zoomSlider</code>.
     * </p>
     *
     * @param zoomSlider a int.
     */
    public void setZoomSlider(int zoomSlider) {
        this.zoomSlider = zoomSlider;
    }

    /**
     * <p>
     * Getter for the field <code>zoomSlider</code>.
     * </p>
     *
     * @return a int.
     */
    public int getZoomSlider() {
        return this.zoomSlider;
    }

    /**
     * List all files in {@link Configuration#getOrigContentFolder()} for which accecss is granted and which are not hidden per config
     *
     * @return the list of downloadable filenames. If no downloadable resources exists, an empty list is returned
     * @throws PresentationException
     * @throws IndexUnreachableException
     * @throws DAOException
     * @throws IOException
     */
    private List<String> listDownloadableContent() throws PresentationException, IndexUnreachableException, DAOException, IOException {
        List<String> downloadFilenames = Collections.emptyList();
        Path sourceFileDir = DataFileTools.getDataFolder(pi, DataManager.getInstance().getConfiguration().getOrigContentFolder());
        if (Files.exists(sourceFileDir) && AccessConditionUtils.checkContentFileAccessPermission(pi,
                (HttpServletRequest) FacesContext.getCurrentInstance().getExternalContext().getRequest()).isGranted()) {
            String hideDownloadFilesRegex = DataManager.getInstance().getConfiguration().getHideDownloadFileRegex();
            try (Stream<Path> files = Files.list(sourceFileDir)) {
                Stream<String> filenames = files.map(path -> path.getFileName().toString());
                if (StringUtils.isNotEmpty(hideDownloadFilesRegex)) {
                    filenames = filenames.filter(filename -> !filename.matches(hideDownloadFilesRegex));
                }
                downloadFilenames = filenames.collect(Collectors.toList());
            }
        }

        return downloadFilenames;
    }

    /**
     * Returns true if original content download has been enabled in the configuration and there are files in the original content folder for this
     * record.
     *
     * @return a boolean.
     */
    public boolean isDisplayContentDownloadMenu() {
        if (!DataManager.getInstance().getConfiguration().isDisplaySidebarWidgetDownloads()) {
            return false;
        }
        try {
            return !listDownloadableContent().isEmpty();
        } catch (PresentationException | IndexUnreachableException | DAOException | IOException e) {
            logger.warn("Error listing downloadable content: {}", e.toString());
        }

        return false;
    }

    /**
     * Returns a list of original content file download links (name+url) for the current document.
     *
     * @return a {@link java.util.List} object.
     * @throws io.goobi.viewer.exceptions.IndexUnreachableException if any.
     * @throws io.goobi.viewer.exceptions.DAOException if any.
     * @throws io.goobi.viewer.exceptions.PresentationException if any.
     * @throws IOException
     */
    public List<LabeledLink> getContentDownloadLinksForWork() throws IOException, PresentationException, IndexUnreachableException, DAOException {
        AlphanumCollatorComparator comparator = new AlphanumCollatorComparator(null);
        return listDownloadableContent().stream()
                .sorted(comparator)
                .map(this::getLinkToDownloadFile)
                .filter(link -> link != LabeledLink.EMPTY)
                .collect(Collectors.toList());

    }

    protected LabeledLink getLinkToDownloadFile(String filename) {
        try {
            String localPi = getPi();
            String filenameEncoded = PathConverter.toURI(filename).toString();

            return DataManager.getInstance()
                    .getRestApiManager()
                    .getContentApiManager()
                    .map(urls -> urls.path(ApiUrls.RECORDS_FILES, ApiUrls.RECORDS_FILES_SOURCE).params(localPi, filenameEncoded).build())
                    .map(url -> new LabeledLink(filename, url, 0))
                    .orElse(LabeledLink.EMPTY);
        } catch (IndexUnreachableException | URISyntaxException e) {
            logger.error("Failed to create download link to {}", filename, e);
            return LabeledLink.EMPTY;
        }
    }

    /**
     * <p>
     * Getter for the field <code>topStructElementIddoc</code>.
     * </p>
     *
     * @return the topStructElementIddoc
     */
    public long getTopStructElementIddoc() {
        return topStructElementIddoc;
    }

    public Long getAnchorDocumentIddoc() {
        if (this.anchorStructElement != null) {
            return anchorStructElement.getLuceneId();
        }

        return null;
    }

    /**
     * Returns <code>topDocument</code>. If the IDDOC of <code>topDocument</code> is different from <code>topDocumentIddoc</code>,
     * <code>topDocument</code> is reloaded.
     *
     * @return the currentDocument
     * @throws IndexUnreachableException
     */
    private StructElement loadTopStructElement() throws IndexUnreachableException {
        if (topStructElement == null || topStructElement.getLuceneId() != topStructElementIddoc) {
            topStructElement = new StructElement(topStructElementIddoc, null);
        }
        return topStructElement;
    }

    /**
     * <p>
     * Getter for the field <code>topStructElement</code>.
     * </p>
     *
     * @return a {@link io.goobi.viewer.model.viewer.StructElement} object.
     */
    public StructElement getTopStructElement() {
        try {
            return loadTopStructElement();
        } catch (IndexUnreachableException e) {
            logger.error(e.getMessage(), e);
            return null;
        }
    }

    /**
     * <p>
     * setTopStructElement.
     * </p>
     *
     * @param topStructElement the topStructElement to set
     */
    public void setTopStructElement(StructElement topStructElement) {
        this.topStructElement = topStructElement;
    }

    /**
     * <p>
     * Getter for the field <code>currentStructElementIddoc</code>.
     * </p>
     *
     * @return the currentStructElementIddoc
     */
    public long getCurrentStructElementIddoc() {
        return currentStructElementIddoc;
    }

    /**
     * <p>
     * Setter for the field <code>currentStructElementIddoc</code>.
     * </p>
     *
     * @param currentStructElementIddoc the currentStructElementIddoc to set
     */
    public void setCurrentStructElementtIddoc(long currentStructElementIddoc) {
        this.currentStructElementIddoc = currentStructElementIddoc;
    }

    /**
     * <p>
     * Getter for the field <code>currentStructElement</code>.
     * </p>
     *
     * @return the currentStructElement
     * @throws io.goobi.viewer.exceptions.IndexUnreachableException if any.
     */
    public StructElement getCurrentStructElement() throws IndexUnreachableException {
        if (currentStructElement == null || currentStructElement.getLuceneId() != currentStructElementIddoc) {
            logger.trace("Creating new currentDocument from IDDOC {}, old currentDocumentIddoc: {}", currentStructElementIddoc,
                    currentStructElementIddoc);
            currentStructElement = new StructElement(currentStructElementIddoc);
        }
        return currentStructElement;
    }

    /**
     * <p>
     * Setter for the field <code>currentStructElement</code>.
     * </p>
     *
     * @param currentStructElement the currentStructElement to set
     */
    public void setCurrentStructElement(StructElement currentStructElement) {
        this.currentStructElement = currentStructElement;
    }

    /**
     * <p>
     * getCurrentDocumentHierarchy.
     * </p>
     *
     * @return a {@link java.util.List} object.
     * @throws io.goobi.viewer.exceptions.IndexUnreachableException if any.
     */
    public List<StructElementStub> getCurrentDocumentHierarchy() throws IndexUnreachableException {
        if (docHierarchy == null) {
            docHierarchy = new LinkedList<>();

            StructElement curDoc = getCurrentStructElement();
            while (curDoc != null) {
                docHierarchy.add(curDoc.createStub());
                curDoc = curDoc.getParent();
            }
            Collections.reverse(docHierarchy);
        }

        logger.trace("docHierarchy size: {}", docHierarchy.size());
        if (!DataManager.getInstance().getConfiguration().getIncludeAnchorInTitleBreadcrumbs() && !docHierarchy.isEmpty()) {
            return docHierarchy.subList(1, docHierarchy.size());
        }
        return docHierarchy;
    }

    /**
     * <p>
     * Getter for the field <code>logId</code>.
     * </p>
     *
     * @return the logId
     */
    public String getLogId() {
        return logId;
    }

    /**
     * <p>
     * Setter for the field <code>logId</code>.
     * </p>
     *
     * @param logId the logId to set
     */
    public void setLogId(String logId) {
        this.logId = logId;
        // Reset the hieararchy list so that a new one is created
        docHierarchy = null;
    }

    /**
     * <p>
     * Getter for the field <code>pageLoader</code>.
     * </p>
     *
     * @return the pageLoader
     */
    public IPageLoader getPageLoader() {
        return pageLoader;

    }

    /**
     * Generates DC meta tags for the head of a HTML page.
     *
     * @return String with tags
     */
    public String getDublinCoreMetaTags() {
        return MetadataTools.generateDublinCoreMetaTags(this.topStructElement);
    }

    /**
     * <p>
     * getHighwirePressMetaTags.
     * </p>
     *
     * @return String with tags
     */
    public String getHighwirePressMetaTags() {
        try {
            return MetadataTools.generateHighwirePressMetaTags(this.topStructElement, isFilesOnly() ? getAllPages() : null);
        } catch (IndexUnreachableException | ViewerConfigurationException | DAOException | PresentationException e) {
            logger.error(e.getMessage(), e);
            return "";
        }
    }

    /**
     * <p>
     * isHasVersionHistory.
     * </p>
     *
     * @return a boolean.
     * @throws io.goobi.viewer.exceptions.PresentationException if any.
     * @throws io.goobi.viewer.exceptions.IndexUnreachableException if any.
     */
    public boolean isHasVersionHistory() throws PresentationException, IndexUnreachableException {
        if (StringUtils.isEmpty(DataManager.getInstance().getConfiguration().getPreviousVersionIdentifierField())
                && StringUtils.isEmpty(DataManager.getInstance().getConfiguration().getNextVersionIdentifierField())) {
            return false;
        }

        return getVersionHistory().size() > 1;
    }

    /**
     * <p>
     * Getter for the field <code>versionHistory</code>.
     * </p>
     *
     * @should create create history correctly
     * @return a {@link java.util.List} object.
     * @throws io.goobi.viewer.exceptions.PresentationException if any.
     * @throws io.goobi.viewer.exceptions.IndexUnreachableException if any.
     */
    public List<String> getVersionHistory() throws PresentationException, IndexUnreachableException {
        if (versionHistory == null) {
            versionHistory = new ArrayList<>();

            String versionLabelField = DataManager.getInstance().getConfiguration().getVersionLabelField();

            String nextVersionIdentifierField = DataManager.getInstance().getConfiguration().getNextVersionIdentifierField();
            if (StringUtils.isNotEmpty(nextVersionIdentifierField)) {
                List<String> next = new ArrayList<>();
                String identifier = topStructElement.getMetadataValue(nextVersionIdentifierField);
                while (identifier != null) {
                    SolrDocument doc = DataManager.getInstance().getSearchIndex().getFirstDoc(SolrConstants.PI + ":" + identifier, null);
                    if (doc != null) {
                        JSONObject jsonObj = new JSONObject();
                        String versionLabel =
                                versionLabelField != null ? SolrTools.getSingleFieldStringValue(doc, versionLabelField) : null;
                        if (StringUtils.isNotEmpty(versionLabel)) {
                            jsonObj.put("label", versionLabel);
                        }
                        jsonObj.put("id", identifier);
                        if (doc.getFieldValues(SolrConstants.MD_YEARPUBLISH) != null) {
                            jsonObj.put("year", doc.getFieldValues(SolrConstants.MD_YEARPUBLISH).iterator().next());
                        }
                        jsonObj.put("order", "1"); // "1" means this is a
                                                   // succeeding version
                        next.add(jsonObj.toString());
                        identifier = null;
                        if (doc.getFieldValues(nextVersionIdentifierField) != null) {
                            identifier = (String) doc.getFieldValues(nextVersionIdentifierField).iterator().next();
                        }
                    }
                }
                Collections.reverse(next);
                versionHistory.addAll(next);
            }

            // This version
            JSONObject jsonObj = new JSONObject();
            String versionLabel = versionLabelField != null ? topStructElement.getMetadataValue(versionLabelField) : null;
            if (versionLabel != null) {
                jsonObj.put("label", versionLabel);
            }
            jsonObj.put("id", getPi());
            jsonObj.put("year", topStructElement.getMetadataValue(SolrConstants.MD_YEARPUBLISH));
            jsonObj.put("order", "0"); // "0" identifies the currently loaded version
            versionHistory.add(jsonObj.toString());

            String prevVersionIdentifierField = DataManager.getInstance().getConfiguration().getPreviousVersionIdentifierField();
            if (StringUtils.isNotEmpty(prevVersionIdentifierField)) {
                List<String> previous = new ArrayList<>();
                String identifier = topStructElement.getMetadataValue(prevVersionIdentifierField);
                while (identifier != null) {
                    SolrDocument doc = DataManager.getInstance().getSearchIndex().getFirstDoc(SolrConstants.PI + ":" + identifier, null);
                    if (doc != null) {
                        jsonObj = new JSONObject();
                        versionLabel =
                                versionLabelField != null ? SolrTools.getSingleFieldStringValue(doc, versionLabelField) : null;
                        if (StringUtils.isNotEmpty(versionLabel)) {
                            jsonObj.put("label", versionLabel);
                        }
                        jsonObj.put("id", identifier);
                        if (doc.getFieldValues(SolrConstants.MD_YEARPUBLISH) != null) {
                            jsonObj.put("year", doc.getFieldValues(SolrConstants.MD_YEARPUBLISH).iterator().next());
                        }
                        jsonObj.put("order", "-1"); // "-1" means this is a
                                                    // preceding version
                        previous.add(jsonObj.toString());
                        identifier = null;
                        if (doc.getFieldValues(prevVersionIdentifierField) != null) {
                            identifier = (String) doc.getFieldValues(prevVersionIdentifierField).iterator().next();
                        }
                    } else {
                        //Identifier has no matching document. break while-loop
                        break;
                    }
                }
                versionHistory.addAll(previous);
            }
        }

        //		logger.trace("Version history size: {}", versionHistory.size());
        return versionHistory;
    }

    /**
     * Returns the ContextObject value for a COinS element (generated using metadata from <code>currentDocument</code>).
     *
     * @return a {@link java.lang.String} object.
     */
    public String getContextObject() {
        if (currentStructElement != null && contextObject == null) {
            try {
                contextObject =
                        currentStructElement.generateContextObject(BeanUtils.getNavigationHelper().getCurrentUrl(),
                                currentStructElement.getTopStruct());
            } catch (PresentationException e) {
                logger.debug(StringConstants.LOG_PRESENTATION_EXCEPTION_THROWN_HERE, e.getMessage());
            } catch (IndexUnreachableException e) {
                logger.debug("IndexUnreachableException thrown here: {}", e.getMessage());
            }
        }

        return contextObject;
    }

    /**
     * <p>
     * addToTranskribusAction.
     * </p>
     *
     * @param login If true, the user will first be logged into their Transkribus account in the UserBean.
     * @return a {@link java.lang.String} object.
     */
    public String addToTranskribusAction(boolean login) {
        logger.trace("addToTranskribusAction");
        UserBean ub = BeanUtils.getUserBean();
        if (ub == null) {
            logger.error("Could not retrieve UserBean");
            Messages.error(StringConstants.MSG_TRANSKRIBUS_RECORDIGESTERROR);
            return "";
        }

        TranskribusSession session = ub.getUser().getTranskribusSession();
        if (session == null && login) {
            ub.transkribusLoginAction();
            session = ub.getUser().getTranskribusSession();
        }
        if (session == null) {
            Messages.error(StringConstants.MSG_TRANSKRIBUS_RECORDIGESTERROR);
            return "";
        }
        try {
            NavigationHelper nh = BeanUtils.getNavigationHelper();
            String resolverUrlRoot = nh != null ? nh.getApplicationUrl() : "http://viewer.goobi.io/" + "metsresolver?id=";
            TranskribusJob job = TranskribusUtils.ingestRecord(DataManager.getInstance().getConfiguration().getTranskribusRestApiUrl(), session, pi,
                    resolverUrlRoot);
            if (job == null) {
                Messages.error(StringConstants.MSG_TRANSKRIBUS_RECORDIGESTERROR);
                return "";
            }
            Messages.info("transkribus_recordIngestSuccess");
        } catch (IOException | JDOMException e) {
            logger.error(e.getMessage(), e);
            Messages.error(StringConstants.MSG_TRANSKRIBUS_RECORDIGESTERROR);
        } catch (DAOException e) {
            logger.debug("DAOException thrown here");
            logger.error(e.getMessage(), e);
            Messages.error(StringConstants.MSG_TRANSKRIBUS_RECORDIGESTERROR);
        } catch (HTTPException e) {
            if (e.getCode() == 401) {
                ub.getUser().setTranskribusSession(null);
                Messages.error("transkribus_sessionExpired");
            } else {
                logger.error(e.getMessage(), e);
                Messages.error(StringConstants.MSG_TRANSKRIBUS_RECORDIGESTERROR);
            }
        }

        return "";
    }

    /**
     * <p>
     * isRecordAddedToTranskribus.
     * </p>
     *
     * @param session a {@link io.goobi.viewer.model.transkribus.TranskribusSession} object.
     * @return a boolean.
     * @throws io.goobi.viewer.exceptions.DAOException if any.
     */
    public boolean isRecordAddedToTranskribus(TranskribusSession session) throws DAOException {
        if (session == null) {
            return false;
        }
        List<TranskribusJob> jobs = DataManager.getInstance().getDao().getTranskribusJobs(pi, session.getUserId(), null);

        return jobs != null && !jobs.isEmpty();
    }

    /**
     * <p>
     * useTiles.
     * </p>
     *
     * @return a boolean.
     * @throws io.goobi.viewer.exceptions.IndexUnreachableException if any.
     * @throws io.goobi.viewer.exceptions.DAOException if any.
     * @throws io.goobi.viewer.exceptions.ViewerConfigurationException if any.
     */
    public boolean useTiles() throws IndexUnreachableException, DAOException, ViewerConfigurationException {
        PhysicalElement currentPage = getCurrentPage();
        if (currentPage == null) {
            return false;
        }

        return DataManager.getInstance().getConfiguration().useTiles();
    }

    /**
     * <p>
     * useTilesFullscreen.
     * </p>
     *
     * @return a boolean.
     * @throws io.goobi.viewer.exceptions.IndexUnreachableException if any.
     * @throws io.goobi.viewer.exceptions.DAOException if any.
     * @throws io.goobi.viewer.exceptions.ViewerConfigurationException if any.
     */
    public boolean useTilesFullscreen() throws IndexUnreachableException, DAOException, ViewerConfigurationException {
        PhysicalElement currentPage = getCurrentPage();
        if (currentPage == null) {
            return false;
        }

        return DataManager.getInstance().getConfiguration().useTilesFullscreen();
    }

    /**
     * <p>
     * Getter for the field <code>pi</code>.
     * </p>
     *
     * @return the pi
     * @throws io.goobi.viewer.exceptions.IndexUnreachableException if any.
     */
    public String getPi() throws IndexUnreachableException {
        if (StringUtils.isEmpty(pi)) {
            pi = getCurrentStructElement().getMetadataValue(SolrConstants.PI_TOPSTRUCT);
        }

        return pi;
    }

    /**
     * If the current record is a volume, returns the PI of the anchor record.
     *
     * @return anchor PI if record is volume; null otherwise.
     */
    public String getAnchorPi() {
        if (anchorStructElement != null) {
            return anchorStructElement.getMetadataValue(SolrConstants.PI);
        }

        return null;
    }

    /**
     * <p>
     * Getter for the field <code>mimeType</code>.
     * </p>
     *
     * @return the mimeType
     */
    public String getMimeType() {
        return mimeType;
    }

    /**
     * <p>
     * togglePageOrientation.
     * </p>
     */
    public void togglePageOrientation() {
        this.firstPageOrientation = this.firstPageOrientation.opposite();
    }

    /**
     * <p>
     * Setter for the field <code>doublePageMode</code>.
     * </p>
     *
     * @param doublePageMode the doublePageMode to set
     */
    public void setDoublePageMode(boolean doublePageMode) {
        this.doublePageMode = doublePageMode;
        this.setDoublePageModeForDropDown(doublePageMode);
    }

    /**
     * <p>
     * isDoublePageMode.
     * </p>
     *
     * @return the doublePageMode
     */
    public boolean isDoublePageMode() {
        return doublePageMode;
    }

    /**
     * <p>
     * Getter for the field <code>firstPdfPage</code>.
     * </p>
     *
     * @return the firstPdfPage
     */
    public String getFirstPdfPage() {
        return String.valueOf(firstPdfPage);
    }

    /**
     * <p>
     * Setter for the field <code>firstPdfPage</code>.
     * </p>
     *
     * @param firstPdfPage the firstPdfPage to set
     */
    public void setFirstPdfPage(String firstPdfPage) {
        this.firstPdfPage = Integer.valueOf(firstPdfPage);
    }

    /**
     * <p>
     * Getter for the field <code>lastPdfPage</code>.
     * </p>
     *
     * @return the lastPdfPage
     */
    public String getLastPdfPage() {
        return String.valueOf(lastPdfPage);
    }

    /**
     * <p>
     * Setter for the field <code>lastPdfPage</code>.
     * </p>
     *
     * @param lastPdfPage the lastPdfPage to set
     */
    public void setLastPdfPage(String lastPdfPage) {
        logger.trace("setLastPdfPage: {}", lastPdfPage);
        if (lastPdfPage != null) {
            this.lastPdfPage = Integer.valueOf(lastPdfPage);
        }
    }

    /**
     * <p>
     * Getter for the field <code>calendarView</code>.
     * </p>
     *
     * @return the calendarView
     * @throws io.goobi.viewer.exceptions.IndexUnreachableException if any.
     * @throws io.goobi.viewer.exceptions.PresentationException if any.
     */
    public CalendarView getCalendarView() throws IndexUnreachableException, PresentationException {
        if (calendarView == null) {
            calendarView = createCalendarView();
        }
        return calendarView;
    }

    /**
     * <p>
     * Getter for the field <code>firstPageOrientation</code>.
     * </p>
     *
     * @return the firstPageOrientation
     */
    public PageOrientation getFirstPageOrientation() {
        if (getCurrentPage() != null && getCurrentPage().isFlipRectoVerso()) {
            logger.trace("page {} is flipped", getCurrentPage().getOrder());
            return firstPageOrientation.opposite();
        }
        return firstPageOrientation;
    }

    /**
     * <p>
     * Setter for the field <code>firstPageOrientation</code>.
     * </p>
     *
     * @param firstPageOrientation the firstPageOrientation to set
     */
    public void setFirstPageOrientation(PageOrientation firstPageOrientation) {
        this.firstPageOrientation = firstPageOrientation;
    }

    /**
     * <p>
     * getCurrentPageSourceIndex.
     * </p>
     *
     * @return 1 if we are in double page mode and the current page is the right page. 0 otherwise
     * @throws io.goobi.viewer.exceptions.IndexUnreachableException if any.
     * @throws io.goobi.viewer.exceptions.DAOException if any.
     */
    public int getCurrentPageSourceIndex() throws IndexUnreachableException, DAOException {
        if (!isDoublePageMode()) {
            return 0;
        }

        PhysicalElement currentRightPage = getCurrentRightPage().orElse(null);
        if (currentRightPage != null) {
            return currentRightPage.equals(getCurrentPage()) ? 1 : 0;
        }

        return 0;
    }

    /**
     * <p>
     * getTopDocumentTitle.
     * </p>
     *
     * @return a {@link java.lang.String} object.
     */
    public String getTopDocumentTitle() {
        return getDocumentTitle(this.topStructElement);
    }

    /**
     * <p>
     * getDocumentTitle.
     * </p>
     *
     * @param document a {@link io.goobi.viewer.model.viewer.StructElement} object.
     * @return a {@link java.lang.String} object.
     */
    public String getDocumentTitle(StructElement document) {
        if (document == null) {
            return "";
        }

        StringBuilder sb = new StringBuilder();
        switch (document.docStructType) {
            case "Comment":
            case "FormationHistory":
                sb.append("\"").append(document.getMetadataValue(SolrConstants.TITLE)).append("\"");
                //TODO: Add Einsatzland z.b.: (Deutschland)
                if (StringUtils.isNotBlank(document.getMetadataValue("MD_AUTHOR"))) {
                    sb.append(" von ").append(document.getMetadataValue("MD_AUTHOR"));
                }
                if (StringUtils.isNotBlank(document.getMetadataValue(SolrConstants.MD_YEARPUBLISH))) {
                    sb.append(" (").append(document.getMetadataValue(SolrConstants.MD_YEARPUBLISH)).append(")");
                }
                break;
            case "Source":
            default:
                sb.append(document.getDisplayLabel());
        }

        return sb.toString();
    }

    /**
     * <p>
     * Setter for the field <code>pageLoader</code>.
     * </p>
     *
     * @param loader a {@link io.goobi.viewer.model.viewer.pageloader.IPageLoader} object.
     */
    public void setPageLoader(IPageLoader loader) {
        this.pageLoader = loader;

    }

    /**
     * <p>
     * getCiteLinkWork.
     * </p>
     *
     * @return A persistent link to the current work
     *
     * @throws io.goobi.viewer.exceptions.IndexUnreachableException if any.
     * @throws io.goobi.viewer.exceptions.DAOException if any.
     * @throws io.goobi.viewer.exceptions.PresentationException if any.
     * @should return correct url
     */
    public String getCiteLinkWork() throws IndexUnreachableException, DAOException, PresentationException {
        if (topStructElement == null) {
            return "";
        }

        // Prefer custom PURL in MD_PURL, if available
        String customPURL = topStructElement.getMetadataValue("MD_PURL");
        if (StringUtils.isNotEmpty(customPURL)) {
            return customPURL;
        }

        // Build URL
        StringBuilder url = new StringBuilder();
        boolean anchorOrGroup = topStructElement.isAnchor() || topStructElement.isGroup();
        PageType pageType = PageType.determinePageType(topStructElement.getDocStructType(), null, anchorOrGroup, isHasPages(), false);
        if (pageType == null) {
            if (isHasPages()) {
                pageType = PageType.viewObject;
            } else {
                pageType = PageType.viewMetadata;
            }
        }
        url.append(BeanUtils.getServletPathWithHostAsUrlFromJsfContext());
        url.append('/').append(pageType.getName()).append('/').append(getPi()).append('/');
        if (getRepresentativePage() != null) {
            url.append(getRepresentativePage().getOrder()).append('/');
        }

        return url.toString();
    }

    /**
     * <p>
     * isDisplayCiteLinkWork.
     * </p>
     *
     * @return a boolean.
     */
    public boolean isDisplayCiteLinkWork() {
        return DataManager.getInstance().getConfiguration().isDisplaySidebarWidgetUsageCitationLinks() && topStructElement != null;
    }

    /**
     *
     * @return Citation URL for the current structure element
     * @throws IndexUnreachableException
     * @should return correct url
     */
    public String getCiteLinkDocstruct() throws IndexUnreachableException {
        if (currentStructElement == null) {
            return "";
        }

        // Prefer custom PURL in MD_PURL, if available
        String customPURL = currentStructElement.getMetadataValue("MD_PURL");
        if (StringUtils.isNotEmpty(customPURL)) {
            return customPURL;
        }

        // Build URL
        StringBuilder url = new StringBuilder();
        boolean anchorOrGroup = currentStructElement.isAnchor() || currentStructElement.isGroup();
        PageType pageType = PageType.determinePageType(currentStructElement.getDocStructType(), null, anchorOrGroup, isHasPages(), false);
        if (pageType == null) {
            if (isHasPages()) {
                pageType = PageType.viewObject;
            } else {
                pageType = PageType.viewMetadata;
            }
        }
        url.append(BeanUtils.getServletPathWithHostAsUrlFromJsfContext());
        url.append('/').append(pageType.getName()).append('/').append(getPi()).append('/');
        if (currentStructElement.getImageNumber() > 0) {
            // First page of the docstruct
            url.append(currentStructElement.getImageNumber()).append('/');
        } else {
            // Current page
            url.append(getCurrentImageOrder()).append('/');
        }
        if (StringUtils.isNotEmpty(currentStructElement.getLogid())) {
            url.append(currentStructElement.getLogid()).append('/');
        }

        return url.toString();
    }

    /**
     * <p>
     * isDisplayCiteLinkDocstruct.
     * </p>
     *
     * @return a boolean.
     */
    public boolean isDisplayCiteLinkDocstruct() {
        return DataManager.getInstance().getConfiguration().isDisplaySidebarWidgetUsageCitationLinks() && currentStructElement != null
                && currentStructElement.getLuceneId() != topStructElement.getLuceneId();
    }

    /**
     * <p>
     * getCiteLinkPage.
     * </p>
     *
     * @return a {@link java.lang.String} object.
     * @throws io.goobi.viewer.exceptions.IndexUnreachableException if any.
     * @throws io.goobi.viewer.exceptions.DAOException if any.
     * @should return correct url
     */
    public String getCiteLinkPage() throws IndexUnreachableException, DAOException {
        PhysicalElement currentPage = getCurrentPage();
        if (currentPage == null) {
            return "";
        }

        // Build URL
        StringBuilder url = new StringBuilder();
        PageType pageType = null;
        if (topStructElement != null) {
            boolean anchorOrGroup = topStructElement.isAnchor() || topStructElement.isGroup();
            pageType = PageType.determinePageType(topStructElement.getDocStructType(), null, anchorOrGroup, isHasPages(), false);
        }
        if (pageType == null) {
            pageType = PageType.viewObject;
        }
        url.append(BeanUtils.getServletPathWithHostAsUrlFromJsfContext());
        url.append('/').append(pageType.getName()).append('/').append(getPi()).append('/').append(currentPage.getOrder()).append('/');

        return url.toString();
    }

    /**
     * <p>
     * isDisplayCiteLinkPage.
     * </p>
     *
     * @return a boolean.
     * @throws io.goobi.viewer.exceptions.IndexUnreachableException if any.
     * @throws io.goobi.viewer.exceptions.DAOException if any.
     */
    public boolean isDisplayCiteLinkPage() throws IndexUnreachableException, DAOException {
        return DataManager.getInstance().getConfiguration().isDisplaySidebarWidgetUsageCitationLinks() && getCurrentPage() != null;
    }

    /**
     *
     * @return HTML-formatted citation text
     * @throws IOException
     * @throws IndexUnreachableException
     * @throws PresentationException
     */
    public String getCitationStringHtml() throws IOException, IndexUnreachableException, PresentationException {
        return getCitationString("html");
    }

    /**
     *
     * @return Plain citation text
     * @throws IOException
     * @throws IndexUnreachableException
     * @throws PresentationException
     */
    public String getCitationStringPlain() throws IOException, IndexUnreachableException, PresentationException {
        return getCitationString("text");
    }

    /**
     *
     * @param outputFormat Output format (html or text)
     * @return Generated citation string for the selected style
     * @throws IOException
     * @throws PresentationException
     * @throws IndexUnreachableException
     * @should return apa html citation correctly
     * @should return apa html plaintext correctly
     */
    String getCitationString(String outputFormat) throws IOException, IndexUnreachableException, PresentationException {
        if (StringUtils.isEmpty(citationStyle)) {
            List<String> availableStyles = DataManager.getInstance().getConfiguration().getSidebarWidgetUsageCitationRecommendationStyles();
            if (availableStyles.isEmpty()) {
                return "";
            }
            citationStyle = availableStyles.get(0);
        }

        if (citationProcessorWrapper == null) {
            citationProcessorWrapper = new CitationProcessorWrapper();
        }
        CSL processor = citationProcessorWrapper.getCitationProcessor(citationStyle);
        Metadata md = DataManager.getInstance().getConfiguration().getSidebarWidgetUsageCitationRecommendationSource();
        md.populate(topStructElement, String.valueOf(topStructElement.getLuceneId()), null, BeanUtils.getLocale());
        for (MetadataValue val : md.getValues()) {
            if (!val.getCitationValues().isEmpty()) {
                Citation citation = new Citation(pi, processor, citationProcessorWrapper.getCitationItemDataProvider(),
                        CitationTools.getCSLTypeForDocstrct(topStructElement.getDocStructType(), topStructElement.getDocStructType()),
                        val.getCitationValues());
                return citation.getCitationString(outputFormat);
            }
        }

        return "";
    }

    /**
     * @return the citationStyle
     */
    public String getCitationStyle() {
        return citationStyle;
    }

    /**
     * @param citationStyle the citationStyle to set
     */
    public void setCitationStyle(String citationStyle) {
        this.citationStyle = citationStyle;
    }

    /**
     * @return the citationProcessorWrapper
     */
    public CitationProcessorWrapper getCitationProcessorWrapper() {
        return citationProcessorWrapper;
    }

    /**
     * @param citationProcessorWrapper the citationProcessorWrapper to set
     */
    public void setCitationProcessorWrapper(CitationProcessorWrapper citationProcessorWrapper) {
        this.citationProcessorWrapper = citationProcessorWrapper;
    }

    /**
     *
     * @return Value of MD_ARCHIVE_ENTRY_ID in the loaded record
     */
    public String getArchiveEntryIdentifier() {
        if (topStructElement == null) {
            return null;
        }

        // logger.trace("getArchiveEntryIdentifier: {}", topDocument.getMetadataValue(SolrConstants.ARCHIVE_ENTRY_ID));
        return topStructElement.getMetadataValue(SolrConstants.ARCHIVE_ENTRY_ID);
    }

    /**
     * Creates an instance of ViewManager loaded with the record with the given identifier.
     *
     * @param pi Record identifier
     * @return Created {@link ViewManager}
     * @throws PresentationException
     * @throws IndexUnreachableException
     * @throws ViewerConfigurationException
     * @throws DAOException
     * @throws RecordNotFoundException
     */
    public static ViewManager createViewManager(String pi)
            throws PresentationException, IndexUnreachableException, DAOException, RecordNotFoundException {
        if (pi == null) {
            throw new IllegalArgumentException("pi may not be null");
        }

        SolrDocument doc = DataManager.getInstance().getSearchIndex().getFirstDoc(SolrConstants.PI + ":" + pi, null);
        if (doc == null) {
            throw new RecordNotFoundException(pi);
        }

        long iddoc = Long.parseLong((String) doc.getFieldValue(SolrConstants.IDDOC));
        StructElement topDocument = new StructElement(iddoc, doc);
        return new ViewManager(topDocument, AbstractPageLoader.create(topDocument), iddoc, null, null, null);
    }

    /**
     * Returns an integer list such that
     * <ul>
     * <li>the 'pageOrder' is contained in the list</li>
     * <li>the list contains (2*range)+1 consecutive numbers, or all page numbers of the current record if it is less than that</li>
     * <li>the first number is not less than the first image order</li>
     * <li>the last number is not larger than the last image order</li>
     * <li>the 'pageOrder' is as far in the middle of the list as possible without violating any of the other points</li></li> Used int
     * thumbnailPaginator.xhtml to calculate the pages to display.
     * 
     * @param pageOrder The current page number around which to center the numbers
     * @param range The number of numbers to include above and below the current page number, if possible
     * @param fillToSize if true, always return a list of exactly 2*range+1 elements, no matter the total number of pages in the current record
     * @return an integer list
     * @throws IndexUnreachableException If the page numbers could not be read from SOLR
     * @throws IllegalArgumentException If the pageOrder is not within the range of page numbers of the current record or if range is less than zero
     */
    public List<Integer> getPageRangeAroundPage(int pageOrder, int range, boolean fillToSize) throws IndexUnreachableException {

        if (pageOrder < pageLoader.getFirstPageOrder() || pageOrder > pageLoader.getLastPageOrder()) {
            throw new IllegalArgumentException(
                    "the given pageOrder must be within the range of page numbers of the current record. The given pageOrder is " + pageOrder);
        } else if (range < 0) {
            throw new IllegalArgumentException("the given range must not be less than zero. It is " + range);
        }

        int firstPage = pageOrder;
        int lastPage = pageOrder;
        int numPages = 2 * range + 1;
        while (lastPage - firstPage + 1 < numPages) {
            boolean changed = false;
            if (firstPage > pageLoader.getFirstPageOrder()) {
                firstPage--;
                changed = true;
            }
            if (lastPage < pageLoader.getLastPageOrder()) {
                lastPage++;
                changed = true;
            }
            if (!changed) {
                break;
            }
        }
        if (fillToSize) {
            while (lastPage - firstPage + 1 < numPages) {
                lastPage++;
            }
        }
        return IntStream.range(firstPage, lastPage + 1).boxed().collect(Collectors.toList());
    }

    /**
     * 
     * @return The most restrictive status name of the configured statuses
     * @should return locked status if locked most restrictive status found
     * @should return partial status if partial most restrictive status found
     * @should return open status if no restrictive statuses found
     */
    public String getCopyrightIndicatorStatusName() {
        Status ret = Status.OPEN;
        for (CopyrightIndicatorStatus status : getCopyrightIndicatorStatuses()) {
            switch (status.getStatus()) {
                case LOCKED:
                    return Status.LOCKED.name();
                case PARTIAL:
                    ret = Status.PARTIAL;
                    break;
                default:
                    break;
            }
        }

        return ret.name();
    }

    /**
     * 
     * @return copyrightIndicatorStatuses
     * @should return correct statuses
     * @should return open status if no statuses found
     */
    public List<CopyrightIndicatorStatus> getCopyrightIndicatorStatuses() {
        if (copyrightIndicatorStatuses == null) {
            copyrightIndicatorStatuses = new ArrayList<>();
            String field = DataManager.getInstance().getConfiguration().getCopyrightIndicatorStatusField();
            if (StringUtils.isNotEmpty(field)) {
                List<String> values = topStructElement.getMetadataValues(field);
                if (!values.isEmpty()) {
                    for (String value : values) {
                        CopyrightIndicatorStatus status = DataManager.getInstance().getConfiguration().getCopyrightIndicatorStatusForValue(value);
                        if (status != null) {
                            copyrightIndicatorStatuses.add(status);
                        }
                    }
                }
            }
            // Default
            if (copyrightIndicatorStatuses.isEmpty()) {
                copyrightIndicatorStatuses.add(new CopyrightIndicatorStatus(Status.OPEN, "COPYRIGHT_STATUS_OPEN"));
            }
        }

        return copyrightIndicatorStatuses;
    }

    /**
     * @return the copyrightIndicatorLicense
     * @should return correct license
     * @should return default license if no licenses found
     */
    public CopyrightIndicatorLicense getCopyrightIndicatorLicense() {
        if (copyrightIndicatorLicense == null) {
            String field = DataManager.getInstance().getConfiguration().getCopyrightIndicatorLicenseField();
            if (StringUtils.isNotEmpty(field)) {
                String value = topStructElement.getMetadataValue(field);
                if (StringUtils.isNotEmpty(value)) {
                    copyrightIndicatorLicense = DataManager.getInstance().getConfiguration().getCopyrightIndicatorLicenseForValue(value);
                }
            }
            // Default
            if (copyrightIndicatorLicense == null) {
                copyrightIndicatorLicense = new CopyrightIndicatorLicense("", Collections.emptyList());
            }
        }

        return copyrightIndicatorLicense;
    }

    public boolean hasPrerenderedPagePdfs() {
        try {
            Path pdfFolder = new ProcessDataResolver().getDataFolders(pi, "pdf").get("pdf");
            return pdfFolder != null && Files.exists(pdfFolder) && !FileTools.isFolderEmpty(pdfFolder);
        } catch (IndexUnreachableException | PresentationException | IOException e) {
            logger.error("Error checking pdf resource folder for pi {}: {}", pi, e.toString());
            return false;
        }

    }

    public List<PhysicalElement> getPagesForMediaType(String type) throws PresentationException, IndexUnreachableException {
        List<ComplexMetadata> mds = getTopStructElement().getMetadataDocuments().getMetadata("MD_MEDIA_INFO");
        return mds.stream()
                .filter(md -> type.equalsIgnoreCase(md.getFirstValue("MD_SUBJECT", null)))
                .map(md -> md.getFirstValue("MD_MEDIA_INFO", null))
                .map(path -> Paths.get(path).getFileName().toString())
                .map(filename -> this.getPageLoader().findPageForFilename(filename))
                .filter(p -> p != null)
                .collect(Collectors.toList());
    }
}<|MERGE_RESOLUTION|>--- conflicted
+++ resolved
@@ -1154,14 +1154,10 @@
     }
 
     /**
-     *
-<<<<<<< HEAD
-     * @return true if the loaded record is an anchor or a group and the first volume is files only; false otherwise
-=======
-     * @return true if current record is anchor or group and its first child volume is of application mime type; false otherwise
->>>>>>> fd4da833
-     * @throws IndexUnreachableException
-     */
+    *
+    * @return true if current record is anchor or group and its first child volume is of application mime type; false otherwise
+    * @throws IndexUnreachableException
+    */
     private boolean isChildFilesOnly() throws IndexUnreachableException {
         boolean childIsFilesOnly = false;
         if (currentStructElement != null && (currentStructElement.isAnchor() || currentStructElement.isGroup())) {
