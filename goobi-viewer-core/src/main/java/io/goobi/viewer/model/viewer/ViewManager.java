--- conflicted
+++ resolved
@@ -3951,12 +3951,9 @@
     /**
      * 
      * @return The most restrictive status name of the configured statuses
-<<<<<<< HEAD
-=======
      * @should return locked status if locked most restrictive status found
      * @should return partial status if partial most restrictive status found
      * @should return open status if no restrictive statuses found
->>>>>>> 9fa8bc68
      */
     public String getCopyrightIndicatorStatusName() {
         Status ret = Status.OPEN;
@@ -3978,11 +3975,8 @@
     /**
      * 
      * @return copyrightIndicatorStatuses
-<<<<<<< HEAD
-=======
      * @should return correct statuses
      * @should return open status if no statuses found
->>>>>>> 9fa8bc68
      */
     public List<CopyrightIndicatorStatus> getCopyrightIndicatorStatuses() {
         if (copyrightIndicatorStatuses == null) {
