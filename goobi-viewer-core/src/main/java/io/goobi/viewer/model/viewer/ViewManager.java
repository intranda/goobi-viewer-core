/*
 * This file is part of the Goobi viewer - a content presentation and management
 * application for digitized objects.
 *
 * Visit these websites for more information.
 *          - http://www.intranda.com
 *          - http://digiverso.com
 *
 * This program is free software; you can redistribute it and/or modify it under
 * the terms of the GNU General Public License as published by the Free Software
 * Foundation; either version 2 of the License, or (at your option) any later
 * version.
 *
 * This program is distributed in the hope that it will be useful, but WITHOUT
 * ANY WARRANTY; without even the implied warranty of MERCHANTABILITY or FITNESS
 * FOR A PARTICULAR PURPOSE.
 * See the GNU General Public License for more details.
 *
 * You should have received a copy of the GNU General Public License along with
 * this program. If not, see <http://www.gnu.org/licenses/>.
 */
package io.goobi.viewer.model.viewer;

import static io.goobi.viewer.api.rest.v1.ApiUrls.RECORDS_ALTO_ZIP;
import static io.goobi.viewer.api.rest.v1.ApiUrls.RECORDS_FILES;
import static io.goobi.viewer.api.rest.v1.ApiUrls.RECORDS_FILES_ALTO;
import static io.goobi.viewer.api.rest.v1.ApiUrls.RECORDS_FILES_PLAINTEXT;
import static io.goobi.viewer.api.rest.v1.ApiUrls.RECORDS_FILES_TEI;
import static io.goobi.viewer.api.rest.v1.ApiUrls.RECORDS_PLAINTEXT_ZIP;
import static io.goobi.viewer.api.rest.v1.ApiUrls.RECORDS_RECORD;
import static io.goobi.viewer.api.rest.v1.ApiUrls.RECORDS_TEI_LANG;

import java.awt.Dimension;
import java.io.FileNotFoundException;
import java.io.IOException;
import java.io.Serializable;
import java.io.UnsupportedEncodingException;
import java.net.URLEncoder;
import java.nio.file.Files;
import java.nio.file.Path;
import java.util.ArrayList;
import java.util.Arrays;
import java.util.Collections;
import java.util.LinkedList;
import java.util.List;
import java.util.Optional;
import java.util.stream.Collectors;
import java.util.stream.IntStream;
import java.util.stream.Stream;

import javax.faces.context.FacesContext;
import javax.faces.event.ValueChangeEvent;
import javax.faces.model.SelectItem;
import javax.servlet.http.HttpServletRequest;

import org.apache.commons.lang3.StringUtils;
import org.apache.commons.lang3.tuple.Pair;
import org.apache.solr.common.SolrDocument;
import org.jboss.weld.exceptions.IllegalArgumentException;
import org.jdom2.JDOMException;
import org.json.JSONObject;
import org.slf4j.Logger;
import org.slf4j.LoggerFactory;

import de.undercouch.citeproc.CSL;
import de.unigoettingen.sub.commons.contentlib.exceptions.IllegalRequestException;
import de.unigoettingen.sub.commons.contentlib.imagelib.ImageFileFormat;
import de.unigoettingen.sub.commons.contentlib.imagelib.transform.Scale;
import io.goobi.viewer.api.rest.v1.ApiUrls;
import io.goobi.viewer.controller.AlphanumCollatorComparator;
import io.goobi.viewer.controller.Configuration;
import io.goobi.viewer.controller.DataFileTools;
import io.goobi.viewer.controller.DataManager;
import io.goobi.viewer.controller.FileTools;
import io.goobi.viewer.controller.StringTools;
import io.goobi.viewer.exceptions.DAOException;
import io.goobi.viewer.exceptions.HTTPException;
import io.goobi.viewer.exceptions.IDDOCNotFoundException;
import io.goobi.viewer.exceptions.IndexUnreachableException;
import io.goobi.viewer.exceptions.PresentationException;
import io.goobi.viewer.exceptions.RecordNotFoundException;
import io.goobi.viewer.exceptions.ViewerConfigurationException;
import io.goobi.viewer.managedbeans.ImageDeliveryBean;
import io.goobi.viewer.managedbeans.NavigationHelper;
import io.goobi.viewer.managedbeans.SearchBean;
import io.goobi.viewer.managedbeans.UserBean;
import io.goobi.viewer.managedbeans.utils.BeanUtils;
import io.goobi.viewer.messages.Messages;
import io.goobi.viewer.model.archives.ArchiveEntry;
import io.goobi.viewer.model.archives.ArchiveResource;
import io.goobi.viewer.model.calendar.CalendarView;
import io.goobi.viewer.model.citation.Citation;
import io.goobi.viewer.model.citation.CitationProcessorWrapper;
import io.goobi.viewer.model.citation.CitationTools;
import io.goobi.viewer.model.job.download.DownloadOption;
import io.goobi.viewer.model.metadata.Metadata;
import io.goobi.viewer.model.metadata.MetadataTools;
import io.goobi.viewer.model.metadata.MetadataValue;
import io.goobi.viewer.model.search.SearchHelper;
import io.goobi.viewer.model.security.AccessConditionUtils;
import io.goobi.viewer.model.security.CopyrightIndicatorLicense;
import io.goobi.viewer.model.security.CopyrightIndicatorStatus;
import io.goobi.viewer.model.security.IPrivilegeHolder;
import io.goobi.viewer.model.security.user.User;
import io.goobi.viewer.model.toc.TOC;
import io.goobi.viewer.model.transkribus.TranskribusJob;
import io.goobi.viewer.model.transkribus.TranskribusSession;
import io.goobi.viewer.model.transkribus.TranskribusUtils;
import io.goobi.viewer.model.viewer.pageloader.AbstractPageLoader;
import io.goobi.viewer.model.viewer.pageloader.IPageLoader;
import io.goobi.viewer.model.viewer.pageloader.SelectPageItem;
import io.goobi.viewer.solr.SolrConstants;
import io.goobi.viewer.solr.SolrTools;

/**
 * Holds information about the currently open record (structure, pages, etc.). Used to reduced the size of ActiveDocumentBean.
 */
public class ViewManager implements Serializable {

    private static final long serialVersionUID = -7776362205876306849L;

    private static final Logger logger = LoggerFactory.getLogger(ViewManager.class);

    private ImageDeliveryBean imageDeliveryBean;

    /** IDDOC of the top level document. */
    private final long topStructElementIddoc;
    /** IDDOC of the current level document. The initial top level document values eventually gets overridden with the image owner element's IDDOC. */
    private long currentStructElementIddoc;
    /** LOGID of the current level document. */
    private String logId;

    /** Document of the anchor element, if applicable. */
    private StructElement anchorStructElement;

    /** Top level document. */
    private StructElement topStructElement;

    /** Currently selected document. */
    private StructElement currentStructElement;

    private IPageLoader pageLoader;
    private PhysicalElement representativePage;

    /** Table of contents object. */
    private TOC toc;

    private int rotate = 0;
    private int zoomSlider;
    private int currentImageOrder = -1;
    private final List<SelectPageItem> dropdownPages = new ArrayList<>();
    private final List<SelectPageItem> dropdownFulltext = new ArrayList<>();
    private String dropdownSelected = "";
    private int currentThumbnailPage = 1;
    private String pi;
    private Boolean accessPermissionPdf = null;
    private Boolean allowUserComments = null;
    private List<StructElementStub> docHierarchy = null;
    private String mimeType = null;
    private Boolean filesOnly = null;
    private String opacUrl = null;
    private String contextObject = null;
    private List<String> versionHistory = null;
    private PageOrientation firstPageOrientation = PageOrientation.right;
    private boolean doublePageMode = false;
    private int firstPdfPage;
    private int lastPdfPage;
    private CalendarView calendarView;
    private Long pagesWithFulltext = null;
    private Long pagesWithAlto = null;
    private Boolean workHasTEIFiles = null;
    private Boolean metadataViewOnly = null;
    private List<String> downloadFilenames = null;
    private String citationStyle = null;
    private CitationProcessorWrapper citationProcessorWrapper;
    private ArchiveResource archiveResource = null;
    private Pair<Optional<String>, Optional<String>> archiveTreeNeighbours = Pair.of(Optional.empty(), Optional.empty());
    private CopyrightIndicatorStatus copyrightIndicatorStatus = null;
    private CopyrightIndicatorLicense copyrightIndicatorLicense = null;

    /**
     * <p>
     * Constructor for ViewManager.
     * </p>
     *
     * @param topDocument a {@link io.goobi.viewer.model.viewer.StructElement} object.
     * @param pageLoader a {@link io.goobi.viewer.model.viewer.pageloader.IPageLoader} object.
     * @param currentDocumentIddoc a long.
     * @param logId a {@link java.lang.String} object.
     * @param mimeType a {@link java.lang.String} object.
     * @param imageDeliveryBean a {@link io.goobi.viewer.managedbeans.ImageDeliveryBean} object.
     * @throws io.goobi.viewer.exceptions.IndexUnreachableException if any.
     * @throws io.goobi.viewer.exceptions.PresentationException if any.
     */
    public ViewManager(StructElement topDocument, IPageLoader pageLoader, long currentDocumentIddoc, String logId, String mimeType,
            ImageDeliveryBean imageDeliveryBean) throws IndexUnreachableException, PresentationException {
        this.imageDeliveryBean = imageDeliveryBean;
        this.topStructElement = topDocument;
        this.topStructElementIddoc = topDocument.getLuceneId();
        logger.trace("New ViewManager: {} / {} / {}", topDocument.getLuceneId(), currentDocumentIddoc, logId);
        this.pageLoader = pageLoader;
        this.currentStructElementIddoc = currentDocumentIddoc;
        this.logId = logId;
        if (topStructElementIddoc == currentDocumentIddoc) {
            currentStructElement = topDocument;
        } else {
            currentStructElement = new StructElement(currentDocumentIddoc);
        }
        // Set the anchor StructElement for extracting metadata later
        if (topDocument.isAnchorChild()) {
            anchorStructElement = topDocument.getParent();
        }

        currentThumbnailPage = 1;
        //        annotationManager = new AnnotationManager(topDocument);
        pi = topDocument.getPi();

        if (!topDocument.isAnchor()) {
            // Generate drop-down page selector elements
            dropdownPages.clear();
            dropdownFulltext.clear();
            if (pageLoader != null) {
                pageLoader.generateSelectItems(dropdownPages, dropdownFulltext, BeanUtils.getServletPathWithHostAsUrlFromJsfContext(),
                        isBelowFulltextThreshold(), BeanUtils.getLocale());
            }
        }
        this.mimeType = mimeType;
        logger.trace("mimeType: {}", mimeType);

        if (DataManager.getInstance().getConfiguration().isArchivesEnabled()) {
            String archiveId = getArchiveEntryIdentifier();
            if (StringUtils.isNotBlank(archiveId)) {
                DataManager.getInstance().getArchiveManager().updateArchiveList();
                this.archiveResource = DataManager.getInstance().getArchiveManager().loadArchiveForEntry(archiveId);
                this.archiveTreeNeighbours = DataManager.getInstance().getArchiveManager().findIndexedNeighbours(archiveId);
            }
        }
    }

    public Pair<Optional<String>, Optional<String>> getArchiveTreeNeighbours() {
        return archiveTreeNeighbours;
    }

    public List<ArchiveEntry> getArchiveHierarchyForIdentifier(String identifier) {
        if (this.archiveResource != null) {
            return DataManager.getInstance().getArchiveManager().getArchiveHierarchyForIdentifier(this.archiveResource, identifier);
        }
        return Collections.emptyList();
    }

    public String getArchiveUrlForIdentifier(String identifier) {
        String url = DataManager.getInstance().getArchiveManager().getArchiveUrl(this.archiveResource, identifier);
        return url.replaceAll("\\s", "+");
    }

    private void setDoublePageModeForDropDown(boolean doublePages) {
        this.dropdownFulltext.forEach(i -> i.setDoublePageMode(doublePages));
        this.dropdownPages.forEach(i -> i.setDoublePageMode(doublePages));

    }

    public String getPageUrl(SelectItem item) {
        if (isDoublePageMode()) {
            return item.getValue().toString() + item.getValue().toString();
        }
        return item.getValue().toString();
    }

    /**
     * <p>
     * createCalendarView.
     * </p>
     *
     * @return a {@link io.goobi.viewer.model.calendar.CalendarView} object.
     * @throws io.goobi.viewer.exceptions.IndexUnreachableException if any.
     * @throws io.goobi.viewer.exceptions.PresentationException if any.
     */
    public CalendarView createCalendarView() throws IndexUnreachableException, PresentationException {
        // Init calendar view
        String anchorPi = anchorStructElement != null ? anchorStructElement.getPi() : (topStructElement.isAnchor() ? pi : null);
        return new CalendarView(pi, anchorPi, topStructElement.isAnchor() ? null : topStructElement.getMetadataValue(SolrConstants._CALENDAR_YEAR));

    }

    /**
     * <p>
     * getRepresentativeImageInfo.
     * </p>
     *
     * @return a {@link java.lang.String} object.
     * @throws io.goobi.viewer.exceptions.IndexUnreachableException if any.
     * @throws io.goobi.viewer.exceptions.DAOException if any.
     * @throws io.goobi.viewer.exceptions.PresentationException if any.
     * @throws io.goobi.viewer.exceptions.ViewerConfigurationException if any.
     */
    public String getRepresentativeImageInfo() throws IndexUnreachableException, DAOException, PresentationException, ViewerConfigurationException {
        PhysicalElement representative = getRepresentativePage();
        if (representative == null) {
            return "";
        }
        return imageDeliveryBean.getImages().getImageUrl(null, pi, representative.getFileName());
        //        StringBuilder urlBuilder = new StringBuilder(DataManager.getInstance().getConfiguration().getIIIFApiUrl());
        //        urlBuilder.append("image/").append(pi).append('/').append(representative.getFileName()).append("/info.json");
        //        return urlBuilder.toString();
    }

    /**
     * <p>
     * getCurrentImageInfo.
     * </p>
     *
     * @return a {@link java.lang.String} object.
     * @throws io.goobi.viewer.exceptions.IndexUnreachableException if any.
     * @throws io.goobi.viewer.exceptions.DAOException if any.
     */
    public String getCurrentImageInfo() throws IndexUnreachableException, DAOException {
        if (getCurrentPage() != null && getCurrentPage().getMimeType().startsWith("image")) {
            return getCurrentImageInfo(BeanUtils.getNavigationHelper().getCurrentPageType());
        }

        return "{}";
    }

    /**
     * <p>
     * getCurrentImageInfo.
     * </p>
     *
     * @param pageType a {@link io.goobi.viewer.model.viewer.PageType} object.
     * @return a {@link java.lang.String} object.
     * @throws io.goobi.viewer.exceptions.IndexUnreachableException if any.
     * @throws io.goobi.viewer.exceptions.DAOException if any.
     */
    public String getCurrentImageInfo(PageType pageType) throws IndexUnreachableException, DAOException {
        StringBuilder urlBuilder = new StringBuilder();
        if (isDoublePageMode() && !getCurrentPage().isDoubleImage()) {
            Optional<PhysicalElement> leftPage = getCurrentLeftPage();
            Optional<PhysicalElement> rightPage = getCurrentRightPage();
            logger.trace("left page: {}", leftPage.isPresent() ? leftPage.get().getOrder() : "-");
            logger.trace("right page: {}", rightPage.isPresent() ? rightPage.get().getOrder() : "-");
            urlBuilder.append("[");
            String imageInfoLeft =
                    (leftPage.isPresent() && leftPage.get().isDoubleImage()) ? null : leftPage.map(page -> getImageInfo(page, pageType)).orElse(null);
            String imageInfoRight =
                    (rightPage.isPresent() && (rightPage.get().isDoubleImage() || rightPage.get().equals(leftPage.orElse(null)))) ? null
                            : rightPage.map(page -> getImageInfo(page, pageType)).orElse(null);
            if (StringUtils.isNotBlank(imageInfoLeft)) {
                urlBuilder.append("\"").append(imageInfoLeft).append("\"");
            }
            if (StringUtils.isNotBlank(imageInfoLeft) && StringUtils.isNotBlank(imageInfoRight)) {
                urlBuilder.append(", ");
            }
            if (StringUtils.isNotBlank(imageInfoRight)) {
                urlBuilder.append("\"").append(imageInfoRight).append("\"");
            }
            urlBuilder.append("]");
        } else {
            urlBuilder.append(getImageInfo(getCurrentPage(), pageType));
        }
        return urlBuilder.toString();
    }

    /**
     * @param currentPage
     * @return
     * @throws DAOException
     * @throws IndexUnreachableException
     */
    public Optional<PhysicalElement> getCurrentLeftPage() throws IndexUnreachableException, DAOException {
        boolean actualPageOrderEven = this.currentImageOrder % 2 == 0;
        PageOrientation actualPageOrientation = actualPageOrderEven ? getFirstPageOrientation().opposite() : getFirstPageOrientation();
        if (topStructElement != null && topStructElement.isRtl()) {
            actualPageOrientation = actualPageOrientation.opposite();
        }
        if (actualPageOrientation.equals(PageOrientation.left)) {
            return getPage(this.currentImageOrder);
        } else if (topStructElement != null && topStructElement.isRtl()) {
            return getPage(this.currentImageOrder + 1);
        } else {
            return getPage(this.currentImageOrder - 1);
        }

    }

    /**
     * @param currentPage
     * @return
     * @throws DAOException
     * @throws IndexUnreachableException
     */
    public Optional<PhysicalElement> getCurrentRightPage() throws IndexUnreachableException, DAOException {
        boolean actualPageOrderEven = this.currentImageOrder % 2 == 0;
        PageOrientation actualPageOrientation = actualPageOrderEven ? getFirstPageOrientation().opposite() : getFirstPageOrientation();
        if (topStructElement != null && topStructElement.isRtl()) {
            actualPageOrientation = actualPageOrientation.opposite();
        }
        if (actualPageOrientation.equals(PageOrientation.right)) {
            return getPage(this.currentImageOrder);
        } else if (topStructElement != null && topStructElement.isRtl()) {
            return getPage(this.currentImageOrder - 1);
        } else {
            return getPage(this.currentImageOrder + 1);
        }

    }

    /**
     *
     * @param page
     * @param pageType
     * @return
     */
    private String getImageInfo(PhysicalElement page, PageType pageType) {
        return imageDeliveryBean.getImages().getImageUrl(page, pageType);
    }

    /**
     * <p>
     * getCurrentImageInfoFullscreen.
     * </p>
     *
     * @return a {@link java.lang.String} object.
     * @throws io.goobi.viewer.exceptions.IndexUnreachableException if any.
     * @throws io.goobi.viewer.exceptions.DAOException if any.
     */
    public String getCurrentImageInfoFullscreen() throws IndexUnreachableException, DAOException {
        PhysicalElement currentPage = getCurrentPage();
        if (currentPage == null) {
            return "";
        }
        String url = getImageInfo(currentPage, PageType.viewFullscreen);
        return url;
    }

    /**
     * <p>
     * getCurrentImageInfoCrowd.
     * </p>
     *
     * @return a {@link java.lang.String} object.
     * @throws io.goobi.viewer.exceptions.IndexUnreachableException if any.
     * @throws io.goobi.viewer.exceptions.DAOException if any.
     */
    public String getCurrentImageInfoCrowd() throws IndexUnreachableException, DAOException {
        PhysicalElement currentPage = getCurrentPage();
        if (currentPage == null) {
            return "";
        }
        String url = getImageInfo(currentPage, PageType.editOcr);
        return url;
    }

    /**
     * <p>
     * getWatermarkUrl.
     * </p>
     *
     * @return a {@link java.lang.String} object.
     * @throws io.goobi.viewer.exceptions.IndexUnreachableException if any.
     * @throws io.goobi.viewer.exceptions.DAOException if any.
     * @throws io.goobi.viewer.exceptions.ViewerConfigurationException if any.
     */
    public String getWatermarkUrl() throws IndexUnreachableException, DAOException, ViewerConfigurationException {
        return getWatermarkUrl("viewImage");
    }

    /**
     * <p>
     * getWatermarkUrl.
     * </p>
     *
     * @param pageType a {@link java.lang.String} object.
     * @return a {@link java.lang.String} object.
     * @throws io.goobi.viewer.exceptions.IndexUnreachableException if any.
     * @throws io.goobi.viewer.exceptions.DAOException if any.
     * @throws io.goobi.viewer.exceptions.ViewerConfigurationException if any.
     */
    public String getWatermarkUrl(String pageType) throws IndexUnreachableException, DAOException, ViewerConfigurationException {
        return imageDeliveryBean.getFooter()
                .getWatermarkUrl(Optional.ofNullable(getCurrentPage()), Optional.ofNullable(getTopStructElement()),
                        Optional.ofNullable(PageType.getByName(pageType)))
                .orElse("");

    }

    /**
     * <p>
     * getCurrentImageUrl.
     * </p>
     *
     * @return a {@link java.lang.String} object.
     * @throws io.goobi.viewer.exceptions.ViewerConfigurationException if any.
     * @throws io.goobi.viewer.exceptions.IndexUnreachableException if any.
     * @throws io.goobi.viewer.exceptions.DAOException if any.
     */
    public String getCurrentImageUrl() throws ViewerConfigurationException, IndexUnreachableException, DAOException {
        return getCurrentImageUrl(PageType.viewObject);
    }

    /**
     * <p>
     * getCurrentObjectUrl.
     * </p>
     *
     * @return a {@link java.lang.String} object.
     * @throws io.goobi.viewer.exceptions.IndexUnreachableException if any.
     * @throws io.goobi.viewer.exceptions.DAOException if any.
     */
    public String getCurrentObjectUrl() throws IndexUnreachableException, DAOException {
        return imageDeliveryBean.getObjects3D().getObjectUrl(pi, getCurrentPage().getFirstFileName());
    }

    /**
     * <p>
     * getCurrentImageUrl.
     * </p>
     *
     * @return the iiif url to the image in a configured size
     * @param view a {@link io.goobi.viewer.model.viewer.PageType} object.
     * @throws io.goobi.viewer.exceptions.IndexUnreachableException if any.
     * @throws io.goobi.viewer.exceptions.DAOException if any.
     * @throws io.goobi.viewer.exceptions.ViewerConfigurationException if any.
     */
    public String getCurrentImageUrl(PageType view) throws IndexUnreachableException, DAOException, ViewerConfigurationException {

        int size = DataManager.getInstance()
                .getConfiguration()
                .getImageViewZoomScales(view, Optional.ofNullable(getCurrentPage()).map(page -> page.getImageType()).orElse(null))
                .stream()
                .map(string -> "max".equalsIgnoreCase(string) ? 0 : Integer.parseInt(string))
                .sorted((s1, s2) -> s1 == 0 ? -1 : (s2 == 0 ? 1 : Integer.compare(s2, s1)))
                .findFirst()
                .orElse(800);
        return getCurrentImageUrl(view, size);
    }

    /**
     * <p>
     * getCurrentImageUrl.
     * </p>
     *
     * @param size a int.
     * @return a {@link java.lang.String} object.
     * @throws io.goobi.viewer.exceptions.IndexUnreachableException if any.
     * @throws io.goobi.viewer.exceptions.DAOException if any.
     */
    public String getCurrentImageUrl(int size) throws IndexUnreachableException, DAOException {
        return getCurrentImageUrl(PageType.viewImage, size);
    }

    /**
     * <p>
     * getCurrentMasterImageUrl.
     * </p>
     *
     * @return a {@link java.lang.String} object.
     * @throws io.goobi.viewer.exceptions.IndexUnreachableException if any.
     * @throws io.goobi.viewer.exceptions.DAOException if any.
     */
    public String getCurrentMasterImageUrl() throws IndexUnreachableException, DAOException {
        return getCurrentMasterImageUrl(Scale.MAX);
    }

    /**
     * <p>
     * getCurrentMasterImageUrl.
     * </p>
     *
     * @param scale a {@link de.unigoettingen.sub.commons.contentlib.imagelib.transform.Scale} object.
     * @return a {@link java.lang.String} object.
     * @throws io.goobi.viewer.exceptions.IndexUnreachableException if any.
     * @throws io.goobi.viewer.exceptions.DAOException if any.
     */
    public String getCurrentMasterImageUrl(Scale scale) throws IndexUnreachableException, DAOException {

        PageType pageType = Optional.ofNullable(BeanUtils.getNavigationHelper()).map(nh -> nh.getCurrentPageType()).orElse(null);
        if (pageType == null) {
            pageType = PageType.viewObject;
        }
        StringBuilder sb = new StringBuilder(imageDeliveryBean.getThumbs().getFullImageUrl(getCurrentPage(), scale));
        try {
            if (DataManager.getInstance().getConfiguration().getFooterHeight(pageType, getCurrentPage().getImageType()) > 0) {
                sb.append("?ignoreWatermark=false");
                sb.append(imageDeliveryBean.getFooter().getWatermarkTextIfExists(getCurrentPage()).map(text -> {
                    try {
                        return "&watermarkText=" + URLEncoder.encode(text, StringTools.DEFAULT_ENCODING);
                    } catch (UnsupportedEncodingException e) {
                        logger.error(e.getMessage());
                        return "&watermarkText=" + text;
                    }
                }).orElse(""));
                sb.append(imageDeliveryBean.getFooter().getFooterIdIfExists(getTopStructElement()).map(id -> "&watermarkId=" + id).orElse(""));
            }
        } catch (ViewerConfigurationException e) {
            logger.error("Unable to read watermark config, ignore watermark", e);
        }
        return sb.toString();
    }

    /**
     * <p>
     * getCurrentMasterImageUrl.
     * </p>
     *
     * @param scale a {@link de.unigoettingen.sub.commons.contentlib.imagelib.transform.Scale} object.
     * @return a {@link java.lang.String} object.
     * @throws io.goobi.viewer.exceptions.IndexUnreachableException if any.
     * @throws io.goobi.viewer.exceptions.DAOException if any.
     */
    public String getCurrentThumbnailUrlForDownload(Scale scale) throws IndexUnreachableException, DAOException {

        PageType pageType = Optional.ofNullable(BeanUtils.getNavigationHelper()).map(nh -> nh.getCurrentPageType()).orElse(null);
        if (pageType == null) {
            pageType = PageType.viewObject;
        }
        StringBuilder sb = new StringBuilder(imageDeliveryBean.getThumbs().getThumbnailUrl(getCurrentPage(), scale));
        try {
            if (DataManager.getInstance().getConfiguration().getFooterHeight(pageType, getCurrentPage().getImageType()) > 0) {
                sb.append("?ignoreWatermark=false");
                sb.append(imageDeliveryBean.getFooter()
                        .getWatermarkTextIfExists(getCurrentPage())
                        .map(text -> {
                            try {
                                return "&watermarkText=" + URLEncoder.encode(text, StringTools.DEFAULT_ENCODING);
                            } catch (UnsupportedEncodingException e) {
                                logger.error(e.getMessage());
                                return "&watermarkText=" + text;
                            }
                        })
                        .orElse(""));
                sb.append(imageDeliveryBean.getFooter().getFooterIdIfExists(getTopStructElement()).map(id -> "&watermarkId=" + id).orElse(""));
            }
        } catch (ViewerConfigurationException e) {
            logger.error("Unable to read watermark config, ignore watermark", e);
        }
        return sb.toString();
    }

    /**
     * @param view
     * @param size
     * @return
     * @throws DAOException
     * @throws IndexUnreachableException
     */
    private String getCurrentImageUrl(PageType view, int size) throws IndexUnreachableException, DAOException {
        StringBuilder sb = new StringBuilder(imageDeliveryBean.getThumbs().getThumbnailUrl(getCurrentPage(), size, size));
        try {
            if (DataManager.getInstance().getConfiguration().getFooterHeight(view, getCurrentPage().getImageType()) > 0) {
                sb.append("?ignoreWatermark=false");
                sb.append(imageDeliveryBean.getFooter().getWatermarkTextIfExists(getCurrentPage()).map(text -> {
                    try {
                        return "&watermarkText=" + URLEncoder.encode(text, StringTools.DEFAULT_ENCODING);
                    } catch (UnsupportedEncodingException e) {
                        logger.error(e.getMessage());
                        return "&watermarkText=" + text;
                    }
                }).orElse(""));
                sb.append(imageDeliveryBean.getFooter().getFooterIdIfExists(getTopStructElement()).map(id -> "&watermarkId=" + id).orElse(""));
            }
        } catch (ViewerConfigurationException e) {
            logger.error("Unable to read watermark config, ignore watermark", e);
        }
        return sb.toString();
    }

    /**
     * <p>
     * getPageDownloadUrl.
     * </p>
     *
     * @param option
     * @return a {@link java.lang.String} object.
     * @throws io.goobi.viewer.exceptions.IndexUnreachableException if any.
     * @throws io.goobi.viewer.exceptions.DAOException if any.
     */
    public String getPageDownloadUrl(DownloadOption option) throws IndexUnreachableException, DAOException {
        logger.trace("getPageDownloadUrl: {}", option);
        if (option == null || !option.isValid()) {
            option = getDownloadOptionsForCurrentImage().stream()
                    .findFirst()
                    .orElse(null);
            if (option == null) {
                return "";
            }
        }
        Scale scale;
        if (DownloadOption.MAX == option.getBoxSizeInPixel()) {
            scale = Scale.MAX;
        } else if (option.getBoxSizeInPixel() == DownloadOption.NONE) {
            throw new IllegalArgumentException("Invalid box size: " + option.getBoxSizeInPixel());
        } else {
            scale = new Scale.ScaleToBox(option.getBoxSizeInPixel());
        }
        switch (option.getFormat().toLowerCase()) {
            case "jpg":
            case "jpeg":
                return getCurrentThumbnailUrlForDownload(scale);
            default:
                return getCurrentMasterImageUrl(scale);
        }

    }

    public static List<DownloadOption> getDownloadOptionsForImage(
            List<DownloadOption> configuredOptions,
            Dimension origImageSize,
            Dimension configuredMaxSize,
            String imageFilename) {

        List<DownloadOption> options = new ArrayList<>();

        int maxWidth;
        int maxHeight;
        Dimension maxSize;
        if (origImageSize != null && origImageSize.height * origImageSize.width > 0) {
            maxWidth = Math.min(origImageSize.width, configuredMaxSize.width);
            maxHeight = Math.min(origImageSize.height, configuredMaxSize.height);
            maxSize = new Dimension(maxWidth, maxHeight);
        } else {
            maxWidth = configuredMaxSize.width;
            maxHeight = configuredMaxSize.height;
            maxSize = configuredMaxSize;
        }

        for (DownloadOption option : configuredOptions) {
            try {
                Dimension dim = option.getBoxSizeInPixel();
                if (dim == DownloadOption.MAX) {
                    Scale scale = new Scale.ScaleToBox(maxSize);
                    Dimension size = scale.scale(origImageSize);
                    options.add(new DownloadOption(option.getLabel(), getImageFormat(option.getFormat(), imageFilename), size));
                } else if (dim.width * dim.height == 0) {
                    continue;
                } else if ((maxWidth > 0 && maxWidth < dim.width) || (maxHeight > 0 && maxHeight < dim.height)) {
                    continue;
                } else {
                    Scale scale = new Scale.ScaleToBox(option.getBoxSizeInPixel());
                    Dimension size = scale.scale(origImageSize);
                    options.add(new DownloadOption(option.getLabel(), getImageFormat(option.getFormat(), imageFilename), size));
                }
            } catch (IllegalRequestException e) {
                //attempting scale beyond original size. Ignore
            }
        }
        return options;
    }

    public List<DownloadOption> getDownloadOptionsForCurrentImage() throws IndexUnreachableException, DAOException {
        PhysicalElement page = getCurrentPage();
        if (page != null && page.isHasImage()) {
            List<DownloadOption> configuredOptions = DataManager.getInstance().getConfiguration().getSidebarWidgetUsagePageDownloadOptions();
            String imageFilename = page.getFirstFileName();
            Dimension maxSize = new Dimension(
                    page.isAccessPermissionImageZoom() ? DataManager.getInstance().getConfiguration().getViewerMaxImageWidth()
                            : DataManager.getInstance().getConfiguration().getUnzoomedImageAccessMaxWidth(),
                    DataManager.getInstance().getConfiguration().getViewerMaxImageHeight());
            Dimension imageSize = new Dimension(page.getImageWidth(), page.getImageHeight());
            return getDownloadOptionsForImage(configuredOptions, imageSize, maxSize, imageFilename);
        }

        return Collections.emptyList();
    }

    /**
     * return the current image format if argument is 'MASTER', or the argument itself otherwise
     *
     * @param format
     * @return
     */
    public static String getImageFormat(String format, String imageFilename) {
        if (format != null && format.equalsIgnoreCase("master")) {
            return Optional.ofNullable(imageFilename)
                    .map(ImageFileFormat::getImageFileFormatFromFileExtension)
                    .map(ImageFileFormat::name)
                    .orElse(format);
        }

        return format;
    }

    /**
     * <p>
     * getMasterImageUrlForDownload.
     * </p>
     *
     * @param boxSizeInPixel
     * @return a {@link java.lang.String} object.
     * @throws io.goobi.viewer.exceptions.IndexUnreachableException if any.
     * @throws io.goobi.viewer.exceptions.DAOException if any.
     */
    public String getMasterImageUrlForDownload(String boxSizeInPixel) throws IndexUnreachableException, DAOException {
        if (boxSizeInPixel == null) {
            throw new IllegalArgumentException("boxSizeInPixel may not be null");
        }

        Scale scale;
        if (boxSizeInPixel.equalsIgnoreCase(Scale.MAX_SIZE) || boxSizeInPixel.equalsIgnoreCase(Scale.FULL_SIZE)) {
            scale = Scale.MAX;
        } else if (boxSizeInPixel.matches("\\d{1,9}")) {
            scale = new Scale.ScaleToBox(Integer.valueOf(boxSizeInPixel), Integer.valueOf(boxSizeInPixel));
        } else {
            throw new IllegalArgumentException("Not a valid size parameter: " + boxSizeInPixel);
        }

        return getCurrentMasterImageUrl(scale);
    }

    /**
     * <p>
     * getCurrentSearchResultCoords.
     * </p>
     *
     * @return a {@link java.util.List} object.
     * @throws io.goobi.viewer.exceptions.IndexUnreachableException if any.
     * @throws io.goobi.viewer.exceptions.DAOException if any.
     * @throws io.goobi.viewer.exceptions.ViewerConfigurationException if any.
     */
    public List<List<String>> getCurrentSearchResultCoords() throws IndexUnreachableException, DAOException, ViewerConfigurationException {
        List<List<String>> coords = new ArrayList<>();
        List<String> coordStrings = getSearchResultCoords(getCurrentPage());
        if (coordStrings != null) {
            for (String string : coordStrings) {
                coords.add(Arrays.asList(string.split(",")));
            }
        }
        return coords;
    }

    private List<String> getSearchResultCoords(PhysicalElement currentImg) throws ViewerConfigurationException {
        if (currentImg == null) {
            return null;
        }
        List<String> coords = null;
        SearchBean searchBean = BeanUtils.getSearchBean();
        if (searchBean != null && (searchBean.getCurrentSearchFilterString() == null
                || searchBean.getCurrentSearchFilterString().equals(SearchHelper.SEARCH_FILTER_ALL.getLabel())
                || searchBean.getCurrentSearchFilterString().equals("filter_" + SolrConstants.FULLTEXT))) {
            logger.trace("Adding word coords to page {}: {}", currentImg.getOrder(), searchBean.getSearchTerms().toString());
            coords = currentImg.getWordCoords(searchBean.getSearchTerms().get(SolrConstants.FULLTEXT), rotate);
        }
        return coords;
    }

    /**
     * <p>
     * getRepresentativeWidth.
     * </p>
     *
     * @return a int.
     * @throws io.goobi.viewer.exceptions.PresentationException if any.
     * @throws io.goobi.viewer.exceptions.IndexUnreachableException if any.
     * @throws io.goobi.viewer.exceptions.DAOException if any.
     */
    public int getRepresentativeWidth() throws PresentationException, IndexUnreachableException, DAOException {
        if (getRepresentativePage() != null) {
            return getRepresentativePage().getImageWidth();
        }
        return 0;
    }

    /**
     * <p>
     * getRepresentativeHeight.
     * </p>
     *
     * @return a int.
     * @throws io.goobi.viewer.exceptions.PresentationException if any.
     * @throws io.goobi.viewer.exceptions.IndexUnreachableException if any.
     * @throws io.goobi.viewer.exceptions.DAOException if any.
     */
    public int getRepresentativeHeight() throws PresentationException, IndexUnreachableException, DAOException {
        if (getRepresentativePage() != null) {
            return getRepresentativePage().getImageHeight();
        }
        return 0;
    }

    /**
     * <p>
     * getCurrentWidth.
     * </p>
     *
     * @return a int.
     * @throws io.goobi.viewer.exceptions.IndexUnreachableException if any.
     * @throws io.goobi.viewer.exceptions.DAOException if any.
     */
    public int getCurrentWidth() throws IndexUnreachableException, DAOException {
        PhysicalElement currentPage = getCurrentPage();
        if (currentPage != null) {
            if (rotate % 180 == 90) {
                return currentPage.getImageHeight();
            }
            return currentPage.getImageWidth();
        }
        return 0;
    }

    /**
     * <p>
     * getCurrentHeight.
     * </p>
     *
     * @return a int.
     * @throws io.goobi.viewer.exceptions.IndexUnreachableException if any.
     * @throws io.goobi.viewer.exceptions.DAOException if any.
     */
    public int getCurrentHeight() throws IndexUnreachableException, DAOException {
        PhysicalElement currentPage = getCurrentPage();
        if (currentPage != null) {
            if (rotate % 180 == 90) {
                return currentPage.getImageWidth();
            }
            return currentPage.getImageHeight();
        }
        return 0;
    }

    /**
     * <p>
     * getRepresentativeImageUrl.
     * </p>
     *
     * @return a {@link java.lang.String} object.
     * @throws io.goobi.viewer.exceptions.IndexUnreachableException if any.
     * @throws io.goobi.viewer.exceptions.PresentationException if any.
     * @throws io.goobi.viewer.exceptions.DAOException if any.
     */
    public String getRepresentativeImageUrl() throws IndexUnreachableException, PresentationException, DAOException {
        return getRepresentativeImageUrl(representativePage.getImageWidth(), representativePage.getImageHeight());
    }

    /**
     *
     * @param width
     * @param height
     * @return
     * @throws IndexUnreachableException
     * @throws PresentationException
     * @throws DAOException
     */
    public String getRepresentativeImageUrl(int width, int height) throws IndexUnreachableException, PresentationException, DAOException {
        if (getRepresentativePage() == null) {
            return null;
        }

        //      Dimension imageSize = new Dimension(representativePage.getImageWidth(), representativePage.getImageHeight());
        return imageDeliveryBean.getThumbs().getThumbnailUrl(representativePage, width, height);
    }

    /**
     * <p>
     * scaleToWidth.
     * </p>
     *
     * @param imageSize a {@link java.awt.Dimension} object.
     * @param scaledWidth a int.
     * @return a {@link java.awt.Dimension} object.
     */
    public static Dimension scaleToWidth(Dimension imageSize, int scaledWidth) {
        double scale = scaledWidth / imageSize.getWidth();
        int scaledHeight = (int) (imageSize.getHeight() * scale);
        return new Dimension(scaledWidth, scaledHeight);
    }

    /**
     * <p>
     * scaleToHeight.
     * </p>
     *
     * @param imageSize a {@link java.awt.Dimension} object.
     * @param scaledHeight a int.
     * @return a {@link java.awt.Dimension} object.
     */
    public static Dimension scaleToHeight(Dimension imageSize, int scaledHeight) {
        double scale = scaledHeight / imageSize.getHeight();
        int scaledWidth = (int) (imageSize.getWidth() * scale);
        return new Dimension(scaledWidth, scaledHeight);
    }

    /**
     * Retrieves the current User from the session, if exists.
     *
     * @return The current User; null of not logged in.
     */
    public User getCurrentUser() {
        HttpServletRequest request = (HttpServletRequest) FacesContext.getCurrentInstance().getExternalContext().getRequest();
        if (request != null) {
            UserBean ub = BeanUtils.getUserBean();
            if (ub != null && ub.getUser() != null) {
                return ub.getUser();
            }
        }
        return null;
    }

    /**
     * <p>
     * rotateLeft.
     * </p>
     *
     * @should rotate correctly
     * @return a {@link java.lang.String} object.
     */
    public String rotateLeft() {
        rotate -= 90;
        if (rotate < 0) {
            rotate = 360 + rotate;
        }
        if (rotate == -360) {
            rotate = 0;
        }
        logger.trace("rotateLeft: {}", rotate);

        return null;
    }

    /**
     * <p>
     * rotateRight.
     * </p>
     *
     * @should rotate correctly
     * @return a {@link java.lang.String} object.
     */
    public String rotateRight() {
        rotate += 90;
        if (rotate == 360) {
            rotate = 0;
        }
        logger.trace("rotateRight: {}", rotate);

        return null;
    }

    /**
     * <p>
     * resetImage.
     * </p>
     *
     * @should reset rotation
     * @return a {@link java.lang.String} object.
     */
    public String resetImage() {
        this.rotate = 0;
        logger.trace("resetImage: {}", rotate);

        return null;
    }

    /**
     * <p>
     * isHasUrns.
     * </p>
     *
     * @return true if this record contains URN or IMAGEURN fields; false otherwise
     * @throws io.goobi.viewer.exceptions.PresentationException if any.
     * @throws io.goobi.viewer.exceptions.IndexUnreachableException if any.
     */
    public boolean isHasUrns() throws PresentationException, IndexUnreachableException {
        return topStructElement.getMetadataFields().containsKey(SolrConstants.URN)
                || topStructElement.getFirstPageFieldValue(SolrConstants.IMAGEURN) != null;
    }

    /**
     * <p>
     * isHasVolumes.
     * </p>
     *
     * @return true if this is an anchor record and has indexed volumes; false otherwise
     */
    public boolean isHasVolumes() {
        if (!topStructElement.isAnchor()) {
            return false;
        }

        return topStructElement.getNumVolumes() > 0;
    }

    /**
     * <p>
     * isHasPages.
     * </p>
     *
     * @return true if record contains pages; false otherwise
     * @throws io.goobi.viewer.exceptions.IndexUnreachableException if any.
     */
    public boolean isHasPages() throws IndexUnreachableException {
        return pageLoader != null && pageLoader.getNumPages() > 0;
    }

    /**
     * <p>
     * isFilesOnly.
     * </p>
     *
     * @return true if record or first child or first page have an application mime type; false otherwise
     * @throws io.goobi.viewer.exceptions.IndexUnreachableException if any.
     * @throws io.goobi.viewer.exceptions.DAOException if any.
     * @should return true if mime type application
     */
    public boolean isFilesOnly() throws IndexUnreachableException, DAOException {
        // TODO check all files for mime type?
        if (filesOnly == null) {
            BaseMimeType baseMimeType = BaseMimeType.getByName(mimeType);
            if (BaseMimeType.APPLICATION.equals(baseMimeType)) {
                filesOnly = true;
            } else {
                boolean childIsFilesOnly = isChildFilesOnly();
                PhysicalElement firstPage = pageLoader.getPage(pageLoader.getFirstPageOrder());
                filesOnly =
                        childIsFilesOnly || (isHasPages() && firstPage != null && firstPage.getMimeType().equals(BaseMimeType.APPLICATION.getName()));
            }

        }

        return filesOnly;
    }

    /**
     * Convenience method for identifying born digital material records.
     *
     * @return true if record is born digital material (no scanned images); false otherwise
     * @throws io.goobi.viewer.exceptions.IndexUnreachableException if any.
     * @throws io.goobi.viewer.exceptions.DAOException if any.
     */
    public boolean isBornDigital() throws IndexUnreachableException, DAOException {
        return isHasPages() && isFilesOnly();
    }

    /**
     *
     * @return
     * @throws IndexUnreachableException
     */
    private boolean isChildFilesOnly() throws IndexUnreachableException {
        boolean childIsFilesOnly = false;
        if (currentStructElement != null && (currentStructElement.isAnchor() || currentStructElement.isGroup())) {
            try {
                String mimeType = currentStructElement.getFirstVolumeFieldValue(SolrConstants.MIMETYPE);
                if (BaseMimeType.APPLICATION.getName().equals(mimeType)) {
                    childIsFilesOnly = true;
                }
            } catch (PresentationException e) {
                logger.warn(e.toString());
            }
        }
        return childIsFilesOnly;
    }

    /**
     * Defines the criteria whether to list all remaining volumes in the TOC if the current record is a volume.
     *
     * @return a boolean.
     * @throws io.goobi.viewer.exceptions.IndexUnreachableException if any.
     * @throws io.goobi.viewer.exceptions.DAOException if any.
     */
    public boolean isListAllVolumesInTOC() throws IndexUnreachableException, DAOException {
        return DataManager.getInstance().getConfiguration().isTocListSiblingRecords() || isFilesOnly();
    }

    /**
     * Returns all pages in their correct order. Used for e-publications.
     *
     * @return a {@link java.util.List} object.
     * @throws io.goobi.viewer.exceptions.IndexUnreachableException if any.
     * @throws io.goobi.viewer.exceptions.DAOException if any.
     */
    public List<PhysicalElement> getAllPages() throws IndexUnreachableException, DAOException {
        List<PhysicalElement> ret = new ArrayList<>();
        if (pageLoader != null) {
            for (int i = pageLoader.getFirstPageOrder(); i <= pageLoader.getLastPageOrder(); ++i) {
                PhysicalElement page = pageLoader.getPage(i);
                if (page != null) {
                    ret.add(page);
                }
            }
        }

        return ret;
    }

    /**
     * <p>
     * getCurrentPage.
     * </p>
     *
     * @return a {@link io.goobi.viewer.model.viewer.PhysicalElement} object.
     * @throws io.goobi.viewer.exceptions.IndexUnreachableException if any.
     * @throws io.goobi.viewer.exceptions.DAOException if any.
     */
    public PhysicalElement getCurrentPage() {
        return getPage(currentImageOrder).orElse(null);
    }

    /**
     * @param step
     * @return
     * @throws IndexUnreachableException
     */
    public PhysicalElement getNextPrevPage(int step) throws IndexUnreachableException {
        int index = currentImageOrder + step;
        if (index <= 0 || index >= pageLoader.getNumPages()) {
            return null;
        }
        return getPage(index).orElse(null);
    }

    /**
     * Returns the page with the given order number from the page loader, if exists.
     *
     * @param order a int.
     * @return requested page if exists; null otherwise.
     * @should return correct page
     * @should return null if order less than zero
     * @should return null if order larger than number of pages
     * @should return null if pageLoader is null
     * @throws io.goobi.viewer.exceptions.IndexUnreachableException if any.
     * @throws io.goobi.viewer.exceptions.DAOException if any.
     */
    public Optional<PhysicalElement> getPage(int order) {
        try {
            if (pageLoader != null && pageLoader.getPage(order) != null) {
                // logger.debug("page " + order + ": " + pageLoader.getPage(order).getFileName());
                return Optional.ofNullable(pageLoader.getPage(order));
            }
        } catch (IndexUnreachableException e) {
            logger.error("Error getting current page " + e.toString());
        }

        return Optional.empty();
    }

    /**
     * <p>
     * Getter for the field <code>representativePage</code>.
     * </p>
     *
     * @return a {@link io.goobi.viewer.model.viewer.PhysicalElement} object.
     * @throws io.goobi.viewer.exceptions.PresentationException if any.
     * @throws io.goobi.viewer.exceptions.IndexUnreachableException if any.
     * @throws io.goobi.viewer.exceptions.DAOException if any.
     */
    public PhysicalElement getRepresentativePage() throws PresentationException, IndexUnreachableException, DAOException {
        if (representativePage == null) {
            String thumbnailName = topStructElement.getMetadataValue(SolrConstants.THUMBNAIL);
            if (pageLoader != null) {
                if (thumbnailName != null) {
                    representativePage = pageLoader.getPageForFileName(thumbnailName);
                }
                if (representativePage == null) {
                    representativePage = pageLoader.getPage(pageLoader.getFirstPageOrder());
                }
            }
        }

        return representativePage;
    }

    /**
     * <p>
     * getFirstPage.
     * </p>
     *
     * @return a {@link io.goobi.viewer.model.viewer.PhysicalElement} object.
     * @throws io.goobi.viewer.exceptions.IndexUnreachableException if any.
     * @throws io.goobi.viewer.exceptions.DAOException if any.
     */
    public PhysicalElement getFirstPage() throws IndexUnreachableException, DAOException {
        return pageLoader.getPage(pageLoader.getFirstPageOrder());
    }

    /**
     * Getter for the paginator or the direct page number input field
     *
     * @return currentImageNo
     */
    public int getCurrentImageOrderForPaginator() {
        return getCurrentImageOrder();
    }

    /**
     * Setter for the direct page number input field
     *
     * @param currentImageOrder a int.
     * @throws io.goobi.viewer.exceptions.IndexUnreachableException if any.
     * @throws io.goobi.viewer.exceptions.PresentationException if any.
     * @throws IDDOCNotFoundException
     */
    public void setCurrentImageOrderForPaginator(int currentImageOrder)
            throws IndexUnreachableException, PresentationException, IDDOCNotFoundException {
        logger.trace("setCurrentImmageNoForPaginator({})", currentImageOrder);
        setCurrentImageOrder(currentImageOrder);
    }

    /**
     * <p>
     * currentImageOrder.
     * </p>
     *
     * @return the currentImageOrder
     */
    public int getCurrentImageOrder() {
        return currentImageOrder;
    }

    /**
     * <p>
     * currentPageOrder.
     * </p>
     *
     * @param currentPageOrder the currentPageOrder to set
     * @throws io.goobi.viewer.exceptions.IndexUnreachableException if any.
     * @throws io.goobi.viewer.exceptions.PresentationException if any.
     * @throws RecordNotFoundException
     * @throws PresentationException
     * @throws IDDOCNotFoundException
     */
    public void setCurrentImageOrder(int currentImageOrder) throws IndexUnreachableException, PresentationException, IDDOCNotFoundException {
        logger.trace("setCurrentImageNo: {}", currentImageOrder);
        if (pageLoader == null) {
            return;
        }

        if (currentImageOrder < pageLoader.getFirstPageOrder()) {
            currentImageOrder = pageLoader.getFirstPageOrder();
        } else if (currentImageOrder >= pageLoader.getLastPageOrder()) {
            currentImageOrder = pageLoader.getLastPageOrder();
        }
        this.currentImageOrder = currentImageOrder;

        if (StringUtils.isEmpty(logId)) {
            Long iddoc = pageLoader.getOwnerIddocForPage(currentImageOrder);
            // Set the currentDocumentIddoc to the IDDOC of the image owner document, but only if no specific document LOGID has been requested
            if (iddoc != null && iddoc > -1) {
                currentStructElementIddoc = iddoc;
                logger.trace("currentDocumentIddoc: {} ({})", currentStructElementIddoc, pi);
            } else if (isHasPages()) {
                logger.warn("currentDocumentIddoc not found for '{}', page {}", pi, currentImageOrder);
                throw new IDDOCNotFoundException("currentElementIddoc not found for '" + pi + "', page " + currentImageOrder);
            }
        } else {
            // If a specific LOGID has been requested, look up its IDDOC
            logger.trace("Selecting currentElementIddoc by LOGID: {} ({})", logId, pi);
            long iddoc = DataManager.getInstance().getSearchIndex().getIddocByLogid(getPi(), logId);
            if (iddoc > -1) {
                currentStructElementIddoc = iddoc;
            } else {
                logger.trace("currentElementIddoc not found for '{}', LOGID: {}", pi, logId);
            }
            // Reset LOGID so that the same TOC element doesn't stay highlighted when flipping pages
            logId = null;
        }
        if (currentStructElement == null || currentStructElement.getLuceneId() != currentStructElementIddoc) {
            setCurrentStructElement(new StructElement(currentStructElementIddoc));
        }
    }

    /**
     * Main method for setting the current page(s) in this ViewManager. If the given String cannot be parsed to an integer the current image order is
     * set to 1
     *
     * @param currentImageOrderString A string containing a single page number or a range of two pages
     * @throws IndexUnreachableException
     * @throws PresentationException
     * @throws IDDOCNotFoundException
     */
    public void setCurrentImageOrderString(String currentImageOrderString)
            throws IndexUnreachableException, PresentationException, IDDOCNotFoundException {
        int newImageOrder = 1;
        if (currentImageOrderString != null && currentImageOrderString.contains("-")) {
            String[] orderSplit = currentImageOrderString.split("[-]");
            newImageOrder = StringTools.parseInt(orderSplit[0]).orElse(1);
        } else {
            newImageOrder = StringTools.parseInt(currentImageOrderString).orElse(1);
        }

        setCurrentImageOrder(newImageOrder);
    }

    /**
     * Returns the ORDERLABEL value for the current page.
     *
     * @return a {@link java.lang.String} object.
     * @throws io.goobi.viewer.exceptions.IndexUnreachableException if any.
     * @throws io.goobi.viewer.exceptions.DAOException if any.
     */
    public String getCurrentImageLabel() throws IndexUnreachableException, DAOException {
        PhysicalElement currentPage = getCurrentPage();
        if (currentPage != null) {
            return currentPage.getOrderLabel().trim();
        }

        return null;
    }

    /**
     * <p>
     * nextImage.
     * </p>
     *
     * @return {@link java.lang.String}
     * @throws io.goobi.viewer.exceptions.IndexUnreachableException if any.
     * @throws io.goobi.viewer.exceptions.PresentationException if any.
     * @throws IDDOCNotFoundException
     */
    public String nextImage() throws IndexUnreachableException, PresentationException, IDDOCNotFoundException {
        //        logger.debug("currentImageNo: {}", currentImageOrder);
        if (currentImageOrder < pageLoader.getLastPageOrder()) {
            setCurrentImageOrder(currentImageOrder);
        }
        updateDropdownSelected();
        return null;
    }

    /**
     * <p>
     * prevImage.
     * </p>
     *
     * @return {@link java.lang.String}
     * @throws io.goobi.viewer.exceptions.IndexUnreachableException if any.
     * @throws io.goobi.viewer.exceptions.PresentationException if any.
     * @throws IDDOCNotFoundException
     */
    public String prevImage() throws IndexUnreachableException, PresentationException, IDDOCNotFoundException {
        if (currentImageOrder > 0) {
            setCurrentImageOrder(currentImageOrder);
        }
        updateDropdownSelected();
        return "";
    }

    /**
     * <p>
     * firstImage.
     * </p>
     *
     * @return {@link java.lang.String}
     * @throws io.goobi.viewer.exceptions.IndexUnreachableException if any.
     * @throws io.goobi.viewer.exceptions.PresentationException if any.
     * @throws IDDOCNotFoundException
     */
    public String firstImage() throws IndexUnreachableException, PresentationException, IDDOCNotFoundException {
        setCurrentImageOrder(pageLoader.getFirstPageOrder());
        updateDropdownSelected();
        return null;
    }

    /**
     * <p>
     * lastImage.
     * </p>
     *
     * @return {@link java.lang.String}
     * @throws io.goobi.viewer.exceptions.IndexUnreachableException if any.
     * @throws io.goobi.viewer.exceptions.PresentationException if any.
     * @throws IDDOCNotFoundException
     */
    public String lastImage() throws IndexUnreachableException, PresentationException, IDDOCNotFoundException {
        setCurrentImageOrder(pageLoader.getLastPageOrder());
        updateDropdownSelected();
        return null;
    }

    /**
     * <p>
     * isMultiPageRecord.
     * </p>
     *
     * @return a boolean.
     * @throws io.goobi.viewer.exceptions.IndexUnreachableException if any.
     */
    public boolean isMultiPageRecord() throws IndexUnreachableException {
        return getImagesCount() > 1;
    }

    /**
     * <p>
     * getImagesCount.
     * </p>
     *
     * @return {@link java.lang.Integer}
     * @throws io.goobi.viewer.exceptions.IndexUnreachableException if any.
     */
    public int getImagesCount() throws IndexUnreachableException {
        if (pageLoader == null) {
            return -1;
        }
        return pageLoader.getNumPages();
    }

    /**
     *
     * @return Last page number
     */
    public int getLastPageOrder() {
        if (pageLoader == null) {
            return -1;
        }
        return pageLoader.getLastPageOrder();
    }

    /**
     *
     * @return First page number
     */
    public int getFirstPageOrder() {
        if (pageLoader == null) {
            return -1;
        }
        return pageLoader.getFirstPageOrder();
    }

    /**
     * <p>
     * Getter for the field <code>dropdownPages</code>.
     * </p>
     *
     * @return the dropdownPages
     */
    public List<SelectPageItem> getDropdownPages() {
        return dropdownPages;
    }

    /**
     * <p>
     * Getter for the field <code>dropdownFulltext</code>.
     * </p>
     *
     * @return the dropdownPages
     */
    public List<SelectPageItem> getDropdownFulltext() {
        return dropdownFulltext;
    }

    /**
     * <p>
     * Setter for the field <code>dropdownSelected</code>.
     * </p>
     *
     * @param dropdownSelected the dropdownSelected to set
     */
    public void setDropdownSelected(String dropdownSelected) {
        this.dropdownSelected = dropdownSelected;
        //        logger.debug("dropdownSelected: " + dropdownSelected);
    }

    /**
     * <p>
     * Getter for the field <code>dropdownSelected</code>.
     * </p>
     *
     * @return the dropdownSelected
     */
    public String getDropdownSelected() {
        return dropdownSelected;
    }

    /**
     *
     * Returns the PhysicalElements for the current thumbnail page using the configured number of thumbnails per page;
     *
     * @return a {@link java.util.List} object.
     * @throws io.goobi.viewer.exceptions.IndexUnreachableException if any.
     * @throws io.goobi.viewer.exceptions.DAOException if any.
     */
    public List<PhysicalElement> getImagesSection() throws IndexUnreachableException, DAOException {
        return getImagesSection(DataManager.getInstance().getConfiguration().getViewerThumbnailsPerPage());
    }

    /**
     * Returns the PhysicalElements for the current thumbnail page.
     *
     * @param thumbnailsPerPage Length of the thumbnail list per page.
     * @return PhysicalElements for the current thumbnail page.
     * @should return correct PhysicalElements for a thumbnail page
     * @throws io.goobi.viewer.exceptions.IndexUnreachableException if any.
     * @throws io.goobi.viewer.exceptions.DAOException if any.
     */
    protected List<PhysicalElement> getImagesSection(int thumbnailsPerPage) throws IndexUnreachableException, DAOException {
        List<PhysicalElement> imagesSection = new ArrayList<>();

        if (pageLoader != null) {
            int i = getFirstDisplayedThumbnailIndex(thumbnailsPerPage);
            int end = getLastDisplayedThumbnailIndex(thumbnailsPerPage);
            //        logger.debug(i + " - " + end);
            for (; i < end; i++) {
                if (i > pageLoader.getLastPageOrder()) {
                    break;
                }
                if (pageLoader.getPage(i) != null) {
                    imagesSection.add(pageLoader.getPage(i));
                }
            }
        }

        return imagesSection;
    }

    /**
     * @param thumbnailsPerPage
     * @param i
     * @return
     */
    private int getLastDisplayedThumbnailIndex(int thumbnailsPerPage) {
        int end = getFirstDisplayedThumbnailIndex(thumbnailsPerPage) + thumbnailsPerPage;
        return end;
    }

    /**
     * @param thumbnailsPerPage
     * @return
     */
    private int getFirstDisplayedThumbnailIndex(int thumbnailsPerPage) {
        int i = pageLoader.getFirstPageOrder();
        if (currentThumbnailPage > 1) {
            i = (currentThumbnailPage - 1) * thumbnailsPerPage + 1;
        }
        return i;
    }

    /**
     * <p>
     * getFirstDisplayedThumbnailIndex.
     * </p>
     *
     * @return a int.
     */
    public int getFirstDisplayedThumbnailIndex() {
        return getFirstDisplayedThumbnailIndex(DataManager.getInstance().getConfiguration().getViewerThumbnailsPerPage());
    }

    /**
     * <p>
     * Getter for the field <code>currentThumbnailPage</code>.
     * </p>
     *
     * @return a int.
     */
    public int getCurrentThumbnailPage() {
        return currentThumbnailPage;
    }

    /**
     * <p>
     * Setter for the field <code>currentThumbnailPage</code>.
     * </p>
     *
     * @param currentThumbnailPage a int.
     */
    public void setCurrentThumbnailPage(int currentThumbnailPage) {
        this.currentThumbnailPage = currentThumbnailPage;
    }

    /**
     * <p>
     * nextThumbnailSection.
     * </p>
     */
    public void nextThumbnailSection() {
        ++currentThumbnailPage;
    }

    /**
     * <p>
     * previousThumbnailSection.
     * </p>
     */
    public void previousThumbnailSection() {
        --currentThumbnailPage;
    }

    /**
     * <p>
     * hasPreviousThumbnailSection.
     * </p>
     *
     * @return a boolean.
     */
    public boolean hasPreviousThumbnailSection() {
        int currentFirstThumbnailIndex = getFirstDisplayedThumbnailIndex();
        int previousLastThumbnailIndex = currentFirstThumbnailIndex - DataManager.getInstance().getConfiguration().getViewerThumbnailsPerPage();
        return previousLastThumbnailIndex >= pageLoader.getFirstPageOrder();
    }

    /**
     * <p>
     * hasNextThumbnailSection.
     * </p>
     *
     * @return a boolean.
     */
    public boolean hasNextThumbnailSection() {
        int currentFirstThumbnailIndex = getFirstDisplayedThumbnailIndex();
        int previousLastThumbnailIndex = currentFirstThumbnailIndex + DataManager.getInstance().getConfiguration().getViewerThumbnailsPerPage();
        return previousLastThumbnailIndex <= pageLoader.getLastPageOrder();
    }

    /**
     * <p>
     * updateDropdownSelected.
     * </p>
     */
    public void updateDropdownSelected() {
        if (doublePageMode) {
            setDropdownSelected(String.valueOf(currentImageOrder) + "-" + String.valueOf(currentImageOrder));
        } else {
            setDropdownSelected(String.valueOf(currentImageOrder));
        }
    }

    /**
     * <p>
     * dropdownAction.
     * </p>
     *
     * @param event {@link javax.faces.event.ValueChangeEvent}
     * @throws io.goobi.viewer.exceptions.IndexUnreachableException if any.
     * @throws io.goobi.viewer.exceptions.PresentationException if any.
     * @throws java.lang.NumberFormatException if any.
     * @throws IDDOCNotFoundException
     */
    public void dropdownAction(ValueChangeEvent event)
            throws NumberFormatException, IndexUnreachableException, PresentationException, IDDOCNotFoundException {
        setCurrentImageOrder(Integer.valueOf((String) event.getNewValue()) - 1);
    }

    /**
     * <p>
     * getImagesSizeThumbnail.
     * </p>
     *
     * @return a {@link java.lang.String} object.
     * @throws io.goobi.viewer.exceptions.IndexUnreachableException if any.
     */
    public String getImagesSizeThumbnail() throws IndexUnreachableException {
        if (pageLoader == null) {
            return "0";
        }

        double im = pageLoader.getNumPages();
        double thumb = DataManager.getInstance().getConfiguration().getViewerThumbnailsPerPage();
        int answer = (int) Math.floor(im / thumb);
        if (im % thumb != 0 || answer == 0) {
            answer++;
        }

        return String.valueOf(answer);
    }

    /**
     * <p>
     * getLinkForDFGViewer.
     * </p>
     *
     * @return DFG Viewer link
     * @throws io.goobi.viewer.exceptions.IndexUnreachableException if any.
     */
    public String getLinkForDFGViewer() throws IndexUnreachableException {
        if (topStructElement != null && SolrConstants._METS.equals(topStructElement.getSourceDocFormat()) && isHasPages()) {
            try {
                StringBuilder sbPath = new StringBuilder();
                sbPath.append(DataManager.getInstance().getConfiguration().getDfgViewerUrl());
                sbPath.append(URLEncoder.encode(getMetsResolverUrl(), "utf-8"));
                sbPath.append("&set[image]=").append(currentImageOrder);
                return sbPath.toString();
            } catch (UnsupportedEncodingException e) {
                logger.error("error while encoding url", e);
                return null;
            }
        }

        return null;
    }

    /**
     * <p>
     * getMetsResolverUrl.
     * </p>
     *
     * @return METS resolver link
     */
    public String getMetsResolverUrl() {
        try {
            String url = DataManager.getInstance().getConfiguration().getSourceFileUrl();
            if (StringUtils.isNotEmpty(url)) {
                return url + getPi();
            }
            return BeanUtils.getServletPathWithHostAsUrlFromJsfContext() + "/metsresolver?id=" + getPi();
        } catch (Exception e) {
            logger.error("Could not get METS resolver URL for {}.", topStructElementIddoc);
            Messages.error("errGetCurrUrl");
        }
        return BeanUtils.getServletPathWithHostAsUrlFromJsfContext() + "/metsresolver?id=" + 0;
    }

    /**
     * <p>
     * getLidoResolverUrl.
     * </p>
     *
     * @return a {@link java.lang.String} object.
     */
    public String getLidoResolverUrl() {
        try {
            String url = DataManager.getInstance().getConfiguration().getSourceFileUrl();
            if (StringUtils.isNotEmpty(url)) {
                return url + getPi();
            }
            return BeanUtils.getServletPathWithHostAsUrlFromJsfContext() + "/lidoresolver?id=" + getPi();
        } catch (Exception e) {
            logger.error("Could not get LIDO resolver URL for {}.", topStructElementIddoc);
            Messages.error("errGetCurrUrl");
        }
        return BeanUtils.getServletPathWithHostAsUrlFromJsfContext() + "/lidoresolver?id=" + 0;
    }

    /**
     * <p>
     * getDenkxwebResolverUrl.
     * </p>
     *
     * @return a {@link java.lang.String} object.
     */
    public String getDenkxwebResolverUrl() {
        try {
            String url = DataManager.getInstance().getConfiguration().getSourceFileUrl();
            if (StringUtils.isNotEmpty(url)) {
                return url + getPi();
            }
            return BeanUtils.getServletPathWithHostAsUrlFromJsfContext() + "/denkxwebresolver?id=" + getPi();
        } catch (Exception e) {
            logger.error("Could not get DenkXweb resolver URL for {}.", topStructElementIddoc);
            Messages.error("errGetCurrUrl");
        }
        return BeanUtils.getServletPathWithHostAsUrlFromJsfContext() + "/denkxwebresolver?id=" + 0;
    }

    /**
     * <p>
     * getDublinCoreResolverUrl.
     * </p>
     *
     * @return a {@link java.lang.String} object.
     */
    public String getDublinCoreResolverUrl() {
        try {
            String url = DataManager.getInstance().getConfiguration().getSourceFileUrl();
            if (StringUtils.isNotEmpty(url)) {
                return url + getPi();
            }
            return BeanUtils.getServletPathWithHostAsUrlFromJsfContext() + "/dublincoreresolver?id=" + getPi();
        } catch (Exception e) {
            logger.error("Could not get DublinCore resolver URL for {}.", topStructElementIddoc);
            Messages.error("errGetCurrUrl");
        }
        return BeanUtils.getServletPathWithHostAsUrlFromJsfContext() + "/dublincoreresolver?id=" + 0;
    }

    /**
     * <p>
     * getAnchorMetsResolverUrl.
     * </p>
     *
     * @return METS resolver URL for the anchor; null if no parent PI found (must be null, otherwise an empty link will be displayed).
     */
    public String getAnchorMetsResolverUrl() {
        if (anchorStructElement != null) {
            String parentPi = anchorStructElement.getMetadataValue(SolrConstants.PI);
            String url = DataManager.getInstance().getConfiguration().getSourceFileUrl();
            if (StringUtils.isNotEmpty(url)) {
                return url + parentPi;
            }
            return new StringBuilder(BeanUtils.getServletPathWithHostAsUrlFromJsfContext()).append("/metsresolver?id=").append(parentPi).toString();
        }

        return null;
    }

    /**
     * Return the url to a REST service delivering all alto files of a work as zip
     *
     * @return the url to a REST service delivering all alto files of a work as zip
     * @throws io.goobi.viewer.exceptions.ViewerConfigurationException if any.
     * @throws io.goobi.viewer.exceptions.PresentationException if any.
     * @throws io.goobi.viewer.exceptions.IndexUnreachableException if any.
     */
    public String getAltoUrlForAllPages() throws ViewerConfigurationException, PresentationException, IndexUnreachableException {
        String pi = getPi();
        if (pi != null) {
            return DataManager.getInstance()
                    .getRestApiManager()
                    .getContentApiManager()
                    .map(urls -> urls.path(RECORDS_RECORD, RECORDS_ALTO_ZIP).params(pi).build())
                    .orElse("");
        }

        return "";
    }

    /**
     * Return the url to a REST service delivering all plain text of a work as zip
     *
     * @return the url to a REST service delivering all plain text of a work as zip
     * @throws io.goobi.viewer.exceptions.ViewerConfigurationException if any.
     * @throws io.goobi.viewer.exceptions.PresentationException if any.
     * @throws io.goobi.viewer.exceptions.IndexUnreachableException if any.
     */
    public String getFulltextUrlForAllPages() throws ViewerConfigurationException, PresentationException, IndexUnreachableException {
        String pi = getPi();
        return DataManager.getInstance()
                .getRestApiManager()
                .getContentApiManager()
                .map(urls -> urls.path(RECORDS_RECORD, RECORDS_PLAINTEXT_ZIP).params(pi).build())
                .orElse("");
    }

    /**
     * Return the url to a REST service delivering a TEI document containing the text of all pages
     *
     * @return the TEI REST url
     * @throws io.goobi.viewer.exceptions.ViewerConfigurationException if any.
     * @throws io.goobi.viewer.exceptions.IndexUnreachableException if any.
     */
    public String getTeiUrlForAllPages() throws ViewerConfigurationException, IndexUnreachableException {
        String pi = getPi();
        return DataManager.getInstance()
                .getRestApiManager()
                .getContentApiManager()
                .map(urls -> urls.path(RECORDS_RECORD, RECORDS_TEI_LANG)
                        .params(pi, BeanUtils.getLocale().getLanguage())
                        .build())
                .orElse("");
    }

    /**
     * Return the url to a REST service delivering the fulltext of the current page as TEI
     *
     * @return the TEI REST url
     * @throws io.goobi.viewer.exceptions.ViewerConfigurationException if any.
     * @throws io.goobi.viewer.exceptions.IndexUnreachableException if any.
     * @throws io.goobi.viewer.exceptions.DAOException if any.
     */
    public String getTeiUrl() throws ViewerConfigurationException, IndexUnreachableException, DAOException {
        String plaintextFilename = null;
        try {
            plaintextFilename = FileTools.getFilenameFromPathString(getCurrentPage().getFulltextFileName());
        } catch (FileNotFoundException e) {
            logger.trace("FULLTEXT not found: {}", e.getMessage());
        }
        String altoFilename = null;
        try {
            altoFilename = FileTools.getFilenameFromPathString(getCurrentPage().getAltoFileName());
        } catch (FileNotFoundException e) {
            logger.trace("ALTO not found: {}", e.getMessage());
        }
        String filenameToUse = StringUtils.isNotBlank(plaintextFilename) ? plaintextFilename : altoFilename;
        if (StringUtils.isBlank(filenameToUse)) {
            return "";
        }

        String pi = getPi();
        return DataManager.getInstance()
                .getRestApiManager()
                .getContentApiManager()
                .map(urls -> urls.path(RECORDS_FILES, RECORDS_FILES_TEI)
                        .params(pi, filenameToUse)
                        .build())
                .orElse("");
    }

    /**
     * Return the url to a REST service delivering the alto file of the given page as xml
     *
     * @return the url to a REST service delivering the alto file of the given page as xml
     * @throws io.goobi.viewer.exceptions.ViewerConfigurationException if any.
     * @throws io.goobi.viewer.exceptions.PresentationException if any.
     * @throws io.goobi.viewer.exceptions.IndexUnreachableException if any.
     * @throws io.goobi.viewer.exceptions.DAOException if any.
     */
    public String getAltoUrl() throws ViewerConfigurationException, PresentationException, IndexUnreachableException, DAOException {
        String filename;
        try {
            filename = FileTools.getFilenameFromPathString(getCurrentPage().getAltoFileName());
        } catch (FileNotFoundException | NullPointerException e) {
            return "";
        }
        String pi = getPi();
        if (StringUtils.isNoneBlank(pi, filename)) {
            return DataManager.getInstance()
                    .getRestApiManager()
                    .getContentApiManager()
                    .map(urls -> urls.path(RECORDS_FILES, RECORDS_FILES_ALTO)
                            .params(pi, filename)
                            .build())
                    .orElse("");
        }

        return "";
    }

    /**
     * Return the url to a REST service delivering the fulltext as plain text of the given page
     *
     * @return the url to a REST service delivering the fulltext as plain text of the given page
     * @throws io.goobi.viewer.exceptions.ViewerConfigurationException if any.
     * @throws io.goobi.viewer.exceptions.PresentationException if any.
     * @throws io.goobi.viewer.exceptions.IndexUnreachableException if any.
     * @throws io.goobi.viewer.exceptions.DAOException if any.
     */
    public String getFulltextUrl() throws ViewerConfigurationException, PresentationException, IndexUnreachableException, DAOException {
        String plaintextFilename = null;
        try {
            plaintextFilename = FileTools.getFilenameFromPathString(getCurrentPage().getFulltextFileName());
        } catch (FileNotFoundException e) {
            logger.trace("FULLTEXT not found: {}", e.getMessage());
        }
        String altoFilename = null;
        try {
            altoFilename = FileTools.getFilenameFromPathString(getCurrentPage().getAltoFileName());
        } catch (FileNotFoundException e) {
            logger.trace("ALTO not found: {}", e.getMessage());
        }
        String filenameToUse = StringUtils.isNotBlank(plaintextFilename) ? plaintextFilename : altoFilename;
        if (StringUtils.isBlank(filenameToUse)) {
            return "";
        }

        String pi = getPi();
        return DataManager.getInstance()
                .getRestApiManager()
                .getContentApiManager()
                .map(urls -> urls.path(RECORDS_FILES, RECORDS_FILES_PLAINTEXT)
                        .params(pi, filenameToUse)
                        .build())
                .orElse("");
    }

    /**
     * Returns the pdf download link for the current document
     *
     * @return {@link java.lang.String}
     * @throws io.goobi.viewer.exceptions.IndexUnreachableException if any.
     * @throws io.goobi.viewer.exceptions.PresentationException if any.
     * @throws io.goobi.viewer.exceptions.ViewerConfigurationException if any.
     */
    public String getPdfDownloadLink() throws IndexUnreachableException, PresentationException, ViewerConfigurationException {
        return imageDeliveryBean.getPdf().getPdfUrl(getTopStructElement(), "");
    }

    /**
     * Returns the pdf download link for the current page
     *
     * @return a {@link java.lang.String} object.
     * @throws io.goobi.viewer.exceptions.IndexUnreachableException if any.
     * @throws io.goobi.viewer.exceptions.DAOException if any.
     * @throws io.goobi.viewer.exceptions.ViewerConfigurationException if any.
     */
    public String getPdfPageDownloadLink() throws IndexUnreachableException, DAOException, ViewerConfigurationException {
        PhysicalElement currentPage = getCurrentPage();
        if (currentPage == null) {
            return null;
        }
        return imageDeliveryBean.getPdf().getPdfUrl(getTopStructElement(), currentPage);
    }

    /**
     * Returns the pdf download link for the current struct element
     *
     * @return a {@link java.lang.String} object.
     * @throws io.goobi.viewer.exceptions.IndexUnreachableException if any.
     * @throws io.goobi.viewer.exceptions.DAOException if any.
     * @throws io.goobi.viewer.exceptions.ViewerConfigurationException if any.
     * @throws io.goobi.viewer.exceptions.PresentationException if any.
     */
    public String getPdfStructDownloadLink() throws IndexUnreachableException, DAOException, ViewerConfigurationException, PresentationException {
        StructElement currentStruct = getCurrentStructElement();
        return imageDeliveryBean.getPdf().getPdfUrl(currentStruct, currentStruct.getLabel());

    }

    /**
     * Returns the pdf download link for a pdf of all pages from this.firstPdfPage to this.lastPdfPage (inclusively)
     *
     * @should construct url correctly
     * @return a {@link java.lang.String} object.
     * @throws io.goobi.viewer.exceptions.IndexUnreachableException if any.
     * @throws io.goobi.viewer.exceptions.DAOException if any.
     * @throws io.goobi.viewer.exceptions.ViewerConfigurationException if any.
     */
    public String getPdfPartDownloadLink() throws IndexUnreachableException, DAOException, ViewerConfigurationException {
        logger.trace("getPdfPartDownloadLink: {}-{}", firstPdfPage, lastPdfPage);
        if (firstPdfPage > pageLoader.getLastPageOrder()) {
            firstPdfPage = pageLoader.getLastPageOrder();
        }
        if (lastPdfPage > pageLoader.getLastPageOrder()) {
            lastPdfPage = pageLoader.getLastPageOrder();
        }
        if (firstPdfPage < 1) {
            firstPdfPage = 1;
        }
        if (lastPdfPage < firstPdfPage) {
            lastPdfPage = firstPdfPage;
        }

        //        StringBuilder sb = new StringBuilder(DataManager.getInstance().getConfiguration().getContentServerWrapperUrl()).append("?action=pdf&images=");
        List<PhysicalElement> pages = new ArrayList<>();
        for (int i = firstPdfPage; i <= lastPdfPage; ++i) {
            PhysicalElement page = pageLoader.getPage(i);
            pages.add(page);
            //            sb.append(getPi()).append('/').append(page.getFileName()).append('$');
        }
        PhysicalElement[] pageArr = new PhysicalElement[pages.size()];
        return imageDeliveryBean.getPdf().getPdfUrl(getTopStructElement(), pages.toArray(pageArr));
    }

    /**
     * <p>
     * isPdfPartDownloadLinkEnabled.
     * </p>
     *
     * @return a boolean.
     */
    public boolean isPdfPartDownloadLinkEnabled() {
        return firstPdfPage <= lastPdfPage;
    }

    /**
     * Reset the pdf access permissions. They will be evaluated again on the next call to {@link #isAccessPermissionPdf()}
     */
    public void resetAccessPermissionPdf() {
        this.accessPermissionPdf = null;
    }

    /**
     * <p>
     * isAccessPermissionPdf.
     * </p>
     *
     * @return true if record/structure PDF download is allowed; false otherwise
     */
    public boolean isAccessPermissionPdf() {
        try {
            if (topStructElement == null || !topStructElement.isWork() || !isHasPages()) {
                return false;
            }
            if (!BaseMimeType.isImageOrPdfDownloadAllowed(topStructElement.getMetadataValue(SolrConstants.MIMETYPE))) {
                return false;
            }
        } catch (IndexUnreachableException e) {
            logger.debug("IndexUnreachableException thrown here: {}", e.getMessage());
            return false;
        }
        // Only allow PDF downloads for records coming from METS files
        if (!SolrConstants._METS.equals(topStructElement.getSourceDocFormat())) {
            return false;
        }

        if (accessPermissionPdf == null) {
            try {
                accessPermissionPdf = isAccessPermission(IPrivilegeHolder.PRIV_DOWNLOAD_PDF);
            } catch (IndexUnreachableException e) {
                logger.debug("IndexUnreachableException thrown here: {}", e.getMessage());
                return false;
            } catch (DAOException e) {
                logger.debug("DAOException thrown here: {}", e.getMessage());
                return false;
            }
        }

        return accessPermissionPdf;
    }

    /**
     *
     * @param privilege Privilege name to check
     * @return true if current user has the privilege for this record; false otherwise
     * @throws IndexUnreachableException
     * @throws DAOException
     */
    public boolean isAccessPermission(String privilege) throws IndexUnreachableException, DAOException {
        HttpServletRequest request = (HttpServletRequest) FacesContext.getCurrentInstance().getExternalContext().getRequest();
        try {
            return AccessConditionUtils.checkAccessPermissionByIdentifierAndLogId(getPi(), null, privilege, request).isGranted();
        } catch (RecordNotFoundException e) {
            return false;
        }
    }

    /**
     * Reset the permissions for writing user comments. They will be evaluated again on the next call to {@link #isAllowUserComments()}
     */
    public void resetAllowUserComments() {
        this.allowUserComments = null;
    }

    /**
     * @return the allowUserComments
     */
    public Boolean isAllowUserComments() {
        return allowUserComments;
    }

    /**
     * @param allowUserComments the allowUserComments to set
     */
    public void setAllowUserComments(Boolean allowUserComments) {
        this.allowUserComments = allowUserComments;
    }

    /**
     * <p>
     * isDisplayTitleBarPdfLink.
     * </p>
     *
     * @return a boolean.
     */
    public boolean isDisplayTitleBarPdfLink() {
        return DataManager.getInstance().getConfiguration().isTitlePdfEnabled() && isAccessPermissionPdf();
    }

    /**
     * <p>
     * isDisplayMetadataPdfLink.
     * </p>
     *
     * @return a boolean.
     */
    public boolean isDisplayMetadataPdfLink() {
        return topStructElement != null && topStructElement.isWork() && DataManager.getInstance().getConfiguration().isMetadataPdfEnabled()
                && isAccessPermissionPdf();
    }

    /**
     * <p>
     * isDisplayPagePdfLink.
     * </p>
     *
     * @return a boolean.
     * @throws io.goobi.viewer.exceptions.IndexUnreachableException if any.
     * @throws io.goobi.viewer.exceptions.DAOException if any.
     */
    @Deprecated
    public boolean isDisplayPagePdfLink() throws IndexUnreachableException, DAOException {
        PhysicalElement currentPage = getCurrentPage();
        if (currentPage != null) {
            return currentPage.isDisplayPagePdfLink();
        }

        return false;
    }

    /**
     * Convenience method that checks whether only the metadata view link is displayed for this record (i.e. criteria for all other links are not
     * met).
     *
     * @return
     * @throws DAOException
     * @throws IndexUnreachableException
     * @throws PresentationException
     * @throws ViewerConfigurationException
     */
    public boolean isMetadataViewOnly() throws IndexUnreachableException, DAOException, PresentationException, ViewerConfigurationException {
        if (metadataViewOnly == null) {
            // Check whether this mode is enabled first to avoid all the other checks
            if (!DataManager.getInstance().getConfiguration().isShowRecordLabelIfNoOtherViews()) {
                metadataViewOnly = false;
                return metadataViewOnly;
            }

            // Display object view criteria
            if (isDisplayObjectViewLink()) {
                metadataViewOnly = false;
                return metadataViewOnly;
            }
            if (isDisplayCalendarViewLink()) {
                metadataViewOnly = false;
                return metadataViewOnly;
            }
            if (isDisplayTocViewLink()) {
                metadataViewOnly = false;
                return metadataViewOnly;
            }
            if (isDisplayThumbnailViewLink()) {
                metadataViewOnly = false;
                return metadataViewOnly;
            }
            if (isDisplayFulltextViewLink()) {
                metadataViewOnly = false;
                return metadataViewOnly;
            }
            if (isDisplayExternalFulltextLink()) {
                metadataViewOnly = false;
                return metadataViewOnly;
            }
            if (isDisplayNerViewLink()) {
                metadataViewOnly = false;
                return metadataViewOnly;
            }
            if (isDisplayExternalResolverLink()) {
                metadataViewOnly = false;
                return metadataViewOnly;
            }

            metadataViewOnly = true;
        }

        return metadataViewOnly;
    }

    /**
     *
     * @return true if object view link may be displayed; false otherwise
     * @throws IndexUnreachableException
     * @throws DAOException
     */
    public boolean isDisplayObjectViewLink() throws IndexUnreachableException, DAOException {
        return DataManager.getInstance().getConfiguration().isSidebarPageViewLinkVisible() && isHasPages() && !isFilesOnly();
    }

    /**
     *
     * @return true if calendar view link may be displayed; false otherwise
     * @throws IndexUnreachableException
     * @throws DAOException
     * @throws PresentationException
     */
    public boolean isDisplayCalendarViewLink() throws IndexUnreachableException, DAOException, PresentationException {
        return DataManager.getInstance().getConfiguration().isSidebarCalendarViewLinkVisible() && calendarView != null && calendarView.isDisplay();
    }

    /**
     *
     * @return true if TOC view link may be displayed; false otherwise
     * @throws IndexUnreachableException
     * @throws DAOException
     * @throws PresentationException
     */
    public boolean isDisplayTocViewLink() throws IndexUnreachableException, DAOException, PresentationException {
        return DataManager.getInstance().getConfiguration().isSidebarTocViewLinkVisible() && !isFilesOnly() && topStructElement != null
                && !topStructElement.isLidoRecord() && toc != null
                && (toc.isHasChildren() || DataManager.getInstance().getConfiguration().isDisplayEmptyTocInSidebar());
    }

    /**
     *
     * @return true if thumbnail view link may be displayed; false otherwise
     * @throws IndexUnreachableException
     * @throws DAOException
     * @throws PresentationException
     */
    public boolean isDisplayThumbnailViewLink() throws IndexUnreachableException, DAOException, PresentationException {
        return DataManager.getInstance().getConfiguration().isSidebarThumbsViewLinkVisible()
                && pageLoader != null && pageLoader.getNumPages() > 1 && !isFilesOnly();
    }

    /**
     *
     * @return true if metadata view link may be displayed; false otherwise
     * @throws IndexUnreachableException
     * @throws DAOException
     * @throws PresentationException
     */
    public boolean isDisplayMetadataViewLink() throws IndexUnreachableException, DAOException, PresentationException {
        return DataManager.getInstance().getConfiguration().isSidebarMetadataViewLinkVisible() && topStructElement != null
                && !topStructElement.isGroup();
    }

    /**
     *
     * @return true if full-text view link may be displayed; false otherwise
     * @throws IndexUnreachableException
     * @throws DAOException
     * @throws PresentationException
     * @throws ViewerConfigurationException
     */
    public boolean isDisplayFulltextViewLink() throws IndexUnreachableException, DAOException, PresentationException, ViewerConfigurationException {
        return DataManager.getInstance().getConfiguration().isSidebarFulltextLinkVisible() && topStructElement != null
                && topStructElement.isFulltextAvailable()
                && !isFilesOnly()
                && getCurrentPage() != null
                && getCurrentPage().isFulltextAccessPermission();
    }

    /**
     *
     * @return true if external full-text link may be displayed; false otherwise
     * @throws IndexUnreachableException
     * @throws DAOException
     * @throws PresentationException
     * @throws ViewerConfigurationException
     */
    public boolean isDisplayExternalFulltextLink()
            throws IndexUnreachableException, DAOException, PresentationException, ViewerConfigurationException {
        return topStructElement != null
                && topStructElement.getMetadataValue("MD_LOCATION_URL_EXTERNALFULLTEXT") != null && getCurrentPage() != null
                && getCurrentPage().isFulltextAccessPermission();
    }

    /**
     *
     * @return true if NER view link may be displayed; false otherwise
     * @throws IndexUnreachableException
     * @throws DAOException
     * @throws PresentationException
     */
    public boolean isDisplayNerViewLink() throws IndexUnreachableException, DAOException, PresentationException {
        return topStructElement != null && topStructElement.isNerAvailable();
    }

    /**
     *
     * @return true if NER view link may be displayed; false otherwise
     * @throws IndexUnreachableException
     * @throws DAOException
     * @throws PresentationException
     */
    public boolean isDisplayExternalResolverLink() throws IndexUnreachableException, DAOException, PresentationException {
        return topStructElement != null
                && topStructElement.getMetadataValue("MD_LOCATION_URL_EXTERNALRESOLVER") != null;
    }

    /**
     * <p>
     * getOaiMarcUrl.
     * </p>
     *
     * @return a {@link java.lang.String} object.
     * @throws io.goobi.viewer.exceptions.IndexUnreachableException if any.
     */
    public String getOaiMarcUrl() throws IndexUnreachableException {
        return DataManager.getInstance().getConfiguration().getMarcUrl() + getPi();
    }

    /**
     * <p>
     * getOaiDcUrl.
     * </p>
     *
     * @return a {@link java.lang.String} object.
     * @throws io.goobi.viewer.exceptions.IndexUnreachableException if any.
     */
    public String getOaiDcUrl() throws IndexUnreachableException {
        return DataManager.getInstance().getConfiguration().getDcUrl() + getPi();
    }

    /**
     * <p>
     * getOaiEseUrl.
     * </p>
     *
     * @return a {@link java.lang.String} object.
     * @throws io.goobi.viewer.exceptions.IndexUnreachableException if any.
     */
    public String getOaiEseUrl() throws IndexUnreachableException {
        return DataManager.getInstance().getConfiguration().getEseUrl() + getPi();
    }

    /**
     * <p>
     * Getter for the field <code>opacUrl</code>.
     * </p>
     *
     * @return a {@link java.lang.String} object.
     */
    public String getOpacUrl() {
        if (currentStructElement != null && opacUrl == null) {
            try {
                StructElement topStruct = currentStructElement.getTopStruct();
                if (topStruct != null) {
                    opacUrl = topStruct.getMetadataValue(SolrConstants.OPACURL);
                }
            } catch (PresentationException e) {
                logger.debug("PresentationException thrown here: {}", e.getMessage());
            } catch (IndexUnreachableException e) {
                logger.debug("IndexUnreachableException thrown here: {}", e.getMessage());
            }
        }

        return opacUrl;
    }

    /**
     *
     * @return
     * @throws IndexUnreachableException
     * @throws DAOException
     * @throws PresentationException
     * @deprecated Use <code>getCiteLinkWork()</code>
     */
    @Deprecated
    public String getPersistentUrl() throws IndexUnreachableException, DAOException, PresentationException {
        return getCiteLinkWork();
    }

    /**
     * Returns the main title of the current volume's anchor, if available.
     *
     * @return a {@link java.lang.String} object.
     */
    public String getAnchorTitle() {
        if (anchorStructElement != null) {
            return anchorStructElement.getMetadataValue(SolrConstants.TITLE);
        }

        return null;
    }

    /**
     * Returns the main title of the current volume.
     *
     * @return The volume's main title.
     */
    public String getVolumeTitle() {
        if (topStructElement != null) {
            return topStructElement.getMetadataValue(SolrConstants.TITLE);
        }
        return null;
    }

    /**
     * <p>
     * isBelowFulltextThreshold.
     * </p>
     *
     * @return a boolean.
     * @throws io.goobi.viewer.exceptions.PresentationException if any.
     * @throws io.goobi.viewer.exceptions.IndexUnreachableException if any.
     */
    public boolean isBelowFulltextThreshold() throws PresentationException, IndexUnreachableException {
        int threshold = DataManager.getInstance().getConfiguration().getFulltextPercentageWarningThreshold();
        return isBelowFulltextThreshold(threshold);
    }

    /**
     *
     * @return
     * @throws IndexUnreachableException
     * @throws PresentationException
     * @should return true if there are no pages
     */
    boolean isBelowFulltextThreshold(double threshold) throws PresentationException, IndexUnreachableException {
        if (pageLoader.getNumPages() == 0) {
            return true;
        }
        if (pagesWithFulltext == null) {
            pagesWithFulltext = DataManager.getInstance()
                    .getSearchIndex()
                    .getHitCount(new StringBuilder("+").append(SolrConstants.PI_TOPSTRUCT)
                            .append(':')
                            .append(pi)
                            .append(" +")
                            .append(SolrConstants.DOCTYPE)
                            .append(":PAGE")
                            .append(" +")
                            .append(SolrConstants.FULLTEXTAVAILABLE)
                            .append(":true")
                            .toString());
        }
        double percentage = pagesWithFulltext * 100.0 / pageLoader.getNumPages();
        // logger.trace("{}% of pages have full-text", percentage);
        if (percentage < threshold) {
            return true;
        }

        return false;
    }

    /**
     * <p>
     * isFulltextAvailableForWork.
     * </p>
     *
     * @return true if record has full-text and user has access rights; false otherwise
     * @throws io.goobi.viewer.exceptions.IndexUnreachableException if any.
     * @throws io.goobi.viewer.exceptions.DAOException if any.
     * @throws io.goobi.viewer.exceptions.PresentationException if any.
     */
    public boolean isFulltextAvailableForWork() throws IndexUnreachableException, DAOException, PresentationException {
        if (isBornDigital()) {
            return false;
        }

        boolean access;
        try {
            access = AccessConditionUtils.checkAccessPermissionByIdentifierAndLogId(getPi(), null, IPrivilegeHolder.PRIV_VIEW_FULLTEXT,
                    BeanUtils.getRequest()).isGranted();
        } catch (RecordNotFoundException e) {
            return false;
        }

        return access && (!isBelowFulltextThreshold(0.0001) || isAltoAvailableForWork());
    }

    /**
     *
     * @return true if any of this record's pages has an image and user has access rights; false otherwise
     * @throws IndexUnreachableException
     * @throws DAOException
     * @throws RecordNotFoundException
     */
    public boolean isRecordHasImages() throws IndexUnreachableException, DAOException, RecordNotFoundException {
        if (topStructElement == null || !topStructElement.isHasImages()) {
            return false;
        }

        return AccessConditionUtils.checkAccessPermissionByIdentifierAndLogId(getPi(), null, IPrivilegeHolder.PRIV_VIEW_IMAGES,
                BeanUtils.getRequest()).isGranted();
    }

    /**
     * <p>
     * isTeiAvailableForWork.
     * </p>
     *
     * @return a boolean.
     * @throws io.goobi.viewer.exceptions.IndexUnreachableException if any.
     * @throws io.goobi.viewer.exceptions.DAOException if any.
     * @throws io.goobi.viewer.exceptions.PresentationException if any.
     */
    public boolean isTeiAvailableForWork() throws IndexUnreachableException, DAOException, PresentationException {
        if (isBornDigital()) {
            return false;
        }

        boolean access;
        try {
            access = AccessConditionUtils.checkAccessPermissionByIdentifierAndLogId(getPi(), null, IPrivilegeHolder.PRIV_VIEW_FULLTEXT,
                    BeanUtils.getRequest()).isGranted();
            return access && (!isBelowFulltextThreshold(0.0001) || isAltoAvailableForWork() || isWorkHasTEIFiles());
        } catch (RecordNotFoundException e) {
            return false;
        }
    }

    /**
     * @return true if there are any TEI files associated directly with the top document
     * @throws PresentationException
     * @throws IndexUnreachableException
     */
    private boolean isWorkHasTEIFiles() throws IndexUnreachableException, PresentationException {
        if (workHasTEIFiles == null) {
            long teiDocs = DataManager.getInstance()
                    .getSearchIndex()
                    .getHitCount(new StringBuilder("+").append(SolrConstants.PI_TOPSTRUCT)
                            .append(':')
                            .append(pi)
                            .append(" + ")
                            .append(SolrConstants.DOCTYPE)
                            .append(":")
                            .append(SolrConstants.DOCSTRCT)
                            .append(" +")
                            .append(SolrConstants.FILENAME_TEI)
                            .append(":*")
                            .toString());
            int threshold = 1;
            logger.trace("{} of pages have tei", teiDocs);
            if (teiDocs < threshold) {
                workHasTEIFiles = false;
            } else {
                workHasTEIFiles = true;
            }
        }

        return workHasTEIFiles;
    }

    /**
     * @return the toc
     */
    public TOC getToc() {
        return toc;
    }

    /**
     * @param toc the toc to set
     */
    public void setToc(TOC toc) {
        this.toc = toc;
    }

    /**
     * <p>
     * isAltoAvailableForWork.
     * </p>
     *
     * @return a boolean.
     * @throws io.goobi.viewer.exceptions.IndexUnreachableException if any.
     * @throws io.goobi.viewer.exceptions.PresentationException if any.
     * @throws io.goobi.viewer.exceptions.DAOException if any.
     */
    public boolean isAltoAvailableForWork() throws IndexUnreachableException, PresentationException, DAOException {
        boolean access;
        try {
            access = AccessConditionUtils.checkAccessPermissionByIdentifierAndLogId(getPi(), null, IPrivilegeHolder.PRIV_VIEW_FULLTEXT,
                    BeanUtils.getRequest()).isGranted();
        } catch (RecordNotFoundException e) {
            return false;
        }
        if (!access) {
            return false;
        }
        if (pagesWithAlto == null) {

            pagesWithAlto = DataManager.getInstance()
                    .getSearchIndex()
                    .getHitCount(new StringBuilder("+").append(SolrConstants.PI_TOPSTRUCT)
                            .append(':')
                            .append(pi)
                            .append(" +")
                            .append(SolrConstants.DOCTYPE)
                            .append(":PAGE")
                            .append(" +")
                            .append(SolrConstants.FILENAME_ALTO)
                            .append(":*")
                            .toString());
            logger.trace("{} of pages have full-text", pagesWithAlto);
        }
        int threshold = 1;
        if (pagesWithAlto < threshold) {
            return false;
        }

        return true;
    }

    /**
     * Default fulltext getter (with HTML escaping).
     *
     * @return a {@link java.lang.String} object.
     * @throws io.goobi.viewer.exceptions.IndexUnreachableException if any.
     * @throws io.goobi.viewer.exceptions.DAOException if any.
     * @throws io.goobi.viewer.exceptions.ViewerConfigurationException if any.
     * @deprecated Use <code>PhysicalElement.getFullText()</code>
     */
    @Deprecated
    public String getFulltext() throws IndexUnreachableException, DAOException, ViewerConfigurationException {
        return getFulltext(true, null);
    }

    /**
     * Returns the full-text for the current page, stripped of any included JavaScript.
     *
     * @param escapeHtml If true HTML tags will be escaped to prevent pseudo-HTML from breaking the text.
     * @param language a {@link java.lang.String} object.
     * @return Full-text for the current page.
     * @throws io.goobi.viewer.exceptions.IndexUnreachableException if any.
     * @throws io.goobi.viewer.exceptions.DAOException if any.
     * @throws io.goobi.viewer.exceptions.ViewerConfigurationException if any.
     * @deprecated Use <code>PhysicalElement.getFullText()</code>
     */
    @Deprecated
    public String getFulltext(boolean escapeHtml, String language) throws IndexUnreachableException, DAOException, ViewerConfigurationException {
        String currentFulltext = null;

        // Current page fulltext

        if (isDoublePageMode()) {
            // Double page view
            StringBuilder sb = new StringBuilder();
            Optional<PhysicalElement> leftPage = getCurrentLeftPage();
            if (leftPage.isPresent() && StringUtils.isNotEmpty(leftPage.get().getFullText())) {
                sb.append(leftPage.get().getFullText());
            }
            Optional<PhysicalElement> rightPage = getCurrentRightPage();
            if (rightPage.isPresent() && StringUtils.isNotEmpty(rightPage.get().getFullText())) {
                if (sb.length() > 0) {
                    sb.append("<hr />");
                }
                sb.append(rightPage.get().getFullText());
            }
            currentFulltext = sb.toString();
        } else {
            // Single page view
            PhysicalElement currentPage = getCurrentPage();
            if (currentPage == null || StringUtils.isEmpty(currentPage.getFullText())) {
                return currentFulltext;
            }
            currentFulltext = currentPage.getFullText();
        }

        if (escapeHtml) {
            currentFulltext = StringTools.escapeHtmlChars(currentFulltext);
        }

        // logger.trace(currentFulltext);
        return currentFulltext;
    }

    /**
     *
     *
     * @return the probable mimeType of the fulltext of the current page. Loads the fulltext of that page if neccessary
     * @throws IndexUnreachableException
     * @throws DAOException
     * @throws ViewerConfigurationException
     */
    public String getFulltextMimeType() throws IndexUnreachableException, DAOException, ViewerConfigurationException {
        PhysicalElement currentImg = getCurrentPage();
        if (currentImg != null) {
            return currentImg.getFulltextMimeType();
        }

        return null;
    }

    /**
     * <p>
     * getCurrentRotate.
     * </p>
     *
     * @return a int.
     */
    public int getCurrentRotate() {
        return rotate;
    }

    /**
     * <p>
     * Setter for the field <code>zoomSlider</code>.
     * </p>
     *
     * @param zoomSlider a int.
     */
    public void setZoomSlider(int zoomSlider) {
        this.zoomSlider = zoomSlider;
    }

    /**
     * <p>
     * Getter for the field <code>zoomSlider</code>.
     * </p>
     *
     * @return a int.
     */
    public int getZoomSlider() {
        return this.zoomSlider;
    }

    /**
     * List all files in {@link Configuration#getOrigContentFolder()} for which accecss is granted and which are not hidden per config
     *
     * @return the list of downloadable filenames. If no downloadable resources exists, an empty list is returned
     * @throws PresentationException
     * @throws IndexUnreachableException
     * @throws DAOException
     * @throws IOException
     */
    private List<String> listDownloadableContent() throws PresentationException, IndexUnreachableException, DAOException, IOException {
        //        if (this.downloadFilenames == null) {
        Path sourceFileDir = DataFileTools.getDataFolder(pi, DataManager.getInstance().getConfiguration().getOrigContentFolder());
        if (Files.exists(sourceFileDir) && AccessConditionUtils.checkContentFileAccessPermission(pi,
                (HttpServletRequest) FacesContext.getCurrentInstance().getExternalContext().getRequest()).isGranted()) {
            String hideDownloadFilesRegex = DataManager.getInstance().getConfiguration().getHideDownloadFileRegex();
            try (Stream<Path> files = Files.list(sourceFileDir)) {
                Stream<String> filenames = files.map(path -> path.getFileName().toString());
                if (StringUtils.isNotEmpty(hideDownloadFilesRegex)) {
                    filenames = filenames.filter(filename -> !filename.matches(hideDownloadFilesRegex));
                }
                this.downloadFilenames = filenames.collect(Collectors.toList());
            }
        } else {
            this.downloadFilenames = Collections.emptyList();
        }
        //        }
        return this.downloadFilenames;
    }

    /**
     * Returns true if original content download has been enabled in the configuration and there are files in the original content folder for this
     * record.
     *
     * @return a boolean.
     */
    public boolean isDisplayContentDownloadMenu() {
        if (!DataManager.getInstance().getConfiguration().isDisplaySidebarWidgetDownloads()) {
            return false;
        }
        try {
            return !listDownloadableContent().isEmpty();
        } catch (PresentationException | IndexUnreachableException | DAOException | IOException e) {
            logger.warn("Error listing downloadable content: " + e.toString());
        }

        return false;
    }

    /**
     * Returns a list of original content file download links (name+url) for the current document.
     *
     * @return a {@link java.util.List} object.
     * @throws io.goobi.viewer.exceptions.IndexUnreachableException if any.
     * @throws io.goobi.viewer.exceptions.DAOException if any.
     * @throws io.goobi.viewer.exceptions.PresentationException if any.
     * @throws IOException
     */
    public List<LabeledLink> getContentDownloadLinksForWork() throws IOException, PresentationException, IndexUnreachableException, DAOException {
        AlphanumCollatorComparator comparator = new AlphanumCollatorComparator(null);
        List<LabeledLink> links = listDownloadableContent().stream()
                .sorted(comparator)
                .map(this::getLinkToDownloadFile)
                .filter(link -> link != LabeledLink.EMPTY)
                .collect(Collectors.toList());
        return links;

    }

    private LabeledLink getLinkToDownloadFile(String filename) {
        try {
            String pi = getPi();
            String filenameEncoded = URLEncoder.encode(filename, StringTools.DEFAULT_ENCODING);
            return DataManager.getInstance()
                    .getRestApiManager()
                    .getContentApiManager()
                    .map(urls -> urls.path(ApiUrls.RECORDS_FILES, ApiUrls.RECORDS_FILES_SOURCE).params(pi, filenameEncoded).build())
                    .map(url -> new LabeledLink(filename, url, 0))
                    .orElse(LabeledLink.EMPTY);
        } catch (UnsupportedEncodingException | IndexUnreachableException e) {
            logger.error("Failed to create download link to " + filename, e);
            return LabeledLink.EMPTY;
        }
    }

    /**
     * <p>
     * Getter for the field <code>topStructElementIddoc</code>.
     * </p>
     *
     * @return the topStructElementIddoc
     */
    public long getTopStructElementIddoc() {
        return topStructElementIddoc;
    }

    @Deprecated
    public long getTopDocumentIddoc() {
        return getTopStructElementIddoc();
    }

    public Long getAnchorDocumentIddoc() {
        if (this.anchorStructElement != null) {
            return anchorStructElement.getLuceneId();
        }

        return null;
    }

    /**
     * Returns <code>topDocument</code>. If the IDDOC of <code>topDocument</code> is different from <code>topDocumentIddoc</code>,
     * <code>topDocument</code> is reloaded.
     *
     * @return the currentDocument
     * @throws IndexUnreachableException
     */
    private StructElement loadTopStructElement() throws IndexUnreachableException {
        if (topStructElement == null || topStructElement.getLuceneId() != topStructElementIddoc) {
            topStructElement = new StructElement(topStructElementIddoc, null);
        }
        return topStructElement;
    }

    /**
     * <p>
     * Getter for the field <code>topStructElement</code>.
     * </p>
     *
     * @return a {@link io.goobi.viewer.model.viewer.StructElement} object.
     */
    public StructElement getTopStructElement() {
        try {
            return loadTopStructElement();
        } catch (IndexUnreachableException e) {
            logger.error(e.getMessage(), e);
            return null;
        }
    }

    /**
     * <p>
     * setTopStructElement.
     * </p>
     *
     * @param topStructElement the topStructElement to set
     */
    public void setTopStructElement(StructElement topStructElement) {
        this.topStructElement = topStructElement;
    }

    @Deprecated
    public StructElement getTopDocument() {
        return getTopStructElement();
    }

    /**
     * <p>
     * Getter for the field <code>currentStructElementIddoc</code>.
     * </p>
     *
     * @return the currentStructElementIddoc
     */
    public long getCurrentStructElementIddoc() {
        return currentStructElementIddoc;
    }

    /**
     * <p>
     * Setter for the field <code>currentStructElementIddoc</code>.
     * </p>
     *
     * @param currentStructElementIddoc the currentStructElementIddoc to set
     */
    public void setCurrentStructElementtIddoc(long currentStructElementIddoc) {
        this.currentStructElementIddoc = currentStructElementIddoc;
    }

    /**
     * <p>
     * Getter for the field <code>currentDocumentIddoc</code>.
     * </p>
     *
     * @return the currentDocumentIddoc
     */
    @Deprecated
    public long getCurrentDocumentIddoc() {
        return currentStructElementIddoc;
    }

    /**
     * <p>
     * Setter for the field <code>currentDocumentIddoc</code>.
     * </p>
     *
     * @param currentDocumentIddoc the currentDocumentIddoc to set
     */
    @Deprecated
    public void setCurrentDocumentIddoc(long currentDocumentIddoc) {
        this.currentStructElementIddoc = currentDocumentIddoc;
    }

    /**
     * <p>
     * Getter for the field <code>currentStructElement</code>.
     * </p>
     *
     * @return the currentStructElement
     * @throws io.goobi.viewer.exceptions.IndexUnreachableException if any.
     */
    public StructElement getCurrentStructElement() throws IndexUnreachableException {
        if (currentStructElement == null || currentStructElement.getLuceneId() != currentStructElementIddoc) {
            logger.trace("Creating new currentDocument from IDDOC {}, old currentDocumentIddoc: {}", currentStructElementIddoc,
                    currentStructElementIddoc);
            currentStructElement = new StructElement(currentStructElementIddoc);
        }
        return currentStructElement;
    }

    /**
     * <p>
     * Setter for the field <code>currentStructElement</code>.
     * </p>
     *
     * @param currentStructElement the currentStructElement to set
     */
    public void setCurrentStructElement(StructElement currentStructElement) {
        this.currentStructElement = currentStructElement;
    }

    @Deprecated
    public StructElement getCurrentDocument() throws IndexUnreachableException {
        return getCurrentStructElement();
    }

    @Deprecated
    public void setCurrentDocument(StructElement currentDocument) {
        setCurrentStructElement(currentDocument);
    }

    /**
     * <p>
     * getCurrentDocumentHierarchy.
     * </p>
     *
     * @return a {@link java.util.List} object.
     * @throws io.goobi.viewer.exceptions.IndexUnreachableException if any.
     */
    public List<StructElementStub> getCurrentDocumentHierarchy() throws IndexUnreachableException {
        if (docHierarchy == null) {
            //            PageType pageType = PageType.viewImage;
            docHierarchy = new LinkedList<>();

            StructElement curDoc = getCurrentStructElement();
            while (curDoc != null) {
                docHierarchy.add(curDoc.createStub());
                curDoc = curDoc.getParent();
            }
            Collections.reverse(docHierarchy);
        }

        logger.trace("docHierarchy size: {}", docHierarchy.size());
        if (!DataManager.getInstance().getConfiguration().getIncludeAnchorInTitleBreadcrumbs() && !docHierarchy.isEmpty()) {
            return docHierarchy.subList(1, docHierarchy.size());
        }
        return docHierarchy;
    }

    /**
     * <p>
     * Getter for the field <code>logId</code>.
     * </p>
     *
     * @return the logId
     */
    public String getLogId() {
        return logId;
    }

    /**
     * <p>
     * Setter for the field <code>logId</code>.
     * </p>
     *
     * @param logId the logId to set
     */
    public void setLogId(String logId) {
        this.logId = logId;
        // Reset the hieararchy list so that a new one is created
        docHierarchy = null;
    }

    /**
     * <p>
     * Getter for the field <code>pageLoader</code>.
     * </p>
     *
     * @return the pageLoader
     */
    public IPageLoader getPageLoader() {
        return pageLoader;

    }

    /**
     * <p>
     * getHtmlHeadDCMetadata.
     * </p>
     *
     * @return a {@link java.lang.String} object.
     */
    @Deprecated
    public String getHtmlHeadDCMetadata() {
        return getDublinCoreMetaTags();
    }

    /**
     * Generates DC meta tags for the head of a HTML page.
     *
     * @return String with tags
     */
    public String getDublinCoreMetaTags() {
        return MetadataTools.generateDublinCoreMetaTags(this.topStructElement);
    }

    /**
     * <p>
     * getHighwirePressMetaTags.
     * </p>
     *
     * @return String with tags
     */
    public String getHighwirePressMetaTags() {
        try {
            return MetadataTools.generateHighwirePressMetaTags(this.topStructElement, isFilesOnly() ? getAllPages() : null);
        } catch (IndexUnreachableException e) {
            logger.error(e.getMessage(), e);
            return "";
        } catch (ViewerConfigurationException e) {
            logger.error(e.getMessage(), e);
            return "";
        } catch (DAOException e) {
            logger.error(e.getMessage(), e);
            return "";
        } catch (PresentationException e) {
            logger.error(e.getMessage(), e);
            return "";
        }
    }

    /**
     * <p>
     * isHasVersionHistory.
     * </p>
     *
     * @return a boolean.
     * @throws io.goobi.viewer.exceptions.PresentationException if any.
     * @throws io.goobi.viewer.exceptions.IndexUnreachableException if any.
     */
    public boolean isHasVersionHistory() throws PresentationException, IndexUnreachableException {
        if (StringUtils.isEmpty(DataManager.getInstance().getConfiguration().getPreviousVersionIdentifierField())
                && StringUtils.isEmpty(DataManager.getInstance().getConfiguration().getNextVersionIdentifierField())) {
            return false;
        }

        return getVersionHistory().size() > 1;
    }

    /**
     * <p>
     * Getter for the field <code>versionHistory</code>.
     * </p>
     *
     * @should create create history correctly
     * @return a {@link java.util.List} object.
     * @throws io.goobi.viewer.exceptions.PresentationException if any.
     * @throws io.goobi.viewer.exceptions.IndexUnreachableException if any.
     */
    public List<String> getVersionHistory() throws PresentationException, IndexUnreachableException {
        if (versionHistory == null) {
            versionHistory = new ArrayList<>();

            String versionLabelField = DataManager.getInstance().getConfiguration().getVersionLabelField();

            {
                String nextVersionIdentifierField = DataManager.getInstance().getConfiguration().getNextVersionIdentifierField();
                if (StringUtils.isNotEmpty(nextVersionIdentifierField)) {
                    List<String> next = new ArrayList<>();
                    String identifier = topStructElement.getMetadataValue(nextVersionIdentifierField);
                    while (identifier != null) {
                        SolrDocument doc = DataManager.getInstance().getSearchIndex().getFirstDoc(SolrConstants.PI + ":" + identifier, null);
                        if (doc != null) {
                            JSONObject jsonObj = new JSONObject();
                            String versionLabel =
                                    versionLabelField != null ? SolrTools.getSingleFieldStringValue(doc, versionLabelField) : null;
                            if (StringUtils.isNotEmpty(versionLabel)) {
                                jsonObj.put("label", versionLabel);
                            }
                            jsonObj.put("id", identifier);
                            if (doc.getFieldValues("MD_YEARPUBLISH") != null) {
                                jsonObj.put("year", doc.getFieldValues("MD_YEARPUBLISH").iterator().next());
                            }
                            jsonObj.put("order", "1"); // "1" means this is a
                                                       // succeeding version
                            next.add(jsonObj.toString());
                            identifier = null;
                            if (doc.getFieldValues(nextVersionIdentifierField) != null) {
                                identifier = (String) doc.getFieldValues(nextVersionIdentifierField).iterator().next();
                            }
                        }
                    }
                    Collections.reverse(next);
                    versionHistory.addAll(next);
                }
            }

            {
                // This version
                JSONObject jsonObj = new JSONObject();
                String versionLabel = versionLabelField != null ? topStructElement.getMetadataValue(versionLabelField) : null;
                if (versionLabel != null) {
                    jsonObj.put("label", versionLabel);
                }
                jsonObj.put("id", getPi());
                jsonObj.put("year", topStructElement.getMetadataValue("MD_YEARPUBLISH"));
                jsonObj.put("order", "0"); // "0" identifies the currently loaded version
                versionHistory.add(jsonObj.toString());
            }

            {
                String prevVersionIdentifierField = DataManager.getInstance().getConfiguration().getPreviousVersionIdentifierField();
                if (StringUtils.isNotEmpty(prevVersionIdentifierField)) {
                    List<String> previous = new ArrayList<>();
                    String identifier = topStructElement.getMetadataValue(prevVersionIdentifierField);
                    while (identifier != null) {
                        SolrDocument doc = DataManager.getInstance().getSearchIndex().getFirstDoc(SolrConstants.PI + ":" + identifier, null);
                        if (doc != null) {
                            JSONObject jsonObj = new JSONObject();
                            String versionLabel =
                                    versionLabelField != null ? SolrTools.getSingleFieldStringValue(doc, versionLabelField) : null;
                            if (StringUtils.isNotEmpty(versionLabel)) {
                                jsonObj.put("label", versionLabel);
                            }
                            jsonObj.put("id", identifier);
                            if (doc.getFieldValues("MD_YEARPUBLISH") != null) {
                                jsonObj.put("year", doc.getFieldValues("MD_YEARPUBLISH").iterator().next());
                            }
                            jsonObj.put("order", "-1"); // "-1" means this is a
                                                        // preceding version
                            previous.add(jsonObj.toString());
                            identifier = null;
                            if (doc.getFieldValues(prevVersionIdentifierField) != null) {
                                identifier = (String) doc.getFieldValues(prevVersionIdentifierField).iterator().next();
                            }
                        } else {
                            //Identifier has no matching document. break while-loop
                            break;
                        }
                    }
                    versionHistory.addAll(previous);
                }
            }
            // Collections.reverse(versionHistory);
        }

        //		logger.trace("Version history size: {}", versionHistory.size());
        return versionHistory;
    }

    /**
     * Returns the ContextObject value for a COinS element (generated using metadata from <code>currentDocument</code>).
     *
     * @return a {@link java.lang.String} object.
     */
    public String getContextObject() {
        if (currentStructElement != null && contextObject == null) {
            try {
                contextObject =
                        currentStructElement.generateContextObject(BeanUtils.getNavigationHelper().getCurrentUrl(),
                                currentStructElement.getTopStruct());
            } catch (PresentationException e) {
                logger.debug("PresentationException thrown here: {}", e.getMessage());
            } catch (IndexUnreachableException e) {
                logger.debug("IndexUnreachableException thrown here: {}", e.getMessage());
            }
        }

        return contextObject;
    }

    /**
     * <p>
     * addToTranskribusAction.
     * </p>
     *
     * @param login If true, the user will first be logged into their Transkribus account in the UserBean.
     * @return a {@link java.lang.String} object.
     */
    public String addToTranskribusAction(boolean login) {
        logger.trace("addToTranskribusAction");
        UserBean ub = BeanUtils.getUserBean();
        if (ub == null) {
            logger.error("Could not retrieve UserBean");
            Messages.error("transkribus_recordInjestError");
            return "";
        }

        TranskribusSession session = ub.getUser().getTranskribusSession();
        if (session == null && login) {
            ub.transkribusLoginAction();
            session = ub.getUser().getTranskribusSession();
        }
        if (session == null) {
            Messages.error("transkribus_recordInjestError");
            return "";
        }
        try {
            NavigationHelper nh = BeanUtils.getNavigationHelper();
            String resolverUrlRoot = nh != null ? nh.getApplicationUrl() : "http://viewer.goobi.io/" + "metsresolver?id=";
            TranskribusJob job = TranskribusUtils.ingestRecord(DataManager.getInstance().getConfiguration().getTranskribusRestApiUrl(), session, pi,
                    resolverUrlRoot);
            if (job == null) {
                Messages.error("transkribus_recordInjestError");
                return "";
            }
            Messages.info("transkribus_recordIngestSuccess");
        } catch (IOException | JDOMException e) {
            logger.error(e.getMessage(), e);
            Messages.error("transkribus_recordInjestError");
        } catch (DAOException e) {
            logger.debug("DAOException thrown here");
            logger.error(e.getMessage(), e);
            Messages.error("transkribus_recordInjestError");
        } catch (HTTPException e) {
            if (e.getCode() == 401) {
                ub.getUser().setTranskribusSession(null);
                Messages.error("transkribus_sessionExpired");
            } else {
                logger.error(e.getMessage(), e);
                Messages.error("transkribus_recordInjestError");
            }
        }

        return "";
    }

    /**
     * <p>
     * isRecordAddedToTranskribus.
     * </p>
     *
     * @param session a {@link io.goobi.viewer.model.transkribus.TranskribusSession} object.
     * @return a boolean.
     * @throws io.goobi.viewer.exceptions.DAOException if any.
     */
    public boolean isRecordAddedToTranskribus(TranskribusSession session) throws DAOException {
        if (session == null) {
            return false;
        }
        List<TranskribusJob> jobs = DataManager.getInstance().getDao().getTranskribusJobs(pi, session.getUserId(), null);

        return jobs != null && !jobs.isEmpty();
    }

    /**
     * <p>
     * useTiles.
     * </p>
     *
     * @return a boolean.
     * @throws io.goobi.viewer.exceptions.IndexUnreachableException if any.
     * @throws io.goobi.viewer.exceptions.DAOException if any.
     * @throws io.goobi.viewer.exceptions.ViewerConfigurationException if any.
     */
    public boolean useTiles() throws IndexUnreachableException, DAOException, ViewerConfigurationException {
        PhysicalElement currentPage = getCurrentPage();
        if (currentPage == null) {
            return false;
        }

        return DataManager.getInstance().getConfiguration().useTiles();
    }

    /**
     * <p>
     * useTilesFullscreen.
     * </p>
     *
     * @return a boolean.
     * @throws io.goobi.viewer.exceptions.IndexUnreachableException if any.
     * @throws io.goobi.viewer.exceptions.DAOException if any.
     * @throws io.goobi.viewer.exceptions.ViewerConfigurationException if any.
     */
    public boolean useTilesFullscreen() throws IndexUnreachableException, DAOException, ViewerConfigurationException {
        PhysicalElement currentPage = getCurrentPage();
        if (currentPage == null) {
            return false;
        }

        return DataManager.getInstance().getConfiguration().useTilesFullscreen();
    }

    /**
     * <p>
     * Getter for the field <code>pi</code>.
     * </p>
     *
     * @return the pi
     * @throws io.goobi.viewer.exceptions.IndexUnreachableException if any.
     */
    public String getPi() throws IndexUnreachableException {
        if (StringUtils.isEmpty(pi)) {
            pi = getCurrentStructElement().getMetadataValue(SolrConstants.PI_TOPSTRUCT);
        }

        return pi;
    }

    /**
     * If the current record is a volume, returns the PI of the anchor record.
     *
     * @return anchor PI if record is volume; null otherwise.
     */
    public String getAnchorPi() {
        if (anchorStructElement != null) {
            return anchorStructElement.getMetadataValue(SolrConstants.PI);
        }

        return null;
    }

    /**
     * <p>
     * Getter for the field <code>mainMimeType</code>.
     * </p>
     *
     * @return the mainMimeType
     */
    @Deprecated
    public String getMainMimeType() {
        return getMimeType();
    }

    /**
     * <p>
     * Getter for the field <code>mimeType</code>.
     * </p>
     *
     * @return the mimeType
     */
    public String getMimeType() {
        return mimeType;
    }

    /**
     * <p>
     * togglePageOrientation.
     * </p>
     */
    public void togglePageOrientation() {
        this.firstPageOrientation = this.firstPageOrientation.opposite();
    }

    /**
     * <p>
     * Setter for the field <code>doublePageMode</code>.
     * </p>
     *
     * @param doublePageMode the doublePageMode to set
     */
    public void setDoublePageMode(boolean doublePageMode) {
        this.doublePageMode = doublePageMode;
        this.setDoublePageModeForDropDown(doublePageMode);
    }

    /**
     * <p>
     * isDoublePageMode.
     * </p>
     *
     * @return the doublePageMode
     */
    public boolean isDoublePageMode() {
        return doublePageMode;
    }

    /**
     * <p>
     * Getter for the field <code>firstPdfPage</code>.
     * </p>
     *
     * @return the firstPdfPage
     */
    public String getFirstPdfPage() {
        return String.valueOf(firstPdfPage);
    }

    /**
     * <p>
     * Setter for the field <code>firstPdfPage</code>.
     * </p>
     *
     * @param firstPdfPage the firstPdfPage to set
     */
    public void setFirstPdfPage(String firstPdfPage) {
        this.firstPdfPage = Integer.valueOf(firstPdfPage);
    }

    /**
     * <p>
     * Getter for the field <code>lastPdfPage</code>.
     * </p>
     *
     * @return the lastPdfPage
     */
    public String getLastPdfPage() {
        return String.valueOf(lastPdfPage);
    }

    /**
     * <p>
     * Setter for the field <code>lastPdfPage</code>.
     * </p>
     *
     * @param lastPdfPage the lastPdfPage to set
     */
    public void setLastPdfPage(String lastPdfPage) {
        logger.trace("setLastPdfPage: {}", lastPdfPage);
        if (lastPdfPage != null) {
            this.lastPdfPage = Integer.valueOf(lastPdfPage);
        }
    }

    /**
     * <p>
     * Getter for the field <code>calendarView</code>.
     * </p>
     *
     * @return the calendarView
     * @throws io.goobi.viewer.exceptions.IndexUnreachableException if any.
     * @throws io.goobi.viewer.exceptions.PresentationException if any.
     */
    public CalendarView getCalendarView() throws IndexUnreachableException, PresentationException {
        if (calendarView == null) {
            calendarView = createCalendarView();
        }
        return calendarView;
    }

    /**
     * <p>
     * Getter for the field <code>firstPageOrientation</code>.
     * </p>
     *
     * @return the firstPageOrientation
     */
    public PageOrientation getFirstPageOrientation() {
        if (getCurrentPage() != null && getCurrentPage().isFlipRectoVerso()) {
            logger.trace("page {} is flipped", getCurrentPage().getOrder());
            return firstPageOrientation.opposite();
        }
        return firstPageOrientation;
    }

    /**
     * <p>
     * Setter for the field <code>firstPageOrientation</code>.
     * </p>
     *
     * @param firstPageOrientation the firstPageOrientation to set
     */
    public void setFirstPageOrientation(PageOrientation firstPageOrientation) {
        this.firstPageOrientation = firstPageOrientation;
    }

    /**
     * <p>
     * getCurrentPageSourceIndex.
     * </p>
     *
     * @return 1 if we are in double page mode and the current page is the right page. 0 otherwise
     * @throws io.goobi.viewer.exceptions.IndexUnreachableException if any.
     * @throws io.goobi.viewer.exceptions.DAOException if any.
     */
    public int getCurrentPageSourceIndex() throws IndexUnreachableException, DAOException {
        if (!isDoublePageMode()) {
            return 0;
        }

        PhysicalElement currentRightPage = getCurrentRightPage().orElse(null);
        if (currentRightPage != null) {
            return currentRightPage.equals(getCurrentPage()) ? 1 : 0;
        }

        return 0;
    }

    /**
     * <p>
     * getTopDocumentTitle.
     * </p>
     *
     * @return a {@link java.lang.String} object.
     */
    public String getTopDocumentTitle() {
        return getDocumentTitle(this.topStructElement);
    }

    /**
     * <p>
     * getDocumentTitle.
     * </p>
     *
     * @param document a {@link io.goobi.viewer.model.viewer.StructElement} object.
     * @return a {@link java.lang.String} object.
     */
    public String getDocumentTitle(StructElement document) {
        if (document == null) {
            return "";
        }

        StringBuilder sb = new StringBuilder();
        switch (document.docStructType) {
            case "Comment":
                sb.append("\"").append(document.getMetadataValue(SolrConstants.TITLE)).append("\"");
                if (StringUtils.isNotBlank(document.getMetadataValue("MD_AUTHOR"))) {
                    sb.append(" von ").append(document.getMetadataValue("MD_AUTHOR"));
                }
                if (StringUtils.isNotBlank(document.getMetadataValue("MD_YEARPUBLISH"))) {
                    sb.append(" (").append(document.getMetadataValue("MD_YEARPUBLISH")).append(")");
                }
                break;
            case "FormationHistory":
                sb.append("\"").append(document.getMetadataValue(SolrConstants.TITLE)).append("\"");
                //TODO: Add Einsatzland z.b.: (Deutschland)
                if (StringUtils.isNotBlank(document.getMetadataValue("MD_AUTHOR"))) {
                    sb.append(" von ").append(document.getMetadataValue("MD_AUTHOR"));
                }
                if (StringUtils.isNotBlank(document.getMetadataValue("MD_YEARPUBLISH"))) {
                    sb.append(" (").append(document.getMetadataValue("MD_YEARPUBLISH")).append(")");
                }
                break;
            case "Source":
            default:
                sb.append(document.getDisplayLabel());
        }

        return sb.toString();
    }

    /**
     * <p>
     * Setter for the field <code>pageLoader</code>.
     * </p>
     *
     * @param loader a {@link io.goobi.viewer.model.viewer.pageloader.IPageLoader} object.
     */
    public void setPageLoader(IPageLoader loader) {
        this.pageLoader = loader;

    }

    /**
     * <p>
     * getCiteLinkWork.
     * </p>
     *
     * @return A persistent link to the current work
     *
     * @throws io.goobi.viewer.exceptions.IndexUnreachableException if any.
     * @throws io.goobi.viewer.exceptions.DAOException if any.
     * @throws io.goobi.viewer.exceptions.PresentationException if any.
     * @should return correct url
     */
    public String getCiteLinkWork() throws IndexUnreachableException, DAOException, PresentationException {
        if (topStructElement == null) {
            return "";
        }

        // Prefer custom PURL in MD_PURL, if available
        String customPURL = topStructElement.getMetadataValue("MD_PURL");
        if (StringUtils.isNotEmpty(customPURL)) {
            return customPURL;
        }

        // Build URL
        StringBuilder url = new StringBuilder();
        boolean anchorOrGroup = topStructElement.isAnchor() || topStructElement.isGroup();
        PageType pageType = PageType.determinePageType(topStructElement.getDocStructType(), null, anchorOrGroup, isHasPages(), false);
        if (pageType == null) {
            if (isHasPages()) {
                pageType = PageType.viewObject;
            } else {
                pageType = PageType.viewMetadata;
            }
        }
        url.append(BeanUtils.getServletPathWithHostAsUrlFromJsfContext());
        url.append('/').append(pageType.getName()).append('/').append(getPi()).append('/');
        if (getRepresentativePage() != null) {
            url.append(getRepresentativePage().getOrder()).append('/');
        }

        return url.toString();
    }

    /**
     * <p>
     * isDisplayCiteLinkWork.
     * </p>
     *
     * @return a boolean.
     */
    public boolean isDisplayCiteLinkWork() {
        return DataManager.getInstance().getConfiguration().isDisplaySidebarWidgetUsageCitationLinks() && topStructElement != null;
    }

    /**
     *
     * @return
     * @throws IndexUnreachableException
     * @should return correct url
     */
    public String getCiteLinkDocstruct() throws IndexUnreachableException {
        if (currentStructElement == null) {
            return "";
        }

        // Prefer custom PURL in MD_PURL, if available
        String customPURL = currentStructElement.getMetadataValue("MD_PURL");
        if (StringUtils.isNotEmpty(customPURL)) {
            return customPURL;
        }

        // Build URL
        StringBuilder url = new StringBuilder();
        boolean anchorOrGroup = currentStructElement.isAnchor() || currentStructElement.isGroup();
        PageType pageType = PageType.determinePageType(currentStructElement.getDocStructType(), null, anchorOrGroup, isHasPages(), false);
        if (pageType == null) {
            if (isHasPages()) {
                pageType = PageType.viewObject;
            } else {
                pageType = PageType.viewMetadata;
            }
        }
        url.append(BeanUtils.getServletPathWithHostAsUrlFromJsfContext());
        url.append('/').append(pageType.getName()).append('/').append(getPi()).append('/');
        if (currentStructElement.getImageNumber() > 0) {
            // First page of the docstruct
            url.append(currentStructElement.getImageNumber()).append('/');
        } else {
            // Current page
            url.append(getCurrentImageOrder()).append('/');
        }
        if (StringUtils.isNotEmpty(currentStructElement.getLogid())) {
            url.append(currentStructElement.getLogid()).append('/');
        }

        return url.toString();
    }

    /**
     * <p>
     * isDisplayCiteLinkDocstruct.
     * </p>
     *
     * @return a boolean.
     */
    public boolean isDisplayCiteLinkDocstruct() {
        return DataManager.getInstance().getConfiguration().isDisplaySidebarWidgetUsageCitationLinks() && currentStructElement != null
                && currentStructElement.getLuceneId() != topStructElement.getLuceneId();
    }

    /**
     * <p>
     * getCiteLinkPage.
     * </p>
     *
     * @return a {@link java.lang.String} object.
     * @throws io.goobi.viewer.exceptions.IndexUnreachableException if any.
     * @throws io.goobi.viewer.exceptions.DAOException if any.
     * @should return correct url
     */
    public String getCiteLinkPage() throws IndexUnreachableException, DAOException {
        PhysicalElement currentPage = getCurrentPage();
        if (currentPage == null) {
            return "";
        }

        // Build URL
        StringBuilder url = new StringBuilder();
        PageType pageType = null;
        if (topStructElement != null) {
            boolean anchorOrGroup = topStructElement.isAnchor() || topStructElement.isGroup();
            pageType = PageType.determinePageType(topStructElement.getDocStructType(), null, anchorOrGroup, isHasPages(), false);
        }
        if (pageType == null) {
            pageType = PageType.viewObject;
        }
        url.append(BeanUtils.getServletPathWithHostAsUrlFromJsfContext());
        url.append('/').append(pageType.getName()).append('/').append(getPi()).append('/').append(currentPage.getOrder()).append('/');

        return url.toString();
    }

    /**
     * <p>
     * isDisplayCiteLinkPage.
     * </p>
     *
     * @return a boolean.
     * @throws io.goobi.viewer.exceptions.IndexUnreachableException if any.
     * @throws io.goobi.viewer.exceptions.DAOException if any.
     */
    public boolean isDisplayCiteLinkPage() throws IndexUnreachableException, DAOException {
        return DataManager.getInstance().getConfiguration().isDisplaySidebarWidgetUsageCitationLinks() && getCurrentPage() != null;
    }

    /**
     *
     * @return
     * @throws IOException
     * @throws IndexUnreachableException
     * @throws PresentationException
     */
    public String getCitationStringHtml() throws IOException, IndexUnreachableException, PresentationException {
        return getCitationString("html");
    }

    /**
     *
     * @return
     * @throws IOException
     * @throws IndexUnreachableException
     * @throws PresentationException
     */
    public String getCitationStringPlain() throws IOException, IndexUnreachableException, PresentationException {
        return getCitationString("text");
    }

    /**
     *
     * @param outputFormat Output format (html or text)
     * @return Generated citation string for the selected style
     * @throws IOException
     * @throws PresentationException
     * @throws IndexUnreachableException
     * @should return apa html citation correctly
     * @should return apa html plaintext correctly
     */
    String getCitationString(String outputFormat) throws IOException, IndexUnreachableException, PresentationException {
        if (StringUtils.isEmpty(citationStyle)) {
            List<String> availableStyles = DataManager.getInstance().getConfiguration().getSidebarWidgetUsageCitationRecommendationStyles();
            if (availableStyles.isEmpty()) {
                return "";
            }
            citationStyle = availableStyles.get(0);
        }

        if (citationProcessorWrapper == null) {
            citationProcessorWrapper = new CitationProcessorWrapper();
        }
        CSL processor = citationProcessorWrapper.getCitationProcessor(citationStyle);
        Metadata md = DataManager.getInstance().getConfiguration().getSidebarWidgetUsageCitationRecommendationSource();
        md.populate(topStructElement, String.valueOf(topStructElement.getLuceneId()), null, BeanUtils.getLocale());
        for (MetadataValue val : md.getValues()) {
            if (!val.getCitationValues().isEmpty()) {
                Citation citation = new Citation(pi, processor, citationProcessorWrapper.getCitationItemDataProvider(),
                        CitationTools.getCSLTypeForDocstrct(topStructElement.getDocStructType()), val.getCitationValues());
                String ret = citation.getCitationString(outputFormat);
                // logger.trace("citation: {}", ret);
                return ret;
            }
        }

        return "";
    }

    /**
     * @return the citationStyle
     */
    public String getCitationStyle() {
        return citationStyle;
    }

    /**
     * @param citationStyle the citationStyle to set
     */
    public void setCitationStyle(String citationStyle) {
        this.citationStyle = citationStyle;
    }

    /**
     * @return the citationProcessorWrapper
     */
    public CitationProcessorWrapper getCitationProcessorWrapper() {
        return citationProcessorWrapper;
    }

    /**
     * @param citationProcessorWrapper the citationProcessorWrapper to set
     */
    public void setCitationProcessorWrapper(CitationProcessorWrapper citationProcessorWrapper) {
        this.citationProcessorWrapper = citationProcessorWrapper;
    }

    /**
     *
     * @return
     */
    public String getArchiveEntryIdentifier() {
        if (topStructElement == null) {
            return null;
        }

        // logger.trace("getArchiveEntryIdentifier: {}", topDocument.getMetadataValue(SolrConstants.ARCHIVE_ENTRY_ID));
        return topStructElement.getMetadataValue(SolrConstants.ARCHIVE_ENTRY_ID);
    }

    /**
     * Creates an instance of ViewManager loaded with the record with the given identifier.
     *
     * @param pi Record identifier
     * @return
     * @throws PresentationException
     * @throws IndexUnreachableException
     * @throws ViewerConfigurationException
     * @throws DAOException
     * @throws RecordNotFoundException
     */
    public static ViewManager createViewManager(String pi)
            throws PresentationException, IndexUnreachableException, DAOException, ViewerConfigurationException, RecordNotFoundException {
        if (pi == null) {
            throw new IllegalArgumentException("pi may not be null");
        }

        SolrDocument doc = DataManager.getInstance().getSearchIndex().getFirstDoc(SolrConstants.PI + ":" + pi, null);
        if (doc == null) {
            throw new RecordNotFoundException(pi);
        }

        long iddoc = Long.valueOf((String) doc.getFieldValue(SolrConstants.IDDOC));
        StructElement topDocument = new StructElement(iddoc, doc);
        ViewManager ret = new ViewManager(topDocument, AbstractPageLoader.create(topDocument), iddoc, null, null, null);

        return ret;
    }

    /**
     * Returns an integer list such that
     * <ul>
     * <li>the 'pageOrder' is contained in the list</li>
     * <li>the list contains (2*range)+1 consecutive numbers, or all page numbers of the current record if it is less than that</li>
     * <li>the first number is not less than the first image order</li>
     * <li>the last number is not larger than the last image order</li>
     * <li>the 'pageOrder' is as far in the middle of the list as possible without violating any of the other points</li></li> Used int
     * thumbnailPaginator.xhtml to calculate the pages to display.
     * 
     * @param pageOrder The current page number around which to center the numbers
     * @param range The number of numbers to include above and below the current page number, if possible
     * @param fillToSize if true, always return a list of exactly 2*range+1 elements, no matter the total number of pages in the current record
     * @return an integer list
     * @throws IndexUnreachableException If the page numbers could not be read from SOLR
     * @throws IllegalArgumentException If the pageOrder is not within the range of page numbers of the current record or if range is less than zero
     */
    public List<Integer> getPageRangeAroundPage(int pageOrder, int range, boolean fillToSize) throws IndexUnreachableException {

        if (pageOrder < pageLoader.getFirstPageOrder() || pageOrder > pageLoader.getLastPageOrder()) {
            throw new IllegalArgumentException(
                    "the given pageOrder must be within the range of page numbers of the current record. The given pageOrder is " + pageOrder);
        } else if (range < 0) {
            throw new IllegalArgumentException("the given range must not be less than zero. It is " + range);
        }

        int firstPage = pageOrder;
        int lastPage = pageOrder;
        int numPages = 2 * range + 1;
        while (lastPage - firstPage + 1 < numPages) {
            boolean changed = false;
            if (firstPage > pageLoader.getFirstPageOrder()) {
                firstPage--;
                changed = true;
            }
            if (lastPage < pageLoader.getLastPageOrder()) {
                lastPage++;
                changed = true;
            }
            if (!changed) {
                break;
            }
        }
        if (fillToSize) {
            while (lastPage - firstPage + 1 < numPages) {
                lastPage++;
            }
        }
        return IntStream.range(firstPage, lastPage + 1).boxed().collect(Collectors.toList());
<<<<<<< HEAD
=======
    }

    /**
     * 
     * @return copyrightIndicatorStatus
     */
    public CopyrightIndicatorStatus getCopyrightIndicatorStatus() {
        if (copyrightIndicatorStatus == null) {
            String field = DataManager.getInstance().getConfiguration().getCopyrightIndicatorStatusField();
            if (StringUtils.isNotEmpty(field)) {
                String value = topStructElement.getMetadataValue(field);
                if (StringUtils.isNotEmpty(value)) {
                    copyrightIndicatorStatus = DataManager.getInstance().getConfiguration().getCopyrightIndicatorStatusForValue(value);
                }
            }
            // Default
            if (copyrightIndicatorStatus == null) {
                copyrightIndicatorStatus = CopyrightIndicatorStatus.OPEN;
            }
        }

        return copyrightIndicatorStatus;
>>>>>>> 7d42cb64
    }

    /**
     * @return the copyrightIndicatorLicense
     */
    public CopyrightIndicatorLicense getCopyrightIndicatorLicense() {
        if (copyrightIndicatorLicense == null) {
            String field = DataManager.getInstance().getConfiguration().getCopyrightIndicatorLicenseField();
            if (StringUtils.isNotEmpty(field)) {
                String value = topStructElement.getMetadataValue(field);
                if (StringUtils.isNotEmpty(value)) {
                    copyrightIndicatorLicense = DataManager.getInstance().getConfiguration().getCopyrightIndicatorLicenseForValue(value);
                }
            }
            // Default
            if (copyrightIndicatorLicense == null) {
                copyrightIndicatorLicense = new CopyrightIndicatorLicense("", "no.svg");
            }
        }

        return copyrightIndicatorLicense;
    }
}<|MERGE_RESOLUTION|>--- conflicted
+++ resolved
@@ -4032,8 +4032,6 @@
             }
         }
         return IntStream.range(firstPage, lastPage + 1).boxed().collect(Collectors.toList());
-<<<<<<< HEAD
-=======
     }
 
     /**
@@ -4056,7 +4054,6 @@
         }
 
         return copyrightIndicatorStatus;
->>>>>>> 7d42cb64
     }
 
     /**
