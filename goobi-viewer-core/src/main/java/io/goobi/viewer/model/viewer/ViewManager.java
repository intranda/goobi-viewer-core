/**
 * This file is part of the Goobi viewer - a content presentation and management application for digitized objects.
 *
 * Visit these websites for more information.
 *          - http://www.intranda.com
 *          - http://digiverso.com
 *
 * This program is free software; you can redistribute it and/or modify it under the terms of the GNU General Public License as published by the Free
 * Software Foundation; either version 2 of the License, or (at your option) any later version.
 *
 * This program is distributed in the hope that it will be useful, but WITHOUT ANY WARRANTY; without even the implied warranty of MERCHANTABILITY or
 * FITNESS FOR A PARTICULAR PURPOSE. See the GNU General Public License for more details.
 *
 * You should have received a copy of the GNU General Public License along with this program. If not, see <http://www.gnu.org/licenses/>.
 */
package io.goobi.viewer.model.viewer;

import static io.goobi.viewer.api.rest.v1.ApiUrls.RECORDS_ALTO_ZIP;
import static io.goobi.viewer.api.rest.v1.ApiUrls.RECORDS_FILES;
import static io.goobi.viewer.api.rest.v1.ApiUrls.RECORDS_FILES_ALTO;
import static io.goobi.viewer.api.rest.v1.ApiUrls.RECORDS_FILES_PLAINTEXT;
import static io.goobi.viewer.api.rest.v1.ApiUrls.RECORDS_FILES_TEI;
import static io.goobi.viewer.api.rest.v1.ApiUrls.RECORDS_PLAINTEXT_ZIP;
import static io.goobi.viewer.api.rest.v1.ApiUrls.RECORDS_RECORD;
import static io.goobi.viewer.api.rest.v1.ApiUrls.RECORDS_TEI_LANG;

import java.awt.Dimension;
import java.io.FileNotFoundException;
import java.io.IOException;
import java.io.Serializable;
import java.io.UnsupportedEncodingException;
import java.net.URLEncoder;
import java.nio.file.Files;
import java.nio.file.Path;
import java.util.ArrayList;
import java.util.Arrays;
import java.util.Collections;
import java.util.LinkedList;
import java.util.List;
import java.util.Optional;
import java.util.stream.Collectors;
import java.util.stream.Stream;

import javax.faces.context.FacesContext;
import javax.faces.event.ValueChangeEvent;
import javax.faces.model.SelectItem;
import javax.servlet.http.HttpServletRequest;

import org.apache.commons.lang3.StringUtils;
import org.apache.commons.lang3.tuple.Pair;
import org.apache.solr.common.SolrDocument;
import org.jboss.weld.exceptions.IllegalArgumentException;
import org.jdom2.JDOMException;
import org.json.JSONObject;
import org.slf4j.Logger;
import org.slf4j.LoggerFactory;

import de.undercouch.citeproc.CSL;
import de.unigoettingen.sub.commons.contentlib.exceptions.IllegalRequestException;
import de.unigoettingen.sub.commons.contentlib.imagelib.ImageFileFormat;
import de.unigoettingen.sub.commons.contentlib.imagelib.transform.Scale;
import io.goobi.viewer.api.rest.v1.ApiUrls;
import io.goobi.viewer.controller.AlphanumCollatorComparator;
import io.goobi.viewer.controller.Configuration;
import io.goobi.viewer.controller.DataFileTools;
import io.goobi.viewer.controller.DataManager;
import io.goobi.viewer.controller.FileTools;
import io.goobi.viewer.controller.StringTools;
import io.goobi.viewer.exceptions.DAOException;
import io.goobi.viewer.exceptions.HTTPException;
import io.goobi.viewer.exceptions.IDDOCNotFoundException;
import io.goobi.viewer.exceptions.IndexUnreachableException;
import io.goobi.viewer.exceptions.PresentationException;
import io.goobi.viewer.exceptions.RecordNotFoundException;
import io.goobi.viewer.exceptions.ViewerConfigurationException;
import io.goobi.viewer.managedbeans.ArchiveBean;
import io.goobi.viewer.managedbeans.ImageDeliveryBean;
import io.goobi.viewer.managedbeans.NavigationHelper;
import io.goobi.viewer.managedbeans.SearchBean;
import io.goobi.viewer.managedbeans.UserBean;
import io.goobi.viewer.managedbeans.utils.BeanUtils;
import io.goobi.viewer.messages.Messages;
import io.goobi.viewer.model.archives.ArchiveEntry;
import io.goobi.viewer.model.archives.ArchiveResource;
import io.goobi.viewer.model.calendar.CalendarView;
import io.goobi.viewer.model.citation.Citation;
import io.goobi.viewer.model.citation.CitationProcessorWrapper;
import io.goobi.viewer.model.citation.CitationTools;
import io.goobi.viewer.model.download.DownloadOption;
import io.goobi.viewer.model.metadata.Metadata;
import io.goobi.viewer.model.metadata.MetadataTools;
import io.goobi.viewer.model.metadata.MetadataValue;
import io.goobi.viewer.model.search.SearchHelper;
import io.goobi.viewer.model.security.AccessConditionUtils;
import io.goobi.viewer.model.security.IPrivilegeHolder;
import io.goobi.viewer.model.security.user.User;
import io.goobi.viewer.model.toc.TOC;
import io.goobi.viewer.model.transkribus.TranskribusJob;
import io.goobi.viewer.model.transkribus.TranskribusSession;
import io.goobi.viewer.model.transkribus.TranskribusUtils;
import io.goobi.viewer.model.viewer.pageloader.AbstractPageLoader;
import io.goobi.viewer.model.viewer.pageloader.IPageLoader;
import io.goobi.viewer.model.viewer.pageloader.SelectPageItem;
import io.goobi.viewer.solr.SolrConstants;
import io.goobi.viewer.solr.SolrTools;

/**
 * Holds information about the currently open record (structure, pages, etc.). Used to reduced the size of ActiveDocumentBean.
 */
public class ViewManager implements Serializable {

    private static final long serialVersionUID = -7776362205876306849L;

    private static final Logger logger = LoggerFactory.getLogger(ViewManager.class);

    private ImageDeliveryBean imageDeliveryBean;

    /** IDDOC of the top level document. */
    private final long topStructElementIddoc;
    /** IDDOC of the current level document. The initial top level document values eventually gets overridden with the image owner element's IDDOC. */
    private long currentStructElementIddoc;
    /** LOGID of the current level document. */
    private String logId;

    /** Document of the anchor element, if applicable. */
    private StructElement anchorStructElement;

    /** Top level document. */
    private StructElement topStructElement;

    /** Currently selected document. */
    private StructElement currentStructElement;

    private IPageLoader pageLoader;
    private PhysicalElement representativePage;

    /** Table of contents object. */
    private TOC toc;

    private int rotate = 0;
    private int zoomSlider;
    private int currentImageOrder = -1;
    private final List<SelectPageItem> dropdownPages = new ArrayList<>();
    private final List<SelectPageItem> dropdownFulltext = new ArrayList<>();
    private String dropdownSelected = "";
    private int currentThumbnailPage = 1;
    private String pi;
    private Boolean accessPermissionPdf = null;
    private Boolean allowUserComments = null;
    private List<StructElementStub> docHierarchy = null;
    private String mainMimeType = null;
    private Boolean filesOnly = null;
    private String opacUrl = null;
    private String contextObject = null;
    private List<String> versionHistory = null;
    private PageOrientation firstPageOrientation = PageOrientation.right;
    private boolean doublePageMode = false;
    private int firstPdfPage;
    private int lastPdfPage;
    private CalendarView calendarView;
    private Long pagesWithFulltext = null;
    private Long pagesWithAlto = null;
    private Boolean workHasTEIFiles = null;
    private Boolean metadataViewOnly = null;
    private List<String> downloadFilenames = null;
    private String citationStyle = null;
    private CitationProcessorWrapper citationProcessorWrapper;
    private ArchiveResource archiveResource = null;
    private Pair<Optional<String>, Optional<String>> archiveTreeNeighbours = Pair.of(Optional.empty(), Optional.empty());

    /**
     * <p>
     * Constructor for ViewManager.
     * </p>
     *
     * @param topDocument a {@link io.goobi.viewer.model.viewer.StructElement} object.
     * @param pageLoader a {@link io.goobi.viewer.model.viewer.pageloader.IPageLoader} object.
     * @param currentDocumentIddoc a long.
     * @param logId a {@link java.lang.String} object.
     * @param mainMimeType a {@link java.lang.String} object.
     * @param imageDeliveryBean a {@link io.goobi.viewer.managedbeans.ImageDeliveryBean} object.
     * @throws io.goobi.viewer.exceptions.IndexUnreachableException if any.
     * @throws io.goobi.viewer.exceptions.PresentationException if any.
     * @throws ViewerConfigurationException
     * @throws DAOException
     */
    public ViewManager(StructElement topDocument, IPageLoader pageLoader, long currentDocumentIddoc, String logId, String mainMimeType,
            ImageDeliveryBean imageDeliveryBean) throws IndexUnreachableException, PresentationException, DAOException, ViewerConfigurationException {
        this.imageDeliveryBean = imageDeliveryBean;
        this.topStructElement = topDocument;
        this.topStructElementIddoc = topDocument.getLuceneId();
        logger.trace("New ViewManager: {} / {} / {}", topDocument.getLuceneId(), currentDocumentIddoc, logId);
        this.pageLoader = pageLoader;
        this.currentStructElementIddoc = currentDocumentIddoc;
        this.logId = logId;
        if (topStructElementIddoc == currentDocumentIddoc) {
            currentStructElement = topDocument;
        } else {
            currentStructElement = new StructElement(currentDocumentIddoc);
        }
        // Set the anchor StructElement for extracting metadata later
        if (topDocument.isAnchorChild()) {
            anchorStructElement = topDocument.getParent();
        }

        currentThumbnailPage = 1;
        //        annotationManager = new AnnotationManager(topDocument);
        pi = topDocument.getPi();

        if (!topDocument.isAnchor()) {
            // Generate drop-down page selector elements
            dropdownPages.clear();
            dropdownFulltext.clear();
            if (pageLoader != null) {
                pageLoader.generateSelectItems(dropdownPages, dropdownFulltext, BeanUtils.getServletPathWithHostAsUrlFromJsfContext(),
                        isBelowFulltextThreshold(), BeanUtils.getLocale());
            }
        }
        this.mainMimeType = mainMimeType;
        logger.trace("mainMimeType: {}", mainMimeType);

<<<<<<< HEAD
        String archiveId = getArchiveEntryIdentifier();
        if (StringUtils.isNotBlank(archiveId)) {
            DataManager.getInstance().getArchiveManager().updateArchiveList();
            this.archiveResource = DataManager.getInstance().getArchiveManager().loadArchiveForEntry(archiveId);
            this.archiveTreeNeighbours = DataManager.getInstance().getArchiveManager().findIndexedNeighbours(archiveId);
        } 
=======
        if (DataManager.getInstance().getConfiguration().isArchivesEnabled()) {
            String archiveId = getArchiveEntryIdentifier();
            if (StringUtils.isNotBlank(archiveId)) {
                DataManager.getInstance().getArchiveManager().updateArchiveList();
                this.archiveResource = DataManager.getInstance().getArchiveManager().loadArchiveForEntry(archiveId);
                this.archiveTreeNeighbours = DataManager.getInstance().getArchiveManager().findIndexedNeighbours(archiveId);
            }
        }
>>>>>>> 7ccf584d
    }

    public Pair<Optional<String>, Optional<String>> getArchiveTreeNeighbours() {
        return archiveTreeNeighbours;
    }

    public List<ArchiveEntry> getArchiveHierarchyForIdentifier(String identifier) {
        if (this.archiveResource != null) {
            return DataManager.getInstance().getArchiveManager().getArchiveHierarchyForIdentifier(this.archiveResource, identifier);
        } else {
            return Collections.emptyList();
        }
    }

    public String getArchiveUrlForIdentifier(String identifier) {
        String url = DataManager.getInstance().getArchiveManager().getArchiveUrl(this.archiveResource, identifier);
        return url.replaceAll("\\s", "+");
    }

    private void setDoublePageModeForDropDown(boolean doublePages) {
        this.dropdownFulltext.forEach(i -> i.setDoublePageMode(doublePages));
        this.dropdownPages.forEach(i -> i.setDoublePageMode(doublePages));

    }

    public String getPageUrl(SelectItem item) {
        if (isDoublePageMode()) {
            return item.getValue().toString() + item.getValue().toString();
        } else {
            return item.getValue().toString();
        }
    }

    /**
     * <p>
     * createCalendarView.
     * </p>
     *
     * @return a {@link io.goobi.viewer.model.calendar.CalendarView} object.
     * @throws io.goobi.viewer.exceptions.IndexUnreachableException if any.
     * @throws io.goobi.viewer.exceptions.PresentationException if any.
     */
    public CalendarView createCalendarView() throws IndexUnreachableException, PresentationException {
        // Init calendar view
        String anchorPi = anchorStructElement != null ? anchorStructElement.getPi() : (topStructElement.isAnchor() ? pi : null);
        return new CalendarView(pi, anchorPi, topStructElement.isAnchor() ? null : topStructElement.getMetadataValue(SolrConstants._CALENDAR_YEAR));

    }

    /**
     * <p>
     * getRepresentativeImageInfo.
     * </p>
     *
     * @return a {@link java.lang.String} object.
     * @throws io.goobi.viewer.exceptions.IndexUnreachableException if any.
     * @throws io.goobi.viewer.exceptions.DAOException if any.
     * @throws io.goobi.viewer.exceptions.PresentationException if any.
     * @throws io.goobi.viewer.exceptions.ViewerConfigurationException if any.
     */
    public String getRepresentativeImageInfo() throws IndexUnreachableException, DAOException, PresentationException, ViewerConfigurationException {
        PhysicalElement representative = getRepresentativePage();
        if (representative == null) {
            return "";
        }
        return imageDeliveryBean.getImages().getImageUrl(null, pi, representative.getFileName());
        //        StringBuilder urlBuilder = new StringBuilder(DataManager.getInstance().getConfiguration().getIIIFApiUrl());
        //        urlBuilder.append("image/").append(pi).append('/').append(representative.getFileName()).append("/info.json");
        //        return urlBuilder.toString();
    }

    /**
     * <p>
     * getCurrentImageInfo.
     * </p>
     *
     * @return a {@link java.lang.String} object.
     * @throws io.goobi.viewer.exceptions.IndexUnreachableException if any.
     * @throws io.goobi.viewer.exceptions.DAOException if any.
     */
    public String getCurrentImageInfo() throws IndexUnreachableException, DAOException {
        if (getCurrentPage() != null && getCurrentPage().getMimeType().startsWith("image")) {
            return getCurrentImageInfo(BeanUtils.getNavigationHelper().getCurrentPageType());
        }

        return "{}";
    }

    /**
     * <p>
     * getCurrentImageInfo.
     * </p>
     *
     * @param pageType a {@link io.goobi.viewer.model.viewer.PageType} object.
     * @return a {@link java.lang.String} object.
     * @throws io.goobi.viewer.exceptions.IndexUnreachableException if any.
     * @throws io.goobi.viewer.exceptions.DAOException if any.
     */
    public String getCurrentImageInfo(PageType pageType) throws IndexUnreachableException, DAOException {
        StringBuilder urlBuilder = new StringBuilder();
        if (isDoublePageMode() && !getCurrentPage().isDoubleImage()) {
            Optional<PhysicalElement> leftPage = getCurrentLeftPage();
            Optional<PhysicalElement> rightPage = getCurrentRightPage();
            logger.trace("left page: {}", leftPage.isPresent() ? leftPage.get().getOrder() : "-");
            logger.trace("right page: {}", rightPage.isPresent() ? rightPage.get().getOrder() : "-");
            urlBuilder.append("[");
            String imageInfoLeft =
                    (leftPage.isPresent() && leftPage.get().isDoubleImage()) ? null : leftPage.map(page -> getImageInfo(page, pageType)).orElse(null);
            String imageInfoRight =
                    (rightPage.isPresent() && (rightPage.get().isDoubleImage() || rightPage.get().equals(leftPage.orElse(null)))) ? null
                            : rightPage.map(page -> getImageInfo(page, pageType)).orElse(null);
            if (StringUtils.isNotBlank(imageInfoLeft)) {
                urlBuilder.append("\"").append(imageInfoLeft).append("\"");
            }
            if (StringUtils.isNotBlank(imageInfoLeft) && StringUtils.isNotBlank(imageInfoRight)) {
                urlBuilder.append(", ");
            }
            if (StringUtils.isNotBlank(imageInfoRight)) {
                urlBuilder.append("\"").append(imageInfoRight).append("\"");
            }
            urlBuilder.append("]");
        } else {
            urlBuilder.append(getImageInfo(getCurrentPage(), pageType));
        }
        return urlBuilder.toString();
    }

    /**
     * @param currentPage
     * @return
     * @throws DAOException
     * @throws IndexUnreachableException
     */
    public Optional<PhysicalElement> getCurrentLeftPage() throws IndexUnreachableException, DAOException {
        boolean actualPageOrderEven = this.currentImageOrder % 2 == 0;
        PageOrientation actualPageOrientation = actualPageOrderEven ? getFirstPageOrientation().opposite() : getFirstPageOrientation();
        if (topStructElement != null && topStructElement.isRtl()) {
            actualPageOrientation = actualPageOrientation.opposite();
        }
        if (actualPageOrientation.equals(PageOrientation.left)) {
            return getPage(this.currentImageOrder);
        } else if (topStructElement != null && topStructElement.isRtl()) {
            return getPage(this.currentImageOrder + 1);
        } else {
            return getPage(this.currentImageOrder - 1);
        }

    }

    /**
     * @param currentPage
     * @return
     * @throws DAOException
     * @throws IndexUnreachableException
     */
    public Optional<PhysicalElement> getCurrentRightPage() throws IndexUnreachableException, DAOException {
        boolean actualPageOrderEven = this.currentImageOrder % 2 == 0;
        PageOrientation actualPageOrientation = actualPageOrderEven ? getFirstPageOrientation().opposite() : getFirstPageOrientation();
        if (topStructElement != null && topStructElement.isRtl()) {
            actualPageOrientation = actualPageOrientation.opposite();
        }
        if (actualPageOrientation.equals(PageOrientation.right)) {
            return getPage(this.currentImageOrder);
        } else if (topStructElement != null && topStructElement.isRtl()) {
            return getPage(this.currentImageOrder - 1);
        } else {
            return getPage(this.currentImageOrder + 1);
        }

    }

    /**
     * 
     * @param page
     * @param pageType
     * @return
     */
    private String getImageInfo(PhysicalElement page, PageType pageType) {
        return imageDeliveryBean.getImages().getImageUrl(page, pageType);
    }

    /**
     * <p>
     * getCurrentImageInfoFullscreen.
     * </p>
     *
     * @return a {@link java.lang.String} object.
     * @throws io.goobi.viewer.exceptions.IndexUnreachableException if any.
     * @throws io.goobi.viewer.exceptions.DAOException if any.
     */
    public String getCurrentImageInfoFullscreen() throws IndexUnreachableException, DAOException {
        PhysicalElement currentPage = getCurrentPage();
        if (currentPage == null) {
            return "";
        }
        String url = getImageInfo(currentPage, PageType.viewFullscreen);
        return url;
    }

    /**
     * <p>
     * getCurrentImageInfoCrowd.
     * </p>
     *
     * @return a {@link java.lang.String} object.
     * @throws io.goobi.viewer.exceptions.IndexUnreachableException if any.
     * @throws io.goobi.viewer.exceptions.DAOException if any.
     */
    public String getCurrentImageInfoCrowd() throws IndexUnreachableException, DAOException {
        PhysicalElement currentPage = getCurrentPage();
        if (currentPage == null) {
            return "";
        }
        String url = getImageInfo(currentPage, PageType.editOcr);
        return url;
    }

    /**
     * <p>
     * getWatermarkUrl.
     * </p>
     *
     * @return a {@link java.lang.String} object.
     * @throws io.goobi.viewer.exceptions.IndexUnreachableException if any.
     * @throws io.goobi.viewer.exceptions.DAOException if any.
     * @throws io.goobi.viewer.exceptions.ViewerConfigurationException if any.
     */
    public String getWatermarkUrl() throws IndexUnreachableException, DAOException, ViewerConfigurationException {
        return getWatermarkUrl("viewImage");
    }

    /**
     * <p>
     * getWatermarkUrl.
     * </p>
     *
     * @param pageType a {@link java.lang.String} object.
     * @return a {@link java.lang.String} object.
     * @throws io.goobi.viewer.exceptions.IndexUnreachableException if any.
     * @throws io.goobi.viewer.exceptions.DAOException if any.
     * @throws io.goobi.viewer.exceptions.ViewerConfigurationException if any.
     */
    public String getWatermarkUrl(String pageType) throws IndexUnreachableException, DAOException, ViewerConfigurationException {
        return imageDeliveryBean.getFooter()
                .getWatermarkUrl(Optional.ofNullable(getCurrentPage()), Optional.ofNullable(getTopStructElement()),
                        Optional.ofNullable(PageType.getByName(pageType)))
                .orElse("");

    }

    /**
     * <p>
     * getCurrentImageUrl.
     * </p>
     *
     * @return a {@link java.lang.String} object.
     * @throws io.goobi.viewer.exceptions.ViewerConfigurationException if any.
     * @throws io.goobi.viewer.exceptions.IndexUnreachableException if any.
     * @throws io.goobi.viewer.exceptions.DAOException if any.
     */
    public String getCurrentImageUrl() throws ViewerConfigurationException, IndexUnreachableException, DAOException {
        return getCurrentImageUrl(PageType.viewObject);
    }

    /**
     * <p>
     * getCurrentObjectUrl.
     * </p>
     *
     * @return a {@link java.lang.String} object.
     * @throws io.goobi.viewer.exceptions.IndexUnreachableException if any.
     * @throws io.goobi.viewer.exceptions.DAOException if any.
     */
    public String getCurrentObjectUrl() throws IndexUnreachableException, DAOException {
        return imageDeliveryBean.getObjects3D().getObjectUrl(pi, getCurrentPage().getFilename());
    }

    /**
     * <p>
     * getCurrentImageUrl.
     * </p>
     *
     * @return the iiif url to the image in a configured size
     * @param view a {@link io.goobi.viewer.model.viewer.PageType} object.
     * @throws io.goobi.viewer.exceptions.IndexUnreachableException if any.
     * @throws io.goobi.viewer.exceptions.DAOException if any.
     * @throws io.goobi.viewer.exceptions.ViewerConfigurationException if any.
     */
    public String getCurrentImageUrl(PageType view) throws IndexUnreachableException, DAOException, ViewerConfigurationException {

        int size = DataManager.getInstance()
                .getConfiguration()
                .getImageViewZoomScales(view, Optional.ofNullable(getCurrentPage()).map(page -> page.getImageType()).orElse(null))
                .stream()
                .map(string -> "max".equalsIgnoreCase(string) ? 0 : Integer.parseInt(string))
                .sorted((s1, s2) -> s1 == 0 ? -1 : (s2 == 0 ? 1 : Integer.compare(s2, s1)))
                .findFirst()
                .orElse(800);
        return getCurrentImageUrl(view, size);
    }

    /**
     * <p>
     * getCurrentImageUrl.
     * </p>
     *
     * @param size a int.
     * @return a {@link java.lang.String} object.
     * @throws io.goobi.viewer.exceptions.IndexUnreachableException if any.
     * @throws io.goobi.viewer.exceptions.DAOException if any.
     */
    public String getCurrentImageUrl(int size) throws IndexUnreachableException, DAOException {
        return getCurrentImageUrl(PageType.viewImage, size);
    }

    /**
     * <p>
     * getCurrentMasterImageUrl.
     * </p>
     *
     * @return a {@link java.lang.String} object.
     * @throws io.goobi.viewer.exceptions.IndexUnreachableException if any.
     * @throws io.goobi.viewer.exceptions.DAOException if any.
     */
    public String getCurrentMasterImageUrl() throws IndexUnreachableException, DAOException {
        return getCurrentMasterImageUrl(Scale.MAX);
    }

    /**
     * <p>
     * getCurrentMasterImageUrl.
     * </p>
     *
     * @param scale a {@link de.unigoettingen.sub.commons.contentlib.imagelib.transform.Scale} object.
     * @return a {@link java.lang.String} object.
     * @throws io.goobi.viewer.exceptions.IndexUnreachableException if any.
     * @throws io.goobi.viewer.exceptions.DAOException if any.
     */
    public String getCurrentMasterImageUrl(Scale scale) throws IndexUnreachableException, DAOException {

        PageType pageType = Optional.ofNullable(BeanUtils.getNavigationHelper()).map(nh -> nh.getCurrentPageType()).orElse(null);
        if (pageType == null) {
            pageType = PageType.viewObject;
        }
        StringBuilder sb = new StringBuilder(imageDeliveryBean.getThumbs().getFullImageUrl(getCurrentPage(), scale));
        try {
            if (DataManager.getInstance().getConfiguration().getFooterHeight(pageType, getCurrentPage().getImageType()) > 0) {
                sb.append("?ignoreWatermark=false");
                sb.append(imageDeliveryBean.getFooter().getWatermarkTextIfExists(getCurrentPage()).map(text -> {
                    try {
                        return "&watermarkText=" + URLEncoder.encode(text, StringTools.DEFAULT_ENCODING);
                    } catch (UnsupportedEncodingException e) {
                        logger.error(e.getMessage());
                        return "&watermarkText=" + text;
                    }
                }).orElse(""));
                sb.append(imageDeliveryBean.getFooter().getFooterIdIfExists(getTopStructElement()).map(id -> "&watermarkId=" + id).orElse(""));
            }
        } catch (ViewerConfigurationException e) {
            logger.error("Unable to read watermark config, ignore watermark", e);
        }
        return sb.toString();
    }

    /**
     * <p>
     * getCurrentThumbnailUrlForDownload.
     * </p>
     *
     * @param scale a {@link de.unigoettingen.sub.commons.contentlib.imagelib.transform.Scale} object.
     * @return a {@link java.lang.String} object.
     * @throws io.goobi.viewer.exceptions.IndexUnreachableException if any.
     * @throws io.goobi.viewer.exceptions.DAOException if any.
     */
    public String getCurrentThumbnailUrlForDownload(Scale scale) throws IndexUnreachableException, DAOException {

        PageType pageType = Optional.ofNullable(BeanUtils.getNavigationHelper()).map(nh -> nh.getCurrentPageType()).orElse(null);
        if (pageType == null) {
            pageType = PageType.viewObject;
        }
        StringBuilder sb = new StringBuilder(imageDeliveryBean.getThumbs().getThumbnailUrl(getCurrentPage(), scale));
        try {
            if (DataManager.getInstance().getConfiguration().getFooterHeight(pageType, getCurrentPage().getImageType()) > 0) {
                sb.append("?ignoreWatermark=false");
                sb.append(imageDeliveryBean.getFooter()
                        .getWatermarkTextIfExists(getCurrentPage())
                        .map(text -> {
                            try {
                                return "&watermarkText=" + URLEncoder.encode(text, StringTools.DEFAULT_ENCODING);
                            } catch (UnsupportedEncodingException e) {
                                logger.error(e.getMessage());
                                return "&watermarkText=" + text;
                            }
                        })
                        .orElse(""));
                sb.append(imageDeliveryBean.getFooter().getFooterIdIfExists(getTopStructElement()).map(id -> "&watermarkId=" + id).orElse(""));
            }
        } catch (ViewerConfigurationException e) {
            logger.error("Unable to read watermark config, ignore watermark", e);
        }
        return sb.toString();
    }
    
    /**
     * @param view
     * @param size
     * @return
     * @throws DAOException
     * @throws IndexUnreachableException
     */
    private String getCurrentImageUrl(PageType view, int size) throws IndexUnreachableException, DAOException {
        StringBuilder sb = new StringBuilder(imageDeliveryBean.getThumbs().getThumbnailUrl(getCurrentPage(), size, size));
        try {
            if (DataManager.getInstance().getConfiguration().getFooterHeight(view, getCurrentPage().getImageType()) > 0) {
                sb.append("?ignoreWatermark=false");
                sb.append(imageDeliveryBean.getFooter().getWatermarkTextIfExists(getCurrentPage()).map(text -> {
                    try {
                        return "&watermarkText=" + URLEncoder.encode(text, StringTools.DEFAULT_ENCODING);
                    } catch (UnsupportedEncodingException e) {
                        logger.error(e.getMessage());
                        return "&watermarkText=" + text;
                    }
                }).orElse(""));
                sb.append(imageDeliveryBean.getFooter().getFooterIdIfExists(getTopStructElement()).map(id -> "&watermarkId=" + id).orElse(""));
            }
        } catch (ViewerConfigurationException e) {
            logger.error("Unable to read watermark config, ignore watermark", e);
        }
        return sb.toString();
    }

    /**
     * <p>
     * getPageDownloadUrl.
     * </p>
     *
     * @param option
     * @return a {@link java.lang.String} object.
     * @throws io.goobi.viewer.exceptions.IndexUnreachableException if any.
     * @throws io.goobi.viewer.exceptions.DAOException if any.
     */
    public String getPageDownloadUrl(DownloadOption option) throws IndexUnreachableException, DAOException {
        logger.trace("getPageDownloadUrl: {}", option);
        if (option == null || !option.isValid()) {
            option = getDownloadOptionsForCurrentImage().stream()
                    .findFirst()
                    .orElse(null);
            if (option == null) {
                return "";
            }
        }
        Scale scale;
        if (DownloadOption.MAX == option.getBoxSizeInPixel()) {
            scale = Scale.MAX;
        } else if (option.getBoxSizeInPixel() == DownloadOption.NONE) {
            throw new IllegalArgumentException("Invalid box size: " + option.getBoxSizeInPixel());
        } else {
            scale = new Scale.ScaleToBox(option.getBoxSizeInPixel());
        }
        switch (option.getFormat().toLowerCase()) {
            case "jpg":
            case "jpeg":
                return getCurrentThumbnailUrlForDownload(scale);
            default:
                return getCurrentMasterImageUrl(scale);
        }

    }

    public static List<DownloadOption> getDownloadOptionsForImage(
            List<DownloadOption> configuredOptions,
            Dimension origImageSize,
            Dimension configuredMaxSize,
            String imageFilename) {

        List<DownloadOption> options = new ArrayList<>();

        int maxWidth;
        int maxHeight;
        Dimension maxSize;
        if (origImageSize != null && origImageSize.height * origImageSize.width > 0) {
            maxWidth = Math.min(origImageSize.width, configuredMaxSize.width);
            maxHeight = Math.min(origImageSize.height, configuredMaxSize.height);
            maxSize = new Dimension(maxWidth, maxHeight);
        } else {
            maxWidth = configuredMaxSize.width;
            maxHeight = configuredMaxSize.height;
            maxSize = configuredMaxSize;
        }

        for (DownloadOption option : configuredOptions) {
            try {
                Dimension dim = option.getBoxSizeInPixel();
                if (dim == DownloadOption.MAX) {
                    Scale scale = new Scale.ScaleToBox(maxSize);
                    Dimension size = scale.scale(origImageSize);
                    options.add(new DownloadOption(option.getLabel(), getImageFormat(option.getFormat(), imageFilename), size));
                } else if (dim.width * dim.height == 0) {
                    continue;
                } else if ((maxWidth > 0 && maxWidth < dim.width) || (maxHeight > 0 && maxHeight < dim.height)) {
                    continue;
                } else {
                    Scale scale = new Scale.ScaleToBox(option.getBoxSizeInPixel());
                    Dimension size = scale.scale(origImageSize);
                    options.add(new DownloadOption(option.getLabel(), getImageFormat(option.getFormat(), imageFilename), size));
                }
            } catch (IllegalRequestException e) {
                //attempting scale beyond original size. Ignore
            }
        }
        return options;
    }

    public List<DownloadOption> getDownloadOptionsForCurrentImage() throws IndexUnreachableException, DAOException {
        PhysicalElement page = getCurrentPage();
        if (page != null && page.isHasImage()) {
            List<DownloadOption> configuredOptions = DataManager.getInstance().getConfiguration().getSidebarWidgetUsagePageDownloadOptions();
            String imageFilename = page.getFilename();
            Dimension maxSize = new Dimension(
                    page.isAccessPermissionImageZoom() ? DataManager.getInstance().getConfiguration().getViewerMaxImageWidth()
                            : DataManager.getInstance().getConfiguration().getUnzoomedImageAccessMaxWidth(),
                    DataManager.getInstance().getConfiguration().getViewerMaxImageHeight());
            Dimension imageSize = new Dimension(page.getImageWidth(), page.getImageHeight());
            return getDownloadOptionsForImage(configuredOptions, imageSize, maxSize, imageFilename);
        }

        return Collections.emptyList();
    }

    /**
     * return the current image format if argument is 'MASTER', or the argument itself otherwise
     * 
     * @param format
     * @return
     */
    public static String getImageFormat(String format, String imageFilename) {
        if (format != null && format.equalsIgnoreCase("master")) {
            return Optional.ofNullable(imageFilename)
                    .map(ImageFileFormat::getImageFileFormatFromFileExtension)
                    .map(ImageFileFormat::name)
                    .orElse(format);
        }

        return format;
    }

    /**
     * <p>
     * getMasterImageUrlForDownload.
     * </p>
     *
     * @param boxSizeInPixel
     * @return a {@link java.lang.String} object.
     * @throws io.goobi.viewer.exceptions.IndexUnreachableException if any.
     * @throws io.goobi.viewer.exceptions.DAOException if any.
     */
    public String getMasterImageUrlForDownload(String boxSizeInPixel) throws IndexUnreachableException, DAOException {
        if (boxSizeInPixel == null) {
            throw new IllegalArgumentException("boxSizeInPixel may not be null");
        }

        Scale scale;
        if (boxSizeInPixel.equalsIgnoreCase(Scale.MAX_SIZE) || boxSizeInPixel.equalsIgnoreCase(Scale.FULL_SIZE)) {
            scale = Scale.MAX;
        } else if (boxSizeInPixel.matches("\\d{1,9}")) {
            scale = new Scale.ScaleToBox(Integer.valueOf(boxSizeInPixel), Integer.valueOf(boxSizeInPixel));
        } else {
            throw new IllegalArgumentException("Not a valid size parameter: " + boxSizeInPixel);
        }

        return getCurrentMasterImageUrl(scale);
    }

    /**
     * <p>
     * getCurrentSearchResultCoords.
     * </p>
     *
     * @return a {@link java.util.List} object.
     * @throws io.goobi.viewer.exceptions.IndexUnreachableException if any.
     * @throws io.goobi.viewer.exceptions.DAOException if any.
     * @throws io.goobi.viewer.exceptions.ViewerConfigurationException if any.
     */
    public List<List<String>> getCurrentSearchResultCoords() throws IndexUnreachableException, DAOException, ViewerConfigurationException {
        List<List<String>> coords = new ArrayList<>();
        List<String> coordStrings = getSearchResultCoords(getCurrentPage());
        if (coordStrings != null) {
            for (String string : coordStrings) {
                coords.add(Arrays.asList(string.split(",")));
            }
        }
        return coords;
    }

    private List<String> getSearchResultCoords(PhysicalElement currentImg) throws ViewerConfigurationException {
        if (currentImg == null) {
            return null;
        }
        List<String> coords = null;
        SearchBean searchBean = BeanUtils.getSearchBean();
        if (searchBean != null && (searchBean.getCurrentSearchFilterString() == null
                || searchBean.getCurrentSearchFilterString().equals(SearchHelper.SEARCH_FILTER_ALL.getLabel())
                || searchBean.getCurrentSearchFilterString().equals("filter_" + SolrConstants.FULLTEXT))) {
            logger.trace("Adding word coords to page {}: {}", currentImg.getOrder(), searchBean.getSearchTerms().toString());
            coords = currentImg.getWordCoords(searchBean.getSearchTerms().get(SolrConstants.FULLTEXT), rotate);
        }
        return coords;
    }

    /**
     * <p>
     * getRepresentativeWidth.
     * </p>
     *
     * @return a int.
     * @throws io.goobi.viewer.exceptions.PresentationException if any.
     * @throws io.goobi.viewer.exceptions.IndexUnreachableException if any.
     * @throws io.goobi.viewer.exceptions.DAOException if any.
     */
    public int getRepresentativeWidth() throws PresentationException, IndexUnreachableException, DAOException {
        if (getRepresentativePage() != null) {
            return getRepresentativePage().getImageWidth();
        }
        return 0;
    }

    /**
     * <p>
     * getRepresentativeHeight.
     * </p>
     *
     * @return a int.
     * @throws io.goobi.viewer.exceptions.PresentationException if any.
     * @throws io.goobi.viewer.exceptions.IndexUnreachableException if any.
     * @throws io.goobi.viewer.exceptions.DAOException if any.
     */
    public int getRepresentativeHeight() throws PresentationException, IndexUnreachableException, DAOException {
        if (getRepresentativePage() != null) {
            return getRepresentativePage().getImageHeight();
        }
        return 0;
    }

    /**
     * <p>
     * getCurrentWidth.
     * </p>
     *
     * @return a int.
     * @throws io.goobi.viewer.exceptions.IndexUnreachableException if any.
     * @throws io.goobi.viewer.exceptions.DAOException if any.
     */
    public int getCurrentWidth() throws IndexUnreachableException, DAOException {
        PhysicalElement currentPage = getCurrentPage();
        if (currentPage != null) {
            if (rotate % 180 == 90) {
                return currentPage.getImageHeight();
            }
            return currentPage.getImageWidth();
        }
        return 0;
    }

    /**
     * <p>
     * getCurrentHeight.
     * </p>
     *
     * @return a int.
     * @throws io.goobi.viewer.exceptions.IndexUnreachableException if any.
     * @throws io.goobi.viewer.exceptions.DAOException if any.
     */
    public int getCurrentHeight() throws IndexUnreachableException, DAOException {
        PhysicalElement currentPage = getCurrentPage();
        if (currentPage != null) {
            if (rotate % 180 == 90) {
                return currentPage.getImageWidth();
            }
            return currentPage.getImageHeight();
        }
        return 0;
    }

    /**
     * <p>
     * getRepresentativeImageUrl.
     * </p>
     *
     * @return a {@link java.lang.String} object.
     * @throws io.goobi.viewer.exceptions.IndexUnreachableException if any.
     * @throws io.goobi.viewer.exceptions.PresentationException if any.
     * @throws io.goobi.viewer.exceptions.DAOException if any.
     */
    public String getRepresentativeImageUrl() throws IndexUnreachableException, PresentationException, DAOException {
        return getRepresentativeImageUrl(representativePage.getImageWidth(), representativePage.getImageHeight());
    }

    /**
     * 
     * @param width
     * @param height
     * @return
     * @throws IndexUnreachableException
     * @throws PresentationException
     * @throws DAOException
     */
    public String getRepresentativeImageUrl(int width, int height) throws IndexUnreachableException, PresentationException, DAOException {
        if (getRepresentativePage() == null) {
            return null;
        }

        //      Dimension imageSize = new Dimension(representativePage.getImageWidth(), representativePage.getImageHeight());
        return imageDeliveryBean.getThumbs().getThumbnailUrl(representativePage, width, height);
    }

    /**
     * <p>
     * scaleToWidth.
     * </p>
     *
     * @param imageSize a {@link java.awt.Dimension} object.
     * @param scaledWidth a int.
     * @return a {@link java.awt.Dimension} object.
     */
    public static Dimension scaleToWidth(Dimension imageSize, int scaledWidth) {
        double scale = scaledWidth / imageSize.getWidth();
        int scaledHeight = (int) (imageSize.getHeight() * scale);
        return new Dimension(scaledWidth, scaledHeight);
    }

    /**
     * <p>
     * scaleToHeight.
     * </p>
     *
     * @param imageSize a {@link java.awt.Dimension} object.
     * @param scaledHeight a int.
     * @return a {@link java.awt.Dimension} object.
     */
    public static Dimension scaleToHeight(Dimension imageSize, int scaledHeight) {
        double scale = scaledHeight / imageSize.getHeight();
        int scaledWidth = (int) (imageSize.getWidth() * scale);
        return new Dimension(scaledWidth, scaledHeight);
    }

    /**
     * Retrieves the current User from the session, if exists.
     *
     * @return The current User; null of not logged in.
     */
    public User getCurrentUser() {
        HttpServletRequest request = (HttpServletRequest) FacesContext.getCurrentInstance().getExternalContext().getRequest();
        if (request != null) {
            UserBean ub = BeanUtils.getUserBean();
            if (ub != null && ub.getUser() != null) {
                return ub.getUser();
            }
        }
        return null;
    }

    /**
     * <p>
     * rotateLeft.
     * </p>
     *
     * @should rotate correctly
     * @return a {@link java.lang.String} object.
     */
    public String rotateLeft() {
        rotate -= 90;
        if (rotate < 0) {
            rotate = 360 + rotate;
        }
        if (rotate == -360) {
            rotate = 0;
        }
        logger.trace("rotateLeft: {}", rotate);

        return null;
    }

    /**
     * <p>
     * rotateRight.
     * </p>
     *
     * @should rotate correctly
     * @return a {@link java.lang.String} object.
     */
    public String rotateRight() {
        rotate += 90;
        if (rotate == 360) {
            rotate = 0;
        }
        logger.trace("rotateRight: {}", rotate);

        return null;
    }

    /**
     * <p>
     * resetImage.
     * </p>
     *
     * @should reset rotation
     * @return a {@link java.lang.String} object.
     */
    public String resetImage() {
        this.rotate = 0;
        logger.trace("resetImage: {}", rotate);

        return null;
    }

    /**
     * <p>
     * isHasUrns.
     * </p>
     *
     * @return true if this record contains URN or IMAGEURN fields; false otherwise
     * @throws io.goobi.viewer.exceptions.PresentationException if any.
     * @throws io.goobi.viewer.exceptions.IndexUnreachableException if any.
     */
    public boolean isHasUrns() throws PresentationException, IndexUnreachableException {
        return topStructElement.getMetadataFields().containsKey(SolrConstants.URN)
                || topStructElement.getFirstPageFieldValue(SolrConstants.IMAGEURN) != null;
    }

    /**
     * <p>
     * isHasVolumes.
     * </p>
     *
     * @return true if this is an anchor record and has indexed volumes; false otherwise
     */
    public boolean isHasVolumes() {
        if (!topStructElement.isAnchor()) {
            return false;
        }

        return topStructElement.getNumVolumes() > 0;
    }

    /**
     * <p>
     * isHasPages.
     * </p>
     *
     * @return true if record contains pages; false otherwise
     * @throws io.goobi.viewer.exceptions.IndexUnreachableException if any.
     */
    public boolean isHasPages() throws IndexUnreachableException {
        return pageLoader != null && pageLoader.getNumPages() > 0;
    }

    /**
     * <p>
     * isFilesOnly.
     * </p>
     *
     * @return true if record or first child or first page have an application mime type; false otherwise
     * @throws io.goobi.viewer.exceptions.IndexUnreachableException if any.
     * @throws io.goobi.viewer.exceptions.DAOException if any.
     */
    public boolean isFilesOnly() throws IndexUnreachableException, DAOException {
        // TODO check all files for mime type?
        if (filesOnly == null) {
            if (MimeType.APPLICATION.getName().equals(mainMimeType)) {
                filesOnly = true;
            } else {
                boolean childIsFilesOnly = isChildFilesOnly();
                PhysicalElement firstPage = pageLoader.getPage(pageLoader.getFirstPageOrder());
                filesOnly = childIsFilesOnly || (isHasPages() && firstPage != null && firstPage.getMimeType().equals(MimeType.APPLICATION.getName()));
            }

        }

        return filesOnly;
    }

    /**
     * Convenience method for identifying born digital material records.
     *
     * @return true if record is born digital material (no scanned images); false otherwise
     * @throws io.goobi.viewer.exceptions.IndexUnreachableException if any.
     * @throws io.goobi.viewer.exceptions.DAOException if any.
     */
    public boolean isBornDigital() throws IndexUnreachableException, DAOException {
        return isHasPages() && isFilesOnly();
    }

    /**
     * 
     * @return
     * @throws IndexUnreachableException
     */
    private boolean isChildFilesOnly() throws IndexUnreachableException {
        boolean childIsFilesOnly = false;
        if (currentStructElement != null && (currentStructElement.isAnchor() || currentStructElement.isGroup())) {
            try {
                String mimeType = currentStructElement.getFirstVolumeFieldValue(SolrConstants.MIMETYPE);
                if (MimeType.APPLICATION.getName().equals(mimeType)) {
                    childIsFilesOnly = true;
                }
            } catch (PresentationException e) {
                logger.warn(e.toString());
            }
        }
        return childIsFilesOnly;
    }

    /**
     * Defines the criteria whether to list all remaining volumes in the TOC if the current record is a volume.
     *
     * @return a boolean.
     * @throws io.goobi.viewer.exceptions.IndexUnreachableException if any.
     * @throws io.goobi.viewer.exceptions.DAOException if any.
     */
    public boolean isListAllVolumesInTOC() throws IndexUnreachableException, DAOException {
        return DataManager.getInstance().getConfiguration().isTocListSiblingRecords() || isFilesOnly();
    }

    /**
     * Returns all pages in their correct order. Used for e-publications.
     *
     * @return a {@link java.util.List} object.
     * @throws io.goobi.viewer.exceptions.IndexUnreachableException if any.
     * @throws io.goobi.viewer.exceptions.DAOException if any.
     */
    public List<PhysicalElement> getAllPages() throws IndexUnreachableException, DAOException {
        List<PhysicalElement> ret = new ArrayList<>();
        if (pageLoader != null) {
            for (int i = pageLoader.getFirstPageOrder(); i <= pageLoader.getLastPageOrder(); ++i) {
                PhysicalElement page = pageLoader.getPage(i);
                if (page != null) {
                    ret.add(page);
                }
            }
        }

        return ret;
    }

    /**
     * <p>
     * getCurrentPage.
     * </p>
     *
     * @return a {@link io.goobi.viewer.model.viewer.PhysicalElement} object.
     * @throws io.goobi.viewer.exceptions.IndexUnreachableException if any.
     * @throws io.goobi.viewer.exceptions.DAOException if any.
     */
    public PhysicalElement getCurrentPage() {
        return getPage(currentImageOrder).orElse(null);
    }

    /**
     * @param step
     * @return
     * @throws IndexUnreachableException
     */
    public PhysicalElement getNextPrevPage(int step) throws IndexUnreachableException {
        int index = currentImageOrder + step;
        if (index <= 0 || index >= pageLoader.getNumPages()) {
            return null;
        }
        return getPage(index).orElse(null);
    }

    /**
     * Returns the page with the given order number from the page loader, if exists.
     *
     * @param order a int.
     * @return requested page if exists; null otherwise.
     * @should return correct page
     * @should return null if order less than zero
     * @should return null if order larger than number of pages
     * @should return null if pageLoader is null
     * @throws io.goobi.viewer.exceptions.IndexUnreachableException if any.
     * @throws io.goobi.viewer.exceptions.DAOException if any.
     */
    public Optional<PhysicalElement> getPage(int order) {
        try {
            if (pageLoader != null && pageLoader.getPage(order) != null) {
                // logger.debug("page " + order + ": " + pageLoader.getPage(order).getFileName());
                return Optional.ofNullable(pageLoader.getPage(order));
            }
        } catch (IndexUnreachableException e) {
            logger.error("Error getting current page " + e.toString());
        }

        return Optional.empty();
    }

    /**
     * <p>
     * Getter for the field <code>representativePage</code>.
     * </p>
     *
     * @return a {@link io.goobi.viewer.model.viewer.PhysicalElement} object.
     * @throws io.goobi.viewer.exceptions.PresentationException if any.
     * @throws io.goobi.viewer.exceptions.IndexUnreachableException if any.
     * @throws io.goobi.viewer.exceptions.DAOException if any.
     */
    public PhysicalElement getRepresentativePage() throws PresentationException, IndexUnreachableException, DAOException {
        if (representativePage == null) {
            String thumbnailName = topStructElement.getMetadataValue(SolrConstants.THUMBNAIL);
            if (pageLoader != null) {
                if (thumbnailName != null) {
                    representativePage = pageLoader.getPageForFileName(thumbnailName);
                }
                if (representativePage == null) {
                    representativePage = pageLoader.getPage(pageLoader.getFirstPageOrder());
                }
            }
        }

        return representativePage;
    }

    /**
     * <p>
     * getFirstPage.
     * </p>
     *
     * @return a {@link io.goobi.viewer.model.viewer.PhysicalElement} object.
     * @throws io.goobi.viewer.exceptions.IndexUnreachableException if any.
     * @throws io.goobi.viewer.exceptions.DAOException if any.
     */
    public PhysicalElement getFirstPage() throws IndexUnreachableException, DAOException {
        return pageLoader.getPage(pageLoader.getFirstPageOrder());
    }

    /**
     * Getter for the paginator or the direct page number input field
     *
     * @return currentImageNo
     */
    public int getCurrentImageOrderForPaginator() {
        return getCurrentImageOrder();
    }

    /**
     * Setter for the direct page number input field
     *
     * @param currentImageOrder a int.
     * @throws io.goobi.viewer.exceptions.IndexUnreachableException if any.
     * @throws io.goobi.viewer.exceptions.PresentationException if any.
     * @throws IDDOCNotFoundException
     */
    public void setCurrentImageOrderForPaginator(int currentImageOrder)
            throws IndexUnreachableException, PresentationException, IDDOCNotFoundException {
        logger.trace("setCurrentImmageNoForPaginator({})", currentImageOrder);
        setCurrentImageOrder(currentImageOrder);
    }

    /**
     * <p>
     * currentImageOrder.
     * </p>
     *
     * @return the currentImageOrder
     */
    public int getCurrentImageOrder() {
        return currentImageOrder;
    }

    /**
     * <p>
     * currentPageOrder.
     * </p>
     *
     * @param currentPageOrder the currentPageOrder to set
     * @throws io.goobi.viewer.exceptions.IndexUnreachableException if any.
     * @throws io.goobi.viewer.exceptions.PresentationException if any.
     * @throws RecordNotFoundException
     * @throws PresentationException
     * @throws IDDOCNotFoundException
     */
    public void setCurrentImageOrder(int currentImageOrder) throws IndexUnreachableException, PresentationException, IDDOCNotFoundException {
        logger.trace("setCurrentImageNo: {}", currentImageOrder);
        if (pageLoader == null) {
            return;
        }

        if (currentImageOrder < pageLoader.getFirstPageOrder()) {
            currentImageOrder = pageLoader.getFirstPageOrder();
        } else if (currentImageOrder >= pageLoader.getLastPageOrder()) {
            currentImageOrder = pageLoader.getLastPageOrder();
        }
        this.currentImageOrder = currentImageOrder;

        if (StringUtils.isEmpty(logId)) {
            Long iddoc = pageLoader.getOwnerIddocForPage(currentImageOrder);
            // Set the currentDocumentIddoc to the IDDOC of the image owner document, but only if no specific document LOGID has been requested
            if (iddoc != null && iddoc > -1) {
                currentStructElementIddoc = iddoc;
                logger.trace("currentDocumentIddoc: {} ({})", currentStructElementIddoc, pi);
            } else if (isHasPages()) {
                logger.warn("currentDocumentIddoc not found for '{}', page {}", pi, currentImageOrder);
                throw new IDDOCNotFoundException("currentElementIddoc not found for '" + pi + "', page " + currentImageOrder);
            }
        } else {
            // If a specific LOGID has been requested, look up its IDDOC
            logger.trace("Selecting currentElementIddoc by LOGID: {} ({})", logId, pi);
            long iddoc = DataManager.getInstance().getSearchIndex().getIddocByLogid(getPi(), logId);
            if (iddoc > -1) {
                currentStructElementIddoc = iddoc;
            } else {
                logger.trace("currentElementIddoc not found for '{}', LOGID: {}", pi, logId);
            }
            // Reset LOGID so that the same TOC element doesn't stay highlighted when flipping pages
            logId = null;
        }
        if (currentStructElement == null || currentStructElement.getLuceneId() != currentStructElementIddoc) {
            setCurrentStructElement(new StructElement(currentStructElementIddoc));
        }
    }

    /**
     * Main method for setting the current page(s) in this ViewManager. If the given String cannot be parsed to an integer the current image order is
     * set to 1
     * 
     * @param currentImageOrderString A string containing a single page number or a range of two pages
     * @throws IndexUnreachableException
     * @throws PresentationException
     * @throws IDDOCNotFoundException
     */
    public void setCurrentImageOrderString(String currentImageOrderString)
            throws IndexUnreachableException, PresentationException, IDDOCNotFoundException {
        int newImageOrder = 1;
        if (currentImageOrderString != null && currentImageOrderString.contains("-")) {
            String[] orderSplit = currentImageOrderString.split("[-]");
            newImageOrder = StringTools.parseInt(orderSplit[0]).orElse(1);
        } else {
            newImageOrder = StringTools.parseInt(currentImageOrderString).orElse(1);
        }

        setCurrentImageOrder(newImageOrder);
    }

    /**
     * Returns the ORDERLABEL value for the current page.
     *
     * @return a {@link java.lang.String} object.
     * @throws io.goobi.viewer.exceptions.IndexUnreachableException if any.
     * @throws io.goobi.viewer.exceptions.DAOException if any.
     */
    public String getCurrentImageLabel() throws IndexUnreachableException, DAOException {
        PhysicalElement currentPage = getCurrentPage();
        if (currentPage != null) {
            return currentPage.getOrderLabel().trim();
        }

        return null;
    }

    /**
     * <p>
     * nextImage.
     * </p>
     *
     * @return {@link java.lang.String}
     * @throws io.goobi.viewer.exceptions.IndexUnreachableException if any.
     * @throws io.goobi.viewer.exceptions.PresentationException if any.
     * @throws IDDOCNotFoundException
     */
    public String nextImage() throws IndexUnreachableException, PresentationException, IDDOCNotFoundException {
        //        logger.debug("currentImageNo: {}", currentImageOrder);
        if (currentImageOrder < pageLoader.getLastPageOrder()) {
            setCurrentImageOrder(currentImageOrder);
        }
        updateDropdownSelected();
        return null;
    }

    /**
     * <p>
     * prevImage.
     * </p>
     *
     * @return {@link java.lang.String}
     * @throws io.goobi.viewer.exceptions.IndexUnreachableException if any.
     * @throws io.goobi.viewer.exceptions.PresentationException if any.
     * @throws IDDOCNotFoundException
     */
    public String prevImage() throws IndexUnreachableException, PresentationException, IDDOCNotFoundException {
        if (currentImageOrder > 0) {
            setCurrentImageOrder(currentImageOrder);
        }
        updateDropdownSelected();
        return "";
    }

    /**
     * <p>
     * firstImage.
     * </p>
     *
     * @return {@link java.lang.String}
     * @throws io.goobi.viewer.exceptions.IndexUnreachableException if any.
     * @throws io.goobi.viewer.exceptions.PresentationException if any.
     * @throws IDDOCNotFoundException
     */
    public String firstImage() throws IndexUnreachableException, PresentationException, IDDOCNotFoundException {
        setCurrentImageOrder(pageLoader.getFirstPageOrder());
        updateDropdownSelected();
        return null;
    }

    /**
     * <p>
     * lastImage.
     * </p>
     *
     * @return {@link java.lang.String}
     * @throws io.goobi.viewer.exceptions.IndexUnreachableException if any.
     * @throws io.goobi.viewer.exceptions.PresentationException if any.
     * @throws IDDOCNotFoundException
     */
    public String lastImage() throws IndexUnreachableException, PresentationException, IDDOCNotFoundException {
        setCurrentImageOrder(pageLoader.getLastPageOrder());
        updateDropdownSelected();
        return null;
    }

    /**
     * <p>
     * isMultiPageRecord.
     * </p>
     *
     * @return a boolean.
     * @throws io.goobi.viewer.exceptions.IndexUnreachableException if any.
     */
    public boolean isMultiPageRecord() throws IndexUnreachableException {
        return getImagesCount() > 1;
    }

    /**
     * <p>
     * getImagesCount.
     * </p>
     *
     * @return {@link java.lang.Integer}
     * @throws io.goobi.viewer.exceptions.IndexUnreachableException if any.
     */
    public int getImagesCount() throws IndexUnreachableException {
        if (pageLoader == null) {
            return -1;
        }
        return pageLoader.getNumPages();
    }

    /**
     * 
     * @return Last page number
     */
    public int getLastPageOrder() {
        if (pageLoader == null) {
            return -1;
        }
        return pageLoader.getLastPageOrder();
    }

    /**
     * 
     * @return First page number
     */
    public int getFirstPageOrder() {
        if (pageLoader == null) {
            return -1;
        }
        return pageLoader.getFirstPageOrder();
    }

    /**
     * <p>
     * Getter for the field <code>dropdownPages</code>.
     * </p>
     *
     * @return the dropdownPages
     */
    public List<SelectPageItem> getDropdownPages() {
        return dropdownPages;
    }

    /**
     * <p>
     * Getter for the field <code>dropdownFulltext</code>.
     * </p>
     *
     * @return the dropdownPages
     */
    public List<SelectPageItem> getDropdownFulltext() {
        return dropdownFulltext;
    }

    /**
     * <p>
     * Setter for the field <code>dropdownSelected</code>.
     * </p>
     *
     * @param dropdownSelected the dropdownSelected to set
     */
    public void setDropdownSelected(String dropdownSelected) {
        this.dropdownSelected = dropdownSelected;
        //        logger.debug("dropdownSelected: " + dropdownSelected);
    }

    /**
     * <p>
     * Getter for the field <code>dropdownSelected</code>.
     * </p>
     *
     * @return the dropdownSelected
     */
    public String getDropdownSelected() {
        return dropdownSelected;
    }

    /**
     *
     * Returns the PhysicalElements for the current thumbnail page using the configured number of thumbnails per page;
     *
     * @return a {@link java.util.List} object.
     * @throws io.goobi.viewer.exceptions.IndexUnreachableException if any.
     * @throws io.goobi.viewer.exceptions.DAOException if any.
     */
    public List<PhysicalElement> getImagesSection() throws IndexUnreachableException, DAOException {
        return getImagesSection(DataManager.getInstance().getConfiguration().getViewerThumbnailsPerPage());
    }

    /**
     * Returns the PhysicalElements for the current thumbnail page.
     *
     * @param thumbnailsPerPage Length of the thumbnail list per page.
     * @return PhysicalElements for the current thumbnail page.
     * @should return correct PhysicalElements for a thumbnail page
     * @throws io.goobi.viewer.exceptions.IndexUnreachableException if any.
     * @throws io.goobi.viewer.exceptions.DAOException if any.
     */
    protected List<PhysicalElement> getImagesSection(int thumbnailsPerPage) throws IndexUnreachableException, DAOException {
        List<PhysicalElement> imagesSection = new ArrayList<>();

        if (pageLoader != null) {
            int i = getFirstDisplayedThumbnailIndex(thumbnailsPerPage);
            int end = getLastDisplayedThumbnailIndex(thumbnailsPerPage);
            //        logger.debug(i + " - " + end);
            for (; i < end; i++) {
                if (i > pageLoader.getLastPageOrder()) {
                    break;
                }
                if (pageLoader.getPage(i) != null) {
                    imagesSection.add(pageLoader.getPage(i));
                }
            }
        }

        return imagesSection;
    }

    /**
     * @param thumbnailsPerPage
     * @param i
     * @return
     */
    private int getLastDisplayedThumbnailIndex(int thumbnailsPerPage) {
        int end = getFirstDisplayedThumbnailIndex(thumbnailsPerPage) + thumbnailsPerPage;
        return end;
    }

    /**
     * @param thumbnailsPerPage
     * @return
     */
    private int getFirstDisplayedThumbnailIndex(int thumbnailsPerPage) {
        int i = pageLoader.getFirstPageOrder();
        if (currentThumbnailPage > 1) {
            i = (currentThumbnailPage - 1) * thumbnailsPerPage + 1;
        }
        return i;
    }

    /**
     * <p>
     * getFirstDisplayedThumbnailIndex.
     * </p>
     *
     * @return a int.
     */
    public int getFirstDisplayedThumbnailIndex() {
        return getFirstDisplayedThumbnailIndex(DataManager.getInstance().getConfiguration().getViewerThumbnailsPerPage());
    }

    /**
     * <p>
     * Getter for the field <code>currentThumbnailPage</code>.
     * </p>
     *
     * @return a int.
     */
    public int getCurrentThumbnailPage() {
        return currentThumbnailPage;
    }

    /**
     * <p>
     * Setter for the field <code>currentThumbnailPage</code>.
     * </p>
     *
     * @param currentThumbnailPage a int.
     */
    public void setCurrentThumbnailPage(int currentThumbnailPage) {
        this.currentThumbnailPage = currentThumbnailPage;
    }

    /**
     * <p>
     * nextThumbnailSection.
     * </p>
     */
    public void nextThumbnailSection() {
        ++currentThumbnailPage;
    }

    /**
     * <p>
     * previousThumbnailSection.
     * </p>
     */
    public void previousThumbnailSection() {
        --currentThumbnailPage;
    }

    /**
     * <p>
     * hasPreviousThumbnailSection.
     * </p>
     *
     * @return a boolean.
     */
    public boolean hasPreviousThumbnailSection() {
        int currentFirstThumbnailIndex = getFirstDisplayedThumbnailIndex();
        int previousLastThumbnailIndex = currentFirstThumbnailIndex - DataManager.getInstance().getConfiguration().getViewerThumbnailsPerPage();
        return previousLastThumbnailIndex >= pageLoader.getFirstPageOrder();
    }

    /**
     * <p>
     * hasNextThumbnailSection.
     * </p>
     *
     * @return a boolean.
     */
    public boolean hasNextThumbnailSection() {
        int currentFirstThumbnailIndex = getFirstDisplayedThumbnailIndex();
        int previousLastThumbnailIndex = currentFirstThumbnailIndex + DataManager.getInstance().getConfiguration().getViewerThumbnailsPerPage();
        return previousLastThumbnailIndex <= pageLoader.getLastPageOrder();
    }

    /**
     * <p>
     * updateDropdownSelected.
     * </p>
     */
    public void updateDropdownSelected() {
        if (doublePageMode) {
            setDropdownSelected(String.valueOf(currentImageOrder) + "-" + String.valueOf(currentImageOrder));
        } else {
            setDropdownSelected(String.valueOf(currentImageOrder));
        }
    }

    /**
     * <p>
     * dropdownAction.
     * </p>
     *
     * @param event {@link javax.faces.event.ValueChangeEvent}
     * @throws io.goobi.viewer.exceptions.IndexUnreachableException if any.
     * @throws io.goobi.viewer.exceptions.PresentationException if any.
     * @throws java.lang.NumberFormatException if any.
     * @throws IDDOCNotFoundException
     */
    public void dropdownAction(ValueChangeEvent event)
            throws NumberFormatException, IndexUnreachableException, PresentationException, IDDOCNotFoundException {
        setCurrentImageOrder(Integer.valueOf((String) event.getNewValue()) - 1);
    }

    /**
     * <p>
     * getImagesSizeThumbnail.
     * </p>
     *
     * @return a {@link java.lang.String} object.
     * @throws io.goobi.viewer.exceptions.IndexUnreachableException if any.
     */
    public String getImagesSizeThumbnail() throws IndexUnreachableException {
        if (pageLoader == null) {
            return "0";
        }

        double im = pageLoader.getNumPages();
        double thumb = DataManager.getInstance().getConfiguration().getViewerThumbnailsPerPage();
        int answer = (int) Math.floor(im / thumb);
        if (im % thumb != 0 || answer == 0) {
            answer++;
        }

        return String.valueOf(answer);
    }

    /**
     * <p>
     * getLinkForDFGViewer.
     * </p>
     *
     * @return DFG Viewer link
     * @throws io.goobi.viewer.exceptions.IndexUnreachableException if any.
     */
    public String getLinkForDFGViewer() throws IndexUnreachableException {
        if (topStructElement != null && SolrConstants._METS.equals(topStructElement.getSourceDocFormat()) && isHasPages()) {
            try {
                StringBuilder sbPath = new StringBuilder();
                sbPath.append(DataManager.getInstance().getConfiguration().getDfgViewerUrl());
                sbPath.append(URLEncoder.encode(getMetsResolverUrl(), "utf-8"));
                sbPath.append("&set[image]=").append(currentImageOrder);
                return sbPath.toString();
            } catch (UnsupportedEncodingException e) {
                logger.error("error while encoding url", e);
                return null;
            }
        }

        return null;
    }

    /**
     * <p>
     * getMetsResolverUrl.
     * </p>
     *
     * @return METS resolver link
     */
    public String getMetsResolverUrl() {
        try {
            String url = DataManager.getInstance().getConfiguration().getSourceFileUrl();
            if (StringUtils.isNotEmpty(url)) {
                return url + getPi();
            }
            return BeanUtils.getServletPathWithHostAsUrlFromJsfContext() + "/metsresolver?id=" + getPi();
        } catch (Exception e) {
            logger.error("Could not get METS resolver URL for {}.", topStructElementIddoc);
            Messages.error("errGetCurrUrl");
        }
        return BeanUtils.getServletPathWithHostAsUrlFromJsfContext() + "/metsresolver?id=" + 0;
    }

    /**
     * <p>
     * getLidoResolverUrl.
     * </p>
     *
     * @return a {@link java.lang.String} object.
     */
    public String getLidoResolverUrl() {
        try {
            String url = DataManager.getInstance().getConfiguration().getSourceFileUrl();
            if (StringUtils.isNotEmpty(url)) {
                return url + getPi();
            }
            return BeanUtils.getServletPathWithHostAsUrlFromJsfContext() + "/lidoresolver?id=" + getPi();
        } catch (Exception e) {
            logger.error("Could not get LIDO resolver URL for {}.", topStructElementIddoc);
            Messages.error("errGetCurrUrl");
        }
        return BeanUtils.getServletPathWithHostAsUrlFromJsfContext() + "/lidoresolver?id=" + 0;
    }

    /**
     * <p>
     * getDenkxwebResolverUrl.
     * </p>
     *
     * @return a {@link java.lang.String} object.
     */
    public String getDenkxwebResolverUrl() {
        try {
            String url = DataManager.getInstance().getConfiguration().getSourceFileUrl();
            if (StringUtils.isNotEmpty(url)) {
                return url + getPi();
            }
            return BeanUtils.getServletPathWithHostAsUrlFromJsfContext() + "/denkxwebresolver?id=" + getPi();
        } catch (Exception e) {
            logger.error("Could not get DenkXweb resolver URL for {}.", topStructElementIddoc);
            Messages.error("errGetCurrUrl");
        }
        return BeanUtils.getServletPathWithHostAsUrlFromJsfContext() + "/denkxwebresolver?id=" + 0;
    }

    /**
     * <p>
     * getDublinCoreResolverUrl.
     * </p>
     *
     * @return a {@link java.lang.String} object.
     */
    public String getDublinCoreResolverUrl() {
        try {
            String url = DataManager.getInstance().getConfiguration().getSourceFileUrl();
            if (StringUtils.isNotEmpty(url)) {
                return url + getPi();
            }
            return BeanUtils.getServletPathWithHostAsUrlFromJsfContext() + "/dublincoreresolver?id=" + getPi();
        } catch (Exception e) {
            logger.error("Could not get DublinCore resolver URL for {}.", topStructElementIddoc);
            Messages.error("errGetCurrUrl");
        }
        return BeanUtils.getServletPathWithHostAsUrlFromJsfContext() + "/dublincoreresolver?id=" + 0;
    }

    /**
     * <p>
     * getAnchorMetsResolverUrl.
     * </p>
     *
     * @return METS resolver URL for the anchor; null if no parent PI found (must be null, otherwise an empty link will be displayed).
     */
    public String getAnchorMetsResolverUrl() {
        if (anchorStructElement != null) {
            String parentPi = anchorStructElement.getMetadataValue(SolrConstants.PI);
            String url = DataManager.getInstance().getConfiguration().getSourceFileUrl();
            if (StringUtils.isNotEmpty(url)) {
                return url + parentPi;
            }
            return new StringBuilder(BeanUtils.getServletPathWithHostAsUrlFromJsfContext()).append("/metsresolver?id=").append(parentPi).toString();
        }

        return null;
    }

    /**
     * Return the url to a REST service delivering all alto files of a work as zip
     *
     * @return the url to a REST service delivering all alto files of a work as zip
     * @throws io.goobi.viewer.exceptions.ViewerConfigurationException if any.
     * @throws io.goobi.viewer.exceptions.PresentationException if any.
     * @throws io.goobi.viewer.exceptions.IndexUnreachableException if any.
     */
    public String getAltoUrlForAllPages() throws ViewerConfigurationException, PresentationException, IndexUnreachableException {
        String pi = getPi();
        if (pi != null) {
            return DataManager.getInstance()
                    .getRestApiManager()
                    .getContentApiManager()
                    .map(urls -> urls.path(RECORDS_RECORD, RECORDS_ALTO_ZIP).params(pi).build())
                    .orElse("");
        } else {
            return "";
        }
    }

    /**
     * Return the url to a REST service delivering all plain text of a work as zip
     *
     * @return the url to a REST service delivering all plain text of a work as zip
     * @throws io.goobi.viewer.exceptions.ViewerConfigurationException if any.
     * @throws io.goobi.viewer.exceptions.PresentationException if any.
     * @throws io.goobi.viewer.exceptions.IndexUnreachableException if any.
     */
    public String getFulltextUrlForAllPages() throws ViewerConfigurationException, PresentationException, IndexUnreachableException {
        String pi = getPi();
        return DataManager.getInstance()
                .getRestApiManager()
                .getContentApiManager()
                .map(urls -> urls.path(RECORDS_RECORD, RECORDS_PLAINTEXT_ZIP).params(pi).build())
                .orElse("");
    }

    /**
     * Return the url to a REST service delivering a TEI document containing the text of all pages
     *
     * @return the TEI REST url
     * @throws io.goobi.viewer.exceptions.ViewerConfigurationException if any.
     * @throws io.goobi.viewer.exceptions.IndexUnreachableException if any.
     */
    public String getTeiUrlForAllPages() throws ViewerConfigurationException, IndexUnreachableException {
        String pi = getPi();
        return DataManager.getInstance()
                .getRestApiManager()
                .getContentApiManager()
                .map(urls -> urls.path(RECORDS_RECORD, RECORDS_TEI_LANG)
                        .params(pi, BeanUtils.getLocale().getLanguage())
                        .build())
                .orElse("");
    }

    /**
     * Return the url to a REST service delivering the fulltext of the current page as TEI
     *
     * @return the TEI REST url
     * @throws io.goobi.viewer.exceptions.ViewerConfigurationException if any.
     * @throws io.goobi.viewer.exceptions.IndexUnreachableException if any.
     * @throws io.goobi.viewer.exceptions.DAOException if any.
     */
    public String getTeiUrl() throws ViewerConfigurationException, IndexUnreachableException, DAOException {
        String plaintextFilename = null;
        try {
            plaintextFilename = FileTools.getFilenameFromPathString(getCurrentPage().getFulltextFileName());
        } catch (FileNotFoundException e) {
            logger.trace("FULLTEXT not found: {}", e.getMessage());
        }
        String altoFilename = null;
        try {
            altoFilename = FileTools.getFilenameFromPathString(getCurrentPage().getAltoFileName());
        } catch (FileNotFoundException e) {
            logger.trace("ALTO not found: {}", e.getMessage());
        }
        String filenameToUse = StringUtils.isNotBlank(plaintextFilename) ? plaintextFilename : altoFilename;
        if (StringUtils.isBlank(filenameToUse)) {
            return "";
        }

        String pi = getPi();
        return DataManager.getInstance()
                .getRestApiManager()
                .getContentApiManager()
                .map(urls -> urls.path(RECORDS_FILES, RECORDS_FILES_TEI)
                        .params(pi, filenameToUse)
                        .build())
                .orElse("");
    }

    /**
     * Return the url to a REST service delivering the alto file of the given page as xml
     *
     * @return the url to a REST service delivering the alto file of the given page as xml
     * @throws io.goobi.viewer.exceptions.ViewerConfigurationException if any.
     * @throws io.goobi.viewer.exceptions.PresentationException if any.
     * @throws io.goobi.viewer.exceptions.IndexUnreachableException if any.
     * @throws io.goobi.viewer.exceptions.DAOException if any.
     */
    public String getAltoUrl() throws ViewerConfigurationException, PresentationException, IndexUnreachableException, DAOException {
        String filename;
        try {
            filename = FileTools.getFilenameFromPathString(getCurrentPage().getAltoFileName());
        } catch (FileNotFoundException | NullPointerException e) {
            return "";
        }
        String pi = getPi();
        if (StringUtils.isNoneBlank(pi, filename)) {
            return DataManager.getInstance()
                    .getRestApiManager()
                    .getContentApiManager()
                    .map(urls -> urls.path(RECORDS_FILES, RECORDS_FILES_ALTO)
                            .params(pi, filename)
                            .build())
                    .orElse("");
        } else {
            return "";
        }
    }

    /**
     * Return the url to a REST service delivering the fulltext as plain text of the given page
     *
     * @return the url to a REST service delivering the fulltext as plain text of the given page
     * @throws io.goobi.viewer.exceptions.ViewerConfigurationException if any.
     * @throws io.goobi.viewer.exceptions.PresentationException if any.
     * @throws io.goobi.viewer.exceptions.IndexUnreachableException if any.
     * @throws io.goobi.viewer.exceptions.DAOException if any.
     */
    public String getFulltextUrl() throws ViewerConfigurationException, PresentationException, IndexUnreachableException, DAOException {
        String plaintextFilename = null;
        try {
            plaintextFilename = FileTools.getFilenameFromPathString(getCurrentPage().getFulltextFileName());
        } catch (FileNotFoundException e) {
            logger.trace("FULLTEXT not found: {}", e.getMessage());
        }
        String altoFilename = null;
        try {
            altoFilename = FileTools.getFilenameFromPathString(getCurrentPage().getAltoFileName());
        } catch (FileNotFoundException e) {
            logger.trace("ALTO not found: {}", e.getMessage());
        }
        String filenameToUse = StringUtils.isNotBlank(plaintextFilename) ? plaintextFilename : altoFilename;
        if (StringUtils.isBlank(filenameToUse)) {
            return "";
        }

        String pi = getPi();
        return DataManager.getInstance()
                .getRestApiManager()
                .getContentApiManager()
                .map(urls -> urls.path(RECORDS_FILES, RECORDS_FILES_PLAINTEXT)
                        .params(pi, filenameToUse)
                        .build())
                .orElse("");
    }

    /**
     * Returns the pdf download link for the current document
     *
     * @return {@link java.lang.String}
     * @throws io.goobi.viewer.exceptions.IndexUnreachableException if any.
     * @throws io.goobi.viewer.exceptions.PresentationException if any.
     * @throws io.goobi.viewer.exceptions.ViewerConfigurationException if any.
     */
    public String getPdfDownloadLink() throws IndexUnreachableException, PresentationException, ViewerConfigurationException {
        return imageDeliveryBean.getPdf().getPdfUrl(getTopStructElement(), "");
    }

    /**
     * Returns the pdf download link for the current page
     *
     * @return a {@link java.lang.String} object.
     * @throws io.goobi.viewer.exceptions.IndexUnreachableException if any.
     * @throws io.goobi.viewer.exceptions.DAOException if any.
     * @throws io.goobi.viewer.exceptions.ViewerConfigurationException if any.
     */
    public String getPdfPageDownloadLink() throws IndexUnreachableException, DAOException, ViewerConfigurationException {
        PhysicalElement currentPage = getCurrentPage();
        if (currentPage == null) {
            return null;
        }
        return imageDeliveryBean.getPdf().getPdfUrl(getTopStructElement(), currentPage);
    }

    /**
     * Returns the pdf download link for the current struct element
     *
     * @return a {@link java.lang.String} object.
     * @throws io.goobi.viewer.exceptions.IndexUnreachableException if any.
     * @throws io.goobi.viewer.exceptions.DAOException if any.
     * @throws io.goobi.viewer.exceptions.ViewerConfigurationException if any.
     * @throws io.goobi.viewer.exceptions.PresentationException if any.
     */
    public String getPdfStructDownloadLink() throws IndexUnreachableException, DAOException, ViewerConfigurationException, PresentationException {
        StructElement currentStruct = getCurrentStructElement();
        return imageDeliveryBean.getPdf().getPdfUrl(currentStruct, currentStruct.getLabel());

    }

    /**
     * Returns the pdf download link for a pdf of all pages from this.firstPdfPage to this.lastPdfPage (inclusively)
     *
     * @should construct url correctly
     * @return a {@link java.lang.String} object.
     * @throws io.goobi.viewer.exceptions.IndexUnreachableException if any.
     * @throws io.goobi.viewer.exceptions.DAOException if any.
     * @throws io.goobi.viewer.exceptions.ViewerConfigurationException if any.
     */
    public String getPdfPartDownloadLink() throws IndexUnreachableException, DAOException, ViewerConfigurationException {
        logger.trace("getPdfPartDownloadLink: {}-{}", firstPdfPage, lastPdfPage);
        if (firstPdfPage > pageLoader.getLastPageOrder()) {
            firstPdfPage = pageLoader.getLastPageOrder();
        }
        if (lastPdfPage > pageLoader.getLastPageOrder()) {
            lastPdfPage = pageLoader.getLastPageOrder();
        }
        if (firstPdfPage < 1) {
            firstPdfPage = 1;
        }
        if (lastPdfPage < firstPdfPage) {
            lastPdfPage = firstPdfPage;
        }

        //        StringBuilder sb = new StringBuilder(DataManager.getInstance().getConfiguration().getContentServerWrapperUrl()).append("?action=pdf&images=");
        List<PhysicalElement> pages = new ArrayList<>();
        for (int i = firstPdfPage; i <= lastPdfPage; ++i) {
            PhysicalElement page = pageLoader.getPage(i);
            pages.add(page);
            //            sb.append(getPi()).append('/').append(page.getFileName()).append('$');
        }
        PhysicalElement[] pageArr = new PhysicalElement[pages.size()];
        return imageDeliveryBean.getPdf().getPdfUrl(getTopStructElement(), pages.toArray(pageArr));
    }

    /**
     * <p>
     * isPdfPartDownloadLinkEnabled.
     * </p>
     *
     * @return a boolean.
     */
    public boolean isPdfPartDownloadLinkEnabled() {
        return firstPdfPage <= lastPdfPage;
    }

    /**
     * Reset the pdf access permissions. They will be evaluated again on the next call to {@link #isAccessPermissionPdf()}
     */
    public void resetAccessPermissionPdf() {
        this.accessPermissionPdf = null;
    }

    /**
     * <p>
     * isAccessPermissionPdf.
     * </p>
     *
     * @return true if record/structure PDF download is allowed; false otherwise
     */
    public boolean isAccessPermissionPdf() {
        try {
            if (topStructElement == null || !topStructElement.isWork() || !isHasPages()) {
                return false;
            }
            if (!MimeType.isImageOrPdfDownloadAllowed(topStructElement.getMetadataValue(SolrConstants.MIMETYPE))) {
                return false;
            }
        } catch (IndexUnreachableException e) {
            logger.debug("IndexUnreachableException thrown here: {}", e.getMessage());
            return false;
        }
        // Only allow PDF downloads for records coming from METS files
        if (!SolrConstants._METS.equals(topStructElement.getSourceDocFormat())) {
            return false;
        }

        if (accessPermissionPdf == null) {
            try {
                accessPermissionPdf = isAccessPermission(IPrivilegeHolder.PRIV_DOWNLOAD_PDF);
            } catch (IndexUnreachableException e) {
                logger.debug("IndexUnreachableException thrown here: {}", e.getMessage());
                return false;
            } catch (DAOException e) {
                logger.debug("DAOException thrown here: {}", e.getMessage());
                return false;
            }
        }

        return accessPermissionPdf;
    }

    /**
     * 
     * @param privilege Privilege name to check
     * @return true if current user has the privilege for this record; false otherwise
     * @throws IndexUnreachableException
     * @throws DAOException
     */
    public boolean isAccessPermission(String privilege) throws IndexUnreachableException, DAOException {
        HttpServletRequest request = (HttpServletRequest) FacesContext.getCurrentInstance().getExternalContext().getRequest();
        try {
            return AccessConditionUtils.checkAccessPermissionByIdentifierAndLogId(getPi(), null, privilege, request);
        } catch (RecordNotFoundException e) {
            return false;
        }
    }

    /**
     * Reset the permissions for writing user comments. They will be evaluated again on the next call to {@link #isAllowUserComments()}
     */
    public void resetAllowUserComments() {
        this.allowUserComments = null;
    }

    /**
     * @return the allowUserComments
     */
    public Boolean isAllowUserComments() {
        return allowUserComments;
    }

    /**
     * @param allowUserComments the allowUserComments to set
     */
    public void setAllowUserComments(Boolean allowUserComments) {
        this.allowUserComments = allowUserComments;
    }

    /**
     * <p>
     * isDisplayTitleBarPdfLink.
     * </p>
     *
     * @return a boolean.
     */
    public boolean isDisplayTitleBarPdfLink() {
        return DataManager.getInstance().getConfiguration().isTitlePdfEnabled() && isAccessPermissionPdf();
    }

    /**
     * <p>
     * isDisplayMetadataPdfLink.
     * </p>
     *
     * @return a boolean.
     */
    public boolean isDisplayMetadataPdfLink() {
        return topStructElement != null && topStructElement.isWork() && DataManager.getInstance().getConfiguration().isMetadataPdfEnabled()
                && isAccessPermissionPdf();
    }

    /**
     * <p>
     * isDisplayPagePdfLink.
     * </p>
     *
     * @return a boolean.
     * @throws io.goobi.viewer.exceptions.IndexUnreachableException if any.
     * @throws io.goobi.viewer.exceptions.DAOException if any.
     */
    @Deprecated
    public boolean isDisplayPagePdfLink() throws IndexUnreachableException, DAOException {
        PhysicalElement currentPage = getCurrentPage();
        if (currentPage != null) {
            return currentPage.isDisplayPagePdfLink();
        }

        return false;
    }

    /**
     * Convenience method that checks whether only the metadata view link is displayed for this record (i.e. criteria for all other links are not
     * met).
     * 
     * @return
     * @throws DAOException
     * @throws IndexUnreachableException
     * @throws PresentationException
     * @throws ViewerConfigurationException
     */
    public boolean isMetadataViewOnly() throws IndexUnreachableException, DAOException, PresentationException, ViewerConfigurationException {
        if (metadataViewOnly == null) {
            // Check whether this mode is enabled first to avoid all the other checks
            if (!DataManager.getInstance().getConfiguration().isShowRecordLabelIfNoOtherViews()) {
                metadataViewOnly = false;
                return metadataViewOnly;
            }

            // Display object view criteria
            if (isDisplayObjectViewLink()) {
                metadataViewOnly = false;
                return metadataViewOnly;
            }
            if (isDisplayCalendarViewLink()) {
                metadataViewOnly = false;
                return metadataViewOnly;
            }
            if (isDisplayTocViewLink()) {
                metadataViewOnly = false;
                return metadataViewOnly;
            }
            if (isDisplayThumbnailViewLink()) {
                metadataViewOnly = false;
                return metadataViewOnly;
            }
            if (isDisplayFulltextViewLink()) {
                metadataViewOnly = false;
                return metadataViewOnly;
            }
            if (isDisplayExternalFulltextLink()) {
                metadataViewOnly = false;
                return metadataViewOnly;
            }
            if (isDisplayNerViewLink()) {
                metadataViewOnly = false;
                return metadataViewOnly;
            }
            if (isDisplayExternalResolverLink()) {
                metadataViewOnly = false;
                return metadataViewOnly;
            }

            metadataViewOnly = true;
        }

        return metadataViewOnly;
    }

    /**
     * 
     * @return true if object view link may be displayed; false otherwise
     * @throws IndexUnreachableException
     * @throws DAOException
     */
    public boolean isDisplayObjectViewLink() throws IndexUnreachableException, DAOException {
        return DataManager.getInstance().getConfiguration().isSidebarPageViewLinkVisible() && isHasPages() && !isFilesOnly();
    }

    /**
     * 
     * @return true if calendar view link may be displayed; false otherwise
     * @throws IndexUnreachableException
     * @throws DAOException
     * @throws PresentationException
     */
    public boolean isDisplayCalendarViewLink() throws IndexUnreachableException, DAOException, PresentationException {
        return DataManager.getInstance().getConfiguration().isSidebarCalendarViewLinkVisible() && calendarView != null && calendarView.isDisplay();
    }

    /**
     * 
     * @return true if TOC view link may be displayed; false otherwise
     * @throws IndexUnreachableException
     * @throws DAOException
     * @throws PresentationException
     */
    public boolean isDisplayTocViewLink() throws IndexUnreachableException, DAOException, PresentationException {
        return DataManager.getInstance().getConfiguration().isSidebarTocViewLinkVisible() && !isFilesOnly() && topStructElement != null
                && !topStructElement.isLidoRecord() && toc != null
                && (toc.isHasChildren() || DataManager.getInstance().getConfiguration().isDisplayEmptyTocInSidebar());
    }

    /**
     * 
     * @return true if thumbnail view link may be displayed; false otherwise
     * @throws IndexUnreachableException
     * @throws DAOException
     * @throws PresentationException
     */
    public boolean isDisplayThumbnailViewLink() throws IndexUnreachableException, DAOException, PresentationException {
        return DataManager.getInstance().getConfiguration().isSidebarThumbsViewLinkVisible()
                && pageLoader != null && pageLoader.getNumPages() > 1 && !isFilesOnly();
    }

    /**
     * 
     * @return true if metadata view link may be displayed; false otherwise
     * @throws IndexUnreachableException
     * @throws DAOException
     * @throws PresentationException
     */
    public boolean isDisplayMetadataViewLink() throws IndexUnreachableException, DAOException, PresentationException {
        return DataManager.getInstance().getConfiguration().isSidebarMetadataViewLinkVisible() && topStructElement != null
                && !topStructElement.isGroup();
    }

    /**
     * 
     * @return true if full-text view link may be displayed; false otherwise
     * @throws IndexUnreachableException
     * @throws DAOException
     * @throws PresentationException
     * @throws ViewerConfigurationException
     */
    public boolean isDisplayFulltextViewLink() throws IndexUnreachableException, DAOException, PresentationException, ViewerConfigurationException {
        return DataManager.getInstance().getConfiguration().isSidebarFulltextLinkVisible() && topStructElement != null
                && topStructElement.isFulltextAvailable()
                && !isFilesOnly()
                && getCurrentPage() != null
                && getCurrentPage().isFulltextAccessPermission();
    }

    /**
     * 
     * @return true if external full-text link may be displayed; false otherwise
     * @throws IndexUnreachableException
     * @throws DAOException
     * @throws PresentationException
     * @throws ViewerConfigurationException
     */
    public boolean isDisplayExternalFulltextLink()
            throws IndexUnreachableException, DAOException, PresentationException, ViewerConfigurationException {
        return topStructElement != null
                && topStructElement.getMetadataValue("MD_LOCATION_URL_EXTERNALFULLTEXT") != null && getCurrentPage() != null
                && getCurrentPage().isFulltextAccessPermission();
    }

    /**
     * 
     * @return true if NER view link may be displayed; false otherwise
     * @throws IndexUnreachableException
     * @throws DAOException
     * @throws PresentationException
     */
    public boolean isDisplayNerViewLink() throws IndexUnreachableException, DAOException, PresentationException {
        return topStructElement != null && topStructElement.isNerAvailable();
    }

    /**
     * 
     * @return true if NER view link may be displayed; false otherwise
     * @throws IndexUnreachableException
     * @throws DAOException
     * @throws PresentationException
     */
    public boolean isDisplayExternalResolverLink() throws IndexUnreachableException, DAOException, PresentationException {
        return topStructElement != null
                && topStructElement.getMetadataValue("MD_LOCATION_URL_EXTERNALRESOLVER") != null;
    }

    /**
     * <p>
     * getOaiMarcUrl.
     * </p>
     *
     * @return a {@link java.lang.String} object.
     * @throws io.goobi.viewer.exceptions.IndexUnreachableException if any.
     */
    public String getOaiMarcUrl() throws IndexUnreachableException {
        return DataManager.getInstance().getConfiguration().getMarcUrl() + getPi();
    }

    /**
     * <p>
     * getOaiDcUrl.
     * </p>
     *
     * @return a {@link java.lang.String} object.
     * @throws io.goobi.viewer.exceptions.IndexUnreachableException if any.
     */
    public String getOaiDcUrl() throws IndexUnreachableException {
        return DataManager.getInstance().getConfiguration().getDcUrl() + getPi();
    }

    /**
     * <p>
     * getOaiEseUrl.
     * </p>
     *
     * @return a {@link java.lang.String} object.
     * @throws io.goobi.viewer.exceptions.IndexUnreachableException if any.
     */
    public String getOaiEseUrl() throws IndexUnreachableException {
        return DataManager.getInstance().getConfiguration().getEseUrl() + getPi();
    }

    /**
     * <p>
     * Getter for the field <code>opacUrl</code>.
     * </p>
     *
     * @return a {@link java.lang.String} object.
     */
    public String getOpacUrl() {
        if (currentStructElement != null && opacUrl == null) {
            try {
                StructElement topStruct = currentStructElement.getTopStruct();
                if (topStruct != null) {
                    opacUrl = topStruct.getMetadataValue(SolrConstants.OPACURL);
                }
            } catch (PresentationException e) {
                logger.debug("PresentationException thrown here: {}", e.getMessage());
            } catch (IndexUnreachableException e) {
                logger.debug("IndexUnreachableException thrown here: {}", e.getMessage());
            }
        }

        return opacUrl;
    }

    /**
     * 
     * @return
     * @throws IndexUnreachableException
     * @throws DAOException
     * @throws PresentationException
     * @deprecated Use <code>getCiteLinkWork()</code>
     */
    @Deprecated
    public String getPersistentUrl() throws IndexUnreachableException, DAOException, PresentationException {
        return getCiteLinkWork();
    }

    /**
     * Returns the main title of the current volume's anchor, if available.
     *
     * @return a {@link java.lang.String} object.
     */
    public String getAnchorTitle() {
        if (anchorStructElement != null) {
            return anchorStructElement.getMetadataValue(SolrConstants.TITLE);
        }

        return null;
    }

    /**
     * Returns the main title of the current volume.
     *
     * @return The volume's main title.
     */
    public String getVolumeTitle() {
        if (topStructElement != null) {
            return topStructElement.getMetadataValue(SolrConstants.TITLE);
        }
        return null;
    }

    /**
     * <p>
     * isBelowFulltextThreshold.
     * </p>
     *
     * @return a boolean.
     * @throws io.goobi.viewer.exceptions.PresentationException if any.
     * @throws io.goobi.viewer.exceptions.IndexUnreachableException if any.
     */
    public boolean isBelowFulltextThreshold() throws PresentationException, IndexUnreachableException {
        int threshold = DataManager.getInstance().getConfiguration().getFulltextPercentageWarningThreshold();
        return isBelowFulltextThreshold(threshold);
    }

    /**
     * 
     * @return
     * @throws IndexUnreachableException
     * @throws PresentationException
     * @should return true if there are no pages
     */
    boolean isBelowFulltextThreshold(double threshold) throws PresentationException, IndexUnreachableException {
        if (pageLoader.getNumPages() == 0) {
            return true;
        }
        if (pagesWithFulltext == null) {
            pagesWithFulltext = DataManager.getInstance()
                    .getSearchIndex()
                    .getHitCount(new StringBuilder("+").append(SolrConstants.PI_TOPSTRUCT)
                            .append(':')
                            .append(pi)
                            .append(" +")
                            .append(SolrConstants.DOCTYPE)
                            .append(":PAGE")
                            .append(" +")
                            .append(SolrConstants.FULLTEXTAVAILABLE)
                            .append(":true")
                            .toString());
        }
        double percentage = pagesWithFulltext * 100.0 / pageLoader.getNumPages();
        // logger.trace("{}% of pages have full-text", percentage);
        if (percentage < threshold) {
            return true;
        }

        return false;
    }

    /**
     * <p>
     * isFulltextAvailableForWork.
     * </p>
     *
     * @return true if record has full-text and user has access rights; false otherwise
     * @throws io.goobi.viewer.exceptions.IndexUnreachableException if any.
     * @throws io.goobi.viewer.exceptions.DAOException if any.
     * @throws io.goobi.viewer.exceptions.PresentationException if any.
     */
    public boolean isFulltextAvailableForWork() throws IndexUnreachableException, DAOException, PresentationException {
        if (isBornDigital()) {
            return false;
        }

        boolean access;
        try {
            access = AccessConditionUtils.checkAccessPermissionByIdentifierAndLogId(getPi(), null, IPrivilegeHolder.PRIV_VIEW_FULLTEXT,
                    BeanUtils.getRequest());
        } catch (RecordNotFoundException e) {
            return false;
        }
        return access && (!isBelowFulltextThreshold(0.0001) || isAltoAvailableForWork());
    }

    /**
     * 
     * @return true if any of this record's pages has an image and user has access rights; false otherwise
     * @throws IndexUnreachableException
     * @throws DAOException
     * @throws RecordNotFoundException
     */
    public boolean isRecordHasImages() throws IndexUnreachableException, DAOException, RecordNotFoundException {
        if (topStructElement == null || !topStructElement.isHasImages()) {
            return false;
        }

        return AccessConditionUtils.checkAccessPermissionByIdentifierAndLogId(getPi(), null, IPrivilegeHolder.PRIV_VIEW_IMAGES,
                BeanUtils.getRequest());
    }

    /**
     * <p>
     * isTeiAvailableForWork.
     * </p>
     *
     * @return a boolean.
     * @throws io.goobi.viewer.exceptions.IndexUnreachableException if any.
     * @throws io.goobi.viewer.exceptions.DAOException if any.
     * @throws io.goobi.viewer.exceptions.PresentationException if any.
     */
    public boolean isTeiAvailableForWork() throws IndexUnreachableException, DAOException, PresentationException {
        if (isBornDigital()) {
            return false;
        }

        boolean access;
        try {
            access = AccessConditionUtils.checkAccessPermissionByIdentifierAndLogId(getPi(), null, IPrivilegeHolder.PRIV_VIEW_FULLTEXT,
                    BeanUtils.getRequest());
            return access && (!isBelowFulltextThreshold(0.0001) || isAltoAvailableForWork() || isWorkHasTEIFiles());
        } catch (RecordNotFoundException e) {
            return false;
        }
    }

    /**
     * @return true if there are any TEI files associated directly with the top document
     * @throws PresentationException
     * @throws IndexUnreachableException
     */
    private boolean isWorkHasTEIFiles() throws IndexUnreachableException, PresentationException {
        if (workHasTEIFiles == null) {
            long teiDocs = DataManager.getInstance()
                    .getSearchIndex()
                    .getHitCount(new StringBuilder("+").append(SolrConstants.PI_TOPSTRUCT)
                            .append(':')
                            .append(pi)
                            .append(" + ")
                            .append(SolrConstants.DOCTYPE)
                            .append(":")
                            .append(SolrConstants.DOCSTRCT)
                            .append(" +")
                            .append(SolrConstants.FILENAME_TEI)
                            .append(":*")
                            .toString());
            int threshold = 1;
            logger.trace("{} of pages have tei", teiDocs);
            if (teiDocs < threshold) {
                workHasTEIFiles = false;
            } else {
                workHasTEIFiles = true;
            }
        }

        return workHasTEIFiles;
    }

    /**
     * @return the toc
     */
    public TOC getToc() {
        return toc;
    }

    /**
     * @param toc the toc to set
     */
    public void setToc(TOC toc) {
        this.toc = toc;
    }

    /**
     * <p>
     * isAltoAvailableForWork.
     * </p>
     *
     * @return a boolean.
     * @throws io.goobi.viewer.exceptions.IndexUnreachableException if any.
     * @throws io.goobi.viewer.exceptions.PresentationException if any.
     * @throws io.goobi.viewer.exceptions.DAOException if any.
     */
    public boolean isAltoAvailableForWork() throws IndexUnreachableException, PresentationException, DAOException {
        boolean access;
        try {
            access = AccessConditionUtils.checkAccessPermissionByIdentifierAndLogId(getPi(), null, IPrivilegeHolder.PRIV_VIEW_FULLTEXT,
                    BeanUtils.getRequest());
        } catch (RecordNotFoundException e) {
            return false;
        }
        if (!access) {
            return false;
        }
        if (pagesWithAlto == null) {

            pagesWithAlto = DataManager.getInstance()
                    .getSearchIndex()
                    .getHitCount(new StringBuilder("+").append(SolrConstants.PI_TOPSTRUCT)
                            .append(':')
                            .append(pi)
                            .append(" +")
                            .append(SolrConstants.DOCTYPE)
                            .append(":PAGE")
                            .append(" +")
                            .append(SolrConstants.FILENAME_ALTO)
                            .append(":*")
                            .toString());
            logger.trace("{} of pages have full-text", pagesWithAlto);
        }
        int threshold = 1;
        if (pagesWithAlto < threshold) {
            return false;
        }

        return true;
    }

    /**
     * Default fulltext getter (with HTML escaping).
     *
     * @return a {@link java.lang.String} object.
     * @throws io.goobi.viewer.exceptions.IndexUnreachableException if any.
     * @throws io.goobi.viewer.exceptions.DAOException if any.
     * @throws io.goobi.viewer.exceptions.ViewerConfigurationException if any.
     * @deprecated Use <code>PhysicalElement.getFullText()</code>
     */
    @Deprecated
    public String getFulltext() throws IndexUnreachableException, DAOException, ViewerConfigurationException {
        return getFulltext(true, null);
    }

    /**
     * Returns the full-text for the current page, stripped of any included JavaScript.
     *
     * @param escapeHtml If true HTML tags will be escaped to prevent pseudo-HTML from breaking the text.
     * @param language a {@link java.lang.String} object.
     * @return Full-text for the current page.
     * @throws io.goobi.viewer.exceptions.IndexUnreachableException if any.
     * @throws io.goobi.viewer.exceptions.DAOException if any.
     * @throws io.goobi.viewer.exceptions.ViewerConfigurationException if any.
     * @deprecated Use <code>PhysicalElement.getFullText()</code>
     */
    @Deprecated
    public String getFulltext(boolean escapeHtml, String language) throws IndexUnreachableException, DAOException, ViewerConfigurationException {
        String currentFulltext = null;

        // Current page fulltext

        if (isDoublePageMode()) {
            // Double page view
            StringBuilder sb = new StringBuilder();
            Optional<PhysicalElement> leftPage = getCurrentLeftPage();
            if (leftPage.isPresent() && StringUtils.isNotEmpty(leftPage.get().getFullText())) {
                sb.append(leftPage.get().getFullText());
            }
            Optional<PhysicalElement> rightPage = getCurrentRightPage();
            if (rightPage.isPresent() && StringUtils.isNotEmpty(rightPage.get().getFullText())) {
                if (sb.length() > 0) {
                    sb.append("<hr />");
                }
                sb.append(rightPage.get().getFullText());
            }
            currentFulltext = sb.toString();
        } else {
            // Single page view
            PhysicalElement currentPage = getCurrentPage();
            if (currentPage == null || StringUtils.isEmpty(currentPage.getFullText())) {
                return currentFulltext;
            }
            currentFulltext = currentPage.getFullText();
        }

        if (escapeHtml) {
            currentFulltext = StringTools.escapeHtmlChars(currentFulltext);
        }

        // logger.trace(currentFulltext);
        return currentFulltext;
    }

    /**
     * 
     * 
     * @return the probable mimeType of the fulltext of the current page. Loads the fulltext of that page if neccessary
     * @throws IndexUnreachableException
     * @throws DAOException
     * @throws ViewerConfigurationException
     */
    public String getFulltextMimeType() throws IndexUnreachableException, DAOException, ViewerConfigurationException {
        PhysicalElement currentImg = getCurrentPage();
        if (currentImg != null) {
            return currentImg.getFulltextMimeType();
        }

        return null;
    }

    /**
     * <p>
     * getCurrentRotate.
     * </p>
     *
     * @return a int.
     */
    public int getCurrentRotate() {
        return rotate;
    }

    /**
     * <p>
     * Setter for the field <code>zoomSlider</code>.
     * </p>
     *
     * @param zoomSlider a int.
     */
    public void setZoomSlider(int zoomSlider) {
        this.zoomSlider = zoomSlider;
    }

    /**
     * <p>
     * Getter for the field <code>zoomSlider</code>.
     * </p>
     *
     * @return a int.
     */
    public int getZoomSlider() {
        return this.zoomSlider;
    }

    /**
     * List all files in {@link Configuration#getOrigContentFolder()} for which accecss is granted and which are not hidden per config
     * 
     * @return the list of downloadable filenames. If no downloadable resources exists, an empty list is returned
     * @throws PresentationException
     * @throws IndexUnreachableException
     * @throws DAOException
     * @throws IOException
     */
    private List<String> listDownloadableContent() throws PresentationException, IndexUnreachableException, DAOException, IOException {
        //        if (this.downloadFilenames == null) {
        Path sourceFileDir = DataFileTools.getDataFolder(pi, DataManager.getInstance().getConfiguration().getOrigContentFolder());
        if (Files.exists(sourceFileDir) && AccessConditionUtils.checkContentFileAccessPermission(pi,
                (HttpServletRequest) FacesContext.getCurrentInstance().getExternalContext().getRequest())) {
            String hideDownloadFilesRegex = DataManager.getInstance().getConfiguration().getHideDownloadFileRegex();
            try (Stream<Path> files = Files.list(sourceFileDir)) {
                Stream<String> filenames = files.map(path -> path.getFileName().toString());
                if (StringUtils.isNotEmpty(hideDownloadFilesRegex)) {
                    filenames = filenames.filter(filename -> !filename.matches(hideDownloadFilesRegex));
                }
                this.downloadFilenames = filenames.collect(Collectors.toList());
            }
        } else {
            this.downloadFilenames = Collections.emptyList();
        }
        //        }
        return this.downloadFilenames;
    }

    /**
     * Returns true if original content download has been enabled in the configuration and there are files in the original content folder for this
     * record.
     *
     * @return a boolean.
     */
    public boolean isDisplayContentDownloadMenu() {
        if (!DataManager.getInstance().getConfiguration().isDisplaySidebarWidgetDownloads()) {
            return false;
        }
        try {
            return !listDownloadableContent().isEmpty();
        } catch (PresentationException | IndexUnreachableException | DAOException | IOException e) {
            logger.warn("Error listing downloadable content: " + e.toString());
        }

        return false;
    }

    /**
     * Returns a list of original content file download links (name+url) for the current document.
     *
     * @return a {@link java.util.List} object.
     * @throws io.goobi.viewer.exceptions.IndexUnreachableException if any.
     * @throws io.goobi.viewer.exceptions.DAOException if any.
     * @throws io.goobi.viewer.exceptions.PresentationException if any.
     * @throws IOException
     */
    public List<LabeledLink> getContentDownloadLinksForWork() throws IOException, PresentationException, IndexUnreachableException, DAOException {
        AlphanumCollatorComparator comparator = new AlphanumCollatorComparator(null);
        List<LabeledLink> links = listDownloadableContent().stream()
                .sorted(comparator)
                .map(this::getLinkToDownloadFile)
                .filter(link -> link != LabeledLink.EMPTY)
                .collect(Collectors.toList());
        return links;

    }

    private LabeledLink getLinkToDownloadFile(String filename) {
        try {
            String pi = getPi();
            String filenameEncoded = URLEncoder.encode(filename, StringTools.DEFAULT_ENCODING);
            return DataManager.getInstance()
                    .getRestApiManager()
                    .getContentApiManager()
                    .map(urls -> urls.path(ApiUrls.RECORDS_FILES, ApiUrls.RECORDS_FILES_SOURCE).params(pi, filenameEncoded).build())
                    .map(url -> new LabeledLink(filename, url, 0))
                    .orElse(LabeledLink.EMPTY);
        } catch (UnsupportedEncodingException | IndexUnreachableException e) {
            logger.error("Failed to create download link to " + filename, e);
            return LabeledLink.EMPTY;
        }
    }

    /**
     * <p>
     * Getter for the field <code>topStructElementIddoc</code>.
     * </p>
     *
     * @return the topStructElementIddoc
     */
    public long getTopStructElementIddoc() {
        return topStructElementIddoc;
    }

    @Deprecated
    public long getTopDocumentIddoc() {
        return getTopStructElementIddoc();
    }

    public Long getAnchorDocumentIddoc() {
        if (this.anchorStructElement != null) {
            return anchorStructElement.getLuceneId();
        }

        return null;
    }

    /**
     * Returns <code>topDocument</code>. If the IDDOC of <code>topDocument</code> is different from <code>topDocumentIddoc</code>,
     * <code>topDocument</code> is reloaded.
     *
     * @return the currentDocument
     * @throws IndexUnreachableException
     */
    private StructElement loadTopStructElement() throws IndexUnreachableException {
        if (topStructElement == null || topStructElement.getLuceneId() != topStructElementIddoc) {
            topStructElement = new StructElement(topStructElementIddoc, null);
        }
        return topStructElement;
    }

    /**
     * <p>
     * Getter for the field <code>topStructElement</code>.
     * </p>
     *
     * @return a {@link io.goobi.viewer.model.viewer.StructElement} object.
     */
    public StructElement getTopStructElement() {
        try {
            return loadTopStructElement();
        } catch (IndexUnreachableException e) {
            logger.error(e.getMessage(), e);
            return null;
        }
    }

    /**
     * <p>
     * setTopStructElement.
     * </p>
     *
     * @param topStructElement the topStructElement to set
     */
    public void setTopStructElement(StructElement topStructElement) {
        this.topStructElement = topStructElement;
    }

    @Deprecated
    public StructElement getTopDocument() {
        return getTopStructElement();
    }

    /**
     * <p>
     * Getter for the field <code>currentStructElementIddoc</code>.
     * </p>
     *
     * @return the currentStructElementIddoc
     */
    public long getCurrentStructElementIddoc() {
        return currentStructElementIddoc;
    }

    /**
     * <p>
     * Setter for the field <code>currentStructElementIddoc</code>.
     * </p>
     *
     * @param currentStructElementIddoc the currentStructElementIddoc to set
     */
    public void setCurrentStructElementtIddoc(long currentStructElementIddoc) {
        this.currentStructElementIddoc = currentStructElementIddoc;
    }

    /**
     * <p>
     * Getter for the field <code>currentDocumentIddoc</code>.
     * </p>
     *
     * @return the currentDocumentIddoc
     */
    @Deprecated
    public long getCurrentDocumentIddoc() {
        return currentStructElementIddoc;
    }

    /**
     * <p>
     * Setter for the field <code>currentDocumentIddoc</code>.
     * </p>
     *
     * @param currentDocumentIddoc the currentDocumentIddoc to set
     */
    @Deprecated
    public void setCurrentDocumentIddoc(long currentDocumentIddoc) {
        this.currentStructElementIddoc = currentDocumentIddoc;
    }

    /**
     * <p>
     * Getter for the field <code>currentStructElement</code>.
     * </p>
     *
     * @return the currentStructElement
     * @throws io.goobi.viewer.exceptions.IndexUnreachableException if any.
     */
    public StructElement getCurrentStructElement() throws IndexUnreachableException {
        if (currentStructElement == null || currentStructElement.getLuceneId() != currentStructElementIddoc) {
            logger.trace("Creating new currentDocument from IDDOC {}, old currentDocumentIddoc: {}", currentStructElementIddoc,
                    currentStructElementIddoc);
            currentStructElement = new StructElement(currentStructElementIddoc);
        }
        return currentStructElement;
    }

    /**
     * <p>
     * Setter for the field <code>currentStructElement</code>.
     * </p>
     *
     * @param currentStructElement the currentStructElement to set
     */
    public void setCurrentStructElement(StructElement currentStructElement) {
        this.currentStructElement = currentStructElement;
    }

    @Deprecated
    public StructElement getCurrentDocument() throws IndexUnreachableException {
        return getCurrentStructElement();
    }

    @Deprecated
    public void setCurrentDocument(StructElement currentDocument) {
        setCurrentStructElement(currentDocument);
    }

    /**
     * <p>
     * getCurrentDocumentHierarchy.
     * </p>
     *
     * @return a {@link java.util.List} object.
     * @throws io.goobi.viewer.exceptions.IndexUnreachableException if any.
     */
    public List<StructElementStub> getCurrentDocumentHierarchy() throws IndexUnreachableException {
        if (docHierarchy == null) {
            //            PageType pageType = PageType.viewImage;
            docHierarchy = new LinkedList<>();

            StructElement curDoc = getCurrentStructElement();
            while (curDoc != null) {
                docHierarchy.add(curDoc.createStub());
                curDoc = curDoc.getParent();
            }
            Collections.reverse(docHierarchy);
        }

        logger.trace("docHierarchy size: {}", docHierarchy.size());
        if (!DataManager.getInstance().getConfiguration().getIncludeAnchorInTitleBreadcrumbs() && !docHierarchy.isEmpty()) {
            return docHierarchy.subList(1, docHierarchy.size());
        }
        return docHierarchy;
    }

    /**
     * <p>
     * Getter for the field <code>logId</code>.
     * </p>
     *
     * @return the logId
     */
    public String getLogId() {
        return logId;
    }

    /**
     * <p>
     * Setter for the field <code>logId</code>.
     * </p>
     *
     * @param logId the logId to set
     */
    public void setLogId(String logId) {
        this.logId = logId;
        // Reset the hieararchy list so that a new one is created
        docHierarchy = null;
    }

    /**
     * <p>
     * Getter for the field <code>pageLoader</code>.
     * </p>
     *
     * @return the pageLoader
     */
    public IPageLoader getPageLoader() {
        return pageLoader;

    }

    /**
     * <p>
     * getHtmlHeadDCMetadata.
     * </p>
     *
     * @return a {@link java.lang.String} object.
     */
    @Deprecated
    public String getHtmlHeadDCMetadata() {
        return getDublinCoreMetaTags();
    }

    /**
     * Generates DC meta tags for the head of a HTML page.
     *
     * @return String with tags
     */
    public String getDublinCoreMetaTags() {
        return MetadataTools.generateDublinCoreMetaTags(this.topStructElement);
    }

    /**
     * <p>
     * getHighwirePressMetaTags.
     * </p>
     *
     * @return String with tags
     */
    public String getHighwirePressMetaTags() {
        try {
            return MetadataTools.generateHighwirePressMetaTags(this.topStructElement, isFilesOnly() ? getAllPages() : null);
        } catch (IndexUnreachableException e) {
            logger.error(e.getMessage(), e);
            return "";
        } catch (ViewerConfigurationException e) {
            logger.error(e.getMessage(), e);
            return "";
        } catch (DAOException e) {
            logger.error(e.getMessage(), e);
            return "";
        } catch (PresentationException e) {
            logger.error(e.getMessage(), e);
            return "";
        }
    }

    /**
     * <p>
     * isHasVersionHistory.
     * </p>
     *
     * @return a boolean.
     * @throws io.goobi.viewer.exceptions.PresentationException if any.
     * @throws io.goobi.viewer.exceptions.IndexUnreachableException if any.
     */
    public boolean isHasVersionHistory() throws PresentationException, IndexUnreachableException {
        if (StringUtils.isEmpty(DataManager.getInstance().getConfiguration().getPreviousVersionIdentifierField())
                && StringUtils.isEmpty(DataManager.getInstance().getConfiguration().getNextVersionIdentifierField())) {
            return false;
        }

        return getVersionHistory().size() > 1;
    }

    /**
     * <p>
     * Getter for the field <code>versionHistory</code>.
     * </p>
     *
     * @should create create history correctly
     * @return a {@link java.util.List} object.
     * @throws io.goobi.viewer.exceptions.PresentationException if any.
     * @throws io.goobi.viewer.exceptions.IndexUnreachableException if any.
     */
    public List<String> getVersionHistory() throws PresentationException, IndexUnreachableException {
        if (versionHistory == null) {
            versionHistory = new ArrayList<>();

            String versionLabelField = DataManager.getInstance().getConfiguration().getVersionLabelField();

            {
                String nextVersionIdentifierField = DataManager.getInstance().getConfiguration().getNextVersionIdentifierField();
                if (StringUtils.isNotEmpty(nextVersionIdentifierField)) {
                    List<String> next = new ArrayList<>();
                    String identifier = topStructElement.getMetadataValue(nextVersionIdentifierField);
                    while (identifier != null) {
                        SolrDocument doc = DataManager.getInstance().getSearchIndex().getFirstDoc(SolrConstants.PI + ":" + identifier, null);
                        if (doc != null) {
                            JSONObject jsonObj = new JSONObject();
                            String versionLabel =
                                    versionLabelField != null ? SolrTools.getSingleFieldStringValue(doc, versionLabelField) : null;
                            if (StringUtils.isNotEmpty(versionLabel)) {
                                jsonObj.put("label", versionLabel);
                            }
                            jsonObj.put("id", identifier);
                            if (doc.getFieldValues("MD_YEARPUBLISH") != null) {
                                jsonObj.put("year", doc.getFieldValues("MD_YEARPUBLISH").iterator().next());
                            }
                            jsonObj.put("order", "1"); // "1" means this is a
                                                       // succeeding version
                            next.add(jsonObj.toString());
                            identifier = null;
                            if (doc.getFieldValues(nextVersionIdentifierField) != null) {
                                identifier = (String) doc.getFieldValues(nextVersionIdentifierField).iterator().next();
                            }
                        }
                    }
                    Collections.reverse(next);
                    versionHistory.addAll(next);
                }
            }

            {
                // This version
                JSONObject jsonObj = new JSONObject();
                String versionLabel = versionLabelField != null ? topStructElement.getMetadataValue(versionLabelField) : null;
                if (versionLabel != null) {
                    jsonObj.put("label", versionLabel);
                }
                jsonObj.put("id", getPi());
                jsonObj.put("year", topStructElement.getMetadataValue("MD_YEARPUBLISH"));
                jsonObj.put("order", "0"); // "0" identifies the currently loaded version
                versionHistory.add(jsonObj.toString());
            }

            {
                String prevVersionIdentifierField = DataManager.getInstance().getConfiguration().getPreviousVersionIdentifierField();
                if (StringUtils.isNotEmpty(prevVersionIdentifierField)) {
                    List<String> previous = new ArrayList<>();
                    String identifier = topStructElement.getMetadataValue(prevVersionIdentifierField);
                    while (identifier != null) {
                        SolrDocument doc = DataManager.getInstance().getSearchIndex().getFirstDoc(SolrConstants.PI + ":" + identifier, null);
                        if (doc != null) {
                            JSONObject jsonObj = new JSONObject();
                            String versionLabel =
                                    versionLabelField != null ? SolrTools.getSingleFieldStringValue(doc, versionLabelField) : null;
                            if (StringUtils.isNotEmpty(versionLabel)) {
                                jsonObj.put("label", versionLabel);
                            }
                            jsonObj.put("id", identifier);
                            if (doc.getFieldValues("MD_YEARPUBLISH") != null) {
                                jsonObj.put("year", doc.getFieldValues("MD_YEARPUBLISH").iterator().next());
                            }
                            jsonObj.put("order", "-1"); // "-1" means this is a
                                                        // preceding version
                            previous.add(jsonObj.toString());
                            identifier = null;
                            if (doc.getFieldValues(prevVersionIdentifierField) != null) {
                                identifier = (String) doc.getFieldValues(prevVersionIdentifierField).iterator().next();
                            }
                        } else {
                            //Identifier has no matching document. break while-loop
                            break;
                        }
                    }
                    versionHistory.addAll(previous);
                }
            }
            // Collections.reverse(versionHistory);
        }

        //		logger.trace("Version history size: {}", versionHistory.size());
        return versionHistory;
    }

    /**
     * Returns the ContextObject value for a COinS element (generated using metadata from <code>currentDocument</code>).
     *
     * @return a {@link java.lang.String} object.
     */
    public String getContextObject() {
        if (currentStructElement != null && contextObject == null) {
            try {
                contextObject =
                        currentStructElement.generateContextObject(BeanUtils.getNavigationHelper().getCurrentUrl(),
                                currentStructElement.getTopStruct());
            } catch (PresentationException e) {
                logger.debug("PresentationException thrown here: {}", e.getMessage());
            } catch (IndexUnreachableException e) {
                logger.debug("IndexUnreachableException thrown here: {}", e.getMessage());
            }
        }

        return contextObject;
    }

    /**
     * <p>
     * addToTranskribusAction.
     * </p>
     *
     * @param login If true, the user will first be logged into their Transkribus account in the UserBean.
     * @return a {@link java.lang.String} object.
     */
    public String addToTranskribusAction(boolean login) {
        logger.trace("addToTranskribusAction");
        UserBean ub = BeanUtils.getUserBean();
        if (ub == null) {
            logger.error("Could not retrieve UserBean");
            Messages.error("transkribus_recordInjestError");
            return "";
        }

        TranskribusSession session = ub.getUser().getTranskribusSession();
        if (session == null && login) {
            ub.transkribusLoginAction();
            session = ub.getUser().getTranskribusSession();
        }
        if (session == null) {
            Messages.error("transkribus_recordInjestError");
            return "";
        }
        try {
            NavigationHelper nh = BeanUtils.getNavigationHelper();
            String resolverUrlRoot = nh != null ? nh.getApplicationUrl() : "http://viewer.goobi.io/" + "metsresolver?id=";
            TranskribusJob job = TranskribusUtils.ingestRecord(DataManager.getInstance().getConfiguration().getTranskribusRestApiUrl(), session, pi,
                    resolverUrlRoot);
            if (job == null) {
                Messages.error("transkribus_recordInjestError");
                return "";
            }
            Messages.info("transkribus_recordIngestSuccess");
        } catch (IOException | JDOMException e) {
            logger.error(e.getMessage(), e);
            Messages.error("transkribus_recordInjestError");
        } catch (DAOException e) {
            logger.debug("DAOException thrown here");
            logger.error(e.getMessage(), e);
            Messages.error("transkribus_recordInjestError");
        } catch (HTTPException e) {
            if (e.getCode() == 401) {
                ub.getUser().setTranskribusSession(null);
                Messages.error("transkribus_sessionExpired");
            } else {
                logger.error(e.getMessage(), e);
                Messages.error("transkribus_recordInjestError");
            }
        }

        return "";
    }

    /**
     * <p>
     * isRecordAddedToTranskribus.
     * </p>
     *
     * @param session a {@link io.goobi.viewer.model.transkribus.TranskribusSession} object.
     * @return a boolean.
     * @throws io.goobi.viewer.exceptions.DAOException if any.
     */
    public boolean isRecordAddedToTranskribus(TranskribusSession session) throws DAOException {
        if (session == null) {
            return false;
        }
        List<TranskribusJob> jobs = DataManager.getInstance().getDao().getTranskribusJobs(pi, session.getUserId(), null);

        return jobs != null && !jobs.isEmpty();
    }

    /**
     * <p>
     * useTiles.
     * </p>
     *
     * @return a boolean.
     * @throws io.goobi.viewer.exceptions.IndexUnreachableException if any.
     * @throws io.goobi.viewer.exceptions.DAOException if any.
     * @throws io.goobi.viewer.exceptions.ViewerConfigurationException if any.
     */
    public boolean useTiles() throws IndexUnreachableException, DAOException, ViewerConfigurationException {
        PhysicalElement currentPage = getCurrentPage();
        if (currentPage == null) {
            return false;
        }

        return DataManager.getInstance().getConfiguration().useTiles();
    }

    /**
     * <p>
     * useTilesFullscreen.
     * </p>
     *
     * @return a boolean.
     * @throws io.goobi.viewer.exceptions.IndexUnreachableException if any.
     * @throws io.goobi.viewer.exceptions.DAOException if any.
     * @throws io.goobi.viewer.exceptions.ViewerConfigurationException if any.
     */
    public boolean useTilesFullscreen() throws IndexUnreachableException, DAOException, ViewerConfigurationException {
        PhysicalElement currentPage = getCurrentPage();
        if (currentPage == null) {
            return false;
        }

        return DataManager.getInstance().getConfiguration().useTilesFullscreen();
    }

    /**
     * <p>
     * Getter for the field <code>pi</code>.
     * </p>
     *
     * @return the pi
     * @throws io.goobi.viewer.exceptions.IndexUnreachableException if any.
     */
    public String getPi() throws IndexUnreachableException {
        if (StringUtils.isEmpty(pi)) {
            pi = getCurrentStructElement().getMetadataValue(SolrConstants.PI_TOPSTRUCT);
        }

        return pi;
    }

    /**
     * If the current record is a volume, returns the PI of the anchor record.
     *
     * @return anchor PI if record is volume; null otherwise.
     */
    public String getAnchorPi() {
        if (anchorStructElement != null) {
            return anchorStructElement.getMetadataValue(SolrConstants.PI);
        }

        return null;
    }

    /**
     * <p>
     * Getter for the field <code>mainMimeType</code>.
     * </p>
     *
     * @return the mainMimeType
     */
    public String getMainMimeType() {
        return mainMimeType;
    }

    /**
     * <p>
     * togglePageOrientation.
     * </p>
     */
    public void togglePageOrientation() {
        this.firstPageOrientation = this.firstPageOrientation.opposite();
    }

    /**
     * <p>
     * Setter for the field <code>doublePageMode</code>.
     * </p>
     *
     * @param doublePageMode the doublePageMode to set
     */
    public void setDoublePageMode(boolean doublePageMode) {
        this.doublePageMode = doublePageMode;
        this.setDoublePageModeForDropDown(doublePageMode);
    }

    /**
     * <p>
     * isDoublePageMode.
     * </p>
     *
     * @return the doublePageMode
     */
    public boolean isDoublePageMode() {
        return doublePageMode;
    }

    /**
     * <p>
     * Getter for the field <code>firstPdfPage</code>.
     * </p>
     *
     * @return the firstPdfPage
     */
    public String getFirstPdfPage() {
        return String.valueOf(firstPdfPage);
    }

    /**
     * <p>
     * Setter for the field <code>firstPdfPage</code>.
     * </p>
     *
     * @param firstPdfPage the firstPdfPage to set
     */
    public void setFirstPdfPage(String firstPdfPage) {
        this.firstPdfPage = Integer.valueOf(firstPdfPage);
    }

    /**
     * <p>
     * Getter for the field <code>lastPdfPage</code>.
     * </p>
     *
     * @return the lastPdfPage
     */
    public String getLastPdfPage() {
        return String.valueOf(lastPdfPage);
    }

    /**
     * <p>
     * Setter for the field <code>lastPdfPage</code>.
     * </p>
     *
     * @param lastPdfPage the lastPdfPage to set
     */
    public void setLastPdfPage(String lastPdfPage) {
        logger.trace("setLastPdfPage: {}", lastPdfPage);
        if (lastPdfPage != null) {
            this.lastPdfPage = Integer.valueOf(lastPdfPage);
        }
    }

    /**
     * <p>
     * Getter for the field <code>calendarView</code>.
     * </p>
     *
     * @return the calendarView
     * @throws io.goobi.viewer.exceptions.IndexUnreachableException if any.
     * @throws io.goobi.viewer.exceptions.PresentationException if any.
     */
    public CalendarView getCalendarView() throws IndexUnreachableException, PresentationException {
        if (calendarView == null) {
            calendarView = createCalendarView();
        }
        return calendarView;
    }

    /**
     * <p>
     * Getter for the field <code>firstPageOrientation</code>.
     * </p>
     *
     * @return the firstPageOrientation
     */
    public PageOrientation getFirstPageOrientation() {
        if (getCurrentPage() != null && getCurrentPage().isFlipRectoVerso()) {
            logger.trace("page {} is flipped", getCurrentPage().getOrder());
            return firstPageOrientation.opposite();
        }
        return firstPageOrientation;
    }

    /**
     * <p>
     * Setter for the field <code>firstPageOrientation</code>.
     * </p>
     *
     * @param firstPageOrientation the firstPageOrientation to set
     */
    public void setFirstPageOrientation(PageOrientation firstPageOrientation) {
        this.firstPageOrientation = firstPageOrientation;
    }

    /**
     * <p>
     * getCurrentPageSourceIndex.
     * </p>
     *
     * @return 1 if we are in double page mode and the current page is the right page. 0 otherwise
     * @throws io.goobi.viewer.exceptions.IndexUnreachableException if any.
     * @throws io.goobi.viewer.exceptions.DAOException if any.
     */
    public int getCurrentPageSourceIndex() throws IndexUnreachableException, DAOException {
        if (!isDoublePageMode()) {
            return 0;
        }

        PhysicalElement currentRightPage = getCurrentRightPage().orElse(null);
        if (currentRightPage != null) {
            return currentRightPage.equals(getCurrentPage()) ? 1 : 0;
        }

        return 0;
    }

    /**
     * <p>
     * getTopDocumentTitle.
     * </p>
     *
     * @return a {@link java.lang.String} object.
     */
    public String getTopDocumentTitle() {
        return getDocumentTitle(this.topStructElement);
    }

    /**
     * <p>
     * getDocumentTitle.
     * </p>
     *
     * @param document a {@link io.goobi.viewer.model.viewer.StructElement} object.
     * @return a {@link java.lang.String} object.
     */
    public String getDocumentTitle(StructElement document) {
        if (document == null) {
            return "";
        }

        StringBuilder sb = new StringBuilder();
        switch (document.docStructType) {
            case "Comment":
                sb.append("\"").append(document.getMetadataValue(SolrConstants.TITLE)).append("\"");
                if (StringUtils.isNotBlank(document.getMetadataValue("MD_AUTHOR"))) {
                    sb.append(" von ").append(document.getMetadataValue("MD_AUTHOR"));
                }
                if (StringUtils.isNotBlank(document.getMetadataValue("MD_YEARPUBLISH"))) {
                    sb.append(" (").append(document.getMetadataValue("MD_YEARPUBLISH")).append(")");
                }
                break;
            case "FormationHistory":
                sb.append("\"").append(document.getMetadataValue(SolrConstants.TITLE)).append("\"");
                //TODO: Add Einsatzland z.b.: (Deutschland)
                if (StringUtils.isNotBlank(document.getMetadataValue("MD_AUTHOR"))) {
                    sb.append(" von ").append(document.getMetadataValue("MD_AUTHOR"));
                }
                if (StringUtils.isNotBlank(document.getMetadataValue("MD_YEARPUBLISH"))) {
                    sb.append(" (").append(document.getMetadataValue("MD_YEARPUBLISH")).append(")");
                }
                break;
            case "Source":
            default:
                sb.append(document.getDisplayLabel());
        }

        return sb.toString();
    }

    /**
     * <p>
     * Setter for the field <code>pageLoader</code>.
     * </p>
     *
     * @param loader a {@link io.goobi.viewer.model.viewer.pageloader.IPageLoader} object.
     */
    public void setPageLoader(IPageLoader loader) {
        this.pageLoader = loader;

    }

    /**
     * <p>
     * getCiteLinkWork.
     * </p>
     *
     * @return A persistent link to the current work
     *
     * @throws io.goobi.viewer.exceptions.IndexUnreachableException if any.
     * @throws io.goobi.viewer.exceptions.DAOException if any.
     * @throws io.goobi.viewer.exceptions.PresentationException if any.
     * @should return correct url
     */
    public String getCiteLinkWork() throws IndexUnreachableException, DAOException, PresentationException {
        if (topStructElement == null) {
            return "";
        }

        // Prefer custom PURL in MD_PURL, if available
        String customPURL = topStructElement.getMetadataValue("MD_PURL");
        if (StringUtils.isNotEmpty(customPURL)) {
            return customPURL;
        }

        // Build URL
        StringBuilder url = new StringBuilder();
        boolean anchorOrGroup = topStructElement.isAnchor() || topStructElement.isGroup();
        PageType pageType = PageType.determinePageType(topStructElement.getDocStructType(), null, anchorOrGroup, isHasPages(), false);
        if (pageType == null) {
            if (isHasPages()) {
                pageType = PageType.viewObject;
            } else {
                pageType = PageType.viewMetadata;
            }
        }
        url.append(BeanUtils.getServletPathWithHostAsUrlFromJsfContext());
        url.append('/').append(pageType.getName()).append('/').append(getPi()).append('/');
        if (getRepresentativePage() != null) {
            url.append(getRepresentativePage().getOrder()).append('/');
        }

        return url.toString();
    }

    /**
     * <p>
     * isDisplayCiteLinkWork.
     * </p>
     *
     * @return a boolean.
     */
    public boolean isDisplayCiteLinkWork() {
        return DataManager.getInstance().getConfiguration().isDisplaySidebarWidgetUsageCitationLinks() && topStructElement != null;
    }

    /**
     * 
     * @return
     * @throws IndexUnreachableException
     * @should return correct url
     */
    public String getCiteLinkDocstruct() throws IndexUnreachableException {
        if (currentStructElement == null) {
            return "";
        }

        // Prefer custom PURL in MD_PURL, if available
        String customPURL = currentStructElement.getMetadataValue("MD_PURL");
        if (StringUtils.isNotEmpty(customPURL)) {
            return customPURL;
        }

        // Build URL
        StringBuilder url = new StringBuilder();
        boolean anchorOrGroup = currentStructElement.isAnchor() || currentStructElement.isGroup();
        PageType pageType = PageType.determinePageType(currentStructElement.getDocStructType(), null, anchorOrGroup, isHasPages(), false);
        if (pageType == null) {
            if (isHasPages()) {
                pageType = PageType.viewObject;
            } else {
                pageType = PageType.viewMetadata;
            }
        }
        url.append(BeanUtils.getServletPathWithHostAsUrlFromJsfContext());
        url.append('/').append(pageType.getName()).append('/').append(getPi()).append('/');
        if (currentStructElement.getImageNumber() > 0) {
            // First page of the docstruct
            url.append(currentStructElement.getImageNumber()).append('/');
        } else {
            // Current page
            url.append(getCurrentImageOrder()).append('/');
        }
        if (StringUtils.isNotEmpty(currentStructElement.getLogid())) {
            url.append(currentStructElement.getLogid()).append('/');
        }

        return url.toString();
    }

    /**
     * <p>
     * isDisplayCiteLinkDocstruct.
     * </p>
     *
     * @return a boolean.
     */
    public boolean isDisplayCiteLinkDocstruct() {
        return DataManager.getInstance().getConfiguration().isDisplaySidebarWidgetUsageCitationLinks() && currentStructElement != null
                && currentStructElement.getLuceneId() != topStructElement.getLuceneId();
    }

    /**
     * <p>
     * getCiteLinkPage.
     * </p>
     *
     * @return a {@link java.lang.String} object.
     * @throws io.goobi.viewer.exceptions.IndexUnreachableException if any.
     * @throws io.goobi.viewer.exceptions.DAOException if any.
     * @should return correct url
     */
    public String getCiteLinkPage() throws IndexUnreachableException, DAOException {
        PhysicalElement currentPage = getCurrentPage();
        if (currentPage == null) {
            return "";
        }

        // Build URL
        StringBuilder url = new StringBuilder();
        PageType pageType = null;
        if (topStructElement != null) {
            boolean anchorOrGroup = topStructElement.isAnchor() || topStructElement.isGroup();
            pageType = PageType.determinePageType(topStructElement.getDocStructType(), null, anchorOrGroup, isHasPages(), false);
        }
        if (pageType == null) {
            pageType = PageType.viewObject;
        }
        url.append(BeanUtils.getServletPathWithHostAsUrlFromJsfContext());
        url.append('/').append(pageType.getName()).append('/').append(getPi()).append('/').append(currentPage.getOrder()).append('/');

        return url.toString();
    }

    /**
     * <p>
     * isDisplayCiteLinkPage.
     * </p>
     *
     * @return a boolean.
     * @throws io.goobi.viewer.exceptions.IndexUnreachableException if any.
     * @throws io.goobi.viewer.exceptions.DAOException if any.
     */
    public boolean isDisplayCiteLinkPage() throws IndexUnreachableException, DAOException {
        return DataManager.getInstance().getConfiguration().isDisplaySidebarWidgetUsageCitationLinks() && getCurrentPage() != null;
    }

    /**
     * 
     * @return
     * @throws IOException
     * @throws IndexUnreachableException
     * @throws PresentationException
     */
    public String getCitationStringHtml() throws IOException, IndexUnreachableException, PresentationException {
        return getCitationString("html");
    }

    /**
     * 
     * @return
     * @throws IOException
     * @throws IndexUnreachableException
     * @throws PresentationException
     */
    public String getCitationStringPlain() throws IOException, IndexUnreachableException, PresentationException {
        return getCitationString("text");
    }

    /**
     * 
     * @param outputFormat Output format (html or text)
     * @return Generated citation string for the selected style
     * @throws IOException
     * @throws PresentationException
     * @throws IndexUnreachableException
     * @should return apa html citation correctly
     * @should return apa html plaintext correctly
     */
    String getCitationString(String outputFormat) throws IOException, IndexUnreachableException, PresentationException {
        if (StringUtils.isEmpty(citationStyle)) {
            List<String> availableStyles = DataManager.getInstance().getConfiguration().getSidebarWidgetUsageCitationRecommendationStyles();
            if (availableStyles.isEmpty()) {
                return "";
            }
            citationStyle = availableStyles.get(0);
        }

        if (citationProcessorWrapper == null) {
            citationProcessorWrapper = new CitationProcessorWrapper();
        }
        CSL processor = citationProcessorWrapper.getCitationProcessor(citationStyle);
        Metadata md = DataManager.getInstance().getConfiguration().getSidebarWidgetUsageCitationRecommendationSource();
        md.populate(topStructElement, String.valueOf(topStructElement.getLuceneId()), null, BeanUtils.getLocale());
        for (MetadataValue val : md.getValues()) {
            if (!val.getCitationValues().isEmpty()) {
                Citation citation = new Citation(pi, processor, citationProcessorWrapper.getCitationItemDataProvider(),
                        CitationTools.getCSLTypeForDocstrct(topStructElement.getDocStructType()), val.getCitationValues());
                String ret = citation.getCitationString(outputFormat);
                // logger.trace("citation: {}", ret);
                return ret;
            }
        }

        return "";
    }

    /**
     * @return the citationStyle
     */
    public String getCitationStyle() {
        return citationStyle;
    }

    /**
     * @param citationStyle the citationStyle to set
     */
    public void setCitationStyle(String citationStyle) {
        this.citationStyle = citationStyle;
    }

    /**
     * @return the citationProcessorWrapper
     */
    public CitationProcessorWrapper getCitationProcessorWrapper() {
        return citationProcessorWrapper;
    }

    /**
     * @param citationProcessorWrapper the citationProcessorWrapper to set
     */
    public void setCitationProcessorWrapper(CitationProcessorWrapper citationProcessorWrapper) {
        this.citationProcessorWrapper = citationProcessorWrapper;
    }

    /**
     * 
     * @return
     */
    public String getArchiveEntryIdentifier() {
        if (topStructElement == null) {
            return null;
        }

        // logger.trace("getArchiveEntryIdentifier: {}", topDocument.getMetadataValue(SolrConstants.ARCHIVE_ENTRY_ID));
        return topStructElement.getMetadataValue(SolrConstants.ARCHIVE_ENTRY_ID);
    }

    /**
     * Creates an instance of ViewManager loaded with the record with the given identifier.
     * 
     * @param pi Record identifier
     * @return
     * @throws PresentationException
     * @throws IndexUnreachableException
     * @throws ViewerConfigurationException
     * @throws DAOException
     * @throws RecordNotFoundException
     */
    public static ViewManager createViewManager(String pi)
            throws PresentationException, IndexUnreachableException, DAOException, ViewerConfigurationException, RecordNotFoundException {
        if (pi == null) {
            throw new IllegalArgumentException("pi may not be null");
        }

        SolrDocument doc = DataManager.getInstance().getSearchIndex().getFirstDoc(SolrConstants.PI + ":" + pi, null);
        if (doc == null) {
            throw new RecordNotFoundException(pi);
        }

        long iddoc = Long.valueOf((String) doc.getFieldValue(SolrConstants.IDDOC));
        StructElement topDocument = new StructElement(iddoc, doc);
        ViewManager ret = new ViewManager(topDocument, AbstractPageLoader.create(topDocument), iddoc, null, null, null);

        return ret;
    }
}<|MERGE_RESOLUTION|>--- conflicted
+++ resolved
@@ -219,14 +219,6 @@
         this.mainMimeType = mainMimeType;
         logger.trace("mainMimeType: {}", mainMimeType);
 
-<<<<<<< HEAD
-        String archiveId = getArchiveEntryIdentifier();
-        if (StringUtils.isNotBlank(archiveId)) {
-            DataManager.getInstance().getArchiveManager().updateArchiveList();
-            this.archiveResource = DataManager.getInstance().getArchiveManager().loadArchiveForEntry(archiveId);
-            this.archiveTreeNeighbours = DataManager.getInstance().getArchiveManager().findIndexedNeighbours(archiveId);
-        } 
-=======
         if (DataManager.getInstance().getConfiguration().isArchivesEnabled()) {
             String archiveId = getArchiveEntryIdentifier();
             if (StringUtils.isNotBlank(archiveId)) {
@@ -235,7 +227,6 @@
                 this.archiveTreeNeighbours = DataManager.getInstance().getArchiveManager().findIndexedNeighbours(archiveId);
             }
         }
->>>>>>> 7ccf584d
     }
 
     public Pair<Optional<String>, Optional<String>> getArchiveTreeNeighbours() {
