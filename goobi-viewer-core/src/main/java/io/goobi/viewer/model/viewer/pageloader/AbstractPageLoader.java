--- conflicted
+++ resolved
@@ -76,12 +76,7 @@
      * Creates and returns the appropriate loader instance for the given <code>StructElement</code>.
      *
      * @param topStructElement Top level <code>StructElement</code> of the record
-<<<<<<< HEAD
-     * @param list 
-     * @return
-=======
      * @return Appropriate page loader implementation for the given record topStructElement
->>>>>>> cf4a6159
      * @throws IndexUnreachableException
      * @throws DAOException
      * @throws PresentationException
