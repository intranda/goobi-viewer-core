--- conflicted
+++ resolved
@@ -1,4 +1,3 @@
-<<<<<<< HEAD
 <ui:composition
   xmlns="http://www.w3.org/1999/xhtml"
   xmlns:c="http://java.sun.com/jsp/jstl/core"
@@ -80,40 +79,31 @@
           </div>
         </div>
 
-        <h:panelGroup layout="block">
-          <c:if test="#{!activeDocumentBean.viewManager.topStructElement.rtl}">
-            <f:attribute
-              name="styleClass"
-              value="view-thumbs__thumbnails -ltr"
-            />
-          </c:if>
-          <c:if test="#{activeDocumentBean.viewManager.topStructElement.rtl}">
-            <f:attribute
-              name="styleClass"
-              value="view-thumbs__thumbnails -rtl"
-            />
-          </c:if>
-          <ui:repeat
-            var="image"
-            value="#{activeDocumentBean.viewManager.imagesSection}"
-          >
-            <!-- THUMBNAIL -->
-            <div class="view-thumbs__thumbnail">
-              <!-- THUMBNAIL IMAGE -->
-              <a href="#{navigationHelper.imageActiveUrl}#{image.purlPart}">
-                <figure class="view-thumbs__thumbnail-image">
-                  <!--                                 <img src="#{image.thumbnailUrl}" alt="#{image.order}:#{image.orderLabel}" title="#{image.order}:#{image.orderLabel}" /> -->
-                  <img
-                    src="#{image.thumbnailUrl}"
-                    alt="#{image.order}"
-                    title="#{image.order}:#{image.orderLabel}"
-                    data-viewer-thumbnail="thumbnail"
-                  />
-                  <figcaption>
-                    <!-- THUMBNAIL IMAGE ORDER -->
-                    <div class="view-thumbs__thumbnail-image-order">
-                      #{image.order}:#{image.orderLabel}
-                    </div>
+      	<h:panelGroup layout="block">
+			<c:if
+				test="#{!activeDocumentBean.viewManager.topStructElement.rtl}">
+				<f:attribute name="styleClass"
+					value="view-thumbs__thumbnails -ltr" />
+			</c:if>
+			<c:if test="#{activeDocumentBean.viewManager.topStructElement.rtl}">
+				<f:attribute name="styleClass"
+					value="view-thumbs__thumbnails -rtl" />
+			</c:if>
+			<ui:repeat var="image"
+				value="#{activeDocumentBean.viewManager.imagesSection}">
+				<!-- THUMBNAIL -->
+				<div class="view-thumbs__thumbnail">
+					<!-- THUMBNAIL IMAGE -->
+					<a href="#{navigationHelper.imageActiveUrl}#{image.purlPart}">
+						<figure class="view-thumbs__thumbnail-image">
+							<!--                                 <img src="#{image.thumbnailUrl}" alt="#{image.order}:#{image.orderLabel}" title="#{image.order}:#{image.orderLabel}" /> -->
+							<img src="#{image.thumbnailUrl}" alt="#{image.order}"
+								title="#{image.order}:#{image.orderLabel}"
+								data-viewer-thumbnail="thumbnail"
+								data-viewer-access-denied-url="#{image.getAccessDeniedThumbnailUrl(navigationHelper.locale)}" />
+							<figcaption>
+								<!-- THUMBNAIL IMAGE ORDER -->
+								<div class="view-thumbs__thumbnail-image-order">#{image.order}:#{image.orderLabel}</div>
 
                     <!-- THUMBNAIL IMAGE FULLTEXT -->
                     <ui:fragment
@@ -177,182 +167,4 @@
       <viewerComponent:record_sidebar id="sidebar" />
     </ui:fragment>
   </ui:define>
-=======
-<ui:composition xmlns="http://www.w3.org/1999/xhtml"
-	xmlns:c="http://java.sun.com/jsp/jstl/core"
-	xmlns:h="http://xmlns.jcp.org/jsf/html"
-	xmlns:f="http://xmlns.jcp.org/jsf/core"
-	xmlns:ui="http://xmlns.jcp.org/jsf/facelets"
-	template="/resources/themes/#{navigationHelper.theme}/template.html"
-	xmlns:viewer="http://xmlns.jcp.org/jsf/composite/components/partner"
-	xmlns:viewerComponent="http://xmlns.jcp.org/jsf/composite/components"
-	xmlns:widgetComponent="http://xmlns.jcp.org/jsf/composite/components/widgets"
-	xmlns:util="http://goobi.io/util">
-
-	<ui:define name="metadata">
-		<f:metadata>
-			<f:event type="preRenderView"
-				listener="#{navigationHelper.setCurrentView('thumbs')}" />
-		</f:metadata>
-	</ui:define>
-
-	<ui:define name="head">
-		<f:view contentType="text/html" encoding="utf-8">
-			<h:outputText escape="false"
-				value="#{activeDocumentBean.viewManager.dublinCoreMetaTags}" />
-			<h:outputText escape="false"
-				value="#{activeDocumentBean.viewManager.highwirePressMetaTags}" />
-		</f:view>
-	</ui:define>
-
-	<ui:define name="breadcrumbs">
-		<viewerComponent:breadcrumbs showIcon="false" showStartText="true" />
-	</ui:define>
-
-	<ui:define name="content">
-		<!-- reCAPTCHA API -->
-		<h:panelGroup rendered="#{configurationBean.useReCaptcha}">
-			<script src="https://www.google.com/recaptcha/api.js" async="async"
-				defer="defer"></script>
-		</h:panelGroup>
-
-		<!-- VIEW THUMBS -->
-
-		<!-- No access ticket required or already unlocked -->
-		<ui:fragment
-			rendered="#{!activeDocumentBean.viewManager.recordAccessTicketRequired}">
-			<div id="viewThumbs" class="view-thumbs">
-				<!-- TITLE -->
-				<div id="title" class="title">
-					<!-- TITLE HEADER -->
-					<div class="title__header">
-						<h1 class="h2">
-
-							<!-- FA* is this still needed? What is the purpose? -->
-							<!-- PAGE TYPE -->
-							<span class="title__header-page-type"> <h:outputText
-									value="#{msg[navigationHelper.currentView]}" escape="false" />:
-							</span>
-
-							<!-- NAME OF THE RECORD -->
-							<span class="title__header-label">#{activeDocumentBean.titleBarLabel}</span>
-
-							<!-- 	                    <ui:fragment rendered="#{configurationBean.copyrightIndicatorEnabled and configurationBean.copyrightIndicatorStyle == 'trafficlight'}"> -->
-							<!-- 							<viewerComponent:copyrightIndicator /> -->
-							<!-- 						</ui:fragment> -->
-
-						</h1>
-					</div>
-				</div>
-
-				<h:panelGroup layout="block">
-					<c:if
-						test="#{!activeDocumentBean.viewManager.topStructElement.rtl}">
-						<f:attribute name="styleClass"
-							value="view-thumbs__thumbnails -ltr" />
-					</c:if>
-					<c:if test="#{activeDocumentBean.viewManager.topStructElement.rtl}">
-						<f:attribute name="styleClass"
-							value="view-thumbs__thumbnails -rtl" />
-					</c:if>
-					<ui:repeat var="image"
-						value="#{activeDocumentBean.viewManager.imagesSection}">
-						<!-- THUMBNAIL -->
-						<div class="view-thumbs__thumbnail">
-							<!-- THUMBNAIL IMAGE -->
-							<a href="#{navigationHelper.imageActiveUrl}#{image.purlPart}">
-								<figure class="view-thumbs__thumbnail-image">
-									<!--                                 <img src="#{image.thumbnailUrl}" alt="#{image.order}:#{image.orderLabel}" title="#{image.order}:#{image.orderLabel}" /> -->
-									<img src="#{image.thumbnailUrl}" alt="#{image.order}"
-										title="#{image.order}:#{image.orderLabel}"
-										data-viewer-thumbnail="thumbnail"
-										data-viewer-access-denied-url="#{image.getAccessDeniedThumbnailUrl(navigationHelper.locale)}" />
-									<figcaption>
-										<!-- THUMBNAIL IMAGE ORDER -->
-										<div class="view-thumbs__thumbnail-image-order">#{image.order}:#{image.orderLabel}</div>
-
-										<!-- THUMBNAIL IMAGE FULLTEXT -->
-										<ui:fragment
-											rendered="#{activeDocumentBean.viewManager.belowFulltextThreshold and image.fulltextAvailable}">
-											<div class="view-thumbs__thumbnail-image-fulltext">
-												<util:icon icon="file-text" />
-											</div>
-										</ui:fragment>
-									</figcaption>
-								</figure>
-							</a>
-						</div>
-					</ui:repeat>
-				</h:panelGroup>
-
-				<!-- PAGINATOR -->
-				<viewerComponent:simplePaginator
-					itemCount="#{activeDocumentBean.viewManager.imagesSizeThumbnail}"
-					itemActive="#{activeDocumentBean.viewManager.currentThumbnailPage}"
-					urlPrefix="#{navigationHelper.thumbsUrl}/#{activeDocumentBean.persistentIdentifier}/" />
-			</div>
-		</ui:fragment>
-
-		<!-- Access ticket required -->
-		<ui:fragment
-			rendered="#{activeDocumentBean.viewManager.recordAccessTicketRequired}">
-			<div class="access-ticket-info">
-				<div class="access-ticket-info__inner">
-					<h1>
-						<span class="access-ticket-modal__object-title">#{activeDocumentBean.titleBarLabel}</span>
-					</h1>
-					<p>#{msg.access_tickets__record_access_ticket_required}</p>
-					<button class="btn btn--full" data-toggle="modal"
-						data-target="#accessTicketModal">#{msg.action__born_digital__unlock}</button>
-					<viewerComponent:modalAccessTicket />
-				</div>
-			</div>
-		</ui:fragment>
-
-		<!-- HIDDEN USER EMAIL -->
-		<h:panelGroup rendered="#{userBean.loggedIn}">
-			<input id="userEmail" type="hidden" value="#{userBean.user.email}" />
-		</h:panelGroup>
-
-		<script type="text/javascript">
-        	var downloadModalConfig = {
-            	downloadBtn: $( ".download-modal" ),
-                path: "#{navigationHelper.applicationUrl}",
-                iiifPath: "#{configurationBean.iiifApiUrl}",
-                userEmail: $( "#userEmail" ).val(),
-                useReCaptcha: #{configurationBean.useReCaptcha},
-                reCaptchaSiteKey: "#{configurationBean.reCaptchaSiteKey}",
-                messages: {
-                    downloadInfo: {
-                        text: "#{msg.downloadInfoText}",
-                        title: "#{msg.downloadInfoTitle}",
-                        part: "#{msg.downloadInfoPart}",
-                        fileSize: "#{msg.downloadInfoFileSize}"
-                    },
-                    reCaptchaText: "#{msg.downloadReCaptchaText}",
-                    rcInvalid: "#{msg.downloadRcInvalid}",
-                    rcValid: "#{msg.downloadRcValid}",
-                    eMailText: "#{msg.downloadEMailText}",
-                    eMailTextLoggedIn: "#{msg.downloadEMailTextLoggedIn}",
-                    eMail: "#{msg.downloadEmail}",
-                    closeBtn: "#{msg.downloadCloseModal}",
-                    saveBtn: "#{msg.downloadGenerateFile}",
-                }
-            };
-
-            viewerJS.downloadModal.init( downloadModalConfig );
-        </script>
-	</ui:define>
-
-
-	<ui:define name="sidebar">
-		<!-- HIDE SIDEBAR IF ACCESS TICKET REQUIRED FOR OBJECT -->
-		<ui:fragment
-			rendered="#{!activeDocumentBean.viewManager.recordAccessTicketRequired}">
-			<viewerComponent:record_sidebar id="sidebar" />
-		</ui:fragment>
-	</ui:define>
-
-
->>>>>>> a2429f5a
 </ui:composition>