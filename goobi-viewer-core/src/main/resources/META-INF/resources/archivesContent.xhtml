--- conflicted
+++ resolved
@@ -139,13 +139,8 @@
                      
                       <!-- ASSOCIATED RECORD -->
                       <h:outputLink
-<<<<<<< HEAD
-                          rendered="#{tectonicsBean.displayEntry.associatedRecordPi != ''}" target="_blank"
+                      	styleClass="tec-archives__object-image" rendered="#{tectonicsBean.displayEntry != null and tectonicsBean.displayEntry.associatedRecordPi != ''}" target="_blank"
                           value="#{navigationHelper.objectUrl}/#{tectonicsBean.displayEntry.associatedRecordPi}/1/">
-=======
-                      	styleClass="tec-archives__object-image" rendered="#{tectonicsBean.tectonicsTree.selectedEntry != null and tectonicsBean.tectonicsTree.selectedEntry.associatedRecordPi != ''}" target="_blank"
-                          value="#{navigationHelper.objectUrl}/#{tectonicsBean.tectonicsTree.selectedEntry.associatedRecordPi}/1/">
->>>>>>> a30836ab
                               <!-- TODO less trivial image display -->
                               <img src="#{imageDelivery.thumbs.getThumbnailUrl(tectonicsBean.displayEntry.associatedRecordPi)}" />
                               <!-- TODO view selection, representative page -->
