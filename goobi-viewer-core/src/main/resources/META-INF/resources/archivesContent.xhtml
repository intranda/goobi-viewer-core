--- conflicted
+++ resolved
@@ -27,9 +27,7 @@
 
         		<!-- LEFT SIDE -->
 				<div class="archives__left-side">
-<<<<<<< HEAD
-				
-					
+	
 					<div class="archives__select-database-dropdown-wrapper">
 						<div class="archives__select-database-dropdown-label">Aktueller Bestand:</div>
 	                    <h:selectOneMenu styleClass="archives__select-database-dropdown" value="EMPTY">
@@ -41,19 +39,12 @@
 						
 						</h:selectOneMenu>
 					</div>
-				
 
                     <div class="archives__tree-heading">
                     	#{msg.archives__archive_tree_heading}
                     	<span id="archivesSearchTrigger"><i class="fa fa-search"></i></span>
                     </div>
                     <h:panelGroup layout="block" id="treeGroup" styleClass="archives__graphic-tree">
-=======
-
-
-                    <h:panelGroup layout="block" id="treeGroup" styleClass="archives__graphic-tree">
-
->>>>>>> a64e772d
 	                    <div class="archives__search-input-wrapper">
 		                    <h:form id="searchForm" prependId="false">
 		                        <h:inputText id="archivesSearchField" styleClass="form-control filter-input archives__search-input"
