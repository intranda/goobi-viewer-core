<ui:composition xmlns="http://www.w3.org/1999/xhtml"
    xmlns:c="http://java.sun.com/jsp/jstl/core"
    xmlns:h="http://xmlns.jcp.org/jsf/html"
    xmlns:f="http://xmlns.jcp.org/jsf/core"
    xmlns:ui="http://xmlns.jcp.org/jsf/facelets"
    xmlns:viewer="http://xmlns.jcp.org/jsf/composite/components/partner"
    xmlns:viewerComponent="http://xmlns.jcp.org/jsf/composite/components"
    xmlns:widgetComponent="http://xmlns.jcp.org/jsf/composite/components/widgets"
    template="/resources/themes/#{navigationHelper.theme}/template.html">

    <ui:define name="metadata">
        <f:metadata>
            <f:event type="preRenderView" listener="#{navigationHelper.setCurrentPageBrowse(browseBean.dcCollection)}" />
            <f:event type="preRenderView" listener="#{searchBean.resetActiveSearchType}" />
            <f:event type="preRenderView" listener="#{searchBean.resetSearchFilter}" />
            <f:event type="preRenderView" listener="#{searchBean.facets.resetSliderRange}" />
            <f:event type="preRenderView" listener="#{browseBean.initializeCollection(browseBean.collectionField)}" />
            <f:event type="preRenderView" listener="#{browseBean.populateCollection(browseBean.collectionField)}" />
        </f:metadata>
    </ui:define>

    <ui:define name="breadcrumbs">
        <ui:include src="resources/includes/breadcrumbs.xhtml" />
    </ui:define>

    <ui:define name="content">
        <div id="browse">
            <h2>#{msg.browseCollectionHeader}</h2>

            <h:panelGroup rendered="#{msg.browseCollectionDescription != 'browseCollectionDescription'}">
                <p>
                    <h:outputText value="#{msg.browseCollectionDescription}" escape="false" />
                </p>
            </h:panelGroup>
<<<<<<< HEAD
            
            <viewerComponent:collectionView id="collection" collection="#{browseBean.getCollection(browseBean.collectionField)}" />
=======

            <viewerComponent:collectionView id="collection" collection="#{browseBean.dcCollection}" />
>>>>>>> a1f14781
        </div>
    </ui:define>

    <ui:define name="sidebar">
        <h:panelGroup rendered="#{browseBean.browsingMenuEnabled}">
            <widgetComponent:widget_browsing />
        </h:panelGroup>
    </ui:define>

    <ui:define name="rssFeed">
        <h:panelGroup rendered="#{configurationBean.displaySidebarRssFeed}">
            <ui:include src="resources/includes/rssFeed.xhtml" />
        </h:panelGroup>
    </ui:define>

</ui:composition><|MERGE_RESOLUTION|>--- conflicted
+++ resolved
@@ -32,13 +32,8 @@
                     <h:outputText value="#{msg.browseCollectionDescription}" escape="false" />
                 </p>
             </h:panelGroup>
-<<<<<<< HEAD
             
             <viewerComponent:collectionView id="collection" collection="#{browseBean.getCollection(browseBean.collectionField)}" />
-=======
-
-            <viewerComponent:collectionView id="collection" collection="#{browseBean.dcCollection}" />
->>>>>>> a1f14781
         </div>
     </ui:define>
 
