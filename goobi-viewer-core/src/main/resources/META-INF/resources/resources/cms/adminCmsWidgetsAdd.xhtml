--- conflicted
+++ resolved
@@ -84,15 +84,9 @@
 												label="#{msg.label__cms_page_title}" required="#{widget.isDefaultLocaleSelected()}"
 												helpText="#{msg.help__cms__edit_widget__title}" />
 											<!-- HTML -->
-											<viewerForms:htmlInputField value="#{widget.htmlText.text}"
-<<<<<<< HEAD
-												label="#{msg.cms_sidebarElement_html}" required="true"
+											<viewerForms:htmlInputField value="#{widget.htmlText.text}" 
+												label="#{msg.cms_sidebarElement_html}" required="#{widget.isDefaultLocaleSelected()}"
 												helpText="#{msg.help__cms__edit_widget__html}" />
-=======
-												label="#{msg.cms_sidebarElement_html}" required="#{widget.isDefaultLocaleSelected()}"
-												helpText="#{msg.admin_widgets__html__help}" />
->>>>>>> 89c0f97e
-
 										</viewerForms:inputFormBlock>
 									</ui:fragment>
 
