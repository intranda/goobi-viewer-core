--- conflicted
+++ resolved
@@ -371,26 +371,6 @@
 
 										<div class="admin__content-component-overlay-wrapper"
 											data-target="revealOnScroll">
-<<<<<<< HEAD
-
-											<div data-target="saveChangedPage"
-												class="admin__content-component-overlay-bar">
-												<!-- SHOW -->
-												<a id="showPageButton" class="btn btn--default"
-													target="_blank"
-													href="#{cmsBean.getUrl(cmsPageEditBean.selectedPage)}">
-													#{msg.cms_pagePreview} </a>
-
-												<!-- DELETE -->
-												<button type="button" role="button" href="#"
-													data-toggle="modal"
-													data-target="#deleteMediaModal-#{media.id}"
-													class="btn btn--danger">#{msg.delete}</button>
-
-												<!-- SAVE -->
-												<h:commandButton type="submit"
-													action="#{cmsPageEditBean.saveSelectedPage}"
-=======
 											<div data-target="saveChangedPage"
 												class="admin__content-component-overlay-bar">
 												<!-- SHOW -->
@@ -412,16 +392,11 @@
 												<!-- SAVE -->
 												<h:commandButton type="submit"
 													action="#{cmsPageEditBean.savePageAndForwardToEdit}"
->>>>>>> 79864235
 													id="save-button" styleClass="btn btn--success"
 													value="#{msg.cms_pageMetadata_save}"
 													onclick="$( '#AJAXLoader' ).show(); cmsJS.createPage.enablePreview();">
 												</h:commandButton>
 											</div>
-<<<<<<< HEAD
-
-=======
->>>>>>> 79864235
 										</div>
 
 										<!-- delete page modal -->
@@ -495,15 +470,6 @@
 				</h:panelGroup>
 
 				<script type="text/javascript">
-<<<<<<< HEAD
-					// deactivate show page button if page was not saved once
-					var actualPageID = "#{selectedPage.id}";
-					if (!(actualPageID)) {
-						$('#showPageButton').hide();
-						// console.log('page is null');#20130
-					}
-=======
->>>>>>> 79864235
 
 					var createPageConfig = {
 						selectedPageID : "#{selectedPage.id}",
