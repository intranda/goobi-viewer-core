--- conflicted
+++ resolved
@@ -224,19 +224,11 @@
 							<div class="admin__content-side">
 								<div class="admin__default-block">
 									<h2>#{msg.cms__record_notes_select_record__title}</h2>
-<<<<<<< HEAD
 									<div class="admin__formatted-text-info-box">
 										<div class="admin__formatted-text-image-wrapper">
 											<img class="admin__formatted-text-image"
 												alt="#{note.recordTitle.getValue(navigationHelper.locale).orElse('')}"
 												title="#{note.recordTitle.getValue(navigationHelper.locale).orElse('')}"
-=======
-									<div class="admin__record-notes-info-box">
-										<div class="admin__record-notes-image-wrapper">
-											<img class="admin__record-notes-image"
-												alt="#{note.recordTitle.getValue(navigationHelper.locale)}"
-												title="#{note.recordTitle.getValue(navigationHelper.locale)}"
->>>>>>> 660aa094
 												src="#{cmsRecordNotesBean.getThumbnailUrl(note, 350, 420)}" />
 										</div>
 										<div class="admin__record-notes-metadata">
