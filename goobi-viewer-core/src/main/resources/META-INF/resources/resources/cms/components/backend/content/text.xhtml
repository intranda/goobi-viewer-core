--- conflicted
+++ resolved
@@ -15,22 +15,7 @@
 
 	<composite:implementation>
 
-<<<<<<< HEAD
 		<div class="admin__content-component-description">Lorem ipsum dolor sit amet, consetetur sadipscing elitr, sed diam nonumy eirmod tempor invidunt ut labore et dolore magna aliquyam erat, sed diam voluptua. At vero eos et accusam et justo duo dolores et ea rebum. Stet clita kasd gubergren, no sea takimata sanctus est Lorem ipsum dolor sit amet.</div>
-=======
-
-
-		<h:panelGroup layout="block" id="inputGroup">
-			<h:inputText 
-				value="#{cc.attrs.contentItem.content.text.text}" 
-				id="inputFieldContentItemText"
-				label="input"
-				styleClass="form-control" >
-				<f:passThroughAttribute name="aria-label" value="text box" />
-			</h:inputText>
-		</h:panelGroup>
-
->>>>>>> bf4df072
 		
 		<div class="admin__content-item-text">
 		
@@ -38,7 +23,7 @@
 			
 			<h:panelGroup layout="block" id="inputGroup" styleClass="admin__content-component-content-item-end">
 				<h:inputText 
-					value="#{contentItem.content.text.text}" 
+					value="#{cc.attrs.contentItem.content.text.text}" 
 					id="inputFieldContentItemText"
 					label="input"
 					styleClass="form-control" >
