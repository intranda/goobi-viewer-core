<<<<<<< HEAD
<ui:composition xmlns="http://www.w3.org/1999/xhtml"
	xmlns:h="http://xmlns.jcp.org/jsf/html"
	xmlns:f="http://xmlns.jcp.org/jsf/core"
	xmlns:fn="http://java.sun.com/jsp/jstl/functions"
	xmlns:p="http://primefaces.org/ui"
	xmlns:ui="http://xmlns.jcp.org/jsf/facelets"
	xmlns:c="http://java.sun.com/jsp/jstl/core"
	xmlns:viewerComponent="http://xmlns.jcp.org/jsf/composite/components"
	xmlns:adminWidget="http://xmlns.jcp.org/jsf/composite/admin/widgets"
	template="/resources/themes/#{navigationHelper.theme}/templateAdmin.html">

	<ui:define name="metadata">
		<f:metadata>
			<f:event type="preRenderView"
				listener="#{navigationHelper.setCurrentPageAdmin('adminCmsCollections')}" />
			<f:event type="preRenderView" listener="#{cmsBean.init()}" />
			<f:event type="preRenderView" listener="#{cmsCollectionsBean.initSolrField}" />
		</f:metadata>
	</ui:define>

	<!-- CONTENT -->
	<ui:define name="content">
		<ui:fragment id="cmsCollectionsAccessControl"
			rendered="#{userBean.user.isHasCmsPrivilege('CMS_COLLECTIONS')}">
			<div id="cmsCollections">
			
				<!-- TITLE -->
				<div class="admin__title-bar">
					<h2 class="admin__title">#{msg.admin__cms_collections}</h2>
				</div>

				<div class="admin__content-inner-content">
				
				<!-- GENERAL DESCRIPTION -->
				<div class="admin__info-text">#{msg.admin__cms_collections_desc}</div>

					<!-- COLLECTIONS TREE/FORM -->
					<h:form id="cmsCollectionsForm" prependId="false">

						<div class="admin__content-wrapper">
						
							<div class="admin__content-main -sticky">
								<h3>#{msg.admin__cms_collections_collection_tree}</h3>
                                    
								<!-- LANGUAGE TABS -->
								<div class="admin__language-tabs">
									<!-- TODO -->
									<viewerComponent:localeSelector 
									object="#{crowdsourcingBean.selectedCampaign}"
									render="createCampaignForm:titleDataGroup"
									execute="createCampaignForm:titleDataGroup"/>
								</div>   
                                <div class="tab-content">
<!--                                 <ui:repeat value="#{navigationHelper.supportedLanguages}" var="language" varStatus="status"> -->
								<div class="admin__default-block">
								
									<ul class="admin__cms-collections-tree-listing">
										<ui:repeat var="browseDcElement" value="#{browseBean.getCollection(cmsCollectionsBean.solrField).visibleDcElements}">
											<li class="admin__cms-collections-entry admin__cms-collections-entry -level-#{browseDcElement.level}"
												style="#{navigationHelper.localeString eq 'ar' or navigationHelper.localeString eq 'iw' ? 'padding-right:' : 'padding-left:'} #{browseDcElement.level * 32}px">
												<div class="row">
													<div class="col-2 col-sm-1 collection__structure-col">
														<!-- STRUCTURE -->
														<h:panelGroup
															rendered="#{browseDcElement.hasSubelements and !browseDcElement.opensInNewWindow}">
															<div class="collection__structure text-center">
																<h:commandLink
																	action="#{browseBean.dcCollection.toggleChildren(browseDcElement)}">
																	<f:passThroughAttribute name="aria-label"
																		value="#{msg.aria_label__show_details}" />
																	<h:panelGroup
																		rendered="#{browseDcElement.hasSubelements and !browseDcElement.showSubElements}">
																		<i class="fa fa-plus-square-o" aria-hidden="true"></i>
																	</h:panelGroup>
																	<h:panelGroup
																		rendered="#{browseDcElement.hasSubelements and browseDcElement.showSubElements}">
																		<i class="fa fa-minus-square-o" aria-hidden="true"></i>
																	</h:panelGroup>
																	<f:ajax render="@form" />
																</h:commandLink>
															</div>
														</h:panelGroup>
													</div>
													<div class="col-7 col-sm-9">
														<div class="collection__title">
															<div class="row">
																<div class="col-12">
																	<!-- TITLE -->
																	<h:outputLink
																		value="#{navigationHelper.applicationUrl}admin/cms/collections/edit/#{browseDcElement.name}/"
																		styleClass="#{browseBean.dcCollection.isTopVisibleElement(browseDcElement) ? 'collection__top-element' : ''}">
																		<h:outputText
																			rendered="#{browseDcElement.displayNumberOfVolumes}"
																			value="#{msg[browseDcElement.label]} (#{browseDcElement.numberOfVolumes})" />
																		<h:outputText
																			rendered="#{!browseDcElement.displayNumberOfVolumes}"
																			value="#{msg[browseDcElement.label]}" />
																		<f:ajax render="@form" />
																	</h:outputLink>
																</div>
															</div>
														</div>
													</div>
													<div class="col-3 col-sm-2 admin__cms-collections-entry-end">
														<!-- TOGGLE DESCRIPTION -->
														<h:panelGroup
															rendered="#{msg[browseDcElement.description] != browseDcElement.description || browseDcElement.hasCMSDescription()}">
															<div class="collection__description-toggle">
																<h:commandLink title="#{msg[browseDcElement.label]}">
																	<h:panelGroup
																		rendered="#{not browseDcElement.showDescription}">
																		<i class="fa fa-angle-down" aria-hidden="true"></i>
																	</h:panelGroup>

																	<h:panelGroup
																		rendered="#{browseDcElement.showDescription}">
																		<i class="fa fa-angle-up" aria-hidden="true"></i>
																	</h:panelGroup>

																	<f:setPropertyActionListener
																		target="#{browseDcElement.showDescription}"
																		value="#{not browseDcElement.showDescription}" />
																	<f:ajax render="@form" />
																</h:commandLink>
															</div>
														</h:panelGroup>

														<!-- TODO: EDIT -->
                                                			<a href="#{navigationHelper.applicationUrl}admin/cms/collections/edit/#{browseDcElement.name}/"
                                                				class="admin__cms-collections-entry-edit"
                                                				aria-label="#{msg.edit}: #{browseDcElement.name}">#{msg.edit}</a>
													</div>

													<!-- DESCRIPTION -->
													<h:panelGroup rendered="#{browseDcElement.showDescription}">
														<div class="col-12 col-sm-11 col-sm-offset-1">
															<div class="collection__description">
																<h:outputText
																	value="#{msg[browseDcElement.description]}"
																	escape="false" />
															</div>
															<h:panelGroup rendered="#{browseDcElement.hasIcon()}">
																<img data-src="#{browseDcElement.icon}" alt=""
																	class="img-fluid" data-viewer-thumbnail="thumbnail" />
															</h:panelGroup>
														</div>
													</h:panelGroup>
												</div>

											</li>
										</ui:repeat>
									</ul>
								</div>
<!-- 								</ui:repeat> -->
								</div>
							</div>


							<!-- SIDEBAR -->
							<div class="admin__content-side -sticky">

							<!-- TRANSLATIONS -->
								<c:choose>
									<c:when test="#{adminBean.hasAccessPermissingForTranslationFiles()}">
											<ui:repeat var="group"
												value="#{adminBean.getTranslationGroupsForSolrField(cmsCollectionsBean.solrField)}">
												<div class="admin__default-block -warning">
	
													<!-- GROUP TITLE -->
													<h3>#{msg.admin__cms_collections_translation}</h3>

													<!-- DESCRIPTION AVAILABLE -->
													<ui:fragment rendered="#{group.description ne ''}">
														<div class="admin__form-help-text in mb-2">
															#{msg[group.description]}
														</div>
													</ui:fragment>
													
													<!-- NO DESCRIPTION AVAILABLE -->
													<ui:fragment rendered="#{group.description eq ''}">
														<div class="admin__form-help-text in mb-2"
															aria-disabled="true">
															(#{msg.admin__label__no_description_available})</div>
													</ui:fragment>
													
													<!-- PROGRESS BAR FOR COLLECTION NAMES-->
													<div class="admin__cms-collections-progress-bar-wrapper mb-4">
													
														<div class="row no-gutters admin__cms-collections-progress-bar-info">
			                                                <div class="col-8">
			                                                	#{msg.progress}
			                                                </div>
															<div class="col-4 d-flex justify-content-end mb-1">
																<span>(#{group.fullyTranslatedEntryCount} #{msg.of} #{group.entryCount})</span>
															</div>
														</div>
		                                                    
			                                        	<div class="admin__cms-collections-progress-bar">
															<div class="admin__dashboard-translations-progress-complete"
																style="flex: 0 0 #{group.fullyTranslatedEntryCountPercentage}%; max-width: #{group.fullyTranslatedEntryCountPercentage}%;"></div>
															<div class="admin__dashboard-translations-progress-partially"
																style="flex: 0 0 #{group.partiallyTranslatedEntryCountPercentage}%; max-width: #{group.partiallyTranslatedEntryCountPercentage}%;"></div>
														</div>
													
													</div>
													
													<!-- TRANSLATION ACTION -->
													<div class="row">
														<div class="col-12 d-flex justify-content-center">
															<!-- TRANSLATIONS INCOMPLETE - SHOW TRANSLATE BUTTON -->
															<ui:fragment
																rendered="#{group.fullyTranslatedEntryCount != group.entryCount}">
																<a class="btn btn--full"
																	href="#{navigationHelper.applicationUrl}admin/translations/edit/#{group.id}/"
																	aria-label="#{msg.edit}: #{msg[group.name]}">#{msg.admin__translations_translate}</a>
	
															</ui:fragment>
			
															<!-- TRANSLATIONS COMPLETE - SHOW GO TO TRANSLATIONS BUTTON -->
															<ui:fragment
																rendered="#{group.fullyTranslatedEntryCount == group.entryCount}">
																<a class="btn btn--default"
																	href="#{navigationHelper.applicationUrl}admin/translations/edit/#{group.id}/"
																	aria-label="#{msg.edit}: #{msg[group.name]}">#{msg.show}</a>
															</ui:fragment>
														</div>
													</div>
												</div>
											</ui:repeat>
									</c:when>
									<c:otherwise>
										<div class="admin__boxed-entry -danger">
											<h3>#{msg.admin__translations__missing_write_permissions__title}</h3>
											<h:outputText escape="false"
												value="#{msg.admin__translations__missing_write_permissions__description}"></h:outputText>
										</div>
									</c:otherwise>
								</c:choose>

								<!-- COLLECTION INDEX FIELD -->
								<div class="admin__default-block">
<!-- 							<div class="#{fn:length(cmsCollectionsBean.allCollectionFields) > 1 ? '' : 'd-none'} form-group form-row"> -->
									<h3>#{msg.admin__cms_collections_solr_field}:</h3>
									<div class="admin__form-help-text in mb-4">
										#{msg.admin__cms_collections_solr_field_desc}
									</div>
									
									<div class="d-flex">
										<h:selectOneMenu id="SolrFieldSelect" name="SolrFieldSelect"
											value="#{cmsCollectionsBean.solrField}"
											styleClass="form-control">
											<f:selectItems
												value="#{cmsCollectionsBean.allCollectionFields}" />
											<f:ajax render="@form"></f:ajax>
										</h:selectOneMenu>
									</div>
								</div>
								
								<!--TODO: PREVIEW -->
								<div class="admin__default-block">
									<h3>#{msg.admin__cms_collections_preview}:</h3>
									<div class="admin__form-help-text in mb-4">
										#{msg.admin__cms_collections_preview_description}
									</div>
									<div class="row">
										<div class="col-12 d-flex justify-content-center">
				                             <h:commandLink styleClass="btn btn--default">
				                                 <h:outputText value="#{msg.preview}" />
				                                 <f:setPropertyActionListener target="#{navigationHelper.localeString}" value="#{lang}" />
				                             </h:commandLink>
			                             </div>
									</div>
								</div>

							</div>

						</div>
					</h:form>
				</div>
			</div>
		</ui:fragment>

	</ui:define>
=======
<ui:composition
    xmlns="http://www.w3.org/1999/xhtml"
    xmlns:h="http://xmlns.jcp.org/jsf/html"
    xmlns:f="http://xmlns.jcp.org/jsf/core"
    xmlns:fn="http://java.sun.com/jsp/jstl/functions"
    
    xmlns:ui="http://xmlns.jcp.org/jsf/facelets"
    xmlns:c="http://java.sun.com/jsp/jstl/core"
    xmlns:viewerComponent="http://xmlns.jcp.org/jsf/composite/components"
    xmlns:adminWidget="http://xmlns.jcp.org/jsf/composite/admin/widgets"
    template="/resources/themes/#{navigationHelper.theme}/templateAdmin.html">

    <ui:define name="metadata">
        <f:metadata>
            <f:event type="preRenderView" listener="#{navigationHelper.setCurrentPageAdmin('adminCmsCollections')}" />
            <f:event type="preRenderView" listener="#{cmsBean.init()}" />
        </f:metadata>
    </ui:define>

    <!-- CONTENT -->
    <ui:define name="content">
        <ui:fragment id="cmsCollectionsAccessControl" rendered="#{userBean.user.isHasCmsPrivilege('CMS_COLLECTIONS')}">
            <div id="cmsCollections">
                <div class="admin__title-bar">
                    <h2 class="admin__title">#{msg.cms_collections}</h2>
                </div>


                <div class="admin__content-inner-content">
                    <h:form id="cmsCollectionsForm" prependId="false">
                        <div class="admin__default-block">
                            <div class="#{fn:length(cmsCollectionsBean.allCollectionFields) > 1 ? '' : 'd-none'} form-group form-row">
                                <!-- COLLECTION FIELD -->
                                <div class="col-2 control-label admin__form-label xx">
                                    <label for="SolrFieldSelect">#{msg.cms_collections_solrField}:</label>
                                </div>

                                <!-- CONTROL -->
                                <div class="col-9 admin__form-input">
                                    <h:selectOneMenu id="SolrFieldSelect" name="SolrFieldSelect" value="#{cmsCollectionsBean.solrField}" styleClass="form-control">
                                        <f:selectItems value="#{cmsCollectionsBean.allCollectionFields}" />
                                        <f:ajax render="@form"></f:ajax>
                                    </h:selectOneMenu>
                                    <span class="admin__form-help-text">#{msg.admin__cms_collections_select_field}</span>
                                </div>
                                <div class="col-1 admin__form-help-icon">
                                    <button type="button" class="btn btn--clean" data-toggle="helptext" aria-label="#{msg.aria_label__help}">
                                        <i class="fa fa-question-circle" aria-hidden="true"></i>
                                    </button>
                                </div>
                            </div>

                            <!-- ADD COLLECTION -->
                            <div class="form-group form-row">
                                <div class="col-2 control-label admin__form-label">
                                    <label for="SolrFieldInput">#{msg.cms_collections_solrFieldValue}:</label>
                                </div>

                                <!-- CONTROL -->
                                <div class="col-9 admin__form-input">
                                    <h:inputText id="SolrFieldInput" name="SolrFieldInput" styleClass="form-control" value="#{cmsCollectionsBean.solrFieldValue}" />

                                    <script type="text/javascript">
                                        $( '#SolrFieldInput' ).autocomplete( {
                                                source: function( request, response ) {
                                                    let field = $( '#SolrFieldSelect' ).val();
                                                    let term = request.term;
                                                Q( $.ajax( {
                                                        url: '#{navigationHelper.applicationUrl}api/v1/collections/'
                                                        + field
                                                        + '/contentassist'
                                                        + '?query='
                                                        + request.term,
                                                        type: 'GET',
                                                        datatype: 'json',
                                                } ) ).then( function( data ) {
                                                        response( data );
                                                } );
                                            },
                                            appendTo: $( '#SolrFieldInput' ).parent(),
                                            minLength: 0
                                        } ).bind('focus', function(){ $(this).autocomplete("search", "-") } );
                                    </script>
                                </div>
                                <div class="col-1 align-self-center d-flex justify-content-center admin__form-action-link">
                                    <h:commandLink action="#{cmsCollectionsBean.addCollection()}" styleClass="-bluelink">
                                        #{msg.add}
                                        <f:passThroughAttribute name="aria-label" value="{msg.cms_collections_solrFieldValue}" />
                                        <f:passThroughAttribute name="style" value="margin-left:3rem;" />
                                        <f:ajax execute="@form" render="@all" />
                                    </h:commandLink>
                                </div>
                            </div>
                        </div>


                        <!-- COLLECTION LIST -->
                        <div class="admin__entry-list">
                            <ui:repeat var="collection" value="#{cmsCollectionsBean.collections}">
                                <div class="admin__boxed-entry -w100">
                                    <div class="row">
                                        <div class="col-9">
                                            <div class="row">
                                                <h3 class="col-12">
                                                    <ui:fragment rendered="#{collection.solrFieldValue eq collection.label}">#{collection.solrFieldValue}</ui:fragment>
                                                    <ui:fragment rendered="#{collection.solrFieldValue ne collection.label}">#{collection.label}</ui:fragment>
                                                </h3>
                                            </div>

                                            <!-- HINT IF NO CONFIGURATION AVAILABLE -->
                                            <ui:fragment rendered="#{collection.solrFieldValue eq collection.label and collection.description eq '' and collection.linkURI == null}">
                                                <!-- TODO INLINE CSS -->
                                                <p class="col-12 admin__boxed-entry-description-empty" style="padding-left:0;">(#{msg.cms_collections_no_configuration_available})</p>
                                            </ui:fragment>

                                            <!-- ONLY RENDER IF ANY OF THE INLINE VALUES EXIST -->
                                            <ui:fragment rendered="#{collection.solrFieldValue ne collection.label or collection.description ne '' or collection.linkURI != null}">
                                                <div>
                                                    <dl class="row">
                                                        <ui:fragment rendered="#{collection.solrFieldValue ne collection.label}">
                                                            <dt class="col-sm-4">#{msg.cms_collections_fieldValue}:</dt>
                                                            <dd class="col-sm-8">#{collection.solrFieldValue}</dd>
                                                        </ui:fragment>

                                                        <ui:fragment rendered="#{collection.solrFieldValue ne collection.label}">
                                                            <dt class="col-sm-4">#{msg.cms_collections_label}:</dt>
                                                            <dd class="col-sm-8">#{collection.label}</dd>
                                                        </ui:fragment>

                                                        <ui:fragment rendered="#{collection.description ne ''}">
                                                        <dt class="col-sm-4">#{msg.cms_collections_description}:</dt>
                                                            <dd class="col-sm-8">#{collection.description}</dd>
                                                        </ui:fragment>

                                                        <ui:fragment rendered="#{collection.linkURI != null}">
                                                            <dt class="col-sm-4">#{msg.cms_collections_link}:</dt>
                                                            <dd class="col-sm-8"><a href="#{collection.linkURI}" class="-bluelink" target="_blank" rel="noopener">#{collection.collectionUrl}</a></dd>
                                                        </ui:fragment>
                                                    </dl>
                                                </div>
                                            </ui:fragment>
                                        </div>
                                        <div class="col-3">
                                            <img src="#{collection.iconURI}" class="img-fluid" alt="" />
                                        </div>
                                    </div>
                                    <div class="row admin__boxed-entry-actions">
                                        <div class="col-3 d-flex">
                                            <h:commandLink styleClass="-bluelink" action="#{cmsCollectionsBean.editCollection(collection)}" aria-label="#{msg.cms_collection_edit}: #{collection.solrFieldValue}">
                                                <f:passThroughAttribute name="style" value="padding-right:1.4rem;" />
                                                #{msg.edit}
                                            </h:commandLink>
                                            <h:commandLink styleClass="-redlink" action="#{cmsCollectionsBean.deleteCollection(collection)}"
                                                aria-label="#{msg.cms_collection_delete}: #{collection.solrFieldValue}"
                                                onclick="if ( !confirm( &quot;#{msg.cms_deleteCollection_confirmation}&quot; ) ) { return false };">
                                                #{msg.delete}
                                            </h:commandLink>
                                        </div>
                                    </div>
                                </div>
                            </ui:repeat>
                        </div>
                    </h:form>
                </div>
            </div>
        </ui:fragment>
    </ui:define>
>>>>>>> e01f63cb
</ui:composition>
<|MERGE_RESOLUTION|>--- conflicted
+++ resolved
@@ -1,9 +1,7 @@
-<<<<<<< HEAD
 <ui:composition xmlns="http://www.w3.org/1999/xhtml"
 	xmlns:h="http://xmlns.jcp.org/jsf/html"
 	xmlns:f="http://xmlns.jcp.org/jsf/core"
 	xmlns:fn="http://java.sun.com/jsp/jstl/functions"
-	xmlns:p="http://primefaces.org/ui"
 	xmlns:ui="http://xmlns.jcp.org/jsf/facelets"
 	xmlns:c="http://java.sun.com/jsp/jstl/core"
 	xmlns:viewerComponent="http://xmlns.jcp.org/jsf/composite/components"
@@ -282,173 +280,4 @@
 		</ui:fragment>
 
 	</ui:define>
-=======
-<ui:composition
-    xmlns="http://www.w3.org/1999/xhtml"
-    xmlns:h="http://xmlns.jcp.org/jsf/html"
-    xmlns:f="http://xmlns.jcp.org/jsf/core"
-    xmlns:fn="http://java.sun.com/jsp/jstl/functions"
-    
-    xmlns:ui="http://xmlns.jcp.org/jsf/facelets"
-    xmlns:c="http://java.sun.com/jsp/jstl/core"
-    xmlns:viewerComponent="http://xmlns.jcp.org/jsf/composite/components"
-    xmlns:adminWidget="http://xmlns.jcp.org/jsf/composite/admin/widgets"
-    template="/resources/themes/#{navigationHelper.theme}/templateAdmin.html">
-
-    <ui:define name="metadata">
-        <f:metadata>
-            <f:event type="preRenderView" listener="#{navigationHelper.setCurrentPageAdmin('adminCmsCollections')}" />
-            <f:event type="preRenderView" listener="#{cmsBean.init()}" />
-        </f:metadata>
-    </ui:define>
-
-    <!-- CONTENT -->
-    <ui:define name="content">
-        <ui:fragment id="cmsCollectionsAccessControl" rendered="#{userBean.user.isHasCmsPrivilege('CMS_COLLECTIONS')}">
-            <div id="cmsCollections">
-                <div class="admin__title-bar">
-                    <h2 class="admin__title">#{msg.cms_collections}</h2>
-                </div>
-
-
-                <div class="admin__content-inner-content">
-                    <h:form id="cmsCollectionsForm" prependId="false">
-                        <div class="admin__default-block">
-                            <div class="#{fn:length(cmsCollectionsBean.allCollectionFields) > 1 ? '' : 'd-none'} form-group form-row">
-                                <!-- COLLECTION FIELD -->
-                                <div class="col-2 control-label admin__form-label xx">
-                                    <label for="SolrFieldSelect">#{msg.cms_collections_solrField}:</label>
-                                </div>
-
-                                <!-- CONTROL -->
-                                <div class="col-9 admin__form-input">
-                                    <h:selectOneMenu id="SolrFieldSelect" name="SolrFieldSelect" value="#{cmsCollectionsBean.solrField}" styleClass="form-control">
-                                        <f:selectItems value="#{cmsCollectionsBean.allCollectionFields}" />
-                                        <f:ajax render="@form"></f:ajax>
-                                    </h:selectOneMenu>
-                                    <span class="admin__form-help-text">#{msg.admin__cms_collections_select_field}</span>
-                                </div>
-                                <div class="col-1 admin__form-help-icon">
-                                    <button type="button" class="btn btn--clean" data-toggle="helptext" aria-label="#{msg.aria_label__help}">
-                                        <i class="fa fa-question-circle" aria-hidden="true"></i>
-                                    </button>
-                                </div>
-                            </div>
-
-                            <!-- ADD COLLECTION -->
-                            <div class="form-group form-row">
-                                <div class="col-2 control-label admin__form-label">
-                                    <label for="SolrFieldInput">#{msg.cms_collections_solrFieldValue}:</label>
-                                </div>
-
-                                <!-- CONTROL -->
-                                <div class="col-9 admin__form-input">
-                                    <h:inputText id="SolrFieldInput" name="SolrFieldInput" styleClass="form-control" value="#{cmsCollectionsBean.solrFieldValue}" />
-
-                                    <script type="text/javascript">
-                                        $( '#SolrFieldInput' ).autocomplete( {
-                                                source: function( request, response ) {
-                                                    let field = $( '#SolrFieldSelect' ).val();
-                                                    let term = request.term;
-                                                Q( $.ajax( {
-                                                        url: '#{navigationHelper.applicationUrl}api/v1/collections/'
-                                                        + field
-                                                        + '/contentassist'
-                                                        + '?query='
-                                                        + request.term,
-                                                        type: 'GET',
-                                                        datatype: 'json',
-                                                } ) ).then( function( data ) {
-                                                        response( data );
-                                                } );
-                                            },
-                                            appendTo: $( '#SolrFieldInput' ).parent(),
-                                            minLength: 0
-                                        } ).bind('focus', function(){ $(this).autocomplete("search", "-") } );
-                                    </script>
-                                </div>
-                                <div class="col-1 align-self-center d-flex justify-content-center admin__form-action-link">
-                                    <h:commandLink action="#{cmsCollectionsBean.addCollection()}" styleClass="-bluelink">
-                                        #{msg.add}
-                                        <f:passThroughAttribute name="aria-label" value="{msg.cms_collections_solrFieldValue}" />
-                                        <f:passThroughAttribute name="style" value="margin-left:3rem;" />
-                                        <f:ajax execute="@form" render="@all" />
-                                    </h:commandLink>
-                                </div>
-                            </div>
-                        </div>
-
-
-                        <!-- COLLECTION LIST -->
-                        <div class="admin__entry-list">
-                            <ui:repeat var="collection" value="#{cmsCollectionsBean.collections}">
-                                <div class="admin__boxed-entry -w100">
-                                    <div class="row">
-                                        <div class="col-9">
-                                            <div class="row">
-                                                <h3 class="col-12">
-                                                    <ui:fragment rendered="#{collection.solrFieldValue eq collection.label}">#{collection.solrFieldValue}</ui:fragment>
-                                                    <ui:fragment rendered="#{collection.solrFieldValue ne collection.label}">#{collection.label}</ui:fragment>
-                                                </h3>
-                                            </div>
-
-                                            <!-- HINT IF NO CONFIGURATION AVAILABLE -->
-                                            <ui:fragment rendered="#{collection.solrFieldValue eq collection.label and collection.description eq '' and collection.linkURI == null}">
-                                                <!-- TODO INLINE CSS -->
-                                                <p class="col-12 admin__boxed-entry-description-empty" style="padding-left:0;">(#{msg.cms_collections_no_configuration_available})</p>
-                                            </ui:fragment>
-
-                                            <!-- ONLY RENDER IF ANY OF THE INLINE VALUES EXIST -->
-                                            <ui:fragment rendered="#{collection.solrFieldValue ne collection.label or collection.description ne '' or collection.linkURI != null}">
-                                                <div>
-                                                    <dl class="row">
-                                                        <ui:fragment rendered="#{collection.solrFieldValue ne collection.label}">
-                                                            <dt class="col-sm-4">#{msg.cms_collections_fieldValue}:</dt>
-                                                            <dd class="col-sm-8">#{collection.solrFieldValue}</dd>
-                                                        </ui:fragment>
-
-                                                        <ui:fragment rendered="#{collection.solrFieldValue ne collection.label}">
-                                                            <dt class="col-sm-4">#{msg.cms_collections_label}:</dt>
-                                                            <dd class="col-sm-8">#{collection.label}</dd>
-                                                        </ui:fragment>
-
-                                                        <ui:fragment rendered="#{collection.description ne ''}">
-                                                        <dt class="col-sm-4">#{msg.cms_collections_description}:</dt>
-                                                            <dd class="col-sm-8">#{collection.description}</dd>
-                                                        </ui:fragment>
-
-                                                        <ui:fragment rendered="#{collection.linkURI != null}">
-                                                            <dt class="col-sm-4">#{msg.cms_collections_link}:</dt>
-                                                            <dd class="col-sm-8"><a href="#{collection.linkURI}" class="-bluelink" target="_blank" rel="noopener">#{collection.collectionUrl}</a></dd>
-                                                        </ui:fragment>
-                                                    </dl>
-                                                </div>
-                                            </ui:fragment>
-                                        </div>
-                                        <div class="col-3">
-                                            <img src="#{collection.iconURI}" class="img-fluid" alt="" />
-                                        </div>
-                                    </div>
-                                    <div class="row admin__boxed-entry-actions">
-                                        <div class="col-3 d-flex">
-                                            <h:commandLink styleClass="-bluelink" action="#{cmsCollectionsBean.editCollection(collection)}" aria-label="#{msg.cms_collection_edit}: #{collection.solrFieldValue}">
-                                                <f:passThroughAttribute name="style" value="padding-right:1.4rem;" />
-                                                #{msg.edit}
-                                            </h:commandLink>
-                                            <h:commandLink styleClass="-redlink" action="#{cmsCollectionsBean.deleteCollection(collection)}"
-                                                aria-label="#{msg.cms_collection_delete}: #{collection.solrFieldValue}"
-                                                onclick="if ( !confirm( &quot;#{msg.cms_deleteCollection_confirmation}&quot; ) ) { return false };">
-                                                #{msg.delete}
-                                            </h:commandLink>
-                                        </div>
-                                    </div>
-                                </div>
-                            </ui:repeat>
-                        </div>
-                    </h:form>
-                </div>
-            </div>
-        </ui:fragment>
-    </ui:define>
->>>>>>> e01f63cb
 </ui:composition>
