--- conflicted
+++ resolved
@@ -13,25 +13,18 @@
 		<composite:attribute name="content" required="false" default="#{cc.attrs.contentItem.content}"/>
 	</composite:interface>
 
-
 	<composite:implementation>
 
-		
 		<viewerForms:inputFormField 
 	       label="#{msg.admin__category_select}" 
 	       helpText="#{msg.inline_help__cms_content_type_tile_grid_categories}">
 
-<<<<<<< HEAD
 			<div class="cms-module__option-group">
 
            <div class="cms-module__option-dropdown">
            
 			<div class="cms-module__option-dropdown-trigger" data-toggle="option-dropdown">Choose category</div>
-           
-           
-=======
-<!--             <div class="cms-module__option-dropdown"> -->
->>>>>>> cefaf287
+
                <ul>
                    <ui:repeat var="selectable" value="#{cc.attrs.content.selectableCategories}">
                        <li>
@@ -44,14 +37,10 @@
                        </li>
                    </ui:repeat>
                </ul>
-<<<<<<< HEAD
            </div>
            
            </div>
-=======
-<!--             </div> -->
->>>>>>> cefaf287
-	       
+
 		</viewerForms:inputFormField>
   
   		<viewerForms:inputFormField 
