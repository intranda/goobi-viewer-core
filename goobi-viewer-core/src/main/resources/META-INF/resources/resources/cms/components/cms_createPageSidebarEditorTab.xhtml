--- conflicted
+++ resolved
@@ -145,7 +145,6 @@
 																			<div class="widget-geomap__input">
 																			
 																				<div class="row">
-<<<<<<< HEAD
 																					<label>#{msg.cms__geomaps__map__title}:</label>
 																					<!-- SELECT MENU -->
 																	                <div class="custom-control custom-control--select">
@@ -161,57 +160,6 @@
 																	                            itemLabel="#{map.title}" />
 																	                    </h:selectOneMenu>
 																	                </div>
-=======
-																					<!-- CENTER VALUE -->
-																					<h5>#{msg.cms_sidebarElement_geoLocations_centerValues}</h5>
-																					<div class="col-6">
-																						<label>#{msg.cms_sidebarElement_geoLocations_longitude}</label>
-																						<h:inputText styleClass="form-control" value="#{element.geoLocations.centerLocation.longitude}" />
-																					</div>
-																					<div class="col-6">
-																						<label>#{msg.cms_sidebarElement_geoLocations_latitude}</label>
-																						<h:inputText styleClass="form-control" value="#{element.geoLocations.centerLocation.latitude}"/>
-																					</div>
-
-																					<!-- LOCATIONS -->
-																					<h5>#{msg.cms_sidebarElement_geoLocations_locations}</h5>
-																					<ui:repeat var="location" value="#{element.geoLocations.locationList}">
-																						<div class="col-5">
-																							<label>#{msg.cms_sidebarElement_geoLocations_longitude}</label> 
-																							<h:inputText converter="floatingNumberConverter" styleClass="form-control" value="#{location.longitude}" />
-																						</div>
-																						<div class="col-5">
-																							<label>#{msg.cms_sidebarElement_geoLocations_latitude}</label> 
-																							<h:inputText converter="floatingNumberConverter" styleClass="form-control" value="#{location.latitude}" /> 
-																						</div>
-																						<!-- INFOS -->
-																						<div class="col-10">
-																							<label>#{msg.cms_sidebarElement_geoLocations_infos}</label>
-																							<h:inputTextarea styleClass="form-control" value="#{location.info}"></h:inputTextarea>
-																						</div>
-																						<!-- LINK -->
-																						<div class="col-10">
-																							<label>#{msg.cms_sidebarElement_geoLocations_link}</label> 
-																							<h:inputText styleClass="form-control" value="#{location.link}" /> 
-																						</div>
-																						<div class="col-10">
-																							<div class="widget-geo-locations__input-spacer"></div>
-																						</div>
-																					</ui:repeat>
-																					<!-- ADD LOCATION -->																				
-																					<div class="widget-geo-locations__action">
-																						<div class="col-2">
-																							<h:commandLink action="#{element.removeGeoLocation}">
-																								<i class="fa fa-minus-circle" aria-hidden="true"></i>
-																								<f:ajax execute="inputGeoLocations" render="inputGeoLocations" />
-																							</h:commandLink>
-																							<h:commandLink action="#{element.addGeoLocation()}">
-																								<i class="fa fa-plus-circle" aria-hidden="true"></i>
-																								<f:ajax execute="inputGeoLocations" render="inputGeoLocations" />
-																							</h:commandLink>
-																						</div>
-																					</div>
->>>>>>> 1a7a2206
 																				</div>
 																			</div>
 																	</h:panelGroup>
@@ -335,7 +283,6 @@
 																			<div class="widget-geomap__input">
 																			
 																				<div class="row">
-<<<<<<< HEAD
 																					<label>#{msg.cms__geomaps__map__title}:</label>
 																					<!-- SELECT MENU -->
 																	                <div class="custom-control custom-control--select">
@@ -351,57 +298,6 @@
 																	                            itemLabel="#{map.title}" />
 																	                    </h:selectOneMenu>
 																	                </div>
-=======
-																					<!-- CENTER VALUE -->
-																					<h5>#{msg.cms_sidebarElement_geoLocations_centerValues}</h5>
-																					<div class="col-6">
-																						<label>#{msg.cms_sidebarElement_geoLocations_longitude}</label>
-																						<h:inputText styleClass="form-control" value="#{element.geoLocations.centerLocation.longitude}" />
-																					</div>
-																					<div class="col-6">
-																						<label>#{msg.cms_sidebarElement_geoLocations_latitude}</label>
-																						<h:inputText styleClass="form-control" value="#{element.geoLocations.centerLocation.latitude}"/>
-																					</div>
-
-																					<!-- LOCATIONS -->
-																					<h5>#{msg.cms_sidebarElement_geoLocations_locations}</h5>
-																					<ui:repeat var="location" value="#{element.geoLocations.locationList}">
-																						<div class="col-5">
-																							<label>#{msg.cms_sidebarElement_geoLocations_longitude}</label> 
-																							<h:inputText converter="floatingNumberConverter" styleClass="form-control" value="#{location.longitude}" />
-																						</div>
-																						<div class="col-5">
-																							<label>#{msg.cms_sidebarElement_geoLocations_latitude}</label> 
-																							<h:inputText converter="floatingNumberConverter" styleClass="form-control" value="#{location.latitude}" /> 
-																						</div>
-																						<!-- INFOS -->
-																						<div class="col-10">
-																							<label>#{msg.cms_sidebarElement_geoLocations_infos}</label>
-																							<h:inputTextarea styleClass="form-control" value="#{location.info}"></h:inputTextarea>
-																						</div>
-																						<!-- LINK -->
-																						<div class="col-10">
-																							<label>#{msg.cms_sidebarElement_geoLocations_link}</label> 
-																							<h:inputText styleClass="form-control" value="#{location.link}" /> 
-																						</div>
-																						<div class="col-10">
-																							<div class="widget-geo-locations__input-spacer"></div>
-																						</div>
-																					</ui:repeat>
-																					<!-- ADD LOCATION -->																				
-																					<div class="widget-geo-locations__action">
-																						<div class="col-2">
-																							<h:commandLink action="#{element.removeGeoLocation}">
-																								<i class="fa fa-minus-circle" aria-hidden="true"></i>
-																								<f:ajax execute="inputGeoLocations" render="inputGeoLocations" />
-																							</h:commandLink>
-																							<h:commandLink action="#{element.addGeoLocation()}">
-																								<i class="fa fa-plus-circle" aria-hidden="true"></i>
-																								<f:ajax execute="inputGeoLocations" render="inputGeoLocations" />
-																							</h:commandLink>
-																						</div>
-																					</div>
->>>>>>> 1a7a2206
 																				</div>
 																			</div>
 																	</h:panelGroup>
