--- conflicted
+++ resolved
@@ -58,12 +58,12 @@
 													aria-label="#{msg.delete}">#{msg.delete}
 													<f:ajax render="@form"/>
 											</h:commandLink>			
+
 										</div>
 									</ui:repeat>
 								</div>
 							</h:panelGroup>
 
-<<<<<<< HEAD
 							<h:panelGroup layout="block" id="availableWidgetsGroup" class="sidebar-editor__right">
 							
 								<h3>#{msg.cms_menu_availableComponents}</h3>
@@ -115,290 +115,6 @@
 	                                        	
 											  <label for="scales#{status.index}">#{widget.title.textOrDefault}</label>
 
-=======
-							<div class="row">
-								<div class="col-12 col-sm-12 col-md-6 col-lg-6">
-									<div class="sidebar-editor-editor-left">
-										<h2 class="admin__h3">#{msg.cms_menu_visibleComponents}</h2>
-
-										<ul id="visibleItemList">
-											<ui:repeat var="element" varStatus="status" value="#{cmsBean.selectedPage.sidebarElements}" prependId="false">
-												<li sortposition="item_#{element.sortingId}"><h:panelGroup id="visibleItem">
-														<div class="sidebar-editor-widget-item">
-															<div class="sidebar-editor-widget-item-header">
-																<h3>#{msg[element.type]}</h3>
-                                                                <i class="fa fa-pencil-square-o widget-edit" title="Widget Editor" aria-hidden="true"></i>
-															</div>
-															<div class="sidebar-editor-widget-item-body">
-																<div class="sidebar-editor-item-widget-editor">
-																	<!-- WIDGET MODE -->
-																		<ui:fragment rendered="#{element.category != 'geoMap'}">
-																			<div class="form-group">
-																				<label>#{msg.cms_sidebarElement_widgetmode}:</label>
-																				<h:selectOneRadio id="widgetModeRadioTable2" value="#{element.widgetMode}" layout="pageDirection" onclick="cmsJS.createPage.disablePreview();">
-																					<f:selectItem id="select_standard" itemLabel="#{msg.cms_sidebarElement_standard}" itemValue="STANDARD"></f:selectItem>
-																					<f:selectItem id="select_foldout" itemLabel="#{msg.cms_sidebarElement_foldout}" itemValue="FOLDOUT"></f:selectItem>
-																				</h:selectOneRadio>
-																			</div>
-																		</ui:fragment>
-																	<!-- WIDGET TITLE -->
-																		<ui:fragment rendered="#{element.category != 'geoMap'}">
-																		<div class="form-group">
-																			<label>#{msg.cms_sidebarElement_widgetTitle}:</label>
-																			<h:inputText value="#{element.widgetTitle}" styleClass="form-control"></h:inputText>
-																		</div>
-																		</ui:fragment>
-																	<!-- HTML INPUT -->
-																	<h:panelGroup id="inputHtml" rendered="#{element.hasHtml()}">
-																		<div class="form-group">
-																			<label>#{msg.cms_sidebarElement_html}:</label>
-																			<h:inputTextarea value="#{element.html}" styleClass="form-control" />
-																		</div>
-																	</h:panelGroup>
-                                                                    <!-- SEARCH -->
-                                                                    <h:panelGroup id="inputSearch" rendered="#{element.category == 'search'}">
-                                                                        <div class="form-group">
-                                                                            <label>#{msg.cms_sidebarElement_additionalQuery}:</label>
-                                                                            <h:inputText value="#{element.additionalQuery}" styleClass="form-control"></h:inputText>
-                                                                        </div>
-                                                                        <div class="form-group">
-                                                                            <label>#{msg.cms_sidebarElement_searchPage}:</label>
-                                                                            <div class="custom-control custom-control--select">
-                                                                                <h:selectOneMenu value="#{element.linkedPages.page}">
-                                                                                    <f:selectItem id="default" itemLabel="#{msg.cms_sidebarElement_defaultSearchPage}" itemValue=""/>
-                                                                                    <f:selectItems value="#{cmsBean.getCMSPagesWithSearch()}" var="page" itemValue="#{page.id}" itemLabel="#{page.title}" />
-                                                                                    <f:ajax render="baseCollectionMenu" />
-                                                                                </h:selectOneMenu>
-                                                                            </div>
-                                                                        </div>
-                                                                    </h:panelGroup>
-																	<!-- QUERY INPUT -->
-																	<h:panelGroup id="inputQuery" rendered="#{element.category == 'fieldQuery'}">
-																		<ui:fragment rendered="#{element.type != 'widgetRssFeed'}">
-																			<div class="form-group">
-																				<label>#{msg.cms_sidebarElement_searchField}:</label>
-																				<div class="custom-control custom-control--select">
-																					<h:selectOneMenu value="#{element.searchField}">
-																						<f:selectItems value="#{cmsBean.getLuceneFields(true)}" var="field" itemValue="#{field}" itemLabel="#{field}" />
-																						<f:ajax render="baseCollectionMenu" />
-																					</h:selectOneMenu>
-																				</div>
-																			</div>
-																			<div class="form-group">
-																				<label>#{msg.cms_sidebarElement_searchResultDisplayLimit}:</label>
-																				<h:inputText value="#{element.resultDisplayLimit}" styleClass="form-control input-integer"></h:inputText>
-																			</div>
-																			<div class="form-group">
-																				<label>#{msg.cms_sidebarElement_sortOrder}:</label>
-																				<h:selectOneRadio id="sortOrderRadioTable" value="#{element.descendingOrder}" layout="pageDirection" onclick="cmsJS.createPage.disablePreview();">
-																					<f:selectItem id="select_ascending" itemLabel="#{msg.cms_sidebarElement_sortAscending}" itemValue="#{false}"></f:selectItem>
-																					<f:selectItem id="select_descending" itemLabel="#{msg.cms_sidebarElement_sortDescending}" itemValue="#{true}"></f:selectItem>
-																				</h:selectOneRadio>
-																			</div>
-																		</ui:fragment>
-																		<div class="form-group">
-																			<label>#{msg.cms_sidebarElement_additionalQuery}:</label>
-																			<h:inputText value="#{element.additionalQuery}" styleClass="form-control"></h:inputText>
-																		</div>
-																	</h:panelGroup>
-																	<!-- PAGE LINKS -->
-																	<h:panelGroup id="inputPageLinks" rendered="#{element.category == 'pageLinks'}">
-																		<div class="form-group selection_page_links">
-																			<label>#{msg.cms_sidebarElement_pageLinks}:</label>
-																			<h:selectManyCheckbox value="#{element.linkedPages.pages}">
-																				<f:selectItems value="#{cmsBean.validCMSPages}" var="page" itemLabel="#{page.title}" itemValue="#{page.id}"></f:selectItems>
-																			</h:selectManyCheckbox>
-																		</div>
-																	</h:panelGroup>
-																	<!-- GEO MAP -->
-																	<h:panelGroup id="inputGeoMap" rendered="#{element.category == 'geoMap'}">
-																			<div class="widget-geomap__input">
-																			
-																				<div class="row">
-																					<label>#{msg.cms__geomaps__map__title}:</label>
-																					<!-- SELECT MENU -->
-																	                <div class="custom-control custom-control--select">
-																	                    <h:selectOneMenu 
-																	                        id="geoMapSelect" 
-																	                        styleClass="form-control" 
-																	                        value="#{element.geoMapId}">
-																	                        <f:selectItem itemValue="{-1}" itemLabel="#{msg.select}" itemDisabled="true" noSelectionOption="true"></f:selectItem>
-																	                        <f:selectItems 
-																	                            value="#{geoMapBean.allMaps}"
-																	                            var="map"
-																	                            itemValue="#{map.id}"
-																	                            itemLabel="#{map.title}" />
-																	                    </h:selectOneMenu>
-																	                </div>
-																				</div>
-																			</div>
-																	</h:panelGroup>
-																	<!-- CSS class -->
-																	<h:panelGroup rendered="#{element.category != 'geoMap'}" id="inputCss">
-																		<div class="form-group">
-																			<label>#{msg.cms_sidebarElement_css}:</label>
-																			<h:inputText value="#{element.cssClass}" styleClass="form-control" />
-																		</div>
-																	</h:panelGroup>
-																	<!-- ACTION -->
-																	<h:panelGroup rendered="#{element.category == 'fieldQuery' || element.hasHtml()}">
-																		<div class="sidebar-editor-item-widget-editor-action">
-																			<h:commandLink value="#{msg.save}" action="#{cmsBean.validateSidebarElement(element)}" onclick="cmsJS.createPage.disablePreview();" styleClass="btn btn--success">
-																				<f:ajax execute="inputHtml inputQuery inputGeoMap" render="inputHtml inputQuery inputGeoMap :messages" onevent="cmsJS.sortableList.save" />
-																			</h:commandLink>
-																		</div>
-																	</h:panelGroup>
-																</div>
-															</div>
-														</div>
-													</h:panelGroup></li>
-											</ui:repeat>
-										</ul>
-									</div>
-								</div>
-								<div class="col-12 col-sm-12 col-md-6 col-lg-6">
-									<div class="row">
-										<div class="col-2 d-flex flex-column align-items-center admin__grab-indicator">
-											<i aria-hidden="true" class="fa fa-arrow-left fa-2x mb-3"></i>
-											<i aria-hidden="true" class="fa fa-hand-rock-o fa-2x mb-3"></i>
-											<i aria-hidden="true" class="fa fa-arrow-right fa-2x"></i>
-										</div>
-										<div class="col-10">
-											<div class="sidebar-editor-editor-right">
-												<h3>#{msg.cms_menu_availableComponents}</h3>
-		
-												<ul id="availableItemList">
-													<ui:repeat var="element" value="#{cmsBean.selectedPage.unusedSidebarElements}">
-														<li sortposition="item_#{element.sortingId}">
-															<h:panelGroup id="availableItem" rendered="#{element.category != 'geoMap' or geoMapBean.allMaps.size() > 0}">
-																<div class="sidebar-editor-widget-item">
-																	<div class="sidebar-editor-widget-item-header">
-																		<h3>#{msg[element.type]}</h3>
-		                                                                <i class="fa fa-pencil-square-o widget-edit" title="Widget Editor" aria-hidden="true"></i>
-																	</div>
-		
-																	<div class="sidebar-editor-widget-item-body">
-																		<div class="sidebar-editor-item-widget-editor">
-																				<ui:fragment rendered="#{element.category != 'geoMap'}">
-																				<div class="form-group">
-																					<h3>#{msg.cms_sidebarElement_widgetmode}:</h3>
-																					<h:selectOneRadio id="widgetModeRadioTable2" value="#{element.widgetMode}" layout="pageDirection" onclick="cmsJS.createPage.disablePreview();">
-																						<f:selectItem id="select_standard" itemLabel="#{msg.cms_sidebarElement_standard}" itemValue="STANDARD"></f:selectItem>
-																						<f:selectItem id="select_foldout" itemLabel="#{msg.cms_sidebarElement_foldout}" itemValue="FOLDOUT"></f:selectItem>
-																					</h:selectOneRadio>
-																				</div>
-																				</ui:fragment>
-																			<!-- WIDGET TITLE -->
-																				<ui:fragment rendered="#{element.category != 'geoMap'}">
-																				<div class="form-group">
-																					<label>#{msg.cms_sidebarElement_widgetTitle}:</label>
-																					<h:inputText value="#{element.widgetTitle}" styleClass="form-control"></h:inputText>
-																				</div>
-																				</ui:fragment>
-																			<h:panelGroup id="inputHtml" rendered="#{element.hasHtml()}">
-																				<div class="form-group">
-																					<h3>#{msg.cms_sidebarElement_html}:</h3>
-																					<h:inputTextarea value="#{element.html}" styleClass="form-control" />
-																				</div>
-																			</h:panelGroup>
-		                                                                     <!-- SEARCH -->
-		                                                                    <h:panelGroup id="inputSearch" rendered="#{element.category == 'search'}">
-		                                                                        <div class="form-group">
-		                                                                            <label>#{msg.cms_sidebarElement_additionalQuery}:</label>
-		                                                                            <h:inputText value="#{element.additionalQuery}" styleClass="form-control"></h:inputText>
-		                                                                        </div>
-		                                                                        <div class="form-group">
-		                                                                            <label>#{msg.cms_sidebarElement_searchPage}:</label>
-		                                                                            <div class="custom-control custom-control--select">
-		                                                                                <h:selectOneMenu value="#{element.linkedPages.page}">
-		                                                                                    <f:selectItem id="default" itemLabel="#{msg.cms_sidebarElement_defaultSearchPage}" itemValue=""/>
-		                                                                                    <f:selectItems value="#{cmsBean.getCMSPagesWithSearch()}" var="page" itemValue="#{page.id}" itemLabel="#{page.title}" />
-		                                                                                    <f:ajax render="baseCollectionMenu" />
-		                                                                                </h:selectOneMenu>
-		                                                                            </div>
-		                                                                        </div>
-		                                                                    </h:panelGroup>
-																			<h:panelGroup id="inputQuery" rendered="#{element.category == 'fieldQuery'}">
-																				<ui:fragment rendered="#{element.type != 'widgetRssFeed'}">
-																					<div class="form-group">
-																						<label>#{msg.cms_sidebarElement_searchField}:</label>
-																						<div class="custom-control custom-control--select">
-																							<h:selectOneMenu value="#{element.searchField}">
-																								<f:selectItems value="#{cmsBean.getLuceneFields(true)}" var="field" itemValue="#{field}" itemLabel="#{field}" />
-																								<f:ajax render="baseCollectionMenu" />
-																							</h:selectOneMenu>
-																						</div>
-																					</div>
-																					<div class="form-group">
-																						<label>#{msg.cms_sidebarElement_searchResultDisplayLimit}:</label>
-																						<h:inputText value="#{element.resultDisplayLimit}" styleClass="form-control input-integer"></h:inputText>
-																					</div>
-																					<div class="form-group">
-																						<label>#{msg.cms_sidebarElement_sortOrder}:</label>
-																						<h:selectOneRadio id="sortOrderRadioTable" value="#{element.descendingOrder}" layout="pageDirection" onclick="cmsJS.createPage.disablePreview();">
-																							<f:selectItem id="select_ascending" itemLabel="#{msg.cms_sidebarElement_sortAscending}" itemValue="#{false}"></f:selectItem>
-																							<f:selectItem id="select_descending" itemLabel="#{msg.cms_sidebarElement_sortDescending}" itemValue="#{true}"></f:selectItem>
-																						</h:selectOneRadio>
-																					</div>
-																				</ui:fragment>
-																				<div class="form-group">
-																					<label>#{msg.cms_sidebarElement_additionalQuery}:</label>
-																					<h:inputText value="#{element.additionalQuery}" styleClass="form-control"></h:inputText>
-																				</div>
-																			</h:panelGroup>
-																			<!-- page links -->
-																			<h:panelGroup id="inputPageLinks" rendered="#{element.category == 'pageLinks'}">
-																				<div class="form-group selection_page_links">
-																					<label>#{msg.cms_sidebarElement_pageLinks}:</label>
-																					<h:selectManyCheckbox value="#{element.linkedPages.pages}">
-																						<f:selectItems value="#{cmsBean.validCMSPages}" var="page" itemLabel="#{page.title}" itemValue="#{page.id}"></f:selectItems>
-																					</h:selectManyCheckbox>
-																				</div>
-																			</h:panelGroup>
-																			<!-- GEO MAP -->
-																			<h:panelGroup id="inputGeoMap" rendered="#{element.category == 'geoMap'}">
-																					<div class="widget-geomap__input">
-																					
-																						<div class="row">
-																							<label>#{msg.cms__geomaps__map__title}:</label>
-																							<!-- SELECT MENU -->
-																			                <div class="custom-control custom-control--select">
-																			                    <h:selectOneMenu 
-																			                        id="geoMapSelect" 
-																			                        styleClass="form-control" 
-																			                        value="#{element.geoMapId}">
-																			                        <f:selectItem itemValue="#{-1}" itemLabel="#{msg.select}" itemDisabled="true" noSelectionOption="true"></f:selectItem>
-																			                        <f:selectItems 
-																			                            value="#{geoMapBean.allMaps}"
-																			                            var="map"
-																			                            itemValue="#{map.id}"
-																			                            itemLabel="#{map.title}" />
-																			                    </h:selectOneMenu>
-																			                </div>
-																						</div>
-																					</div>
-																			</h:panelGroup>
-																			<!-- CSS class -->
-																			<h:panelGroup rendered="#{element.category != 'geoMap'}" id="inputCss">
-																				<div class="form-group">
-																					<label>#{msg.cms_sidebarElement_css}:</label>
-																					<h:inputText value="#{element.cssClass}" styleClass="form-control" />
-																				</div>
-																			</h:panelGroup>
-																			<h:panelGroup rendered="#{element.category == 'fieldQuery' || element.hasHtml()}">
-																				<div class="sidebar-editor-item-widget-editor-action">
-																					<h:commandLink value="#{msg.save}" action="#{cmsBean.validateSidebarElement(element)}" onclick="cmsJS.createPage.disablePreview();" styleClass="btn btn--success">
-																						<f:ajax execute="inputHtml inputQuery inputGeoMap" render="inputHtml inputQuery inputGeoMap :messages" onevent="cmsJS.sortableList.save" />
-																					</h:commandLink>
-																				</div>
-																			</h:panelGroup>
-																		</div>
-																	</div>
-																</div>
-															</h:panelGroup></li>
-													</ui:repeat>
-												</ul>
->>>>>>> 67ac6a79
 											</div>
 										</ui:fragment>
 									</ui:repeat>
