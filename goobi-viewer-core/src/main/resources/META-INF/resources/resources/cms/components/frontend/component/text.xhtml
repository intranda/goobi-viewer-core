<ui:composition
    xmlns:c="http://java.sun.com/jsp/jstl/core"
	xmlns:h="http://xmlns.jcp.org/jsf/html"
	xmlns:f="http://xmlns.jcp.org/jsf/core"
	xmlns:ui="http://xmlns.jcp.org/jsf/facelets"
	xmlns:jsf="http://xmlns.jcp.org/jsf"
	xmlns:pt="http://xmlns.jcp.org/jsf/passthrough"
	xmlns:composite="http://xmlns.jcp.org/jsf/composite"
	xmlns:viewerComponent="http://xmlns.jcp.org/jsf/composite/components"
	xmlns:viewerForms="http://xmlns.jcp.org/jsf/composite/components/forms">


    <composite:interface>
		<composite:attribute name="component" required="true" type="io.goobi.viewer.model.cms.content.CMSComponent" />
    </composite:interface>

    <composite:implementation>
		<ui:fragment rendered="#{cc.attrs.isPrivate == false || userBean.admin == true}">

<<<<<<< HEAD
    <composite:implementation>    
    	<h:outputText escape="false" value="#{cc.attrs.component.firstContentItem.content.text.textOrDefault}"></h:outputText>
    </composite:implementation>
=======
			<!-- CONTENT ITEM WITH SELECTED OPTIONS -->
			<div class="content-component content-component__text
						-width-#{cc.attrs.width} #{cc.attrs.hideOnScreenSizes}
						#{cc.attrs.hideOnScreenSizes == 'hideMobile' ? '-hiddenOnMobile' : ''} 
						#{cc.attrs.hideOnScreenSizes == 'hideDesktop' ? '-hiddenOnDesktop' : ''}">
						
				<!-- INFO: CONTENT ITEM IS NOT PUBLISHED YET -->
				<ui:fragment rendered="#{cc.attrs.notPublished == true and userBean.admin == true}">
					<div class="content-component__not-published-info">#{msg.content_item_not_published_yet}</div>
				</ui:fragment>

<!-- 				<br/>- Echo results area start -<br/> -->
<!-- 				attrs.hideOnScreenSizes: #{cc.attrs.hideOnScreenSizes}<br/> -->
<!-- 				attrs.isPrivate: #{cc.attrs.isPrivate}<br/> -->
<!-- 				- Echo results area end -<br/><br/> -->
				
				<!-- RENDER THE TEXT CONTENT -->
				<h:outputText escape="false" value="#{cc.attrs.component.firstContentItem.content.text.textOrDefault}"></h:outputText>
			</div>
>>>>>>> a7ac4cb0

		</ui:fragment>
    </composite:implementation>
</ui:composition><|MERGE_RESOLUTION|>--- conflicted
+++ resolved
@@ -11,38 +11,26 @@
 
 
     <composite:interface>
-		<composite:attribute name="component" required="true" type="io.goobi.viewer.model.cms.content.CMSComponent" />
+		<composite:attribute name="cmsComponent" required="true" type="io.goobi.viewer.model.cms.content.CMSComponent" />
     </composite:interface>
 
     <composite:implementation>
-		<ui:fragment rendered="#{cc.attrs.isPrivate == false || userBean.admin == true}">
+		<ui:fragment rendered="#{cc.attrs.cmsComponent.hasAccess(userBean.user)}">
 
-<<<<<<< HEAD
-    <composite:implementation>    
-    	<h:outputText escape="false" value="#{cc.attrs.component.firstContentItem.content.text.textOrDefault}"></h:outputText>
-    </composite:implementation>
-=======
 			<!-- CONTENT ITEM WITH SELECTED OPTIONS -->
 			<div class="content-component content-component__text
 						-width-#{cc.attrs.width} #{cc.attrs.hideOnScreenSizes}
 						#{cc.attrs.hideOnScreenSizes == 'hideMobile' ? '-hiddenOnMobile' : ''} 
 						#{cc.attrs.hideOnScreenSizes == 'hideDesktop' ? '-hiddenOnDesktop' : ''}">
-						
-				<!-- INFO: CONTENT ITEM IS NOT PUBLISHED YET -->
-				<ui:fragment rendered="#{cc.attrs.notPublished == true and userBean.admin == true}">
-					<div class="content-component__not-published-info">#{msg.content_item_not_published_yet}</div>
-				</ui:fragment>
 
-<!-- 				<br/>- Echo results area start -<br/> -->
-<!-- 				attrs.hideOnScreenSizes: #{cc.attrs.hideOnScreenSizes}<br/> -->
-<!-- 				attrs.isPrivate: #{cc.attrs.isPrivate}<br/> -->
-<!-- 				- Echo results area end -<br/><br/> -->
-				
 				<!-- RENDER THE TEXT CONTENT -->
-				<h:outputText escape="false" value="#{cc.attrs.component.firstContentItem.content.text.textOrDefault}"></h:outputText>
+				<h:outputText escape="false" value="#{cc.attrs.cmsComponent.firstContentItem.content.text.textOrDefault}"></h:outputText>
 			</div>
->>>>>>> a7ac4cb0
 
+		</ui:fragment>
+		<!-- INFO: CONTENT ITEM IS NOT PUBLISHED YET -->
+		<ui:fragment rendered="#{!cc.attrs.cmsComponent.hasAccess(userBean.user)}">
+			<div class="content-component__not-published-info">#{msg.content_item_not_published_yet}</div>
 		</ui:fragment>
     </composite:implementation>
 </ui:composition>