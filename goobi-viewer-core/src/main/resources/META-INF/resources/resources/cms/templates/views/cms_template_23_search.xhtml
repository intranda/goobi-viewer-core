<ui:composition xmlns="http://www.w3.org/1999/xhtml"
	xmlns:h="http://xmlns.jcp.org/jsf/html"
	xmlns:f="http://xmlns.jcp.org/jsf/core"
	xmlns:ui="http://xmlns.jcp.org/jsf/facelets"
	xmlns:c="http://java.sun.com/jsp/jstl/core"
	xmlns:viewer="http://xmlns.jcp.org/jsf/composite/components/partner"
	xmlns:composite="http://xmlns.jcp.org/jsf/composite"
	xmlns:viewerComponent="http://xmlns.jcp.org/jsf/composite/components"
	xmlns:widgetComponent="http://xmlns.jcp.org/jsf/composite/components/widgets"
	template="/resources/themes/#{navigationHelper.theme}/template.html">

	<composite:interface>
		<composite:attribute name="component" required="true" />
	</composite:interface>
    
	<composite:implementation>
					
					<!-- TEXT -->
					<h:panelGroup id="cmsTextContent">
                        <ui:fragment rendered="#{cc.attrs.component.hasContent('text') and searchBean.activeSearchType != 0}">
                        	<div class="tpl-search__text">
	    	                    <h:outputText escape="false" value="#{cc.attrs.component.getContentData('text')}"></h:outputText>
                        	</div>
    					</ui:fragment>
					</h:panelGroup>
                    
                    <!-- SEARCH HEADER -->
                     <ui:include src="/resources/includes/search/searchHeader.xhtml">
<<<<<<< HEAD
                        <ui:param name="search" value="#{cc.attrs.component.getContentItem('search').content.functionality}"/>
                        <ui:param name="searchType" value="#{cc.attrs.component.getContentItem('search').content.functionality.activeSearchType}"></ui:param>
=======
                        <ui:param name="search" value="#{cmsPage.getContentItem('search').functionality}"/>
                        <ui:param name="searchType" value="0"></ui:param>
>>>>>>> b11d71ce
				    	<ui:param name="renderOnSearchTypeChange" value="#{cmsTextContent}"></ui:param> 
				 		<ui:param name="title" value="#{cc.attrs.component.getContentData('text')}"></ui:param>
                     </ui:include>

                    <!-- SEARCH LIST -->
                    <div class="search-list">
                        <ui:include src="/resources/includes/search/searchHitList.xhtml">
                            <ui:param name="searchParam" value="#{cc.attrs.component.getContentItem('search').content.functionality}"/>
                        </ui:include>
                    </div>

	</composite:implementation>
</ui:composition><|MERGE_RESOLUTION|>--- conflicted
+++ resolved
@@ -26,13 +26,9 @@
                     
                     <!-- SEARCH HEADER -->
                      <ui:include src="/resources/includes/search/searchHeader.xhtml">
-<<<<<<< HEAD
                         <ui:param name="search" value="#{cc.attrs.component.getContentItem('search').content.functionality}"/>
-                        <ui:param name="searchType" value="#{cc.attrs.component.getContentItem('search').content.functionality.activeSearchType}"></ui:param>
-=======
-                        <ui:param name="search" value="#{cmsPage.getContentItem('search').functionality}"/>
                         <ui:param name="searchType" value="0"></ui:param>
->>>>>>> b11d71ce
+
 				    	<ui:param name="renderOnSearchTypeChange" value="#{cmsTextContent}"></ui:param> 
 				 		<ui:param name="title" value="#{cc.attrs.component.getContentData('text')}"></ui:param>
                      </ui:include>
