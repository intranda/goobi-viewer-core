--- conflicted
+++ resolved
@@ -72,15 +72,6 @@
                             #{msg.cms_pagePreview_info}
                         </div>
 
-<<<<<<< HEAD
-                        <!-- preview page -->
-<!--                         <button type="button" id="preview-button" class="btn btndefault" data-previewUrl="#{cmsBean.getPagePreviewUrl(cmsBean.selectedPage, true)}"> -->
-<!--                             #{msg.cms_pagePreview} -->
-<!--                         </button> -->
-
-=======
-                        
->>>>>>> 233b5aa6
                         <a id="showPageButton" class="btn btn--default" target="_blank" href="#{cmsBean.getUrl(cmsBean.selectedPage)}">
                             #{msg.cms_pagePreview}
                         </a>
