--- conflicted
+++ resolved
@@ -322,11 +322,9 @@
 					<div class="admin__form-help-text in mb-4">#{msg.cms__pageMetadata_save_template_help}</div>
 			
 			         <div class="admin__radio-switch mb-3">
-<<<<<<< HEAD
-	                 	<viewerComponent:toggleSwitch name="openAccessToggle" value="#{page.published}" toggleTarget="#additionalTemplateOptions"/>
-=======
+
 	                 	<viewerComponent:toggleSwitch name="openAccessToggle" value="#{cmsPageEditBean.selectedPage.published}" toggleTarget="#additionalTemplateOptions"/>
->>>>>>> a2467d07
+
 			         </div>
 			         
 		                 <div id="additionalTemplateOptions" class="admin__sidebar-divider-top">
