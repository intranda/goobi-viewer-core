--- conflicted
+++ resolved
@@ -15,107 +15,10 @@
     </composite:interface>
 
     <composite:implementation>
-<<<<<<< HEAD
+
             <searchFacetsComponent:chronologyFacet/>
             <searchFacetsComponent:geoFacetting/>
             <searchFacetsComponent:searchFacets/>
-=======
-        <h:panelGroup rendered="#{cc.attrs.widget.type == 'widgetSearchDrillDown' or cc.attrs.widget.type == null}">
-            <h:panelGroup
-                rendered="#{searchBean.facets.allAvailableFacets.entrySet().toArray() != null}">
-                <div id="searchListFacetsWrapper" class="widget-search-facets #{cc.attrs.widget.cssClass}">
-                    <h:form id="searchListFacetsForm" prependId="false">
-                        <!-- FACETS -->
-                        <c:forEach var="field" items="#{searchBean.facets.allAvailableFacets.entrySet().toArray()}" varStatus="status">
-                            <h:panelGroup id="collectionFacetsPanelGroup_#{status.index}"
-                                rendered="#{!searchBean.facets.isHasWrongLanguageCode(field.key, navigationHelper.localeString) and field.key != 'YEAR' and field.key != 'WKT_COORDS' and (searchBean.facets.isFacetListSizeSufficient(field.key) or fn:length(searchBean.facets.getCurrentFacetsForField(field.key)) > 0)}">
-                                <div class="widget widget-search-facets__collection">
-                                    <h2 ><span>#{msg[field.key.concat('_DD')]}</span></h2>
-                                    
-                                    <!-- FILTER FACETS -->
-                                    <div class="widget-search-facets__filter">
-                                        <input 
-                                          type="text" 
-                                          id="collectionFacetsFilter_#{status.index}" 
-                                          tabindex="-1" 
-                                          class="widget-search-facets__filter-input -no-outline" 
-                                          placeholder="#{msg.placeholder__filter_search_results}" 
-                                          aria-label="#{msg.placeholder__filter_search_results}"/>
-                                        <button 
-                                          type="button" 
-                                          class="btn btn--clean" 
-                                          data-toggle="filter-input" 
-                                          aria-label="#{msg.placeholder__filter_search_results}">
-                                        	<i class="fa fa-search" aria-hidden="true"></i>
-                                        </button>
-                                    </div>
-                                        
-                                    <ul>
-                                        <!-- ACTIVE FACETS -->
-                                        <ui:repeat value="#{searchBean.facets.getCurrentFacetsForField(field.key)}" var="facet">
-                                            <li class="active">
-                                                <h:commandLink action="#{searchBean.removeFacetAction(facet.link)}" title="#{msg.removeFacet}">
-                                                    <div class="row">
-                                                        <div class="col-11">#{msg[facet.label]}</div>
-                                                        <div class="col-1">
-                                                            <i class="fa fa-times" aria-hidden="true"></i>
-                                                        </div>
-                                                    </div>
-                                                    <f:passThroughAttribute name="data-toggle" value="tooltip" />
-                                                    <f:passThroughAttribute name="data-placement" value="top" />
-                                                    <f:passThroughAttribute name="aria-label" value="#{msg[field.key.concat('_DD')]}: #{msg[facet.label]}" />
-                                                </h:commandLink>
-                                            </li>
-                                        </ui:repeat>
-                                        
-                                        <!-- AVAILABLE FACETS -->
-                                        <ui:repeat value="#{searchBean.facets.getLimitedFacetListForField(field.key)}" var="facet">
-                                            <ui:fragment rendered="#{!searchBean.facets.isFacetCurrentlyUsed(facet)}">
-                                                <li>
-                                                    <h:outputLink value="#{navigationHelper.getSearchUrl(searchBean.activeSearchType)}/-/#{searchBean.exactSearchString}/#{searchBean.currentPage}/#{searchBean.sortString}/#{searchBean.facets.currentFacetStringPrefix}#{facet.urlEscapedLink}/">
-                                                        #{msg[facet.label]} (#{facet.count})
-                                                        <f:passThroughAttribute name="aria-label" value="#{msg[field.key.concat('_DD')]}: #{msg[facet.label]}" />
-                                                    </h:outputLink>
-                                                </li>
-                                            </ui:fragment>
-                                        </ui:repeat>
-                                    </ul>
 
-                                    <!-- EXPAND/COLLAPSE FACET -->
-                                    <ui:fragment rendered="#{searchBean.facets.isDisplayFacetExpandLink(field.key)}">
-                                        <div class="widget-search-facets__collapse">
-                                            <h:commandLink
-                                                action="#{searchBean.facets.expandFacet(field.key)}" title="#{msg.slideDown}">
-                                                <i class="fa fa-chevron-down" aria-hidden="true"></i>
-                                                <f:passThroughAttribute name="data-collapse-link" value="collapse-link-#{status.index}" />
-                                                <f:ajax render="collectionFacetsPanelGroup_#{status.index}" />
-                                            </h:commandLink>
-                                        </div>
-                                    </ui:fragment>
-                                    <ui:fragment rendered="#{searchBean.facets.isDisplayFacetCollapseLink(field.key)}">
-                                        <div class="widget-search-facets__collapse">
-                                            <h:commandLink
-                                                action="#{searchBean.facets.collapseFacet(field.key)}" title="#{msg.slideUp}">
-                                                <i class="fa fa-chevron-up" aria-hidden="true"></i>
-                                                <f:passThroughAttribute name="data-collapse-link" value="collapse-link-#{status.index}" />
-                                                <f:ajax render="collectionFacetsPanelGroup_#{status.index}" />
-                                            </h:commandLink>
-                                        </div>
-                                    </ui:fragment> 
-                                </div>
-                            </h:panelGroup>
-                        </c:forEach>
-                    </h:form>
-                </div>
-            </h:panelGroup>
-
-            <h:panelGroup
-                rendered="#{searchBean.facets.allAvailableFacets.entrySet().toArray() == null}">
-                <div id="widgetSearchHelp" class="widget-searchhelp">
-                    <viewerComponent:searchHelpText />
-                </div>
-            </h:panelGroup>
-        </h:panelGroup>
->>>>>>> 04ec7395
     </composite:implementation>
 </ui:composition>