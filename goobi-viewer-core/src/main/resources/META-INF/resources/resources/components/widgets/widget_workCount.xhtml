--- conflicted
+++ resolved
@@ -12,15 +12,9 @@
     <!-- component content -->
     <composite:implementation>
 	        <!-- WIDGET WORK COUNT STANDARD -->
-<<<<<<< HEAD
 	        <h:panelGroup rendered="#{cc.attrs.collapse == false}">
 		        <div id="widgetWorkCount" class="widget">
-		        	<h3>#{msg.totalNumberOfVolumes}</h3>
-=======
-	        <h:panelGroup rendered="#{cc.attrs.widget.widgetMode == 'STANDARD' or cc.attrs.widget.widgetMode == null}">
-		        <div id="widgetWorkCount" class="widget #{cc.attrs.widget.cssClass}">
-		        	<h2 >#{msg.totalNumberOfVolumes}</h2>
->>>>>>> 04ec7395
+		        	<h2>#{msg.totalNumberOfVolumes}</h2>
 		        	<p><strong>#{searchBean.totalNumberOfVolumes}</strong></p>
 		        </div>
 	        </h:panelGroup>
