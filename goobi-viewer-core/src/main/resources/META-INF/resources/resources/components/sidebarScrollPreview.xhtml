--- conflicted
+++ resolved
@@ -36,21 +36,12 @@
 								</ui:fragment>	
 									
 								<!-- SEQUENCE MODE BUTTONS -->
-<<<<<<< HEAD
-								<button type="button" class="sidebar-scroll-preview__button" data-target="pageNumber-#{page.order}">
-									<img data-script="fadeIn" loading="lazy" class="sidebar-scroll-preview__image" src="#{page.getImageUrl(cc.attrs.imageSize)}" />
-									<span class="sidebar-scroll-preview__button-text">#{page.order}:#{page.orderLabel}</span>
-								</button>
-								
-=======
 								<ui:fragment rendered="#{activeDocumentBean.viewManager.pageNavigation.name() == 'SEQUENCE'}">
-									<button type="button" class="sidebar-scroll-preview__button" data-target="pageNumber-#{status.index + 1}">
+									<button type="button" class="sidebar-scroll-preview__button" data-target="pageNumber-#{page.order}">
 										<img data-script="fadeIn" loading="lazy" class="sidebar-scroll-preview__image" src="#{page.getImageUrl(cc.attrs.imageSize)}" />
 										<span class="sidebar-scroll-preview__button-text">#{page.order}:#{page.orderLabel}</span>
 									</button>
 								</ui:fragment>
-
->>>>>>> 76af3c08
 								
 							</ui:fragment>
 						</div>
