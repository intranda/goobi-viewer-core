<ui:composition
    xmlns="http://www.w3.org/1999/xhtml"
    xmlns:c="http://java.sun.com/jsp/jstl/core"
    xmlns:f="http://xmlns.jcp.org/jsf/core"
    xmlns:fn="http://java.sun.com/jsp/jstl/functions"
    xmlns:h="http://xmlns.jcp.org/jsf/html"
    xmlns:ui="http://xmlns.jcp.org/jsf/facelets"
    xmlns:composite="http://xmlns.jcp.org/jsf/composite"
    xmlns:viewerComponent="http://xmlns.jcp.org/jsf/composite/components"
    xmlns:jsf="http://xmlns.jcp.org/jsf"
    xmlns:a="http://xmlns.jcp.org/jsf/passthrough">
    
    <composite:interface />

    <composite:implementation>
        <ui:fragment rendered="#{configurationBean.displaySidebarWidgetUsage and !activeDocumentBean.group}">
            <div id="widgetUsage" class="widget widget-usage">
                <!-- WIDGET TITLE -->
				<h3 class="widget__title #{activeDocumentBean.viewManager.metadataViewOnly or activeDocumentBean.anchor or activeDocumentBean.group ? '' : 'collapseable'}">
                    <span>#{msg.widgetUsage}</span>
                    <i class="fa fa-angle-down" aria-hidden="true"></i>
                </h3>
                
                <!-- WIDGET BODY -->
				<div class="widget__body #{activeDocumentBean.viewManager.metadataViewOnly or activeDocumentBean.anchor or activeDocumentBean.group ? '' : 'collapseable'}">
                    <!-- INTRODUCTION TEXT -->
                    <ui:fragment rendered="#{fn:length(configurationBean.sidebarWidgetUsageIntroductionText) > 0}">
                        <p id="introductionText" class="widget-usage__license-text">
                            <h:outputText value="#{msg[configurationBean.sidebarWidgetUsageIntroductionText]}" escape="false" />
                        </p>
                    </ui:fragment>
                    
                    <!-- WORK -->
                    <h4 id="titleWork" class="widget-usage__subtitle">#{msg[activeDocumentBean.viewManager.topDocument.docStructType]}</h4>
                    
                    <viewerComponent:downloadsWork/>
                    
                   <viewerComponent:downloadsStruct/> 
                    
<<<<<<< HEAD
                    <!-- PAGE -->
					<ui:fragment
						rendered="#{!activeDocumentBean.viewManager.bornDigital and activeDocumentBean.viewManager.currentPage.displayImage and (activeDocumentBean.viewManager.currentPage.accessPermissionPdf or (activeDocumentBean.viewManager.currentPage.accessPermissionImage and configurationBean.displaySidebarUsageWidgetLinkToJpegImage or configurationBean.displaySidebarUsageWidgetLinkToMasterImage) or activeDocumentBean.viewManager.currentPage.altoAvailable or activeDocumentBean.viewManager.currentPage.teiAvailable or activeDocumentBean.viewManager.currentPage.displayFulltext)}">
						<h4 id="titleImage" class="widget-usage__subtitle">#{msg.image}</h4>

						<!-- PAGE DOWNLOADS -->
						<div class="widget-usage__page-downloads">
						
							<!-- PDF (PAGE) -->
							<ui:fragment
								rendered="#{activeDocumentBean.viewManager.currentPage.accessPermissionPdf}">
								<a href="#{activeDocumentBean.viewManager.pdfPageDownloadLink}"
									id="pdfPage"
									class="badge badge-dark widget-usage__page-download-pdf"
                                    title="#{msg.label__pdf_download_image}" target="_blank" rel="nofollow noopener"
                                    aria-label="#{msg.image}: #{msg.label__pdf_download}">
									<i class="fa fa-file-pdf-o" aria-hidden="true"></i>
									#{msg.label__pdf_download} </a>
							</ui:fragment>

                            <ui:fragment rendered="#{!activeDocumentBean.viewManager.bornDigital}">

                                <!-- IMAGE -->
                                <ui:fragment rendered="#{activeDocumentBean.viewManager.currentPage.accessPermissionImage}">
                                    <h:commandButton
                                        id="downloadImageButton"
                                        class="badge badge-dark widget-usage__page-download-jpeg"
                                        target="_blank" rel="nofollow noopener"
                                        value="#{msg.imageLink}"
                                        action="#{activeDocumentBean.toggleDownloadImageModal}"
                                        immediate="true"
                                        aria-label="#{msg.image}: #{msg.imageLink}">
                                        <f:passThroughAttribute name="data-popover-element" value="#downloadImagePopover" />
                                        <f:passThroughAttribute name="data-popover-dismiss" value="click-outside" />
                                        <f:passThroughAttribute name="data-popover-placement" value="bottom" />
                                        <f:passThroughAttribute name="data-container" value=".page-content__sidebar" />
                                        
                                        
                                    </h:commandButton>
                           
                                </ui:fragment>

                            </ui:fragment>

                            <!-- PAGE FULLTEXT FORMATS (VIEW_FULLTEXT CHECK) -->
                            <ui:fragment rendered="#{activeDocumentBean.viewManager.currentPage.accessPermissionFulltext}">
                            
                                <!-- ALTO (PAGE) -->
                                <ui:fragment
								    rendered="#{activeDocumentBean.viewManager.currentPage.altoAvailable}">
								    <a href="#{activeDocumentBean.viewManager.altoUrl}"
									   id="altoPage"
									   class="badge badge-dark widget-usage__page-download-alto"
                                       title="#{msg.metadata_dl_alto_page}" target="_blank" rel="nofollow noopener"
                                       aria-label="#{msg.image}: #{msg.downloadAltoPageButtonLabel}">
									   #{msg.downloadAltoPageButtonLabel} </a>
                                </ui:fragment>

                                <ui:fragment rendered="#{!activeDocumentBean.viewManager.bornDigital}">
                                    <!-- TEI (PAGE) -->
                                    <ui:fragment
								        rendered="#{activeDocumentBean.viewManager.currentPage.teiAvailable}">
								        <a href="#{activeDocumentBean.viewManager.teiUrl}" id="teiPage"
									       class="badge badge-dark widget-usage__page-download-tei"
                                           title="#{msg.downloadPageTei}" target="_blank" rel="nofollow noopener"
                                           aria-label="#{msg.image}: #{msg.TEI}"> 
                                           #{msg.TEI}
								        </a>
                                    </ui:fragment>

                                    <!-- FULLTEXT (PAGE) -->
                                    <ui:fragment
								        rendered="#{activeDocumentBean.viewManager.currentPage.displayFulltext}">
								        <a href="#{activeDocumentBean.viewManager.fulltextUrl}"
									       id="textPage"
									       class="badge badge-dark widget-usage__page-download-fulltext"
                                           title="#{msg.downloadPageFulltext}" target="_blank" rel="nofollow noopener"
                                           aria-label="#{msg.image}: #{msg.fulltext}">
									       #{msg.fulltext} </a>
                                    </ui:fragment>
                                </ui:fragment>



							</ui:fragment>
						</div>
					</ui:fragment>
					            
        			<popover id="downloadImagePopover">
						<h:panelGroup
							id="downloadImageSizes">
							<ui:fragment>
								<h:form styleClass="widget-usage__download-image-size-form">
									<fieldset>
										<ui:repeat varStatus="status" var="option"
											value="#{configurationBean.sidebarWidgetUsagePageDownloadOptions}">
											<input
												class="widget-usage__download-image-size-input"
												onclick="setDownloadOptionLabel({optionvalue: this.getAttribute('value')});"
												value="#{option.label}" name="abc" type="radio"
												id="#{status.index}" />
											<label for="#{status.index}"><span class="widget-usage__download-image-size-radio-label">#{msg[option.label]}</span><span class="widget-usage__download-image-size-radio-size">#{option.boxSizeLabel}</span><span class="widget-usage__download-image-size-radio-format">#{option.format}</span></label>
										</ui:repeat>
									</fieldset>
		
									<!-- SCRIPT TO CHANGE HREF ON BUTTON -->
									<h:commandScript name="setDownloadOptionLabel"
										action="#{activeDocumentBean.setDownloadOptionLabelFromRequestParameter()}"
										render="downloadPageLink">
									</h:commandScript>
		
									<!-- maybe TODO This takes a few seconds to update the link after selection -->
									<h:outputLink id="downloadPageLink"
										styleClass="btn btn--full widget-usage__download-image-size-button"
										title="#{msg.download}" target="_blank"
										rel="nofollow noopener" aria-label="#{msg.download}"
										value="#{activeDocumentBean.viewManager.getPageDownloadUrl(activeDocumentBean.selectedDownloadOption)}">
		                                             #{msg.download}
		                                         </h:outputLink>
								</h:form>
							</ui:fragment>
						</h:panelGroup> 
					</popover>

					<!-- IMAGE FRAGMENT -->
					<ui:fragment rendered="#{activeDocumentBean.viewManager.currentPage.accessPermissionImage}">
						<div class="widget-usage__image-fragment__wrapper">
							<h4 id="imgFragment" class="widget-usage__subtitle">#{msg.image_fragment}</h4>
	
							<div class="widget-usage__image-fragment">
							
								<a class="badge badge-dark widget-usage__image-fragment-page"  id="imageFragmentPage" 
									data-copy="image-region-page"
									data-copy-done="#{msg.copyUrlDone}"
                                    title="#{msg.copyUrl}" 
                                    aria-label="#{msg.image}: #{msg.label__share_image_region_page}">
                                    #{msg.label__share_image_region_page}
                                </a>
								<a class="badge badge-dark widget-usage__image-fragment-image"  id="imageFragmentImage" 
									data-copy="image-region-image"
									data-copy-done="#{msg.copyUrlDone}"
                                    title="#{msg.copyUrl}" 
                                    aria-label="#{msg.image}: #{msg.label__share_image_region_image}">
                                    #{msg.label__share_image_region_image}
                                </a>
							</div>
						</div>
					</ui:fragment>
=======
                    <viewerComponent:downloadsPage/>

>>>>>>> 83377540

					<!-- CITE -->
                    <h4 id="titleCiteLinks" class="widget-usage__subtitle">#{msg.citeLinks}</h4>

					<viewerComponent:downloadsCitations/>
                    
                </div>
            </div>   
            
            <!-- Set up download modal for work and struct PDF -->
            <script>    
            	var downloadModalConfig = {
                    downloadBtn: $( ".download-modal-widget" ),
                    path: "#{navigationHelper.applicationUrl}",
                    iiifPath: "#{configurationBean.iiifApiUrl}",
                    userEmail: $( "#userEmail" ).val(),
                    useReCaptcha: #{configurationBean.useReCaptcha},
                    reCaptchaSiteKey: "#{configurationBean.reCaptchaSiteKey}",
                    messages: {
                        downloadInfo: {
                            text: "#{msg.downloadInfoText}",
                            title: "#{msg.downloadInfoTitle}",
                            part: "#{msg.downloadInfoPart}",
                            fileSize: "#{msg.downloadInfoFileSize}"
                        },
                        reCaptchaText: "#{msg.downloadReCaptchaText}",
                        rcInvalid: "#{msg.downloadRcInvalid}",
                        rcValid: "#{msg.downloadRcValid}",
                        eMailText: "#{msg.downloadEMailText}",
                        eMailTextLoggedIn: "#{msg.downloadEMailTextLoggedIn}",
                        eMail: "#{msg.downloadEmail}",
                        closeBtn: "#{msg.downloadCloseModal}",
                        saveBtn: "#{msg.downloadGenerateFile}",
                    }
                };
                
                viewerJS.downloadModal.init( downloadModalConfig );
                viewerJS.clipboard.init();
            </script>    
        </ui:fragment>
    </composite:implementation>
</ui:composition><|MERGE_RESOLUTION|>--- conflicted
+++ resolved
@@ -37,159 +37,7 @@
                     
                    <viewerComponent:downloadsStruct/> 
                     
-<<<<<<< HEAD
-                    <!-- PAGE -->
-					<ui:fragment
-						rendered="#{!activeDocumentBean.viewManager.bornDigital and activeDocumentBean.viewManager.currentPage.displayImage and (activeDocumentBean.viewManager.currentPage.accessPermissionPdf or (activeDocumentBean.viewManager.currentPage.accessPermissionImage and configurationBean.displaySidebarUsageWidgetLinkToJpegImage or configurationBean.displaySidebarUsageWidgetLinkToMasterImage) or activeDocumentBean.viewManager.currentPage.altoAvailable or activeDocumentBean.viewManager.currentPage.teiAvailable or activeDocumentBean.viewManager.currentPage.displayFulltext)}">
-						<h4 id="titleImage" class="widget-usage__subtitle">#{msg.image}</h4>
-
-						<!-- PAGE DOWNLOADS -->
-						<div class="widget-usage__page-downloads">
-						
-							<!-- PDF (PAGE) -->
-							<ui:fragment
-								rendered="#{activeDocumentBean.viewManager.currentPage.accessPermissionPdf}">
-								<a href="#{activeDocumentBean.viewManager.pdfPageDownloadLink}"
-									id="pdfPage"
-									class="badge badge-dark widget-usage__page-download-pdf"
-                                    title="#{msg.label__pdf_download_image}" target="_blank" rel="nofollow noopener"
-                                    aria-label="#{msg.image}: #{msg.label__pdf_download}">
-									<i class="fa fa-file-pdf-o" aria-hidden="true"></i>
-									#{msg.label__pdf_download} </a>
-							</ui:fragment>
-
-                            <ui:fragment rendered="#{!activeDocumentBean.viewManager.bornDigital}">
-
-                                <!-- IMAGE -->
-                                <ui:fragment rendered="#{activeDocumentBean.viewManager.currentPage.accessPermissionImage}">
-                                    <h:commandButton
-                                        id="downloadImageButton"
-                                        class="badge badge-dark widget-usage__page-download-jpeg"
-                                        target="_blank" rel="nofollow noopener"
-                                        value="#{msg.imageLink}"
-                                        action="#{activeDocumentBean.toggleDownloadImageModal}"
-                                        immediate="true"
-                                        aria-label="#{msg.image}: #{msg.imageLink}">
-                                        <f:passThroughAttribute name="data-popover-element" value="#downloadImagePopover" />
-                                        <f:passThroughAttribute name="data-popover-dismiss" value="click-outside" />
-                                        <f:passThroughAttribute name="data-popover-placement" value="bottom" />
-                                        <f:passThroughAttribute name="data-container" value=".page-content__sidebar" />
-                                        
-                                        
-                                    </h:commandButton>
-                           
-                                </ui:fragment>
-
-                            </ui:fragment>
-
-                            <!-- PAGE FULLTEXT FORMATS (VIEW_FULLTEXT CHECK) -->
-                            <ui:fragment rendered="#{activeDocumentBean.viewManager.currentPage.accessPermissionFulltext}">
-                            
-                                <!-- ALTO (PAGE) -->
-                                <ui:fragment
-								    rendered="#{activeDocumentBean.viewManager.currentPage.altoAvailable}">
-								    <a href="#{activeDocumentBean.viewManager.altoUrl}"
-									   id="altoPage"
-									   class="badge badge-dark widget-usage__page-download-alto"
-                                       title="#{msg.metadata_dl_alto_page}" target="_blank" rel="nofollow noopener"
-                                       aria-label="#{msg.image}: #{msg.downloadAltoPageButtonLabel}">
-									   #{msg.downloadAltoPageButtonLabel} </a>
-                                </ui:fragment>
-
-                                <ui:fragment rendered="#{!activeDocumentBean.viewManager.bornDigital}">
-                                    <!-- TEI (PAGE) -->
-                                    <ui:fragment
-								        rendered="#{activeDocumentBean.viewManager.currentPage.teiAvailable}">
-								        <a href="#{activeDocumentBean.viewManager.teiUrl}" id="teiPage"
-									       class="badge badge-dark widget-usage__page-download-tei"
-                                           title="#{msg.downloadPageTei}" target="_blank" rel="nofollow noopener"
-                                           aria-label="#{msg.image}: #{msg.TEI}"> 
-                                           #{msg.TEI}
-								        </a>
-                                    </ui:fragment>
-
-                                    <!-- FULLTEXT (PAGE) -->
-                                    <ui:fragment
-								        rendered="#{activeDocumentBean.viewManager.currentPage.displayFulltext}">
-								        <a href="#{activeDocumentBean.viewManager.fulltextUrl}"
-									       id="textPage"
-									       class="badge badge-dark widget-usage__page-download-fulltext"
-                                           title="#{msg.downloadPageFulltext}" target="_blank" rel="nofollow noopener"
-                                           aria-label="#{msg.image}: #{msg.fulltext}">
-									       #{msg.fulltext} </a>
-                                    </ui:fragment>
-                                </ui:fragment>
-
-
-
-							</ui:fragment>
-						</div>
-					</ui:fragment>
-					            
-        			<popover id="downloadImagePopover">
-						<h:panelGroup
-							id="downloadImageSizes">
-							<ui:fragment>
-								<h:form styleClass="widget-usage__download-image-size-form">
-									<fieldset>
-										<ui:repeat varStatus="status" var="option"
-											value="#{configurationBean.sidebarWidgetUsagePageDownloadOptions}">
-											<input
-												class="widget-usage__download-image-size-input"
-												onclick="setDownloadOptionLabel({optionvalue: this.getAttribute('value')});"
-												value="#{option.label}" name="abc" type="radio"
-												id="#{status.index}" />
-											<label for="#{status.index}"><span class="widget-usage__download-image-size-radio-label">#{msg[option.label]}</span><span class="widget-usage__download-image-size-radio-size">#{option.boxSizeLabel}</span><span class="widget-usage__download-image-size-radio-format">#{option.format}</span></label>
-										</ui:repeat>
-									</fieldset>
-		
-									<!-- SCRIPT TO CHANGE HREF ON BUTTON -->
-									<h:commandScript name="setDownloadOptionLabel"
-										action="#{activeDocumentBean.setDownloadOptionLabelFromRequestParameter()}"
-										render="downloadPageLink">
-									</h:commandScript>
-		
-									<!-- maybe TODO This takes a few seconds to update the link after selection -->
-									<h:outputLink id="downloadPageLink"
-										styleClass="btn btn--full widget-usage__download-image-size-button"
-										title="#{msg.download}" target="_blank"
-										rel="nofollow noopener" aria-label="#{msg.download}"
-										value="#{activeDocumentBean.viewManager.getPageDownloadUrl(activeDocumentBean.selectedDownloadOption)}">
-		                                             #{msg.download}
-		                                         </h:outputLink>
-								</h:form>
-							</ui:fragment>
-						</h:panelGroup> 
-					</popover>
-
-					<!-- IMAGE FRAGMENT -->
-					<ui:fragment rendered="#{activeDocumentBean.viewManager.currentPage.accessPermissionImage}">
-						<div class="widget-usage__image-fragment__wrapper">
-							<h4 id="imgFragment" class="widget-usage__subtitle">#{msg.image_fragment}</h4>
-	
-							<div class="widget-usage__image-fragment">
-							
-								<a class="badge badge-dark widget-usage__image-fragment-page"  id="imageFragmentPage" 
-									data-copy="image-region-page"
-									data-copy-done="#{msg.copyUrlDone}"
-                                    title="#{msg.copyUrl}" 
-                                    aria-label="#{msg.image}: #{msg.label__share_image_region_page}">
-                                    #{msg.label__share_image_region_page}
-                                </a>
-								<a class="badge badge-dark widget-usage__image-fragment-image"  id="imageFragmentImage" 
-									data-copy="image-region-image"
-									data-copy-done="#{msg.copyUrlDone}"
-                                    title="#{msg.copyUrl}" 
-                                    aria-label="#{msg.image}: #{msg.label__share_image_region_image}">
-                                    #{msg.label__share_image_region_image}
-                                </a>
-							</div>
-						</div>
-					</ui:fragment>
-=======
                     <viewerComponent:downloadsPage/>
-
->>>>>>> 83377540
 
 					<!-- CITE -->
                     <h4 id="titleCiteLinks" class="widget-usage__subtitle">#{msg.citeLinks}</h4>
