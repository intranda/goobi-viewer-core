<ui:composition xmlns="http://www.w3.org/1999/xhtml"
	xmlns:f="http://xmlns.jcp.org/jsf/core"
	xmlns:fn="http://java.sun.com/jsp/jstl/functions"
	xmlns:h="http://xmlns.jcp.org/jsf/html"
	xmlns:ui="http://xmlns.jcp.org/jsf/facelets"
	xmlns:jsf="http://xmlns.jcp.org/jsf"
	xmlns:pt="http://xmlns.jcp.org/jsf/passthrough"
	xmlns:c="http://java.sun.com/jsp/jstl/core"
	xmlns:composite="http://xmlns.jcp.org/jsf/composite">

	<ui:define name="metadata">
		<f:metadata>
			<f:event type="preRenderView" listener="#{metadataBean.loadMetadata}" />
		</f:metadata>

	</ui:define>

	<composite:interface>
		<composite:attribute name="widgetTitle" required="true" default="#{msg.view}" />
		<composite:attribute name="collapsible" required="false" type="java.lang.Boolean" default="true" />
	</composite:interface>

	<composite:implementation>
		<div class="widget widget__views" jsf:id="widgetViewsContent" rendered="#{displayConditions.getTag('widgetViewsContent').getChildCount('widget-element') > 1}">

					<ui:fragment rendered="#{cc.attrs.collapsible == false}">
						<h2 class="widget__title #{cc.attrs.collapsible ? 'collapseable' : ''}">
							<span>#{cc.attrs.widgetTitle}</span>
						</h2>
					</ui:fragment>
					
					<ui:fragment rendered="#{cc.attrs.collapsible == true}">
						<div class="widget__topbar">
							<h2 role="button"
								class="widget__title #{cc.attrs.collapsible ? 'collapseable' : ''}">
								<span>#{cc.attrs.widgetTitle}</span> <i class="fa fa-angle-down"
									aria-hidden="true"></i>
							</h2>
						</div>
					</ui:fragment>

					<ul  class="widget__body #{cc.attrs.collapsible ? 'collapseable' : ''}">
						<h:form>
						<!-- Object -->
						<h:panelGroup  visibility-class="widget-element"
							rendered="#{configurationBean.sidebarPageLinkVisible and displayConditions.matchRecord('{numPages:1, mimeType: [image, video, audio, model]}')}">
							<li
								class="#{navigationHelper.currentPage == 'object' ? 'active' : ''}">
								<h:outputLink
									value="#{navigationHelper.imageActiveUrl}/#{activeDocumentBean.persistentIdentifier}/#{activeDocumentBean.imageToShow}/#{activeDocumentBean.logid}/">
									<h:outputText
										value="#{msg[activeDocumentBean.viewManager.currentPage.pageLinkLabel]}" />
									<f:passThroughAttribute name="aria-label"
										value="#{msg.view}: #{msg[activeDocumentBean.viewManager.currentPage.pageLinkLabel]}" />
								</h:outputLink>
							</li>
						</h:panelGroup>

						<!-- Calendar -->
						<h:panelGroup visibility-class="widget-element"
							rendered="#{configurationBean.sidebarCalendarLinkVisible and activeDocumentBean.viewManager.calendarView.display}">
							<li
								class="#{navigationHelper.currentPage == 'calendar' ? 'active' : ''}">
								<h:outputLink 
									value="#{navigationHelper.calendarActiveUrl}/#{activeDocumentBean.persistentIdentifier}/#{activeDocumentBean.imageToShow}/#{activeDocumentBean.logid}/">
									<h:outputText value="#{msg.calendar}" />
									<f:passThroughAttribute name="aria-label"
										value="#{msg.view}: #{msg.calendar}" />
								</h:outputLink>
							</li>
						</h:panelGroup>
						<!-- TOC -->
						<h:panelGroup visibility-class="widget-element"
							rendered="#{configurationBean.sidebarTocWidgetVisible and displayConditions.matchRecord('{tocSize: 2}')}">
							<li
								class="#{navigationHelper.currentPage == 'toc' ? 'active' : ''}">
								<h:outputLink 
									value="#{navigationHelper.tocActiveUrl}#{activeDocumentBean.logPart}">
									<h:outputText value="#{msg.tocAnchor}"
										rendered="#{activeDocumentBean.anchor}" escape="false" />
									<h:outputText value="#{msg.toc}"
										rendered="#{!activeDocumentBean.anchor}" escape="false" />
									<f:passThroughAttribute name="aria-label"
										value="#{msg.view}: #{activeDocumentBean.anchor ? msg.tocAnchor : msg.toc}" />
								</h:outputLink>
							</li>
						</h:panelGroup>

						<!-- Thumbnails -->
						<h:panelGroup visibility-class="widget-element"
							rendered="#{configurationBean.sidebarThumbsLinkVisible and displayConditions.matchRecord('{numPages:2, contentType:[IMAGE, AUDIO, VIDEO, MODEL]}')}">
							<li
								class="#{navigationHelper.currentPage == 'thumbs' ? 'active' : ''}">
								<h:outputLink 
									value="#{navigationHelper.thumbsActiveUrl}/#{activeDocumentBean.persistentIdentifier}/1/">
									<h:outputText value="#{msg.thumbGal}" />
									<f:passThroughAttribute name="aria-label"
										value="#{msg.view}: #{msg.thumbGal}" />
								</h:outputLink>
							</li>
						</h:panelGroup>

						<!-- Metadata -->
						<ui:repeat visibility-class="widget-element"
							rendered="#{configurationBean.sidebarMetadataLinkVisible and displayConditions.matchRecord('{docType: ![group, anchor]}')}"
							var="metadataView" varStatus="status" 
							value="#{metadataBean.metadataViews.stream().filter(mdView -> mdView.displayInSidebar).filter(mdView -> mdView.isVisible(activeDocumentBean.viewManager.topStructElement)).toList()}">
							<li jsf:id="metadata_view_link_#{status.index}"
								class="#{navigationHelper.currentPage == 'metadata'.concat(metadataView.url) ? 'active' : ''}">
								<h:outputLink 
									value="#{navigationHelper.metadataActiveUrl}#{metadataView.url}/#{activeDocumentBean.persistentIdentifier}/#{activeDocumentBean.imageToShow}/#{activeDocumentBean.logid}/">
									<h:outputText rendered="#{metadataView.label != null}"
										value="#{msg[metadataView.label]}" />
									<h:outputText rendered="#{metadataView.label == null}"
										value="#{msg[metadataBean.defaultMetadataLabel]}" />
									<f:passThroughAttribute name="aria-label"
										value="#{msg.view}: #{metadataView.label != null ? msg[metadataView.label] : msg[metadataBean.defaultMetadataLabel]}" />
								</h:outputLink>
							</li>
						</ui:repeat>

						<!-- Full-text -->
						<h:panelGroup visibility-class="widget-element"
							rendered="#{configurationBean.sidebarFulltextLinkVisible and displayConditions.matchPage('{contentType:[TEXT, ALTO], accessCondition: VIEW_FULLTEXT}')}">
							<li
								class="#{navigationHelper.currentPage == 'fulltext' ? 'active' : ''}">
								<h:outputLink 
									value="#{navigationHelper.fulltextActiveUrl}/#{activeDocumentBean.persistentIdentifier}/#{activeDocumentBean.imageToShow}/">
									<h:outputText value="#{msg.fulltext}" />
									<f:passThroughAttribute name="aria-label"
										value="#{msg.view}: #{msg.fulltext}" />
								</h:outputLink>
							</li>
						</h:panelGroup>

						<!-- TEI full-text -->

							<ui:repeat rendered="#{configurationBean.sidebarFulltextLinkVisible and displayConditions.matchRecord('{contentType:[TEI], accessCondition: VIEW_FULLTEXT}')}"
							 	var="lang" visibility-class="widget-element"
								value="#{textBean.getRecordLanguages(activeDocumentBean.viewManager.topStructElement)}">
								<li
									class="#{navigationHelper.currentPage == 'fulltext' and activeDocumentBean.selectedRecordLanguage3 == lang ? 'active' : ''}">
									<h:outputLink 
										value="#{navigationHelper.fulltextActiveUrl}/#{activeDocumentBean.persistentIdentifier}/#{activeDocumentBean.imageToShow}/#{lang}/">
										<h:outputText value="#{msg.fulltext}: #{msg[lang]}" />
										<f:passThroughAttribute name="aria-label"
											value="#{msg.view}: #{msg[lang.concat('_WCL')]}" />
									</h:outputLink>
								</li>
							</ui:repeat>

						<!-- External full-text URL -->
						<h:panelGroup visibility-class="widget-element"
							rendered="#{activeDocumentBean.viewManager.displayExternalFulltextLink}">
							<li><h:outputLink 
									value="#{activeDocumentBean.viewManager.topStructElement.getMetadataValue('MD_LOCATION_URL_EXTERNALFULLTEXT')}"
									target="_blank">
									<h:outputText value="#{msg.fulltextExternal}" />
									<f:passThroughAttribute name="aria-label"
										value="#{msg.view}: #{msg.fulltextExternal}" />
								</h:outputLink></li>
						</h:panelGroup>

						<!-- NER -->
						<h:panelGroup visibility-class="widget-element"
							rendered="#{activeDocumentBean.viewManager.displayNerViewLink}">
							<li
								class="#{navigationHelper.currentPage == 'nerfacetting' ? 'active' : ''}">
								<h:outputLink 
									value="#{request.contextPath}/ner/#{activeDocumentBean.persistentIdentifier}/">
									<h:outputText value="#{msg.widgetNerFacetting}" />
									<f:passThroughAttribute name="aria-label"
										value="#{msg.view}: #{msg.widgetNerFacetting}" />
								</h:outputLink>
							</li>
						</h:panelGroup>

						<!-- EXTERNAL URL -->
						<h:panelGroup visibility-class="widget-element"
							rendered="#{activeDocumentBean.viewManager.displayExternalResolverLink}">
							<li><a 
								href="#{activeDocumentBean.viewManager.topStructElement.getMetadataValue('MD_LOCATION_URL_EXTERNALRESOLVER')}"
								target="_blank" rel="noopener"
								aria-label="#{msg.view}: #{msg.externalRepository}">
									#{msg.externalRepository} </a></li>
						</h:panelGroup>

						<!-- OPAC URL -->
						<h:panelGroup visibility-class="widget-element"
							rendered="#{configurationBean.sidebarOpacLinkVisible and activeDocumentBean.viewManager.opacUrl != null}">
                            <li>
                                <a href="#{activeDocumentBean.viewManager.opacUrl}" target="_blank" rel="noopener"
                                    aria-label="#{msg.view}: #{msg.opacLink}">
                                    #{msg.opacLink}</a>
                            </li>
						</h:panelGroup>

						<!-- RELATED CMS PAGES -->
<<<<<<< HEAD
						<ui:repeat var="relatedPage" varStatus="status" visibility-class="widget-element"
							value="#{cmsBean.getRelatedPages(activeDocumentBean.viewManager.pi).stream().filter(p -> p.published or cmsBean.mayEdit(p)).toList()}">
								<li id="cms_page_link_#{status.index}"
									class="#{cc.attrs.pageName != '' and cc.attrs.pageName == relatedPage.title ? 'active' : ''} #{relatedPage.published ? '' : 'unpublished'}">
									<h:outputLink 
										value="#{relatedPage.pageUrl}">
										<h:outputText value="#{msg[relatedPage.menuTitleOrTitle]}" />
										<f:passThroughAttribute name="aria-label"
											value="#{msg.view}: #{msg[relatedPage.menuTitleOrTitle]}" />
									</h:outputLink>
								</li>
						</ui:repeat>
=======
							<ui:repeat var="relatedPage" varStatus="status" visibility-class="widget-element"
								value="#{cmsBean.getRelatedPages(activeDocumentBean.viewManager.pi).stream().filter(p -> p.published or cmsBean.mayEdit(p)).toList()}">
									<li id="cms_page_link_#{status.index}"
										class="#{cc.attrs.pageName != '' and cc.attrs.pageName == relatedPage.title ? 'active' : ''} #{relatedPage.published ? '' : 'unpublished'}">
										<h:outputLink 
											value="#{relatedPage.pageUrl}">
											<h:outputText value="#{msg[relatedPage.menuTitleOrTitle]}" />
											<f:passThroughAttribute name="aria-label"
												value="#{msg.view}: #{msg[relatedPage.menuTitleOrTitle]}" />
										</h:outputLink>
									</li>
							</ui:repeat>
						</h:form>
>>>>>>> 6ecc8450
					</ul>
		</div>
	</composite:implementation>
</ui:composition><|MERGE_RESOLUTION|>--- conflicted
+++ resolved
@@ -196,7 +196,6 @@
 						</h:panelGroup>
 
 						<!-- RELATED CMS PAGES -->
-<<<<<<< HEAD
 						<ui:repeat var="relatedPage" varStatus="status" visibility-class="widget-element"
 							value="#{cmsBean.getRelatedPages(activeDocumentBean.viewManager.pi).stream().filter(p -> p.published or cmsBean.mayEdit(p)).toList()}">
 								<li id="cms_page_link_#{status.index}"
@@ -209,21 +208,7 @@
 									</h:outputLink>
 								</li>
 						</ui:repeat>
-=======
-							<ui:repeat var="relatedPage" varStatus="status" visibility-class="widget-element"
-								value="#{cmsBean.getRelatedPages(activeDocumentBean.viewManager.pi).stream().filter(p -> p.published or cmsBean.mayEdit(p)).toList()}">
-									<li id="cms_page_link_#{status.index}"
-										class="#{cc.attrs.pageName != '' and cc.attrs.pageName == relatedPage.title ? 'active' : ''} #{relatedPage.published ? '' : 'unpublished'}">
-										<h:outputLink 
-											value="#{relatedPage.pageUrl}">
-											<h:outputText value="#{msg[relatedPage.menuTitleOrTitle]}" />
-											<f:passThroughAttribute name="aria-label"
-												value="#{msg.view}: #{msg[relatedPage.menuTitleOrTitle]}" />
-										</h:outputLink>
-									</li>
-							</ui:repeat>
 						</h:form>
->>>>>>> 6ecc8450
 					</ul>
 		</div>
 	</composite:implementation>
