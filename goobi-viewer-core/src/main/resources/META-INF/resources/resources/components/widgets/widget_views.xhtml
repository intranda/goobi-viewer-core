--- conflicted
+++ resolved
@@ -58,18 +58,11 @@
 				</div>
 			</ui:fragment>
 			
-<<<<<<< HEAD
-			<div class="widget__body widget-views__body">
-				<ul class="#{cc.attrs.collapsible ? 'collapseable' : ''}">
-					<h:form prependId="false" id="widgetViewsForm">
-					<!-- Object -->
-=======
 			<div class="widget__body widget-views__body #{configurationBean.isSidebarWidgetForViewCollapsedByDefault(navigationHelper.currentView,'views')  ? '-collapsed' : ''}">
 				<h:form prependId="false" id="widgetViewsForm" styleClass="widget-views__form">
 				<ul class="#{cc.attrs.collapsible ? 'collapsible' : ''}">
 
 					<!-- Object --> 
->>>>>>> 03c9441b
 					<h:panelGroup  visibility-class="widget-element"
 						rendered="#{configurationBean.sidebarPageLinkVisible and displayConditions.matchRecord('{numPages:1, mimeType: [image, video, audio, model]}')}">
 						<li
