--- conflicted
+++ resolved
@@ -17,26 +17,11 @@
 			required="true" />
 	</composite:interface>
 
-<<<<<<< HEAD
-	<composite:implementation>
-		<h:panelGroup
-			rendered="#{cc.attrs.widget.type == 'WIDGET_FIELDFACETS'}">
-			<div id="searchListFacetsWrapper"
-				class="widget-search-facets #{cc.attrs.widget.styleClass}">
-				<h:form id="searchListFacetsForm" prependId="false">
-					<!-- DRILL DOWN -->
-					<ui:param name="field" value="#{cc.attrs.widget.facetField}"></ui:param>
-					<div class="widget widget-search-facets__collection">
-						<h3>
-							<span>#{msg[field.concat('_DD')]}</span>
-						</h3>
-=======
     <composite:implementation>
-        <h:panelGroup rendered="#{cc.attrs.widget.type == 'widgetFieldFacets' or cc.attrs.widget.type == null}">
-                <div id="searchListFacetsWrapper" class="widget-search-facets #{cc.attrs.widget.cssClass}">
+                <div id="searchListFacetsWrapper" class="widget-search-facets #{cc.attrs.widget.styleClass}">
                     <h:form id="searchListFacetsForm" prependId="false">
                         <!-- DRILL DOWN -->
-                        <ui:param name="field" value="#{cc.attrs.widget.searchField}"></ui:param>
+                        <ui:param name="field" value="#{cc.attrs.widget.facetField}"></ui:param>
                                  <div class="widget widget-search-facets__collection">
                                     <h2 ><span>#{msg[field.concat('_DD')]}</span></h2>
                                     
@@ -50,7 +35,7 @@
                                         
                                     <ul>
                                         <!-- AVAILABLE FACETS -->
-                                        <ui:repeat value="#{searchBean.getFieldFacetValues(field, cc.attrs.widget.resultDisplayLimit, cc.attrs.widget.additionalQuery)}" var="facet">
+                                        <ui:repeat value="#{searchBean.getFieldFacetValues(field, cc.attrs.widget.numEntries, cc.attrs.widget.filterQuery)}" var="facet">
                                                 <li>
                                                     <h:outputLink value="#{navigationHelper.searchUrl}/-/-/1/-/#{facet.urlEscapedLink}/">
                                                         #{msg[facet.label]} (#{facet.count})
@@ -62,7 +47,6 @@
                                 </div>
                     </h:form>
                 </div>
->>>>>>> 04ec7395
 
 						<!-- FILTER FACETS -->
 						<div class="widget-search-facets__filter">
@@ -101,6 +85,5 @@
 					<viewerComponent:searchHelpText />
 				</div>
 			</h:panelGroup>
-		</h:panelGroup>
 	</composite:implementation>
 </ui:composition>