--- conflicted
+++ resolved
@@ -33,11 +33,7 @@
 					
 					<!-- INTRODUCTION TEXT -->
 					<ui:fragment
-<<<<<<< HEAD
-						rendered="#{fn:length(msg['widget__downloads__intro_text_object_downloads-a']) > 0 and navigationHelper.currentPage == 'object' }">
-=======
 						rendered="#{fn:length(msg['widget__downloads__intro_text_object_downloads']) > 0 and (navigationHelper.currentPage == 'object' or navigationHelper.currentPage == 'cmsPageOfWork') }">
->>>>>>> b1439082
 						<p id="introductionText" class="widget-downloads__license-text">
 							<h:outputText
 								value="#{msg['widget__downloads__intro_text_object_downloads']}"
@@ -73,10 +69,7 @@
 					</ui:fragment>
 
 					<!-- WORK -->
-<<<<<<< HEAD
-=======
 					<ui:fragment rendered="#{navigationHelper.currentView == 'object' or navigationHelper.currentPage == 'cmsPageOfWork' or navigationHelper.currentView == 'fulltext'}">
->>>>>>> b1439082
 
 						<!-- WORK DOWNLOADS -->
 						<div jsf:id="recordDownloads" rendered="#{displayConditions.getTag('recordDownloads').getChildCount('widget-element') > 0}"
@@ -335,38 +328,6 @@
 								</ui:fragment>
 							</ui:fragment>
 
-<<<<<<< HEAD
-							<!-- WORK IIIF-RELIANT FUNCTIONS (GENERATE_IIIF_MANIFEST CHECK) -->
-							<ui:fragment
-								rendered="#{activeDocumentBean.viewManager.topStructElement.accessPermissionGenerateIiifManifest}">
-
-								<!-- IIIF MANIFEST FULL RECORD -->
-								<ui:fragment
-									rendered="#{!activeDocumentBean.viewManager.bornDigital and activeDocumentBean.viewManager.currentPage.displayImage and navigationHelper.currentView != 'fulltext'}">
-									<button id="iiifManifest"
-										class="badge badge-dark widget-usage__work-download-iiif"
-										data-copy-value="#{imageDelivery.iiifManifest}"
-										data-copy-done-msg="#{msg.copyUrlDone}" title="#{msg.copyUrl}"
-										aria-label="#{msg[activeDocumentBean.viewManager.topStructElement.docStructType]}: #{msg.iiif}"
-										tabindex="0">#{msg.iiif}</button>
-								</ui:fragment>
-
-								<!-- MIRADOR FULL RECORD -->
-								<ui:fragment
-									rendered="#{!activeDocumentBean.anchor and activeDocumentBean.viewManager.hasPages and !activeDocumentBean.viewManager.filesOnly and navigationHelper.currentView != 'fulltext'}">
-									<a
-										href="#{request.contextPath}/mirador/?manifest=#{imageDelivery.iiifManifest}&amp;page=1"
-										id="mirador"
-										class="badge badge-dark widget-usage__work-link-mirador-viewer"
-										title="#{msg.action__view_in_mirador__tooltip}"
-										data-toggle="tooltip" data-placement="top"
-										data-trigger="hover" target="_blank" rel="nofollow noopener"
-										aria-label="#{msg[activeDocumentBean.viewManager.topStructElement.docStructType]}: #{msg.action__view_in_mirador}">
-										#{msg.action__view_in_mirador} </a>
-								</ui:fragment>
-
-							</ui:fragment>
-=======
                         <!-- WORK IIIF-RELIANT FUNCTIONS (GENERATE_IIIF_MANIFEST CHECK) -->
                         <ui:fragment rendered="#{activeDocumentBean.viewManager.topStructElement.accessPermissionGenerateIiifManifest}">   
                         
@@ -402,7 +363,6 @@
                             </ui:fragment>
                         
                         </ui:fragment>
->>>>>>> b1439082
 
 						</div>
 
