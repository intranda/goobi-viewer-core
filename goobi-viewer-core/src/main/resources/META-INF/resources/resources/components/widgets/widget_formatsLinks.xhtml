--- conflicted
+++ resolved
@@ -36,22 +36,6 @@
                             <h:outputText value="#{msg['widget__formatlinks_intro_text']}" escape="false" />
                         </p>
                     </ui:fragment>
-<<<<<<< HEAD
-
-                    <!-- FORMATS -->
-
-					<ui:fragment rendered="#{activeDocumentBean.viewManager.topStructElement.accessPermissionDownloadMetadata
-					or (activeDocumentBean.viewManager.topStructElement.accessPermissionGenerateIiifManifest and !activeDocumentBean.viewManager.bornDigital and activeDocumentBean.viewManager.currentPage.displayImage)}">
-	                    <div class="widget-format-links__work-downloads widget__badge-container">
-	                    	<h3 id="titleFormats" class="widget-format-links__subtitle widget__badge-container-heading">#{msg.widget__formatlinks_formats}</h3>
-	                         
-	                    
-	                        <!-- WORK METADATA DOWNLOAD (DOWNLOAD_METADATA CHECK) -->
-	                        <ui:fragment rendered="#{activeDocumentBean.viewManager.topStructElement.accessPermissionDownloadMetadata}">           
-	                            <!-- METS -->
-	                            <ui:fragment
-	                                rendered="#{activeDocumentBean.viewManager.topStructElement.sourceDocFormat == 'METS' or activeDocumentBean.viewManager.topStructElement.sourceDocFormat == 'METS_MARC'}">
-=======
                     
                     <!-- FORMATS -->
 					 	<div jsf:id="widgetSectionFormats" rendered="#{displayConditions.getTag('widgetSectionFormats').getChildCount('widget-element') > 0}"
@@ -62,7 +46,6 @@
 	                        <!-- WORK METADATA DOWNLOAD (DOWNLOAD_METADATA CHECK) -->     
 	                            <!-- METS -->
 	                            <ui:fragment visibility-class="widget-element" rendered="#{displayConditions.matchRecord('{docType:![group], pageType:[viewMetadata, viewFullscreen, viewToc], accessCondition:DOWNLOAD_METADATA, sourceFormat:[METS, METS_MARC]}')}">
->>>>>>> 10b2d8cc
 	                                <a 
 	                                    href="#{activeDocumentBean.viewManager.metsResolverUrl}"
 	                                    id="lidomets" 
@@ -74,14 +57,9 @@
 	                                    target="_blank" rel="nofollow noopener"
 	                                    aria-label="#{msg[activeDocumentBean.viewManager.topStructElement.docStructType]}: #{msg.downloadMetsButtonLabel}"> 
 	                                    #{msg.downloadMetsButtonLabel}
-<<<<<<< HEAD
-	                                </a>
-	                            <ui:fragment rendered="#{activeDocumentBean.viewManager.anchorMetsResolverUrl != null}">
-=======
 	                                </a> 
 	                            </ui:fragment>
 	                            <ui:fragment visibility-class="widget-element" rendered="#{displayConditions.matchRecord('{docType:[volume], pageType:[viewMetadata, viewFullscreen, viewToc], accessCondition:DOWNLOAD_METADATA, sourceFormat:[METS, METS_MARC]}')}">
->>>>>>> 10b2d8cc
 	                                <a 
 	                                    href="#{activeDocumentBean.viewManager.anchorMetsResolverUrl}"
 	                                    id="metsanchor" 
@@ -95,16 +73,9 @@
 	                                    #{msg.downloadAnchorMetsButtonLabel}
 	                                </a>
 	                            </ui:fragment>
-<<<<<<< HEAD
-	                            </ui:fragment>
-	                        
-	                            <!-- LIDO -->
-	                            <ui:fragment rendered="#{activeDocumentBean.viewManager.topStructElement.sourceDocFormat == 'LIDO'}">
-=======
 	                        
 	                            <!-- LIDO -->
 	                            <ui:fragment visibility-class="widget-element" rendered="#{displayConditions.matchRecord('{docType:![group], pageType:[viewMetadata, viewFullscreen, viewToc], accessCondition:DOWNLOAD_METADATA, sourceFormat:[LIDO]}')}">
->>>>>>> 10b2d8cc
 	                                <a 
 	                                    href="#{activeDocumentBean.viewManager.lidoResolverUrl}"
 	                                    id="lidomets" 
@@ -120,11 +91,7 @@
 	                            </ui:fragment>
 	                            
 	                            <!-- DENKXWEB -->
-<<<<<<< HEAD
-	                            <ui:fragment rendered="#{activeDocumentBean.viewManager.topStructElement.sourceDocFormat == 'DENKXWEB'}">
-=======
 	                            <ui:fragment visibility-class="widget-element" rendered="#{displayConditions.matchRecord('{docType:![group], pageType:[viewMetadata, viewFullscreen, viewToc], accessCondition:DOWNLOAD_METADATA, sourceFormat:[DENKXWEB]}')}">
->>>>>>> 10b2d8cc
 	                                <a 
 	                                    href="#{activeDocumentBean.viewManager.denkxwebResolverUrl}"
 	                                    id="denkxweb"
@@ -140,11 +107,7 @@
 	                            </ui:fragment>
 	     
 	                            <!-- DUBLINCORE -->
-<<<<<<< HEAD
-	                            <ui:fragment rendered="#{activeDocumentBean.viewManager.topStructElement.sourceDocFormat == 'DUBLINCORE'}">
-=======
 	                            <ui:fragment visibility-class="widget-element" rendered="#{displayConditions.matchRecord('{docType:![group], pageType:[viewMetadata, viewFullscreen, viewToc], accessCondition:DOWNLOAD_METADATA, sourceFormat:[DUBLINCORE]}')}">
->>>>>>> 10b2d8cc
 	                                <a 
 	                                    href="#{activeDocumentBean.viewManager.dublinCoreResolverUrl}"
 	                                    id="dublincorexml"
@@ -160,12 +123,7 @@
 	                            </ui:fragment>
 	
 	                            <!-- MARCXML -->
-<<<<<<< HEAD
-	                            <ui:fragment
-	                                rendered="#{activeDocumentBean.viewManager.oaiMarcUrl != null and (activeDocumentBean.viewManager.topStructElement.sourceDocFormat == 'METS' or activeDocumentBean.viewManager.topStructElement.sourceDocFormat == 'METS_MARC')}">
-=======
 	                            <ui:fragment visibility-class="widget-element" rendered="#{displayConditions.matchRecord('{docType:![group], pageType:[viewMetadata, viewFullscreen, viewToc], accessCondition:DOWNLOAD_METADATA, sourceFormat:[METS, METS_MARC]}')}">
->>>>>>> 10b2d8cc
 	                                <a
 	                                    id="marc"
 	                                    href="#{activeDocumentBean.viewManager.oaiMarcUrl}"
@@ -181,11 +139,7 @@
 	                            </ui:fragment>
 	                        
 	                            <!-- OAI DC -->
-<<<<<<< HEAD
-	                            <ui:fragment rendered="#{activeDocumentBean.viewManager.oaiDcUrl != null}">
-=======
 	                            <ui:fragment visibility-class="widget-element" rendered="#{displayConditions.matchRecord('{docType:![group], pageType:[viewMetadata, viewFullscreen, viewToc], accessCondition:DOWNLOAD_METADATA}')}">
->>>>>>> 10b2d8cc
 	                                <a
 	                                    id="dc"
 	                                    href="#{activeDocumentBean.viewManager.oaiDcUrl}"
@@ -199,20 +153,10 @@
 	                                    #{msg.dcLink} 
 	                                </a>
 	                            </ui:fragment>
-<<<<<<< HEAD
-	                        
-	                        </ui:fragment>
-	                        
-	                        <!-- IIIF MANIFEST -->
-	                        <ui:fragment
-	                            rendered="#{activeDocumentBean.viewManager.topStructElement.accessPermissionGenerateIiifManifest and !activeDocumentBean.viewManager.bornDigital and activeDocumentBean.viewManager.currentPage.displayImage}">
-	                            <button 
-=======
 	                        	                        
 	                        <!-- IIIF MANIFEST -->
 	                        <ui:fragment visibility-class="widget-element" rendered="#{displayConditions.matchRecord('{docType:![group], pageType:[viewMetadata, viewFullscreen, viewToc], accessCondition:GENERATE_IIIF_MANIFEST, mimeType:![application], numPages:1}')}">
 	                           <button 
->>>>>>> 10b2d8cc
 	                                id="iiifManifest"
 	                                class="badge badge-dark widget-format-links__work-download-iiif" 
 	                                data-copy-value="#{imageDelivery.iiifManifest}" 
@@ -225,10 +169,6 @@
 	                        </ui:fragment>      
 	    
 	                    </div>
-<<<<<<< HEAD
-                    </ui:fragment>
-=======
->>>>>>> 10b2d8cc
                      
                     <!-- LINKS -->
                    	<!-- ONLY RENDER IF OPAC, DFG OR MIRADOR AVAILABLE -->
