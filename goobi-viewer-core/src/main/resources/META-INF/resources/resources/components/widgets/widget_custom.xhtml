<ui:composition xmlns="http://www.w3.org/1999/xhtml"
	xmlns:f="http://xmlns.jcp.org/jsf/core"
	xmlns:h="http://xmlns.jcp.org/jsf/html"
	xmlns:ui="http://xmlns.jcp.org/jsf/facelets"
	xmlns:composite="http://xmlns.jcp.org/jsf/composite">

	<composite:interface>
    	<composite:attribute name="widget" type="io.goobi.viewer.model.cms.widget.CustomSidebarWidget" required="true" />
    </composite:interface>

	<composite:implementation>
	
		<h:panelGroup rendered="#{cc.attrs.widget.type == 'WIDGET_HTML'}">
			<div id="widgetCustom-#{cc.attrs.widget.id}" class="widget widget-custom #{cc.attrs.widget.styleClass}">
			
<<<<<<< HEAD
				<h:panelGroup rendered="#{!cc.attrs.widget.collapsed}">
					<ui:fragment rendered="#{!cc.attrs.widget.title.isEmpty()}">
						<h3>#{cc.attrs.widget.title.text}</h3>
=======
				<h:panelGroup rendered="#{cc.attrs.widget.widgetMode == 'STANDARD'}">
					<ui:fragment rendered="#{cc.attrs.widget.hasWidgetTitle}">
						<h2 >#{msg[cc.attrs.widget.widgetTitle]}</h2>
					</ui:fragment>
					<ui:fragment rendered="#{!cc.attrs.widget.hasWidgetTitle}">						
						<h2 >#{msg[cc.attrs.widget.type]}</h2>
>>>>>>> 04ec7395
					</ui:fragment>
						<div class="widget__body">
							<h:outputText escape="false" value="#{cc.attrs.widget.htmlText.text}"></h:outputText>
						</div>
				</h:panelGroup>
				
<<<<<<< HEAD
				<h:panelGroup rendered="#{cc.attrs.widget.collapsed}">
					<h3>
                        <button type="button" class="btn btn--clean" href="#customCollapse-#{cc.attrs.widget.id}" data-toggle="collapse" aria-expanded="false" aria-controls="customCollapse">
                            #{cc.attrs.widget.title.text}
                            <i class="fa fa-arrow-down" aria-hidden="true"></i>
                        </button>
                    </h3>
					<div id="customCollapse-#{cc.attrs.widget.id}" class="collapse">
=======
				<h:panelGroup rendered="#{cc.attrs.widget.widgetMode == 'FOLDOUT'}">
					<h2 >
                        <button class="btn btn--clean" href="#customCollapse-#{cc.attrs.widget.order}" data-toggle="collapse" aria-expanded="false" aria-controls="customCollapse">
                            #{msg[cc.attrs.widget.type]}
                            <i class="fa fa-arrow-down" aria-hidden="true"></i>
                        </button>
                    </h2>
					<div id="customCollapse-#{cc.attrs.widget.order}" class="collapse">
>>>>>>> 04ec7395
						<div class="widget__body">
							<h:outputText escape="false" value="#{cc.attrs.widget.htmlText.text}"></h:outputText>
						</div>
					</div>
				</h:panelGroup>
				
			</div>
		</h:panelGroup>
		
	</composite:implementation>
</ui:composition><|MERGE_RESOLUTION|>--- conflicted
+++ resolved
@@ -13,43 +13,25 @@
 		<h:panelGroup rendered="#{cc.attrs.widget.type == 'WIDGET_HTML'}">
 			<div id="widgetCustom-#{cc.attrs.widget.id}" class="widget widget-custom #{cc.attrs.widget.styleClass}">
 			
-<<<<<<< HEAD
 				<h:panelGroup rendered="#{!cc.attrs.widget.collapsed}">
 					<ui:fragment rendered="#{!cc.attrs.widget.title.isEmpty()}">
-						<h3>#{cc.attrs.widget.title.text}</h3>
-=======
-				<h:panelGroup rendered="#{cc.attrs.widget.widgetMode == 'STANDARD'}">
-					<ui:fragment rendered="#{cc.attrs.widget.hasWidgetTitle}">
-						<h2 >#{msg[cc.attrs.widget.widgetTitle]}</h2>
-					</ui:fragment>
-					<ui:fragment rendered="#{!cc.attrs.widget.hasWidgetTitle}">						
-						<h2 >#{msg[cc.attrs.widget.type]}</h2>
->>>>>>> 04ec7395
+						<h2>#{cc.attrs.widget.title.text}</h2>
 					</ui:fragment>
 						<div class="widget__body">
 							<h:outputText escape="false" value="#{cc.attrs.widget.htmlText.text}"></h:outputText>
 						</div>
 				</h:panelGroup>
 				
-<<<<<<< HEAD
 				<h:panelGroup rendered="#{cc.attrs.widget.collapsed}">
-					<h3>
+					<h2>
                         <button type="button" class="btn btn--clean" href="#customCollapse-#{cc.attrs.widget.id}" data-toggle="collapse" aria-expanded="false" aria-controls="customCollapse">
                             #{cc.attrs.widget.title.text}
-                            <i class="fa fa-arrow-down" aria-hidden="true"></i>
-                        </button>
-                    </h3>
-					<div id="customCollapse-#{cc.attrs.widget.id}" class="collapse">
-=======
-				<h:panelGroup rendered="#{cc.attrs.widget.widgetMode == 'FOLDOUT'}">
-					<h2 >
-                        <button class="btn btn--clean" href="#customCollapse-#{cc.attrs.widget.order}" data-toggle="collapse" aria-expanded="false" aria-controls="customCollapse">
-                            #{msg[cc.attrs.widget.type]}
+
                             <i class="fa fa-arrow-down" aria-hidden="true"></i>
                         </button>
                     </h2>
-					<div id="customCollapse-#{cc.attrs.widget.order}" class="collapse">
->>>>>>> 04ec7395
+					<div id="customCollapse-#{cc.attrs.widget.id}" class="collapse">
+
 						<div class="widget__body">
 							<h:outputText escape="false" value="#{cc.attrs.widget.htmlText.text}"></h:outputText>
 						</div>
