<ui:composition 
    xmlns="http://www.w3.org/1999/xhtml" 
    xmlns:f="http://xmlns.jcp.org/jsf/core" 
    xmlns:h="http://xmlns.jcp.org/jsf/html" 
    xmlns:ui="http://xmlns.jcp.org/jsf/facelets"
    xmlns:composite="http://xmlns.jcp.org/jsf/composite"
    xmlns:viewerComponent="http://xmlns.jcp.org/jsf/composite/components" >

    <!-- INTERFACE OPTIONS -->
    <composite:interface>
        <composite:attribute name="geoMap" type="io.goobi.viewer.model.maps.GeoMap" required="true" />
        <composite:attribute name="linkToSearch" required="false" default="true" />
    	<composite:attribute name="allowFullscreen" required="false" default="true" />
    	<composite:attribute name="showAnnotations" type="java.lang.Boolean" required="false" default="false"/>
    	<composite:attribute name="popoverOnHover" type="java.lang.Boolean" required="false" default="false"/>
    	<composite:attribute name="popoverClass" required="false" default="geomap_popover"/>
    	<composite:attribute name="highlightDocumentId" required="false" default=""/>
<<<<<<< HEAD
    	<composite:attribute name="showIfNoFeatures" type="java.lang.Boolean" required="false" default="true"/>
=======
    	<composite:attribute name="title" required="false" default="#{cc.attrs.geoMap.title}"/>
>>>>>>> 8b689668
    </composite:interface>

    <composite:implementation>
        <!-- WIDGET GEO LOCATIONS -->
        <h:panelGroup rendered="#{cc.attrs.geoMap != null}">
            <!-- STANDARD -->
                <div id="widgetGeoMap_#{cc.attrs.geoMap.id}" class="widget widget-geomap">
                    <h2>
                        #{cc.attrs.geoMap.title}
                        <ui:fragment rendered="#{cc.attrs.allowFullscreen}">
	                        <button id="expandMap_#{cc.attrs.geoMap.id}" data-toggle="tooltip" title="#{msg.fullscreen_enter}" class="widget-geomap__expand" aria-label="#{msg.fullscreen_enter}">
	                        	<i class="fa fa-expand"/>
	                        </button>
                        </ui:fragment>
                    </h2>

                    <!-- MAP -->
                    <viewerComponent:geoMap highlightDocumentId="#{cc.attrs.highlightDocumentId}" showIfNoFeatures="#{cc.attrs.showIfNoFeatures}"
                    showPopover="true" popoverOnHover="#{cc.attrs.popoverOnHover}" popoverClass="#{cc.attrs.popoverClass}"
                    showAnnotations="#{cc.attrs.showAnnotations}" geoMap="#{cc.attrs.geoMap}" linkToSearch="#{cc.attrs.linkToSearch}" mapId="widget_geoMap_#{cc.attrs.geoMap.id}"></viewerComponent:geoMap>
                </div>
            <script type="text/javascript">	  
          //<![CDATA[
            $("#widgetGeoMap_#{cc.attrs.geoMap.id}").show();
            $(document).ready( () => {	
                $("#expandMap_#{cc.attrs.geoMap.id}").on("click", e => {
                    let oembedUrl = "#{cc.attrs.geoMap.getOEmbedURI('_parent')}";
                    viewerJS.oembed(oembedUrl)
                    .then( $node => {
                        viewerJS.overlay.open($node, true, true, () => $node.remove());
                    })
                })
            })
            //]]>
	        </script>
        </h:panelGroup>
    </composite:implementation>
</ui:composition><|MERGE_RESOLUTION|>--- conflicted
+++ resolved
@@ -9,17 +9,14 @@
     <!-- INTERFACE OPTIONS -->
     <composite:interface>
         <composite:attribute name="geoMap" type="io.goobi.viewer.model.maps.GeoMap" required="true" />
+    	<composite:attribute name="title" required="false" default="#{cc.attrs.geoMap.title}"/>
         <composite:attribute name="linkToSearch" required="false" default="true" />
     	<composite:attribute name="allowFullscreen" required="false" default="true" />
     	<composite:attribute name="showAnnotations" type="java.lang.Boolean" required="false" default="false"/>
     	<composite:attribute name="popoverOnHover" type="java.lang.Boolean" required="false" default="false"/>
     	<composite:attribute name="popoverClass" required="false" default="geomap_popover"/>
     	<composite:attribute name="highlightDocumentId" required="false" default=""/>
-<<<<<<< HEAD
     	<composite:attribute name="showIfNoFeatures" type="java.lang.Boolean" required="false" default="true"/>
-=======
-    	<composite:attribute name="title" required="false" default="#{cc.attrs.geoMap.title}"/>
->>>>>>> 8b689668
     </composite:interface>
 
     <composite:implementation>
@@ -28,7 +25,7 @@
             <!-- STANDARD -->
                 <div id="widgetGeoMap_#{cc.attrs.geoMap.id}" class="widget widget-geomap">
                     <h2>
-                        #{cc.attrs.geoMap.title}
+                        #{cc.attrs.title}
                         <ui:fragment rendered="#{cc.attrs.allowFullscreen}">
 	                        <button id="expandMap_#{cc.attrs.geoMap.id}" data-toggle="tooltip" title="#{msg.fullscreen_enter}" class="widget-geomap__expand" aria-label="#{msg.fullscreen_enter}">
 	                        	<i class="fa fa-expand"/>
