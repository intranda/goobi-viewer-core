--- conflicted
+++ resolved
@@ -21,16 +21,9 @@
         <!-- WIDGET GEO LOCATIONS -->
         <h:panelGroup rendered="#{cc.attrs.geoMap != null}">
             <!-- STANDARD -->
-<<<<<<< HEAD
                 <div id="widgetGeoMap_#{cc.attrs.geoMap.id}" class="widget widget-geomap">
-                    <h3>
+                    <h2>
                         #{cc.attrs.geoMap.title}
-=======
-            <h:panelGroup rendered="#{cc.attrs.widget.widgetMode == 'STANDARD' or cc.attrs.widget.widgetMode == null}">
-                <div id="widgetGeoMap_#{cc.attrs.widget.geoMapId}" class="widget widget-geomap #{cc.attrs.widget.cssClass}">
-                    <h2 >
-                        #{cc.attrs.title}
->>>>>>> 04ec7395
                         <ui:fragment rendered="#{cc.attrs.allowFullscreen}">
 	                        <button id="expandMap_#{cc.attrs.geoMap.id}" data-toggle="tooltip" title="#{msg.fullscreen_enter}" class="widget-geomap__expand" aria-label="#{msg.fullscreen_enter}">
 	                        	<i class="fa fa-expand"/>
