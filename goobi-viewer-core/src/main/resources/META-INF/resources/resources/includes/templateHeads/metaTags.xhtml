<ui:composition

    xmlns="http://www.w3.org/1999/xhtml"
    xmlns:f="http://xmlns.jcp.org/jsf/core"
    xmlns:h="http://xmlns.jcp.org/jsf/html"
    xmlns:ui="http://xmlns.jcp.org/jsf/facelets">

    <!-- META TAGS -->
    <meta charset="utf-8" />
    <meta name="description" content="" />
<<<<<<< HEAD
    <meta name="color-scheme" content="light" />
=======
>>>>>>> 04ec7395
    <meta name="generator" content="Goobi viewer" />
    <meta name="application" content="#{navigationHelper.applicationName}" />
    <meta name="version" content="#{navigationHelper.version}" />
    <meta name="build date" content="#{navigationHelper.buildDate}" />
    <meta name="git-revision" content="#{navigationHelper.buildVersion}" />
    <meta name="viewport" content="width=device-width, initial-scale=1" />
    <meta http-equiv="X-UA-Compatible" content="IE=edge" />

    <ui:fragment rendered="#{navigationHelper.displayNoIndexMetaTag}">
        <meta name="robots" content="noindex" />
    </ui:fragment>

    <meta http-equiv="X-UA-Compatible" content="IE=edge" />

</ui:composition>
<|MERGE_RESOLUTION|>--- conflicted
+++ resolved
@@ -8,10 +8,6 @@
     <!-- META TAGS -->
     <meta charset="utf-8" />
     <meta name="description" content="" />
-<<<<<<< HEAD
-    <meta name="color-scheme" content="light" />
-=======
->>>>>>> 04ec7395
     <meta name="generator" content="Goobi viewer" />
     <meta name="application" content="#{navigationHelper.applicationName}" />
     <meta name="version" content="#{navigationHelper.version}" />
