<ui:composition 
    xmlns="http://www.w3.org/1999/xhtml" 
    xmlns:ui="http://xmlns.jcp.org/jsf/facelets" 
    xmlns:c="http://java.sun.com/jsp/jstl/core"
    xmlns:h="http://xmlns.jcp.org/jsf/html" 
    xmlns:f="http://xmlns.jcp.org/jsf/core" 
    xmlns:jsf="http://xmlns.jcp.org/jsf" 
    xmlns:pt="http://xmlns.jcp.org/jsf/passthrough"
    xmlns:o="http://omnifaces.org/ui"
    xmlns:viewer="http://xmlns.jcp.org/jsf/composite/components/partner" 
    xmlns:viewerComponent="http://xmlns.jcp.org/jsf/composite/components"
    xmlns:widgetComponent="http://xmlns.jcp.org/jsf/composite/components/widgets">

    <!-- IMAGE CONTAINER -->
    <div id="imageContainer" class="view-object__image #{activeDocumentBean.viewManager.showImageThumbnailGallery() and activeDocumentBean.viewManager.imagesCount ge 1 ? '-thumbnailPreviewGallery' : ''}">

		<!-- SHOW SCROLLING SIDEBAR IMAGE THUMBNAIL PREVIEW FOR INFINITE SCROLLING -->
		<ui:fragment rendered="#{activeDocumentBean.viewManager.showImageThumbnailGallery() and activeDocumentBean.viewManager.imagesCount ge 1}">

			<viewerComponent:sidebarScrollPreview range="300" imageSize="200" currentPageOrder="#{activeDocumentBean.viewManager.currentImageOrder}" />
		
		</ui:fragment>

        <!-- MAP -->
        <div id="imageMap" class="view-object__image-map" data-allow-download="#{activeDocumentBean.viewManager.currentPage.accessPermissionImageDownload}"></div>

        <!-- MOBILE IMAGE OVERLAY -->
        <div id="imageContainerMobileOverlay" class="view-object__image-mobile-overlay"></div>
    </div>
    
	<popover id="share-image-area-popup">

	<div class="share-image-area">
		<div class="share-image-area__instructions">#{msg.help__share_image_area__select}</div>

		<div class="share-image-area__links">
		<div>#{msg.help__share_image_area__share}</div> 
			<ul>
				<li>
					<a data-copy-done-msg="#{msg.copyUrlDone}"
						data-copy-share-image="image-region-page"
						title="#{msg.bookmarkList_shareLink_copy}">#{msg.label__share_image_region_page}</a>
				</li> 
				<li>
					<a data-copy-share-image="image-region-image"
						data-copy-done-msg="#{msg.copyUrlDone}"
						title="#{msg.bookmarkList_shareLink_copy}">#{msg.label__share_image_region_image}</a>
				</li>
			</ul>
		</div>

		<div class="share-image-area__controls">
			<button type="button" data-popover="close" class="btn btn--full">#{msg.closeWindow}</button>
		</div>
	</div>
	</popover> 
	
	<popover id="imageFilterPopover">
		<imageFilters/>
	</popover>

	<!-- OPEN SEADRAGON -->
    <script type="text/javascript" src="#{request.contextPath}/resources/javascript/libs/openseadragon/openseadragon.min.js"></script>
    <script type="text/javascript" src="#{request.contextPath}/resources/javascript/libs/openseadragon/openseadragon-viewerinputhook.js"></script>
    <script type="text/javascript" src="#{request.contextPath}/resources/javascript/dist/imageView.min.js"></script>
    <script type="text/javascript">
  		//<![CDATA[
  			
  			    
      	function getId(url) {
      	 	let lastIndex = url.lastIndexOf('?');
      	  	let id = lastIndex !== -1 ? url.slice(0, lastIndex) : url;
      	  
      	  	lastIndex = id.lastIndexOf('/info.json');
    	  	id = lastIndex !== -1 ? id.slice(0, lastIndex) : id;
    	  	
    	  	return id;
      	}
  			
  		const changeImageOrder = new rxjs.Subject();	//call next() to set image in canvas, pass image order as parameter
       	const imageOrderChanged = new rxjs.Subject();	//Called when image is changed from within the canvas. subscribe to get notified of changes. image order is passed as parameter
      		    
    	const imageElement = $( "#imageMap" );
        const access = #{activeDocumentBean.viewManager.currentPage.accessPermissionImage};
        const accessDeniedMessage = $( "<div />" ).addClass( "view-object__access-denied" ).html( '#{msg.noImage_accessDenied}' );
        const page = "#{navigationHelper.currentPage}";
        const allowZoom = #{activeDocumentBean.viewManager.currentPage.accessPermissionImageZoom};
        const imageOrderToUrlMap = new Map(Object.entries(#{activeDocumentBean.viewManager.imageInfosAsJson}).map(([key, value]) => [Number(key), value]));
        const imageIdToOrderMap = new Map(Object.entries(#{activeDocumentBean.viewManager.imageInfosAsJson}).map(([key, value]) => [getId(value), Number(key)]));
        const currentImageOrder = #{activeDocumentBean.viewManager.currentImageOrder}
        console.log("images ", imageMap);
        var configViewer = {
        	global: {
        		divId: "imageMap",
        		viewMode: "#{activeDocumentBean.viewManager.pageNavigation.name().toLowerCase()}",
        		bottomMargin: () => #{activeDocumentBean.viewManager.currentPage.getFooterHeight(navigationHelper.currentPage)},
        		adaptContainerHeight: true,
        		persistZoom: #{configurationBean.rememberImageZoom},
        		persistRotation: #{configurationBean.rememberImageRotation},
        		persistenceId: "#{activeDocumentBean.topDocumentIddoc}" + "_" + "#{navigationHelper.currentPage}",
        		maxZoomLevel: 5,
        		zoomSpeed: allowZoom ? 1.25 : 1,
        		zoomSlider: allowZoom ? '.zoom-slider' : '',
        		navigator: {
        			show: #{configurationBean.showImageNavigator(navigationHelper.currentPage, activeDocumentBean.viewManager.currentPage.mimeType)}
        		},
        		controls : {
        		    rotateLeft: '.rotate-left',
        		    rotateRight: '.rotate-right',
        		    reset: '.reset',
        		},
        		sequence : {
        			nextImageOffset: 100
        		},
        		overlayGroups: [ {
                    name: "searchHighlighting",
                    styleClass: "coords-highlighting",
                    interactive: false
                }, {
                    name: "ugc",
                    styleClass: "ugcBox",
                    interactive: true,
                
                },
                {
                    name: "annotations",
                    styleClass: "image-fragment",
                    interactive: true
                
                }],
        	},
        	image: {
        		mimeType: "#{activeDocumentBean.viewManager.currentPage.displayMimeType}",
	       		tileSource : Array.from(imageOrderToUrlMap.values()),
	       		currentImageId : getId(imageOrderToUrlMap.get(currentImageOrder)),
        		baseFooterUrl : "#{activeDocumentBean.viewManager.getWatermarkUrl(navigationHelper.currentPage)}",
        		highlightCoords: [
        			{
        				name: "searchHighlighting",
        				coordinates: #{activeDocumentBean.viewManager.currentSearchResultCoords},
        				displayTooltip: false,
        				pageIndex : #{activeDocumentBean.viewManager.currentPageSourceIndex},
        			},
		            {
		                name: "ugc",
		                coordinates: (function(coords){
		                    	return coords ? coords: [];
		                	})(#{contentBean.getCurrentUGCCoords(activeDocumentBean.viewManager.currentPage)}),
		                displayTooltip: #{configurationBean.displayAnnotationTextInImage}
		            }, {
		                name: "annotations",
		                coordinates: window.location.hash,
		                displayTooltip: false
		            }
        		]
        	}
        };
        
        var imageFilterConfig = {
	        filters : {
	            brightness: {
	                label: "#{msg.label__image_filter_brightness}"
	            },
	            contrast: {
	                label: "#{msg.label__image_filter_contrast}"
	            },
	            saturate: {
	                label: "#{msg.label__image_filter_saturate}"
	            },
	            grayscale: {
	                label: "#{msg.label__image_filter_grayscale}"
	            },
	            threshold: {
	                label: "#{msg.label__image_filter_bitonal}"
	            },
	            blur: {
	                label: "#{msg.label__image_filter_blur}",
	                visible: false
	            },
	            sharpen: {
	                label: "#{msg.label__image_filter_sharpen}"
	            },
	            invert: {
	                label: "#{msg.label__image_filter_invert}"
	            },
	            hue: {
	                label: "#{msg.label__image_filter_rotate}"
	            }
	        },
	        messages: {
	            clearAll: "#{msg.action__reset_all_image_filters}"
	        }
        };
        
        var pageAreaConfig = {
                areas : #{activeDocumentBean.viewManager.currentPage.containedStructElementsAsJson},
                currentLogId : "#{activeDocumentBean.logid}"
        }
        
        // check for fullscreen and change container height 
        if ( configViewer && $( '#fullscreen' ).length > 0 ) {
        	configViewer.global.adaptContainerHeight = false;
        	configViewer.global.topMargin = () => {
        	    var $header = $('#fullscreenHeader');
        	    if($header.is(":visible")) {
        	        return $header.height();
        	    } else {
        	        return 0;
        	    }
        	}
        	configViewer.global.rightMargin = () => {
        	    var $sidebar = $('#fullscreenViewSidebar');
        	    if(parseInt($sidebar.css("right")) < 0) {
        	        return 0;
        	    } else {
        	        return $sidebar.width();
        	    }
        	}
        }
       	// desktop object view
       	if ( access && configViewer) {
           	var viewImage = new ImageView.Image( configViewer )
           	
<<<<<<< HEAD
=======
           	if(viewImage.sequence) {
           		
           		
           		//ajax updates
           		viewImage.sequence.onScroll
           		.pipe(
           			rxjs.operators.withLatestFrom(viewImage.sequence.onCurrentImageChange),
           			rxjs.operators.map(e => e[1]),
           			rxjs.operators.distinctUntilChanged(),
           			rxjs.operators.debounceTime(800)		
           		)
           		.subscribe(index => setCurrentImageOrder({"order": index+1}));

           		//js updates
	           	viewImage.sequence.onCurrentImageChange
	           	.pipe(rxjs.operators.debounceTime(300))
	           	.subscribe (index => {
	           		const pageNo = index+1;
	           		// console.log("viewing page " + pageNo);
	           		const url = new URL(window.location.href);
	           		let pathArray = url.pathname.split("/");
	           		let replacedPathPart = false;
	           		for (var i = pathArray.length-1; i >= 0; i--) {
						if(/^\d+$/.test(pathArray[i])) {
							//this is presumably the page number
							pathArray[i] = pageNo;
							replacedPathPart = true;
							break;
						}
					}
	           		if(!replacedPathPart) {
	           			if(pathArray[pathArray.length-1].length == 0) {
	           				pathArray.pop();
	           			}
	           			pathArray.push(pageNo)
	           		}
	           		url.pathname = pathArray.join("/");
	           		
	           		//update tab url
	           	 	//alternatively use history.addState to add an entry to the browser history, so navigating back leads to the previous page
	           		window.history.replaceState(null, "", url.toString());
	           		
	           		//update dropdown selector
	           		document.querySelector(".custom-control.custom-control--select select").value = pageNo;
	           	});
           		
           		
             }
           	
>>>>>>> 76af3c08
           	viewImage.load().then( function( image ) {
           		initializeSequence();
           	    $(".openseadragon-canvas").get(0).focus = () => {
           	       //prevent focus on os-div to avoid scrolling down on click
           	    }
           		let shareImageFragment = new viewerJS.ShareImageFragment(image);
           		shareImageFragment.initImageFragmentLinks();
           	} ).catch( function( error ) {
           		console.error( "viewObject.xhtml - viewImage.init: Error opening image", error );
           		if(imageElement.lenth > 0) {           		    
           			imageElement.get(0).innerHTML = viewerJS.helper.renderAlert( "alert-danger", "#{msg.noImage_fileNotFound}: " + error, false );
           		}
           		
           		// reload image footer in fullscreen
           		if ( page === "fullscreen" ) {
                	$( window ).on( "resize orientationchange", function() {
                		viewImage.loadFooter();                    		
                	} );
                }
           	} );
        } 
       	else {
       		imageElement.append( accessDeniedMessage );
       	}

       	// mobile overlay
       	if ( window.matchMedia( '(max-width: 768px)' ).matches && page !== 'fullscreen' ) {
       		$( "#imageContainerMobileOverlay" ).show();
       	}
       	       	
		if(viewImage) {	
			
			if(viewImage.config.global.navigator.show) {				
	       	 	viewImage.observables.viewerOpen.subscribe(() => {
	       	 		let size = viewImage.getImageInfo().map(source => [source.tileSource.width, source.tileSource.height])[0];
	       	 		let adaptionThresholds = #{activeDocumentBean.viewManager.currentPage.imageHeightRationThresholds};
	       	 		//console.log("adapt image height ", size, adaptionThresholds);
	       	 		if(size && size.length > 0 && adaptionThresholds && adaptionThresholds.length > 1) {
		       	 		let sizeRatio = size[1]/size[0]; // height/width
		       	 		if(sizeRatio < adaptionThresholds[0] || sizeRatio > adaptionThresholds[1]) {
			       	 		viewImage.config.global.adaptContainerHeight = false;		       	 			
		       	 		}
	       	 		}
	       	 		viewImage.viewer.navigator.element.style.marginBottom = (configViewer.global.bottomMargin()-5) + "px";
	       	 	});
			}
		    
		    //init image filter tools
       	 	viewImage.observables.viewportUpdate.pipe(RxOp.first()).subscribe( () => {
       	 	    let originClean = viewImage.isOriginClean();
       	 	    if(originClean) {
       	 	        $(".image-controls__option.image-filter button").prop('disabled', false);
       	 	    	$(".image-controls__option.image-filter button i").tooltip("disable");
       	 	        $(".image-controls__option.image-filter button")
       	 	        .attr('title', "#{msg.label__image_filter_toolkit}")
       	 	        .tooltip('_fixTitle');
       	 	        
					riot.mount("imageFilters", {
					    image: viewImage,
					    config: imageFilterConfig
				    });
       	 	    }
       	 	});
	
		    function initializeSequence() {
	           	if(viewImage.sequence) {
	           		
	           		//ajax updates
	           		viewImage.sequence.onScroll
	           		.pipe(
	           			rxjs.operators.withLatestFrom(viewImage.sequence.onCurrentImageChange),
	           			rxjs.operators.map(e => e[1]),
	           			rxjs.operators.distinctUntilChanged(),
	           			rxjs.operators.debounceTime(800)		
	           		)
	           		.subscribe(imageId => setCurrentImageOrder({"order": imageIdToOrderMap.get(imageId)}));

	           		//js updates
		           	viewImage.sequence.onCurrentImageChange
		           	.pipe(rxjs.operators.debounceTime(300))
		           	.subscribe (imageId => {
		           		const pageNo = imageIdToOrderMap.get(imageId);
		           		console.log("image changed to " + pageNo, imageId);
		           		if(pageNo != undefined) {	           			
			           		setBrowserLocation(pageNo);
			           		imageOrderChanged.next(pageNo);
		           		}
		           		//update dropdown selector
		           		//document.querySelector(".custom-control.custom-control--select select").value = pageNo;
		           	});
	           		
		           	changeImageOrder.subscribe(pageNo => {	    
		           		console.log("set image to " + pageNo, imageOrderToUrlMap.get(Number(pageNo)));
		           		if(pageNo != undefined ) {
		            		viewImage.sequence.setCurrentImage(getId(imageOrderToUrlMap.get(Number(pageNo))), true)
		           		}
		           	})
	             }
		    }
       	 	
		    //init page areas
       	 	function drawPageAreas(config, imageView) {
				let styles = viewerJS.helper.getCss("page-area", ['borderTopColor', 'borderTopWidth', 'background-color']);
				let style = {
				        borderWidth: styles["borderTopWidth"],
				        borderColor: styles["borderTopColor"],
				        fillColor: styles["background-color"]
				}
				let activeStyles = viewerJS.helper.getCss("page-area focus", ['borderTopColor', 'borderTopWidth', 'background-color']);
				let activeStyle = {
				        borderWidth: parseInt(activeStyles["borderTopWidth"]),
				        borderColor: activeStyles["borderTopColor"],
				        fillColor: activeStyles["background-color"]
				}
				
        	    imageView.viewer.addHandler("canvas-press", () => {
        	        imageView.dragging = false;
        	    })
        	    imageView.viewer.addHandler("canvas-drag", () => {
        	        imageView.dragging = true;
        	    })
				
				let activeAreas = config.areas.filter(a => a.logId === config.currentLogId);
				// console.log("active areas: ", activeAreas);
				if(activeAreas.length > 0) {
					drawActiveAreas(activeAreas, imageView);
					initAreaClick(imageView, activeAreas);
				} else {
					let inactiveAreas = config.areas.filter(a => a.logId !== config.currentLogId);
				    let inactiveLogIds = inactiveAreas.map(a => a.logId).filter((v, i, a) => a.indexOf(v) === i); //last filter to make logIds unique
				    inactiveLogIds.forEach(logId => {
				        let logIdAreas = config.areas.filter(a => a.logId === logId);
				        logIdAreas.forEach( (area, index) => drawArea(area, index, imageView));				    
				    })
				    initAreaClick(imageView, inactiveAreas);				    
				}

		    }
		    function setBrowserLocation(pageNo) {
		    	const url = new URL(window.location.href);
           		let pathArray = url.pathname.split("/");
           		let replacedPathPart = false;
           		for (var i = pathArray.length-1; i >= 0; i--) {
					if(/^\d+$/.test(pathArray[i])) {
						//this is presumably the page number
						pathArray[i] = pageNo;
						replacedPathPart = true;
						break;
					}
				}
           		if(!replacedPathPart) {
           			if(pathArray[pathArray.length-1].length == 0) {
           				pathArray.pop();
           			}
           			pathArray.push(pageNo)
           		}
           		url.pathname = pathArray.join("/");
           		
           		//update tab url
           	 	//alternatively use history.addState to add an entry to the browser history, so navigating back leads to the previous page
           		window.history.replaceState(null, "", url.toString());
		    }
		    
		    function drawActiveAreas(activeAreas, imageView) {
		    	let areasOnCanvas = [];
				activeAreas.forEach((activeArea, index) => {				        
				    let rect = ImageView.CoordinateConversion.convertToOpenSeadragonObject(activeArea.coords);
		            rect = ImageView.CoordinateConversion.scaleToOpenSeadragon(rect, imageView.viewer, imageView.getOriginalImageSize());
		            areasOnCanvas.push(rect);
				    drawArea(activeArea, index, imageView);
	        	    let scrollPosition = window.sessionStorage.getItem("scrollPosition");
	        	    $(document).scrollTop(parseInt(scrollPosition));
	        	    window.sessionStorage.removeItem("scrollPosition");
			    })
	            let shadow = new ImageView.Tools.Filter.HighlightArea(imageView, 0.5, areasOnCanvas, true);
				shadow.start();
		    }
		    function initAreaClick(imageView, areas) {
	        	if(areas.length > 0) {
	        	    let $area = $(".page-area.active");
	        	    let url = areas[0].url.replace("/" + areas[0].logId, "");
	        	    $(imageView.viewer.canvas).css("cursor", "pointer");
	        	     imageView.viewer.addHandler("canvas-release", () => {
	        	        if(!imageView.dragging) {		        	            
		        	        let $target = $(event.target);
		        	        if($target.filter($area).length == 0) {
			        	    	window.location.href = url;
		        	        }
	        	        }
	        	    })
	        	    areas.forEach((area) => {
		        	    let $area = $(".page-area:not(.active)[id^=pageAreaFrame_"+area.logId+"_]");
			        	$area.on("click", () => {
			        	    if(!imageView.dragging) {		        	        
				        	    window.sessionStorage.setItem("scrollPosition", $(document).scrollTop());
				        	    window.location.href = area.url;
			        	    }
			        	});
			        });
	        	}
		    }
		    function drawArea(area, shapeIndex, imageView, clickToLeave) {
		        let rect = ImageView.CoordinateConversion.convertToOpenSeadragonObject(area.coords);
	            rect = ImageView.CoordinateConversion.scaleToOpenSeadragon(rect, imageView.viewer, imageView.getOriginalImageSize());
	        	let $area = $("#pageAreaFrame_" + area.logId + "_" + shapeIndex);
	        	let $label = $("#pageAreaLabel_" + area.logId + "_" + shapeIndex);
	            let overlay = new ImageView.Overlay({
	                rect: rect,
	                viewer: imageView.viewer,
	                rotateWithImage: true,
	                element: $area.get(0),
	                label: $label.get(0)
	            });
	        	overlay.draw();

	        	$area.hover(
	        		() => $label.addClass("hover"),
	        		() => $label.removeClass("hover")
	        	);

		    }
		    
		    
		    viewImage.observables.viewportUpdate.pipe(RxOp.first()).subscribe( () => {
       	 	    let originClean = viewImage.isOriginClean();
       	 	    if(originClean) {
       	    		drawPageAreas(pageAreaConfig, viewImage);
       	 	    }
       			highlightUGC();
       			enableGeoMapHighlighting();
		    })
		    
		} else {
		   //image not reachable or access denied
		}
		
		function enableGeoMapHighlighting() {
			let mapFeatureMap = new Map();
			viewImage.overlays?.getOverlays().forEach(imageArea => {
				let id = imageArea.id;
				let mapMarker = viewerJS.GeoMap.maps.get('widget_geoMap_').layers.flatMap(l => l.markers)
				.find(marker => marker.feature?.properties?.documentId == id);
				//highlight image overlay on hover over map marker with same annotation id
				if(mapMarker) {
					mapMarker.on("mouseover", e => imageArea.element.focus(true));
					mapMarker.on("mouseout", e => imageArea.element.focus(false));
					mapFeatureMap.set(imageArea, mapMarker);
				}
			});
			//highlight map marker when hovering over image overlay with same annotation id
			viewImage.overlays?.onFocus((overlay, focus) => {
				let marker = mapFeatureMap.get(overlay);
				if(focus) {
					marker?.feature?.layer?.highlightMarker(marker);					
				} else {
					marker?.feature?.layer?.highlightMarker();
				}
			})
		}
		
		// Focus UGC
		function highlightUGC() {		    
			var hash = window.location.hash;
			if(hash && hash.startsWith("#ugc=")) {
			    let ugcId = hash.substring(5);
			    if($('#viewObject').length) {			        
			    	$("html, body").scrollTop($('#viewObject').offset().top - 40);
			    }
			    if(viewImage && viewImage.overlays) {
			        let widgetTitle = $("#widgetAnnotations").find(".widget__title.collapseable");
			        if(widgetTitle.length > 0 && !widgetTitle.hasClass("in")) {			            
			            widgetTitle.toggleClass('in').next().slideToggle('fast');
			        }
			        $("#words-" + ugcId).addClass("ugc-highlight");
			        viewImage.overlays.focusBox("ugc", ugcId);
			    }
			}
		}
		
        

        
		       	
      	//]]>
  		
    </script>
    

    
    <ui:repeat var="se" value="#{activeDocumentBean.viewManager.currentPage.containedStructElements}">
    	<ui:fragment rendered="#{se.hasShapeMetadata()}">
    	<ui:repeat var="shape" value="#{se.getShapeMetadataForPage(activeDocumentBean.viewManager.currentPage.order)}" varStatus="status">
	    	<div id="pageAreaFrame_#{se.logid}_#{status.index}" class="page-area #{se.logid == activeDocumentBean.logid ? 'active':''}">
	    	</div>
	    	<div id="pageAreaLabel_#{se.logid}_#{status.index}" class="page-area-label #{se.logid == activeDocumentBean.logid ? 'active':''}">
			    <svg viewBox="0 0 100 100">
					  <foreignObject width="100%" height="100%">
					  <div class="page-area-label-text"
					  	title="#{se.label}">
						#{se.label}
					  </div>
					  </foreignObject>
				</svg> 
	    	</div>
    	</ui:repeat>
    	</ui:fragment>
	</ui:repeat>

</ui:composition><|MERGE_RESOLUTION|>--- conflicted
+++ resolved
@@ -221,58 +221,6 @@
        	if ( access && configViewer) {
            	var viewImage = new ImageView.Image( configViewer )
            	
-<<<<<<< HEAD
-=======
-           	if(viewImage.sequence) {
-           		
-           		
-           		//ajax updates
-           		viewImage.sequence.onScroll
-           		.pipe(
-           			rxjs.operators.withLatestFrom(viewImage.sequence.onCurrentImageChange),
-           			rxjs.operators.map(e => e[1]),
-           			rxjs.operators.distinctUntilChanged(),
-           			rxjs.operators.debounceTime(800)		
-           		)
-           		.subscribe(index => setCurrentImageOrder({"order": index+1}));
-
-           		//js updates
-	           	viewImage.sequence.onCurrentImageChange
-	           	.pipe(rxjs.operators.debounceTime(300))
-	           	.subscribe (index => {
-	           		const pageNo = index+1;
-	           		// console.log("viewing page " + pageNo);
-	           		const url = new URL(window.location.href);
-	           		let pathArray = url.pathname.split("/");
-	           		let replacedPathPart = false;
-	           		for (var i = pathArray.length-1; i >= 0; i--) {
-						if(/^\d+$/.test(pathArray[i])) {
-							//this is presumably the page number
-							pathArray[i] = pageNo;
-							replacedPathPart = true;
-							break;
-						}
-					}
-	           		if(!replacedPathPart) {
-	           			if(pathArray[pathArray.length-1].length == 0) {
-	           				pathArray.pop();
-	           			}
-	           			pathArray.push(pageNo)
-	           		}
-	           		url.pathname = pathArray.join("/");
-	           		
-	           		//update tab url
-	           	 	//alternatively use history.addState to add an entry to the browser history, so navigating back leads to the previous page
-	           		window.history.replaceState(null, "", url.toString());
-	           		
-	           		//update dropdown selector
-	           		document.querySelector(".custom-control.custom-control--select select").value = pageNo;
-	           	});
-           		
-           		
-             }
-           	
->>>>>>> 76af3c08
            	viewImage.load().then( function( image ) {
            		initializeSequence();
            	    $(".openseadragon-canvas").get(0).focus = () => {
