<ui:composition xmlns="http://www.w3.org/1999/xhtml"
	xmlns:ui="http://xmlns.jcp.org/jsf/facelets"
	xmlns:c="http://java.sun.com/jsp/jstl/core"
	xmlns:h="http://xmlns.jcp.org/jsf/html"
	xmlns:f="http://xmlns.jcp.org/jsf/core"
	xmlns:fn="http://java.sun.com/jsp/jstl/functions"
	xmlns:jsf="http://xmlns.jcp.org/jsf"
	xmlns:pt="http://xmlns.jcp.org/jsf/passthrough">

	<!-- the view type, one of 'tectonics' and 'archives'. The view is used to construct the url to open an entry. 
	Also, only if the view is 'tectonics' the metadata of an entry will be rendered within the tree -->
	<c:set var="view" value="#{view != null ? view : 'tectonics'}" scope="view"></c:set>
	
	<!-- A list of  EadEntry object which should be displayed in the tree.
	Note: all entries in the list are displayed. The list must be filtered for visible elements beforehand-->
	<c:set var="visibleTree"
		value="#{tectonicsBean.tectonicsTree.treeView.stream().filter(e -> e.visible).toList()}"
		scope="request" />
	
	<!-- The indentation of each hierarchical level in pixel -->
	<c:set var="indent" value="#{indent != null ? indent : configurationBean.tocIndentation}" scope="view" />

	<h:form id="tectonicsForm" prependId="false">

		<!-- TECTONICS TREEVIEW -->
		<h:panelGroup>

			<!-- EXPANDABLE TREEVIEW -->
			<h:panelGroup>

				<!-- EXPAND ALL -->
				<div class="tectonics-tree__expand-minimize-all">
					<h:commandLink
						action="#{tectonicsBean.tectonicsTree.collapseAll(true)}"
						title="#{msg.allClose}">
						<i class="fa fa-minus-square-o" aria-hidden="true"></i>
						<f:passThroughAttribute name="data-toggle" value="tooltip" />
						<f:passThroughAttribute name="data-placement" value="top" />
						<f:passThroughAttribute name="aria-label" value="#{msg.allClose}" />
						<f:ajax render="tectonicsForm" />
					</h:commandLink>
					<h:commandLink action="#{tectonicsBean.tectonicsTree.expandAll}"
						title="#{msg.allOpen}">
						<i class="fa fa-plus-square-o" aria-hidden="true"></i>
						<f:passThroughAttribute name="data-toggle" value="tooltip" />
						<f:passThroughAttribute name="data-placement" value="top" />
						<f:passThroughAttribute name="aria-label" value="#{msg.allOpen}" />
						<f:ajax render="tectonicsForm" />
					</h:commandLink>
				</div>

				<nav class="tectonics-tree__list">
					<ul>
						<c:forEach var="entry" items="#{visibleTree}" varStatus="status">
							<!-- This will break indentation if replaced with a c:if -->
							<li class="tectonics-tree__entry #{entry.hasChild == true ? 'parent' : 'child' }"
								data-id="id_#{entry.id}"
								style="padding-left: #{entry.hierarchy * indent}px"><c:if
									test="#{entry.hasChild}">
									<!-- EXPAND OPTION -->
									<div class="tectonics-tree__expandable-icon">
												<h:commandLink rendered="#{!entry.expanded}"
													action="#{tectonicsBean.expandEntry(entry)}">
													<i class="fa fa-plus-square-o" aria-hidden="true"></i>
													<f:passThroughAttribute name="aria-label"
														value="#{msg.allOpen}" />
													<f:ajax render="@form" />
												</h:commandLink>
												<h:commandLink rendered="#{entry.expanded}"
													action="#{tectonicsBean.collapseEntry(entry)}">
													<i class="fa fa-minus-square-o" aria-hidden="true"></i>
													<f:passThroughAttribute name="aria-label"
														value="#{msg.all}" />
													<f:ajax render="@form" />
												</h:commandLink>
									</div>
								</c:if>
								
								<!-- TITLE -->
								<div class="tectonics-tree__list-expandable-title">
<<<<<<< HEAD

									<!-- TODO icon -->
									<!-- #{entry.descriptionLevel} -->
									<!-- TODO highlight selected entry via CSS -->

									<ui:fragment rendered="#{entry.id == tectonicsBean.tectonicsTree.selectedEntry.id and !entry.searchHit}">
=======
									<c:choose>
										<c:when
											test="#{entry.id == tectonicsBean.tectonicsTree.selectedEntry.id}">
>>>>>>> e052735a
											<!-- <i class="fa fa-file-o -tectonics-selected" aria-hidden="true"></i> -->
											<span class="fa-stack" aria-hidden="true"><i
												class="fa fa-file-o -tectonics-selected"></i><i
												class="fa fa-stack-text -tectonics-selected">F</i></span>
												<a class="tectonics-tree__selected" name="selected"></a>
												<h:commandLink styleClass="tectonics-tree__active-title"
													action="#{tectonicsBean.tectonicsTree.setSelectedEntry(null)}"
												    value="#{entry.label}">
<!-- 												    value="#{navigationHelper.applicationUrl}#{view}/#{entry.id}/"> -->
												    <f:ajax render="@all" />
												</h:commandLink>
										</ui:fragment>
                                        <ui:fragment rendered="#{entry.searchHit}">
                                            <span class="fa-stack" aria-hidden="true"><i
                                                class="fa fa-file-o -tectonics-selected"></i><i
                                                class="fa fa-stack-text -tectonics-selected">F</i></span>
                                            <a class="tectonics-tree__search_hit" name="search_hit"></a>
                                            <h:commandLink styleClass="tectonics-tree__inactive-title" style="color:#5BA2E5"
                                            	action="#{tectonicsBean.tectonicsTree.setSelectedEntry(entry)}"
												    value="#{entry.label}">
<!--                                                 value="#{navigationHelper.applicationUrl}#{view}/#{entry.id}/"> -->
<!--                                                 #{entry.label} -->
												    <f:ajax render="@all" />
                                            </h:commandLink>
                                        </ui:fragment>
										<ui:fragment rendered="#{entry.id != tectonicsBean.tectonicsTree.selectedEntry.id and !entry.searchHit}">
											<span class="fa-stack" aria-hidden="true"><i
												class="fa fa-file-o"></i><i class="fa fa-stack-text">F</i></span>
											<h:commandLink styleClass="tectonics-tree__inactive-title"
											action="#{tectonicsBean.tectonicsTree.setSelectedEntry(entry)}"
												    value="#{entry.label}">
<!-- 												value="#{navigationHelper.applicationUrl}#{view}/#{entry.id}#selected"> -->
<!-- 												#{entry.label} -->
												    <f:ajax render="@all" />
											</h:commandLink>
										</ui:fragment>
								</div>
								
								<!-- METADATA -->
<<<<<<< HEAD
								<ui:fragment rendered="#{view == 'tectonics' and entry.id == tectonicsBean.tectonicsTree.selectedEntry.id}">
=======
								<c:if test="#{view == 'tectonics' and entry.id == tectonicsBean.tectonicsTree.selectedEntry.id}">
>>>>>>> e052735a
									<h:panelGroup layout="block"
										class="tectonics-tree__metadata-box"
										id="metadata_#{status.count}">
										<!-- Replacing this with c:forEach will result in getAllAreaLists() being called for each iteration -->
										<ui:repeat var="field" value="#{entry.allAreaLists}">
											<h:outputText rendered="#{field.filled and field.visible}">
												<div class="tectonics-tree__metadata-box-fields-row">
													<div class="tectonics-tree__metadata-box-field-name">#{field.name}:</div>
													<div class="tectonics-tree__metadata-box-field-value">#{field.value}</div>
												</div>
											</h:outputText>
										</ui:repeat>
										<div class="tectonics-tree__metadata-box-links">
											<h:outputLink target="_blank"
												value="#{navigationHelper.applicationUrl}archives/">#{msg.tectonics__archiveView}</h:outputLink>
											<!-- TODO view selection, representative page -->
											<h:outputLink rendered="#{entry.associatedRecordPi != ''}"
												target="_blank"
												value="#{navigationHelper.objectUrl}/#{entry.associatedRecordPi}/1/">#{msg.tectonics__showRecord}</h:outputLink>
										</div>
									</h:panelGroup>
<<<<<<< HEAD
								</ui:fragment>
								</li>
=======
								</c:if>
							</li>
>>>>>>> e052735a
						</c:forEach>
					</ul>
				</nav>
			</h:panelGroup>
		</h:panelGroup>
	</h:form>

</ui:composition><|MERGE_RESOLUTION|>--- conflicted
+++ resolved
@@ -78,18 +78,8 @@
 								
 								<!-- TITLE -->
 								<div class="tectonics-tree__list-expandable-title">
-<<<<<<< HEAD
+									<ui:fragment rendered="#{entry.id == tectonicsBean.tectonicsTree.selectedEntry.id and !entry.searchHit}">
 
-									<!-- TODO icon -->
-									<!-- #{entry.descriptionLevel} -->
-									<!-- TODO highlight selected entry via CSS -->
-
-									<ui:fragment rendered="#{entry.id == tectonicsBean.tectonicsTree.selectedEntry.id and !entry.searchHit}">
-=======
-									<c:choose>
-										<c:when
-											test="#{entry.id == tectonicsBean.tectonicsTree.selectedEntry.id}">
->>>>>>> e052735a
 											<!-- <i class="fa fa-file-o -tectonics-selected" aria-hidden="true"></i> -->
 											<span class="fa-stack" aria-hidden="true"><i
 												class="fa fa-file-o -tectonics-selected"></i><i
@@ -97,7 +87,8 @@
 												<a class="tectonics-tree__selected" name="selected"></a>
 												<h:commandLink styleClass="tectonics-tree__active-title"
 													action="#{tectonicsBean.tectonicsTree.setSelectedEntry(null)}"
-												    value="#{entry.label}">
+												    value="#{entry.label}"
+												    onclick="return viewerJS.setUrlQuery('selected', '')">
 <!-- 												    value="#{navigationHelper.applicationUrl}#{view}/#{entry.id}/"> -->
 												    <f:ajax render="@all" />
 												</h:commandLink>
@@ -109,7 +100,8 @@
                                             <a class="tectonics-tree__search_hit" name="search_hit"></a>
                                             <h:commandLink styleClass="tectonics-tree__inactive-title" style="color:#5BA2E5"
                                             	action="#{tectonicsBean.tectonicsTree.setSelectedEntry(entry)}"
-												    value="#{entry.label}">
+												    value="#{entry.label}"
+												    onclick="return viewerJS.setUrlQuery('selected', '#{entry.id}')">
 <!--                                                 value="#{navigationHelper.applicationUrl}#{view}/#{entry.id}/"> -->
 <!--                                                 #{entry.label} -->
 												    <f:ajax render="@all" />
@@ -120,7 +112,8 @@
 												class="fa fa-file-o"></i><i class="fa fa-stack-text">F</i></span>
 											<h:commandLink styleClass="tectonics-tree__inactive-title"
 											action="#{tectonicsBean.tectonicsTree.setSelectedEntry(entry)}"
-												    value="#{entry.label}">
+												    value="#{entry.label}"
+												    onclick="return viewerJS.setUrlQuery('selected', '#{entry.id}')">
 <!-- 												value="#{navigationHelper.applicationUrl}#{view}/#{entry.id}#selected"> -->
 <!-- 												#{entry.label} -->
 												    <f:ajax render="@all" />
@@ -129,11 +122,8 @@
 								</div>
 								
 								<!-- METADATA -->
-<<<<<<< HEAD
 								<ui:fragment rendered="#{view == 'tectonics' and entry.id == tectonicsBean.tectonicsTree.selectedEntry.id}">
-=======
-								<c:if test="#{view == 'tectonics' and entry.id == tectonicsBean.tectonicsTree.selectedEntry.id}">
->>>>>>> e052735a
+
 									<h:panelGroup layout="block"
 										class="tectonics-tree__metadata-box"
 										id="metadata_#{status.count}">
@@ -155,13 +145,8 @@
 												value="#{navigationHelper.objectUrl}/#{entry.associatedRecordPi}/1/">#{msg.tectonics__showRecord}</h:outputLink>
 										</div>
 									</h:panelGroup>
-<<<<<<< HEAD
 								</ui:fragment>
 								</li>
-=======
-								</c:if>
-							</li>
->>>>>>> e052735a
 						</c:forEach>
 					</ul>
 				</nav>
