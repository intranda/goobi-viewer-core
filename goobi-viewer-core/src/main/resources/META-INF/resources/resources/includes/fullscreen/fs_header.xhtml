--- conflicted
+++ resolved
@@ -33,9 +33,8 @@
             </div>
                             
         </div>
-<<<<<<< HEAD
         
-        <!-- DOCSTRCUT NAVIGATION -->
+        <!-- DOCSTRUCT NAVIGATION -->
         <c:if test="#{configurationBean.displayDocstructNavigation}">
             <div>
                 <h:outputLink value="#{activeDocumentBean.previousDocstructUrl}" disabled="#{activeDocumentBean.previousDocstructUrl == ''}">
@@ -47,9 +46,6 @@
             </div>
         </c:if>
         
-=======
-
->>>>>>> 2fee718c
         <!-- EXIT -->
         <div class="fullscreen__header-exit">
             <h:outputLink value="#{request.contextPath}#{navigationHelper.exitUrl}" title="#{msg.fullscreen_exit}">
