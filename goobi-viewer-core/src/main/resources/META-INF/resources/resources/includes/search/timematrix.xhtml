<ui:composition
    xmlns="http://www.w3.org/1999/xhtml"
    xmlns:ui="http://xmlns.jcp.org/jsf/facelets"
    xmlns:c="http://java.sun.com/jsp/jstl/core"
    xmlns:h="http://xmlns.jcp.org/jsf/html"
    xmlns:f="http://xmlns.jcp.org/jsf/core"
    xmlns:jsf="http://xmlns.jcp.org/jsf"
    xmlns:pt="http://xmlns.jcp.org/jsf/passthrough"
    xmlns:viewer="http://xmlns.jcp.org/jsf/composite/components/partner"
    xmlns:viewerComponent="http://xmlns.jcp.org/jsf/composite/components"
    xmlns:widgetComponent="http://xmlns.jcp.org/jsf/composite/components/widgets">

	<div class="timematrix__subarea">
        <!-- LOADER -->
		<span class="timematrix__loader">
			<img src="#{request.contextPath}/resources/images/infinity_loader.gif" class="img-fluid" alt="Timematrix Loader" />
		</span> 
	</div>

	<div class="timematrix__selection">
		<div id="locateTimematrix">
			<div class="timematrix__bar">
				<div class="timematrix__period">
					<span>#{msg.timematrix__timePeriod}:</span>&#xA0;
<<<<<<< HEAD
					<input tabindex="0" aria-label="#{msg.aria_label__timeline_period_start}" class="timematrix__selectionRangeInput" id="timematrixSelectionRangeInput1" value="#{configurationBean.timeMatrixStartYear}" maxlength="4" />
					&#xA0;<span>-</span>&#xA0; <!-- The spaces created are inserted outside of the span using hexa-code, since the spaces typed in the span caused different spacing in the different themes and the entities in the span had no effect -->
					<input tabindex="0" aria-label="#{msg.aria_label__timeline_period_end}" class="timematrix__selectionRangeInput" id="timematrixSelectionRangeInput2" value="#{configurationBean.timeMatrixEndYear}" maxlength="4" />
=======
					<input tabindex="+1" class="timematrix__selectionRangeInput" id="timematrixSelectionRangeInput1" value="#{configurationBean.getTimeMatrixStartYear(subtheme)}" maxlength="4" />
					&#xA0;<span>-</span>&#xA0; <!-- The spaces created are inserted outside of the span using hexa-code, since the spaces typed in the span caused different spacing in the different themes and the entities in the span had no effect -->
					<input tabindex="+1" class="timematrix__selectionRangeInput" id="timematrixSelectionRangeInput2" value="#{configurationBean.getTimeMatrixEndYear(subtheme)}" maxlength="4" />
>>>>>>> 0936daa4
				</div>
				<div class="timematrix__hitsForm">
					<div class="timematrix__hitsInput">
						<span>#{msg.timematrix__maxResults}: &#xA0;</span>
							<input type="text" id="hitsPerPage" class="hitsPerPage" name="hitsPerPage" value="#{configurationBean.timeMatrixHits}" placeholder="" maxlength="5" aria-label="#{msg.aria_label__timeline_hits}"/>
					</div>
				</div>
			</div>
			<div id="slider-range"></div>
			<button type="submit" id="setTimematrix" class="btn btn--full setTimematrix">#{msg.timematrix__calculate}</button>
		</div>
	</div>

	<div id="timematrixCanvas"></div>

	<timematrix></timematrix>

	<script>
	 //<![CDATA[
		<!-- Loads results when the page is reloaded -->
		$("document").ready(function() {
		    setTimeout(function() {
		        $(".setTimematrix").trigger('click');
		    },10);
		});

		<!-- Reloads the results after the slider is released -->
			var isDown = false;
			$("#slider-range").mousedown(function(){
			    isDown = true;
			});
			$(document).mouseup(function(){
			    if(isDown){
			    	document.getElementById("setTimematrix").click();
			        isDown = false;
			    }
			});

		<!-- Reloads the results after leaving the input field -->
		document.getElementById("hitsPerPage").onfocusout = function() {myFunction()};

		function myFunction() {
			document.getElementById("setTimematrix").click();

		}

	    <!-- Reloads the results after pressing the input field with Enter -->
		var input = document.getElementById("hitsPerPage");
		input.addEventListener("keyup", function(event) {
		  if (event.keyCode === 13) {
		   event.preventDefault();
		   document.getElementById("setTimematrix").click();
		  }
		});
    	//]]>
	</script>

   	<script>
   		riot.mount('timematrix', {
      		msg: {
      			timematrixCalculate: "#{msg.timematrix__calculate}"
      		},
      		slider: "#slider-range",
           	startInput: "#timematrixSelectionRangeInput1",
           	endInput: "#timematrixSelectionRangeInput2",
           	contextPath: "#{request.contextPath}/",
           	count: $( ".hitsPerPage" ),
           	button: ".setTimematrix",
           	loading: $('.timematrix__loader'),
           	loaderImg: "#{request.contextPath}/resources/images/infinity_loader.gif",
           	subtheme: "#{subtheme}",
           	thumbnailSize: "500,600",
           	language: "#{navigationHelper.localeString}"
           	});
   	</script>



</ui:composition><|MERGE_RESOLUTION|>--- conflicted
+++ resolved
@@ -22,15 +22,11 @@
 			<div class="timematrix__bar">
 				<div class="timematrix__period">
 					<span>#{msg.timematrix__timePeriod}:</span>&#xA0;
-<<<<<<< HEAD
+
 					<input tabindex="0" aria-label="#{msg.aria_label__timeline_period_start}" class="timematrix__selectionRangeInput" id="timematrixSelectionRangeInput1" value="#{configurationBean.timeMatrixStartYear}" maxlength="4" />
 					&#xA0;<span>-</span>&#xA0; <!-- The spaces created are inserted outside of the span using hexa-code, since the spaces typed in the span caused different spacing in the different themes and the entities in the span had no effect -->
 					<input tabindex="0" aria-label="#{msg.aria_label__timeline_period_end}" class="timematrix__selectionRangeInput" id="timematrixSelectionRangeInput2" value="#{configurationBean.timeMatrixEndYear}" maxlength="4" />
-=======
-					<input tabindex="+1" class="timematrix__selectionRangeInput" id="timematrixSelectionRangeInput1" value="#{configurationBean.getTimeMatrixStartYear(subtheme)}" maxlength="4" />
-					&#xA0;<span>-</span>&#xA0; <!-- The spaces created are inserted outside of the span using hexa-code, since the spaces typed in the span caused different spacing in the different themes and the entities in the span had no effect -->
-					<input tabindex="+1" class="timematrix__selectionRangeInput" id="timematrixSelectionRangeInput2" value="#{configurationBean.getTimeMatrixEndYear(subtheme)}" maxlength="4" />
->>>>>>> 0936daa4
+
 				</div>
 				<div class="timematrix__hitsForm">
 					<div class="timematrix__hitsInput">
