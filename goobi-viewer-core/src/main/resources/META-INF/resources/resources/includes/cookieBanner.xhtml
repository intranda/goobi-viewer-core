<ui:composition 
    xmlns="http://www.w3.org/1999/xhtml" 
    xmlns:ui="http://xmlns.jcp.org/jsf/facelets" 
    xmlns:c="http://java.sun.com/jsp/jstl/core"
    xmlns:h="http://xmlns.jcp.org/jsf/html" 
    xmlns:f="http://xmlns.jcp.org/jsf/core" 
    xmlns:jsf="http://xmlns.jcp.org/jsf"
    xmlns:pt="http://xmlns.jcp.org/jsf/passthrough" 
    xmlns:viewer="http://xmlns.jcp.org/jsf/composite/components/partner"
    xmlns:viewerComponent="http://xmlns.jcp.org/jsf/composite/components" 
    xmlns:widgetComponent="http://xmlns.jcp.org/jsf/composite/components/widgets"
    xmlns:templateComponent="http://xmlns.jcp.org/jsf/composite/themes/mnha/components">

    <!-- COOKIE BANNER -->
    <div id="cookieBanner" class="cookie-banner">
<!--     <div id="cookieBanner" class="cookie-banner #{userBean.admin ? '-adminActive':''}"> -->
        <!-- TOP -->
<!--         <div class="cookie-banner__top"></div> -->
        
        <!-- INFO -->
        <div class="cookie-banner__info">
            <div class="cookie-banner__info-inner">
            
            	<div class="cookie-banner__icon-wrapper">
            		<div class="cookie-banner__icon">
            		<ui:include src="/resources/images/icons/icon-cookie.svg" />
            		</div>
				</div>
				
				<div class="cookie-banner__info-inserted-content">
                	<h:outputText value="#{cookieBannerBean.cookieBanner.text.textOrDefault}" escape="false" />
				</div>
				
<<<<<<< HEAD
                <div class="cookie-banner__info-actions">
                    <button type="button" class="btn btn--full cookie-banner__accept-button" data-set="cookie-banner">#{msg.cookieBanner_accept}</button>
					<button type="button" class="btn btn--default cookie-banner__decline-button" data-set="cookie-banner">#{msg.cookieBanner_decline}</button>
=======
                <div class="cookie-banner__info-accept">
                    <button type="button" class="btn btn--full cookie-banner__accept-button" data-set="cookie-banner-accept">#{msg.cookieBanner_accept}</button>
					<button type="button" class="btn btn--full cookie-banner__decline-button" data-set="cookie-banner-decline">#{msg.cookieBanner_decline}</button>
>>>>>>> eb3ae721
                </div>                    
            </div>
        </div>
        
        <!-- OVERLAY -->
        <div class="cookie-banner__overlay"></div>
    </div>
    
    <script>
    	$(document).ready(() => viewerJS.cookieBanner.init(#{cookieBannerBean.cookieBannerConfig}));
    </script>
</ui:composition><|MERGE_RESOLUTION|>--- conflicted
+++ resolved
@@ -30,16 +30,9 @@
 				<div class="cookie-banner__info-inserted-content">
                 	<h:outputText value="#{cookieBannerBean.cookieBanner.text.textOrDefault}" escape="false" />
 				</div>
-				
-<<<<<<< HEAD
                 <div class="cookie-banner__info-actions">
-                    <button type="button" class="btn btn--full cookie-banner__accept-button" data-set="cookie-banner">#{msg.cookieBanner_accept}</button>
-					<button type="button" class="btn btn--default cookie-banner__decline-button" data-set="cookie-banner">#{msg.cookieBanner_decline}</button>
-=======
-                <div class="cookie-banner__info-accept">
                     <button type="button" class="btn btn--full cookie-banner__accept-button" data-set="cookie-banner-accept">#{msg.cookieBanner_accept}</button>
 					<button type="button" class="btn btn--full cookie-banner__decline-button" data-set="cookie-banner-decline">#{msg.cookieBanner_decline}</button>
->>>>>>> eb3ae721
                 </div>                    
             </div>
         </div>
