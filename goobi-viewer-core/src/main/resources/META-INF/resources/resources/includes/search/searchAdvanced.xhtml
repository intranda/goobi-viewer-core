<ui:composition

    xmlns="http://www.w3.org/1999/xhtml"
    xmlns:ui="http://xmlns.jcp.org/jsf/facelets"
    xmlns:c="http://java.sun.com/jsp/jstl/core"
    xmlns:h="http://xmlns.jcp.org/jsf/html"
    xmlns:f="http://xmlns.jcp.org/jsf/core"
    xmlns:fn="http://java.sun.com/jsp/jstl/functions"
    xmlns:jsf="http://xmlns.jcp.org/jsf"
    xmlns:pt="http://xmlns.jcp.org/jsf/passthrough"
    xmlns:viewer="http://xmlns.jcp.org/jsf/composite/components/partner"
    xmlns:viewerComponent="http://xmlns.jcp.org/jsf/composite/components"
    xmlns:widgetComponent="http://xmlns.jcp.org/jsf/composite/components/widgets">

    <ui:param name="search" value="#{searchParam != null ? searchParam : searchBean}"></ui:param>

    <!-- SEARCH ADVANCED -->
    <div class="search-advanced">
    
        <!-- MESSAGE -->
        <h:panelGroup rendered="#{!configurationBean.advancedSearchEnabled}">
            <div class="alert alert-warning" role="alert">
                <h:outputText value="#{msg.errFunctionalityDisabled}" />
            </div>
        </h:panelGroup>

        <h:panelGroup rendered="#{configurationBean.advancedSearchEnabled}">
            
            <h:form id="searchAdvancedForm" prependId="false" styleClass="search-advanced__form">
           			<h2 class="search-advanced__entry-area-title">#{msg.search__search_query}</h2>
                    <div class="search-advanced__entry-area">
                        <!-- AJAX LOADER -->
                        <div class="search-advanced__loader"></div>

<<<<<<< HEAD
                        <button
							class="remove btn btn--clean"
							title="#{msg.searchAdvanved_deleteSearchGroup}"
                            jsf:action="#{searchBean.removeAdvancedQueryGroup(queryGroup)}"
							jsf:disabled="#{fn:length(searchBean.advancedQueryGroups) == 1}">
                            <i class="fa fa-times-circle" aria-hidden="true"></i>
                            <f:passThroughAttribute name="data-toggle" value="tooltip" />
                            <f:passThroughAttribute name="data-placement" value="top" />
                            <f:passThroughAttribute name="aria-label" value="#{msg.searchAdvanved_deleteSearchGroup}"/>
                            <f:ajax render="@form" />
                        </button>

                        <!-- SEARCH ADVANCED CONNECTOR -->
                        <div class="search-advanced__connector">
                            #{msg.searchAdvanced_operatorItems}:
                            <div class="custom-control custom-control--select">
                                <h:selectOneMenu id="advsearch_group_operator_#{statusGroup.count}" styleClass="value-text" value="#{queryGroup.operator}">
                                	<f:passThroughAttribute name="aria-label" value="#{msg.searchAdvanced_operatorItems}"/>
                                	<f:passThroughAttribute name="aria-haspopup" value="listbox"/>
                                    <f:selectItems value="#{queryGroup.availableOperators}" var="operator" itemValue="#{operator}" itemLabel="#{operator.label}" />
                                </h:selectOneMenu>
                            </div>
                        </div>

                        <hr />
=======
>>>>>>> b11d71ce
                        <!-- SEARCH ADVANCED INPUT GROUP -->
                        <c:forEach var="queryItem" items="#{searchBean.advancedSearchQueryGroup.queryItems}" varStatus="status">
                            <div id="searchAdvancedInputGroup-0-#{status.count}" class="search-advanced__input-group">
                                    
                                    <c:choose>
                                    <c:when test="#{status.count == 1}">

                                            <!-- FIELD SELECT -->
                                            <div class="search-advanced__input-col">
                                                <div class="search-advanced__select custom-control custom-control--select">
                                                    <h:selectOneMenu id="advsearch_field_0-#{status.count}" styleClass="value-text" value="#{queryItem.field}" valueChangeListener="#{queryItem.selectOneMenuListener}">
                                                        
                                                        <c:forEach var="field" items="#{searchBean.advancedSearchAllowedFields}">
                                                    	   <f:passThroughAttribute name="aria-label" value="#{msg.searchIn}"/>
														  <f:passThroughAttribute name="aria-haspopup" value="listbox"/>
                                                            <f:selectItem itemValue="#{field.field}" itemLabel="#{msg[field.label]}" itemDisabled="#{field.disabled}" />
                                                        </c:forEach>
                                                        
                                                        <f:ajax render=":searchAdvancedInputGroup-0-#{status.count} :advsearch_value_group_0-#{status.count}" />
                                                    </h:selectOneMenu>
                                                </div>
                                            </div>

                                    </c:when>
                                    <c:otherwise>
                                    
                                    <div class="search-advanced__operator-field-pair-wrapper">
                                    
	                                        <!-- OPERATOR SELECT -->
	                                        <div id="advsearch_operator_0-#{status.count}" class="search-advanced__input-col">
	                                            <div class="custom-control custom-control--select search-advanced__custom-control">
	                                                <h:selectOneMenu id="advsearch_item_operator_0-#{status.count}" styleClass="search-advanced__select-values"
	                                                    value="#{queryItem.operator}">
	                                                    <f:passThroughAttribute name="aria-label" value="#{msg.aria_label__search_adv_search_link_search_terms}"/>
	                                                    <f:passThroughAttribute name="aria-haspopup" value="listbox"/>
	                                                    <f:selectItems value="#{queryItem.availableOperators}" var="operator" itemValue="#{operator}" itemLabel="#{operator.label}" />
	                                                </h:selectOneMenu>
	                                            </div>
	                                        </div>
	
	
	
	                                        <!-- FIELD SELECT -->
	                                        <div class="search-advanced__input-col">
	                                            <div class="custom-control custom-control--select search-advanced__custom-control">
	                                                <h:selectOneMenu id="advsearch_field_0-#{status.count}" styleClass="search-advanced__select-values" value="#{queryItem.field}"
	                                                    valueChangeListener="#{queryItem.selectOneMenuListener}">
	                                                    <c:forEach var="field" items="#{searchBean.advancedSearchAllowedFields}">
	                                                        <f:passThroughAttribute name="aria-label" value="#{msg.searchIn}"/>
	                                                        <f:passThroughAttribute name="aria-haspopup" value="listbox"/>
	                                                        <f:selectItem itemValue="#{field.field}" itemLabel="#{msg[field.label]}" itemDisabled="#{field.disabled}" />
	                                                    </c:forEach>
	                                                    <f:ajax render=":searchAdvancedInputGroup-0-#{status.count} :advsearch_value_group_0-#{status.count}" />
	                                                </h:selectOneMenu>
	                                            </div>
	                                        </div>
                                        
                                        </div>
                                        
                                        
                                    </c:otherwise>

                                    </c:choose>
                                    
                                        <!-- INPUT FIELD -->
                                        <h:panelGroup layout="block" id="advsearch_value_group_0-#{status.count}">
                                            <div class="search-advanced__input-col">
                                                <h:panelGroup rendered="#{!queryItem.displaySelectItems}">
                                                        <label class="sr-only" for="advsearchValueText_0-#{status.count}"></label>
                                                        <div class="search-advanced__input-group-field">
                                                            <ui:fragment rendered="#{queryItem.range}">
                                                            	<div class="search-advanced__year-span-from d-none d-lg-inline-block">#{msg.searchAdvanced_range_value1}</div>
                                                                <h:inputText id="advsearchValue1Text_0-#{status.count}"
                                                                    styleClass="form-control value-text -with-right-border search-advanced__input-value" value="#{queryItem.value}">
                                                                    <f:passThroughAttribute name="placeholder" value="#{msg.year}" />
                                                                </h:inputText>
                                                                <i class="fa fa-arrows-h search-advanced__between-arrow d-lg-none" aria-hidden="true"></i>
                                                                <div class="search-advanced__year-span-to d-none d-lg-inline-block">#{msg.searchAdvanced_range_value2}</div>
                                                                <h:inputText id="advsearchValue2Text_0-#{status.count}"
                                                                    styleClass="form-control value-text -with-right-border search-advanced__input-value" value="#{queryItem.value2}">
                                                                    <f:passThroughAttribute name="placeholder" value="#{msg.year}" />
                                                                </h:inputText>
                                                            </ui:fragment>
                                                            <ui:fragment rendered="#{!queryItem.range}">
                                                                <h:inputText id="advsearchValueText_0-#{status.count}"
                                                                    styleClass="form-control value-text search-advanced__input-value" value="#{queryItem.value}">
                                                                    <f:passThroughAttribute name="placeholder" value="#{msg.searchFieldDemoText}" />
                                                                    <f:passThroughAttribute name="aria-label" value="#{msg.searchFieldDemoText}" />
                                                                </h:inputText>
                                                            </ui:fragment>
                                                        </div>
                                                </h:panelGroup>
                                                <h:panelGroup rendered="#{queryItem.displaySelectItems}">
                                                    <div class="custom-control custom-control--select">
                                                        <h:selectOneMenu id="advsearch_value_select_0-#{status.count}" styleClass="value-text"
                                                            value="#{queryItem.value}">
                                                            <f:selectItem itemLabel="#{msg.select}" itemValue="" noSelectionOption="true" />
                                                            <c:forEach var="item" items="#{queryItem.selectItems}">
                                                                <f:selectItem itemValue="#{item.one}" itemLabel="#{item.two}" />
                                                            </c:forEach>
                                                            <f:passThroughAttribute name="aria-label" value="#{msg.cms_collections_err_noselection}" />
                                                        </h:selectOneMenu>
                                                    </div>
                                                </h:panelGroup>
                                            </div>
                                        </h:panelGroup>


                            </div>
                         </c:forEach>
                         
                        <!-- FUZZY SEARCH OPTION -->
						<div class="search-advanced__fuzzy-search-option-wrapper">
							<span class="search-advanced__fuzzy-search-option-label">#{msg.search__fuzzy_search}:</span> 
							
							<div class="admin__radio-switch" id="abc">
								<h:selectOneRadio group="fuzzeSearchToggle"
									value="#{searchBean.fuzzySearchEnabled}" disabled="#{false}">
									<f:selectItem itemValue="#{false}" itemLabel="#{msg.no}" />
								</h:selectOneRadio>
								<h:selectOneRadio group="fuzzeSearchToggle"
									value="#{searchBean.fuzzySearchEnabled}" disabled="#{false}">
									<f:selectItem itemValue="#{true}" itemLabel="#{msg.yes}" />
								</h:selectOneRadio>
								<span class="toggle-outside"><span class="toggle-inside"></span></span>
							</div>
						
						</div> 

                    </div>

                <!-- ADDITIONAL OPTIONS FOR ADV SEARCH -->
                <div class="search-advanced__additional-options-area">
	                <!-- SEARCH LIST SORTING -->
	                <h2 class="search-advanced__additional-options-title">#{msg.search__search_output}</h2>
	                <div class="search-advanced__nav-helper-box">
		                    <div class="search-advanced__nav-helper-item">
		                        <div class="search-advanced__nav-helper-label">
		                            <label for="hitsPerPageSelect" id="searchListSortingLabel">#{msg.search__hits_per_page}:</label>
		                        </div>
		                        <div class="custom-control custom-control--select search-advanced__custom-control">
		                             <h:selectOneMenu id="hitsPerPageSelect" value="#{searchBean.hitsPerPage}">
		                                 <f:selectItems var="value" value="#{configurationBean.searchHitsPerPageValues}" styleClass="search-advanced__select-values"
		                                     itemLabel="#{value}" itemValue="#{value}" />
		                                 <f:passThroughAttribute name="aria-labelledby" value="searchListSortingLabel"/>
		                                 <f:passThroughAttribute name="aria-haspopup" value="listbox"/>
		                             </h:selectOneMenu>
		                             <h:commandButton style="display: none" action="#{search.search(cmsBean.currentPage.subThemeDiscriminatorValue)}">
		                                 <f:passThroughAttribute name="data-hits-per-page" value="reload"/>
		                                 <f:passThroughAttribute name="type" value="button"/>
		                             </h:commandButton>
		                        </div>
		                    </div>
		
		                    <div class="search-advanced__nav-helper-item" >
		                        <div class="search-advanced__nav-helper-label">
		                            <label for="sortSelect">#{msg.sortBy}:</label>
		                        </div>
		                        <div class="custom-control custom-control--select search-advanced__custom-control">
		                            <h:selectOneMenu value="#{searchBean.searchSortingOption}" id="sortSelect" converter="searchSortingOptionConverter">
		                                <f:selectItems value="#{searchBean.searchSortingOptions}"
		                                    var="option"
		                                    itemLabel="#{option.label}"
		                                    itemValue="#{option}"/>
		                            </h:selectOneMenu>                                
		                        </div>
		                    </div>

	               </div>
                </div>

                <!-- SEARCH ADVANCED ACTION -->
                <div class="search-advanced__action">
                	<div class="search-advanced__action-submit-button-wrapper small-button-loader__wrapper">
                
	                    <h:commandButton styleClass="btn btn--full search-advanced__action-search-button" value="#{msg.search}" action="#{search.searchAdvanced}">
	                        <f:setPropertyActionListener target="#{searchBean.activeSearchType}" value="1" />
	                        <f:passThroughAttribute name="data-target" value="buttonLoaderClickEvent" />
	                    </h:commandButton>
	                    
	                    <div class="small-button-loader__icon -top-right" data-target="buttonLoader"></div>
                    
                    </div>
                    
                    <button
						class="btn btn--default search-advanced__action-reset-button"
						jsf:action="#{search.resetSearch}">
						#{msg.reset}
					</button>
                </div>

                <script>
                
                window.addEventListener("unload", (event) => {
    					$('[data-target="buttonLoader"]').hide();
    					$('[data-target="buttonLoaderClickEvent').css('opacity', '1');
                  });
                
    				$('[data-target="buttonLoaderClickEvent"]').on('click', function(e) {
    					$('[data-target="buttonLoader"]').fadeIn('fast');
    					$('[data-target="buttonLoaderClickEvent').css('opacity', '0.5');
    				});
                
				</script>

            </h:form>
        </h:panelGroup>
    </div>

    <script type="text/javascript">
        $(document).ready(function() {
        	var searchAdvancedConfig = {};

        	viewerJS.searchAdvanced.init(searchAdvancedConfig);
        });
    </script>
</ui:composition><|MERGE_RESOLUTION|>--- conflicted
+++ resolved
@@ -31,35 +31,6 @@
                     <div class="search-advanced__entry-area">
                         <!-- AJAX LOADER -->
                         <div class="search-advanced__loader"></div>
-
-<<<<<<< HEAD
-                        <button
-							class="remove btn btn--clean"
-							title="#{msg.searchAdvanved_deleteSearchGroup}"
-                            jsf:action="#{searchBean.removeAdvancedQueryGroup(queryGroup)}"
-							jsf:disabled="#{fn:length(searchBean.advancedQueryGroups) == 1}">
-                            <i class="fa fa-times-circle" aria-hidden="true"></i>
-                            <f:passThroughAttribute name="data-toggle" value="tooltip" />
-                            <f:passThroughAttribute name="data-placement" value="top" />
-                            <f:passThroughAttribute name="aria-label" value="#{msg.searchAdvanved_deleteSearchGroup}"/>
-                            <f:ajax render="@form" />
-                        </button>
-
-                        <!-- SEARCH ADVANCED CONNECTOR -->
-                        <div class="search-advanced__connector">
-                            #{msg.searchAdvanced_operatorItems}:
-                            <div class="custom-control custom-control--select">
-                                <h:selectOneMenu id="advsearch_group_operator_#{statusGroup.count}" styleClass="value-text" value="#{queryGroup.operator}">
-                                	<f:passThroughAttribute name="aria-label" value="#{msg.searchAdvanced_operatorItems}"/>
-                                	<f:passThroughAttribute name="aria-haspopup" value="listbox"/>
-                                    <f:selectItems value="#{queryGroup.availableOperators}" var="operator" itemValue="#{operator}" itemLabel="#{operator.label}" />
-                                </h:selectOneMenu>
-                            </div>
-                        </div>
-
-                        <hr />
-=======
->>>>>>> b11d71ce
                         <!-- SEARCH ADVANCED INPUT GROUP -->
                         <c:forEach var="queryItem" items="#{searchBean.advancedSearchQueryGroup.queryItems}" varStatus="status">
                             <div id="searchAdvancedInputGroup-0-#{status.count}" class="search-advanced__input-group">
