<ui:composition

    xmlns="http://www.w3.org/1999/xhtml"
    xmlns:ui="http://xmlns.jcp.org/jsf/facelets"
    xmlns:c="http://java.sun.com/jsp/jstl/core"
    xmlns:h="http://xmlns.jcp.org/jsf/html"
    xmlns:f="http://xmlns.jcp.org/jsf/core"
    xmlns:fn="http://java.sun.com/jsp/jstl/functions"
    xmlns:jsf="http://xmlns.jcp.org/jsf"
    xmlns:pt="http://xmlns.jcp.org/jsf/passthrough"
    xmlns:viewer="http://xmlns.jcp.org/jsf/composite/components/partner"
    xmlns:viewerComponent="http://xmlns.jcp.org/jsf/composite/components"
    xmlns:widgetComponent="http://xmlns.jcp.org/jsf/composite/components/widgets">

    <ui:param name="search" value="#{searchParam != null ? searchParam : searchBean}"></ui:param>

    <!-- SEARCH ADVANCED -->
    <div class="search-advanced">
    
        <!-- MESSAGE -->
        <h:panelGroup rendered="#{!configurationBean.advancedSearchEnabled}">
            <div class="alert alert-warning" role="alert">
                <h:outputText value="#{msg.errFunctionalityDisabled}" />
            </div>
        </h:panelGroup>

        <h:panelGroup rendered="#{configurationBean.advancedSearchEnabled}">
            
            <h:form id="searchAdvancedForm" prependId="false" styleClass="search-advanced__form">
           			<h2 class="search-advanced__entry-area-title">#{msg.search__search_query}</h2>
                    <div class="search-advanced__entry-area">
                        <!-- AJAX LOADER -->
                        <div class="search-advanced__loader"></div>

                        <!-- SEARCH ADVANCED INPUT GROUP -->
                        <c:forEach var="queryItem" items="#{searchBean.advancedSearchQueryGroup.queryItems}" varStatus="status">
                            <div id="searchAdvancedInputGroup-0-#{status.count}" class="search-advanced__input-group">
                                    
                                    <c:choose>
                                    <c:when test="#{status.count == 1}">

                                            <!-- FIELD SELECT -->
                                            <div class="search-advanced__input-col">
                                                <div class="search-advanced__select custom-control custom-control--select">
                                                    <h:selectOneMenu id="advsearch_field_0-#{status.count}" styleClass="value-text" value="#{queryItem.field}" valueChangeListener="#{queryItem.selectOneMenuListener}">
                                                        
                                                        <c:forEach var="field" items="#{searchBean.advancedSearchAllowedFields}">
                                                    	   <f:passThroughAttribute name="aria-label" value="#{msg.searchIn}"/>
														  <f:passThroughAttribute name="aria-haspopup" value="listbox"/>
                                                            <f:selectItem itemValue="#{field.field}" itemLabel="#{msg[field.label]}" itemDisabled="#{field.disabled}" />
                                                        </c:forEach>
                                                        
                                                        <f:ajax render=":searchAdvancedInputGroup-0-#{status.count} :advsearch_value_group_0-#{status.count}" />
                                                    </h:selectOneMenu>
                                                </div>
                                            </div>

                                    </c:when>
                                    <c:otherwise>
                                    
                                    <div class="search-advanced__operator-field-pair-wrapper">
                                    
	                                        <!-- OPERATOR SELECT -->
	                                        <div id="advsearch_operator_0-#{status.count}" class="search-advanced__input-col">
	                                            <div class="custom-control custom-control--select search-advanced__custom-control">
	                                                <h:selectOneMenu id="advsearch_item_operator_0-#{status.count}" styleClass="search-advanced__select-values"
	                                                    value="#{queryItem.operator}">
	                                                    <f:passThroughAttribute name="aria-label" value="#{msg.aria_label__search_adv_search_link_search_terms}"/>
	                                                    <f:passThroughAttribute name="aria-haspopup" value="listbox"/>
	                                                    <f:selectItems value="#{queryItem.availableOperators}" var="operator" itemValue="#{operator}" itemLabel="#{operator.label}" />
	                                                </h:selectOneMenu>
	                                            </div>
	                                        </div>
	
	
	
	                                        <!-- FIELD SELECT -->
	                                        <div class="search-advanced__input-col">
	                                            <div class="custom-control custom-control--select search-advanced__custom-control">
	                                                <h:selectOneMenu id="advsearch_field_0-#{status.count}" styleClass="search-advanced__select-values" value="#{queryItem.field}"
	                                                    valueChangeListener="#{queryItem.selectOneMenuListener}">
	                                                    <c:forEach var="field" items="#{searchBean.advancedSearchAllowedFields}">
	                                                        <f:passThroughAttribute name="aria-label" value="#{msg.searchIn}"/>
	                                                        <f:passThroughAttribute name="aria-haspopup" value="listbox"/>
	                                                        <f:selectItem itemValue="#{field.field}" itemLabel="#{msg[field.label]}" itemDisabled="#{field.disabled}" />
	                                                    </c:forEach>
	                                                    <f:ajax render=":searchAdvancedInputGroup-0-#{status.count} :advsearch_value_group_0-#{status.count}" />
	                                                </h:selectOneMenu>
	                                            </div>
	                                        </div>
                                        
                                        </div>
                                        
                                        
                                    </c:otherwise>
                                    
                                    
                                    </c:choose>
                                    

                                        <!-- INPUT FIELD -->
                                        <h:panelGroup layout="block" id="advsearch_value_group_0-#{status.count}">
                                            <div class="search-advanced__input-col">
                                                <h:panelGroup rendered="#{!queryItem.displaySelectItems}">
                                                        <label class="sr-only" for="advsearchValueText_0-#{status.count}"></label>
                                                        <div class="search-advanced__input-group-field">
                                                            <ui:fragment rendered="#{queryItem.range}">
                                                            	<div class="search-advanced__year-span-from d-none d-lg-inline-block">#{msg.searchAdvanced_range_value1}</div>
                                                                <h:inputText id="advsearchValue1Text_0-#{status.count}"
                                                                    styleClass="form-control value-text -with-right-border search-advanced__input-value" value="#{queryItem.value}">
                                                                    <f:passThroughAttribute name="placeholder" value="#{msg.year}" />
                                                                </h:inputText>
                                                                <i class="fa fa-arrows-h search-advanced__between-arrow d-lg-none" aria-hidden="true"></i>
                                                                <div class="search-advanced__year-span-to d-none d-lg-inline-block">#{msg.searchAdvanced_range_value2}</div>
                                                                <h:inputText id="advsearchValue2Text_0-#{status.count}"
                                                                    styleClass="form-control value-text -with-right-border search-advanced__input-value" value="#{queryItem.value2}">
                                                                    <f:passThroughAttribute name="placeholder" value="#{msg.year}" />
                                                                </h:inputText>
                                                            </ui:fragment>
                                                            <ui:fragment rendered="#{!queryItem.range}">
                                                                <h:inputText id="advsearchValueText_0-#{status.count}"
                                                                    styleClass="form-control value-text search-advanced__input-value" value="#{queryItem.value}">
                                                                    <f:passThroughAttribute name="placeholder" value="#{msg.searchFieldDemoText}" />
                                                                    <f:passThroughAttribute name="aria-label" value="#{msg.searchFieldDemoText}" />
                                                                </h:inputText>
                                                            </ui:fragment>
                                                        </div>
                                                </h:panelGroup>
                                                <h:panelGroup rendered="#{queryItem.displaySelectItems}">
                                                    <div class="custom-control custom-control--select">
                                                        <h:selectOneMenu id="advsearch_value_select_0-#{status.count}" styleClass="value-text"
                                                            value="#{queryItem.value}">
                                                            <c:forEach var="item" items="#{queryItem.selectItems}">
                                                                <f:selectItem itemValue="#{item.one}" itemLabel="#{item.two}" />
                                                            </c:forEach>
                                                            <f:passThroughAttribute name="aria-label" value="#{msg.cms_collections_err_noselection}" />
                                                        </h:selectOneMenu>
                                                    </div>
                                                </h:panelGroup>
                                            </div>
                                        </h:panelGroup>


                            </div>
                         </c:forEach>
                         
                        <!-- FUZZY SEARCH OPTION -->
						<div class="search-advanced__fuzzy-search-option-wrapper"><span class="search-advanced__fuzzy-search-option-label">#{msg.search__fuzzy_search}:</span> <viewerComponent:toggleSwitch name="fuzzeSearchToggle" value="#{searchBean.fuzzySearchEnabled}"/></div> 

                    </div>

                
                <!-- ADDITIONAL OPTIONS FOR ADV SEARCH -->
                <div class="search-advanced__additional-options-area">
	                <!-- SEARCH LIST SORTING -->
	                <h2 class="search-advanced__additional-options-title">#{msg.search__search_output}</h2>
	                <div class="search-advanced__nav-helper-box">
		                    <div class="search-advanced__nav-helper-item">
		                        <div class="search-advanced__nav-helper-label">
		                            <label for="hitsPerPageSelect" id="searchListSortingLabel">#{msg.search__hits_per_page}:</label>
		                        </div>
		                        <div class="custom-control custom-control--select search-advanced__custom-control">
		                             <h:selectOneMenu id="hitsPerPageSelect" value="#{searchBean.hitsPerPage}">
		                                 <f:selectItems var="value" value="#{configurationBean.searchHitsPerPageValues}" styleClass="search-advanced__select-values"
		                                     itemLabel="#{value}" itemValue="#{value}" />
		                                 <f:passThroughAttribute name="aria-labelledby" value="searchListSortingLabel"/>
		                                 <f:passThroughAttribute name="aria-haspopup" value="listbox"/>
		                             </h:selectOneMenu>
		                             <h:commandButton style="display: none" action="#{search.search(cmsBean.currentPage.subThemeDiscriminatorValue)}">
		                                 <f:passThroughAttribute name="data-hits-per-page" value="reload"/>
		                                 <f:passThroughAttribute name="type" value="button"/>
		                             </h:commandButton>
		                        </div>
		                    </div>
		
		                    <div class="search-advanced__nav-helper-item" >
		                        <div class="search-advanced__nav-helper-label">
		                            <label for="sortSelect">#{msg.sortBy}:</label>
		                        </div>
<<<<<<< HEAD
		                        <div class="custom-control custom-control--select">
		                            <h:selectOneMenu value="#{searchBean.searchSortingOption}" id="sortSelect" converter="searchSortingOptionConverter">
=======
		                        <div class="custom-control custom-control--select search-advanced__custom-control">
		                            <h:selectOneMenu value="#{search.sortString}" id="sortSelect" styleClass="search-advanced__select-values">
>>>>>>> 03ab975d
		                                <f:selectItems value="#{searchBean.searchSortingOptions}"
		                                    var="option"
		                                    itemLabel="#{option.label}"
		                                    itemValue="#{option}"/>
		                            </h:selectOneMenu>                                
		                        </div>
		                    </div>

	               </div>
                </div>

               

                <!-- SEARCH ADVANCED ACTION -->
                <div class="search-advanced__action">
                    <h:commandButton styleClass="btn btn--full search-advanced__action-search-button" value="#{msg.search}" action="#{search.searchAdvanced}">
                        <f:setPropertyActionListener target="#{searchBean.activeSearchType}" value="1" />
                    </h:commandButton>
                    <button
						class="btn btn--default search-advanced__action-reset-button"
						jsf:action="#{search.resetSearch}">
						#{msg.reset}
					</button>
                </div>

                
            </h:form>
        </h:panelGroup>
    </div>

    <script type="text/javascript">
        $(document).ready(function() {
        	var searchAdvancedConfig = {};

        	viewerJS.searchAdvanced.init(searchAdvancedConfig);
        });
    </script>
</ui:composition><|MERGE_RESOLUTION|>--- conflicted
+++ resolved
@@ -177,13 +177,8 @@
 		                        <div class="search-advanced__nav-helper-label">
 		                            <label for="sortSelect">#{msg.sortBy}:</label>
 		                        </div>
-<<<<<<< HEAD
-		                        <div class="custom-control custom-control--select">
+		                        <div class="custom-control custom-control--select search-advanced__custom-control">
 		                            <h:selectOneMenu value="#{searchBean.searchSortingOption}" id="sortSelect" converter="searchSortingOptionConverter">
-=======
-		                        <div class="custom-control custom-control--select search-advanced__custom-control">
-		                            <h:selectOneMenu value="#{search.sortString}" id="sortSelect" styleClass="search-advanced__select-values">
->>>>>>> 03ab975d
 		                                <f:selectItems value="#{searchBean.searchSortingOptions}"
 		                                    var="option"
 		                                    itemLabel="#{option.label}"
