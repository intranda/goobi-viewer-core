<ui:composition 
    xmlns="http://www.w3.org/1999/xhtml" 
    xmlns:ui="http://xmlns.jcp.org/jsf/facelets" 
    xmlns:c="http://java.sun.com/jsp/jstl/core"
    xmlns:h="http://xmlns.jcp.org/jsf/html" 
    xmlns:f="http://xmlns.jcp.org/jsf/core" 
    xmlns:fn="http://java.sun.com/jsp/jstl/functions"
    xmlns:jsf="http://xmlns.jcp.org/jsf" 
    xmlns:pt="http://xmlns.jcp.org/jsf/passthrough"
    xmlns:o="http://omnifaces.org/ui"
    xmlns:viewer="http://xmlns.jcp.org/jsf/composite/components/partner" 
    xmlns:viewerComponent="http://xmlns.jcp.org/jsf/composite/components"
    xmlns:widgetComponent="http://xmlns.jcp.org/jsf/composite/components/widgets">

    <ui:param name="search" value="#{searchParam != null ? searchParam : searchBean}"></ui:param>
    <ui:param name="showOptions" value="#{showOptions != null ? showOptions : true}"></ui:param>
    <ui:param name="showSorting" value="#{showSorting != null ? showSorting : true}"></ui:param>
    <ui:param name="displayHitsPerPage" value="#{displayHitsPerPage != null ? displayHitsPerPage : true}"></ui:param>
	<ui:param name="listStyle" value="#{listStyle != null ? listStyle : ''}"></ui:param>
	<ui:param name="groupPreviewMode" value="#{groupPreviewMode != null ? groupPreviewMode : searchBean.currentSearch.groupPreviewMode}"></ui:param>
    
    <!-- THIS INCLUDE MUST BE WRAPPED IN AN DIV WITH THE CLASS ".search-list"! -->
    
    <!-- SEARCH LIST HITS --> 
    <div class="search-list__hits #{not empty browseElement.secondaryMetadataListForCurrentLocale ? '-extraMetadataForGrid' : 'noClass'}">
        <!-- SEARCH LIST SORTING -->
        <h:panelGroup rendered="#{!groupPreviewMode and showOptions and search.hitsCount > 1}">
        	<h2 class="-sr-only">#{msg.searchHitNavigation}:</h2>
            <div class="search-list__nav-helper-wrapper">
            	<ui:fragment rendered="#{displayHitsPerPage}">
                    <div class="search-list__nav-helper-item search-list__nav-helper-item-hits-per-page">
                        <div class="search-list__nav-helper-label">
                            <label for="hitsPerPageSelect" id="searchListSortingLabel">#{msg.search__hits_per_page}:</label>
                        </div>
                        <div class="custom-control custom-control--select">
                            <h:form>
                             <h:selectOneMenu id="hitsPerPageSelect" value="#{searchBean.hitsPerPage}" immediate="true"
                                 onchange="$('[data-hits-per-page]').click()">
                                 <f:selectItems var="value" value="#{configurationBean.searchHitsPerPageValues}"
                                     itemLabel="#{value}" itemValue="#{value}"   onclick="$('.relaodButton').click()" />
                                 <f:passThroughAttribute name="aria-labelledby" value="searchListSortingLabel"/>
                                 <f:passThroughAttribute name="aria-haspopup" value="listbox"/>
                             </h:selectOneMenu>
                             <h:commandButton style="display: none" action="#{search.search(cmsBean.currentPage.subThemeDiscriminatorValue)}">
                                 <f:passThroughAttribute name="data-hits-per-page" value="reload"/>
                             </h:commandButton>
                            </h:form>
                        </div>
                    </div>
                 </ui:fragment>

				<ui:fragment rendered="#{showSorting}">
                    <div class="search-list__nav-helper-item search-list__nav-helper-item-sorting">
                        <div class="search-list__nav-helper-label">
                            <label for="sortSelect">#{msg.sortBy}:</label>
                        </div>
                        <div class="custom-control custom-control--select">
                        	<!-- The onkeypress prevents the command button from being triggered accidentally by pressing enter. It should only 
                        	be executed when selecting a option within the dropdown menu -->
                            <h:form prependId="false" onkeypress="if( event.keyCode == 13){event.keyCode=0;}">
                            
	                            <h:selectOneMenu value="#{searchBean.searchSortingOption}" id="sortSelect"
	                                converter="searchSortingOptionConverter" pt:onchange="$('[data-execute=\'search\']').click()">
	                            	<f:selectItems value="#{searchBean.getSearchSortingOptions(navigationHelper.localeString)}"
	                            					var="option"
	                            					itemLabel="#{option.label}"
	                            					itemValue="#{option}" />
	                            </h:selectOneMenu>
<!-- 	                            <h:commandButton styleClass="d-none" id="executeSort" action="pretty:newSearch5"></h:commandButton> -->
	                            <h:commandButton styleClass="d-none" pt:data-execute="search" action="#{search.changeSorting()}"></h:commandButton>
	                            	                              
                            </h:form>
                        </div>
                    </div>
				</ui:fragment>
                    
			        <!-- PAGINATOR -->
			        <viewerComponent:inputFieldPaginator 
			        	classSuffix="-top"
			            itemCount="#{search.lastPage}" 
			            itemActive="#{search.currentPage}" 
			            urlPrefix="#{search.currentSearchUrlRoot}/#{searchBean.activeResultGroupName}/#{search.exactSearchString}/"
			            urlSuffix="#{search.sortString}/#{search.facets.activeFacetString}/" />

               </div>
			
            <div class="clearfix"></div>
        </h:panelGroup>


        <div class="clearfix"></div>
        
        <h:form class="search-list__hits__list " id="searchListHitsForm" prependId="false">
            <ui:repeat value="#{searchBean.currentSearch.resultGroups}" var="resultGroup">
                <ui:fragment rendered="#{not empty resultGroup.hits}">
                    <ui:fragment rendered="#{searchBean.displayResultGroupNames}">
                        <h2 class="search-list__hit-result-group-heading">#{msg[resultGroup.name]} (#{resultGroup.hitsCount})</h2>
                    </ui:fragment>
                    <ui:repeat value="#{resultGroup.hits}" var="hit" varStatus="status">
                        <div class="search-list__hit #{hit.cssClass}">
                
                            <!-- COinS IMPLEMENTATION -->
                            <span class="Z3988" title="#{hit.browseElement.contextObject}"></span>
                    
                            <!-- HEADER -->
                            <header class="search-list__hit-header">
                                <ui:include src="/resources/includes/search/browseElement.xhtml">
                                    <ui:param name="browseElement" value="#{hit.browseElement}"></ui:param>
                        	       <ui:param name="showBookmarkIcon" value="#{configurationBean.bookmarksEnabled}"></ui:param>
                                </ui:include>
                                
                                <!-- Related archive entry -->
                                <ui:fragment rendered="#{hit.altUrl != null}">
                                    <a href="#{request.contextPath}/#{hit.altUrl}" title="#{hit.altLabel}">
                                        #{msg.archives__open_in_archive_view} <i class="fa fa-archive"></i>
                                    </a>
                                </ui:fragment>
                            </header>

                            <!-- CONTENT -->
                            <!-- GET CHILD HITS --> 
                            <ui:fragment rendered="#{hit.hasHitCount}">
                            <div class="search-list__child-hits-button-wrapper">
<<<<<<< HEAD
                                <button onclick="viewerJS.searchList.openChildHits(this)" type="button" class="btn btn--clean" 
                                    data-toggle="hit-content" data-toggle-id="childHits_#{status.index}"
                                    data-load-hits-script="loadChildHits_#{status.index}" data-childhits="#{hit.hitCount}">
=======
                                <button onclick="viewerJS.searchList.openChildHits(this, 'search_subhits_ajaxloader_#{status.index}')" type="button" class="btn btn--clean" 
                                data-toggle="hit-content" data-toggle-id="childHits_#{status.index}" data-load-hits-script="loadChildHits_#{status.index}" data-childhits="#{hit.hitCount}">
>>>>>>> 23c55aa9
                                    <ui:fragment rendered="#{hit.hitsPopulated == 0}">
	                                    <i class="fa fa-caret-right" aria-hidden="true"></i>
                                    </ui:fragment>
                                    <ui:fragment rendered="#{hit.hitsPopulated > 0}">
	                                    <i class="fa fa-caret-down" aria-hidden="true"></i>
                                    </ui:fragment>
                                    <h:outputFormat rendered="#{hit.cmsPageHitCount > 0}" value="#{msg.searchChildCmsPageHitCount}">
                                        <f:param value="#{hit.cmsPageHitCount}" />
                                    </h:outputFormat>
                                    <h:outputFormat rendered="#{hit.metadataAndDocstructHitCount > 0}" value="#{msg.searchChildMetadataHitCount}">
                                        <h:outputText rendered="#{hit.cmsPageHitCount > 0}" value=", " />
                                        <f:param value="#{hit.metadataAndDocstructHitCount}" />
                                    </h:outputFormat>
                                    <h:outputFormat rendered="#{hit.pageHitCount > 0}" value="#{msg.searchChildFulltextHitCount}">
                                        <h:outputText rendered="#{hit.cmsPageHitCount > 0 or hit.metadataAndDocstructHitCount > 0}" value=", " />
                                        <f:param value="#{hit.pageHitCount}" />
                                    </h:outputFormat>
                                    <h:outputFormat rendered="#{hit.eventHitCount > 0}" value="#{msg.searchChildEventHitCount}">
                                        <h:outputText
                                           rendered="#{hit.cmsPageHitCount > 0 or hit.docstructHitCount > 0 or hit.pageHitCount > 0 or hit.metadataHitCount > 0}" value=", " />
                                        <f:param value="#{hit.eventHitCount}" />
                                    </h:outputFormat>
                                    <h:outputFormat rendered="#{hit.ugcHitCount > 0}" value="#{msg.searchChildUgcHitCount}">
                                        <h:outputText
                                            rendered="#{hit.cmsPageHitCount > 0 or hit.docstructHitCount > 0 or hit.pageHitCount > 0 or hit.metadataHitCount > 0 or hit.eventHitCount > 0}"
                                            value=", " />
                                        <f:param value="#{hit.ugcHitCount}" />
                                    </h:outputFormat>
                                    <h:outputFormat rendered="#{hit.archiveHitCount > 0}" value="#{msg.searchChildArchiveHitCount}">
                                        <h:outputText
                                            rendered="#{hit.cmsPageHitCount > 0 or hit.docstructHitCount > 0 or hit.pageHitCount > 0 or hit.metadataHitCount > 0 or hit.eventHitCount > 0 or hit.ugcHitCount > 0}"
                                            value=", " />
                                        <f:param value="#{hit.archiveHitCount}" />
                                    </h:outputFormat>
                                </button>
                                <o:commandScript name="loadChildHits_#{status.index}" action="#{hit.loadChildHits(configurationBean.searchChildHitsToLoadOnExpand)}" render="childHitGroup" 
                                oncomplete="viewerJS.searchList.initChildHitThumbs('childHits_#{status.index}');">
                                </o:commandScript>
                               <!-- END OF EXPAND BUTTON AREA -->
                            </div>
                          	 
                          	<!-- DISPLAY OF CHILD HITS -->
                            <div class="search-list__hit-content"  data-toggle-id="childHits_#{status.index}" style="display: none">
                            <h:panelGroup id="childHitGroup" pt:data-hits-populated="#{hit.hitsPopulated}">
                            	<ui:repeat var="childHit" value="#{hit.children}">
                            		<div class="search-list__hit-content-set">
                            			<div class="search-list__hit-text-area">
                            				<div class="search-list__struct-title">
                            					<h4>
                            						<a href="#{request.contextPath}/#{childHit.url}">
                            							<h:outputFormat escape="false" value="#{childHit.displayText}"/>
                            						</a>
                            					</h4>
                            					<ui:fragment rendered="#{childHit.includeMetadata()}">
                            						<div class="search-list__struct-title__metadata">
		                            					<ui:include src="/resources/includes/search/browseElementMetadata.xhtml">
						                                    <ui:param name="browseElement" value="#{childHit.browseElement}"></ui:param>
						                                </ui:include>
                            						</div>
                           						</ui:fragment>
                            				</div>
                            				<div>
                            				    <!-- Related record for archive entry -->
                                                <!-- TODO proper placement -->
                                                <ui:fragment rendered="#{childHit.altUrl != null}">
                                                    <a href="#{request.contextPath}/#{childHit.altUrl}" title="#{childHit.altLabel}">
                                                        #{msg.archives__open_record} <i class="fa fa-picture-o"></i>
                                                    </a>
                                                </ui:fragment>
                                            </div>
                            				<div class="search-list__struct-child-hits">
                            					<ui:repeat var="grandChildHit" value="#{childHit.children}">                            						
                            						<dl class="dl-horizontal">
                            							<dt>
	                            							<i class="#{grandChildHit.iconClassForType}" title="#{grandChildHit.translatedType}" aria-hidden="true"></i>
                            							</dt>
                            							<dd>
                            								<a href="#{request.contextPath}/#{grandChildHit.url}"><h:outputFormat escape="false" value="#{grandChildHit.displayText}"/></a>
		                            						<ui:fragment rendered="#{grandChildHit.includeMetadata()}">
			                            						<div class="search-list__struct-child-hits__metadata">
					                            					<ui:include src="/resources/includes/search/browseElementMetadata.xhtml">
									                                    <ui:param name="browseElement" value="#{grandChildHit.browseElement}"></ui:param>
									                                </ui:include>
			                            						</div>
		                            						</ui:fragment>
                            							</dd>
                            						</dl>
                            					</ui:repeat>
                            				</div>
                            			</div>
                        				<div class="search-list__subhit-thumbnail" >
                        					<ui:include src="/resources/includes/search/browseElementThumbnail.xhtml">
							               		<ui:param name="browseElement" value="#{childHit.browseElement}"></ui:param>
							           		</ui:include>
                        				</div>
                            		</div>
                            	</ui:repeat>
                                <!-- LOADER -->
                                <span class="search-list__loader d-none" id="search_subhits_ajaxloader_#{status.index}">
                                    <img src="#{request.contextPath}/resources/images/ajax_preloader.gif" class="img-fluid" alt="Search List Loader" />
                                </span>
                            	<div class="search-list__hit-content-more">
                            		<ui:fragment rendered="#{hit.hitsPopulated > 0 and (hit.hitsPopulated+hit.hitsPreloaded) lt hit.hitCount}">
	                            		<button type="button" class="btn btn--clean" onclick="loadChildHits_#{status.index}()">
	                            		#{msg.searchList_getMoreHits}
	                            		</button>
                            		</ui:fragment>
                            	</div>
                            </h:panelGroup>

                            </div>
							</ui:fragment>
                        </div>
                    </ui:repeat>
                    <!-- EXPAND LINK -->
                    <ui:fragment rendered="#{groupPreviewMode and searchBean.activeResultGroupName eq '-' and resultGroup.displayExpandUrl}">
                        <a class="search-list__expand-group-link" href="#{navigationHelper.getSearchUrl(searchBean.activeSearchType)}/#{resultGroup.name}/#{searchBean.exactSearchString}/#{searchBean.currentPage}/#{searchBean.sortString}/#{searchBean.facets.activeFacetString}/">#{msg.search__all_records}: #{msg[resultGroup.name]} <i class="fa fa-caret-right" aria-hidden="true"></i></a>
                    </ui:fragment> 
                </ui:fragment>
            </ui:repeat>
        </h:form> 

        <!-- PAGINATOR -->
        <ui:fragment rendered="#{!groupPreviewMode}">
            <viewerComponent:simplePaginator 
        	   classSuffix="-top"
                itemCount="#{search.lastPage}" 
                itemActive="#{search.currentPage}" 
                urlPrefix="#{search.currentSearchUrlRoot}/#{searchBean.activeResultGroupName}/#{search.exactSearchString}/"
                urlSuffix="#{search.sortString}/#{search.facets.activeFacetString}/" />
            <div class="clearfix"></div>
        </ui:fragment>

    </div>


    <script type="text/javascript">

    	var cmsPageId = '#{cmsPage.id}';
    
		if (cmsPageId != '') {
	    	var cmsSearchCustomView = true;
	        var cmsSearchViewlistStyleID = 'cmsSearchView-#{cmsPage.id}';
		};

        $( document ).ready( function() {
            var searchSortingDropdownConfig = {};
            var searchListConfig = {
        		listStyle: "#{listStyle}",
        		maxChildHitsToRenderOnStart: #{configurationBean.searchChildHitsInitialLoadLimit},
        		childHitsToLoadOnExpand: #{configurationBean.searchChildHitsToLoadOnExpand}
            };
             viewerJS.searchList.init( searchListConfig ); 
        } );
                        
        $( window ).on( "load", function() {
            var stackedThumbnailsConfig = {};
            viewerJS.stackedThumbnails.init( stackedThumbnailsConfig );
        } );    
    </script> 
</ui:composition><|MERGE_RESOLUTION|>--- conflicted
+++ resolved
@@ -121,14 +121,8 @@
                             <!-- GET CHILD HITS --> 
                             <ui:fragment rendered="#{hit.hasHitCount}">
                             <div class="search-list__child-hits-button-wrapper">
-<<<<<<< HEAD
-                                <button onclick="viewerJS.searchList.openChildHits(this)" type="button" class="btn btn--clean" 
-                                    data-toggle="hit-content" data-toggle-id="childHits_#{status.index}"
-                                    data-load-hits-script="loadChildHits_#{status.index}" data-childhits="#{hit.hitCount}">
-=======
                                 <button onclick="viewerJS.searchList.openChildHits(this, 'search_subhits_ajaxloader_#{status.index}')" type="button" class="btn btn--clean" 
                                 data-toggle="hit-content" data-toggle-id="childHits_#{status.index}" data-load-hits-script="loadChildHits_#{status.index}" data-childhits="#{hit.hitCount}">
->>>>>>> 23c55aa9
                                     <ui:fragment rendered="#{hit.hitsPopulated == 0}">
 	                                    <i class="fa fa-caret-right" aria-hidden="true"></i>
                                     </ui:fragment>
