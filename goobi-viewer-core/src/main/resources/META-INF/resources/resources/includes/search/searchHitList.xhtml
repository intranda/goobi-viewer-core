<ui:composition 
    xmlns="http://www.w3.org/1999/xhtml" 
    xmlns:ui="http://xmlns.jcp.org/jsf/facelets" 
    xmlns:c="http://java.sun.com/jsp/jstl/core"
    xmlns:h="http://xmlns.jcp.org/jsf/html" 
    xmlns:f="http://xmlns.jcp.org/jsf/core" 
    xmlns:fn="http://java.sun.com/jsp/jstl/functions"
    xmlns:jsf="http://xmlns.jcp.org/jsf" 
    xmlns:pt="http://xmlns.jcp.org/jsf/passthrough"
    xmlns:viewer="http://xmlns.jcp.org/jsf/composite/components/partner" 
    xmlns:viewerComponent="http://xmlns.jcp.org/jsf/composite/components"
    xmlns:widgetComponent="http://xmlns.jcp.org/jsf/composite/components/widgets">

    <ui:param name="search" value="#{searchParam != null ? searchParam : searchBean}"></ui:param>
    <ui:param name="showSortingOptions" value="#{showSortingOptions != null ? showSortingOptions : true}"></ui:param>
    <ui:param name="displayHitsPerPage" value="#{displayHitsPerPage != null ? displayHitsPerPage : true}"></ui:param>
	<ui:param name="listStyle" value="#{listStyle != null ? listStyle : ''}"></ui:param>
    
    <!-- THIS INCLUDE MUST BE WRAPPED IN AN DIV WITH THE CLASS ".search-list"! -->

    <!-- SEARCH LIST HITS -->
    <div class="search-list__hits">

        <!-- SEARCH LIST SORTING -->
        <h:panelGroup rendered="#{!searchBean.currentSearch.groupPreviewMode and showSortingOptions and search.hitsCount > 1}">
        	<h2 class="-sr-only">#{msg.searchHitNavigation}:</h2>
            <div class="search-list__nav-helper-wrapper">
            	<ui:fragment rendered="#{displayHitsPerPage}">
                    <div class="search-list__nav-helper-item">
                        <div class="search-list__nav-helper-label">
                            <label for="hitsPerPageSelect" id="searchListSortingLabel">#{msg.search__hits_per_page}:</label>
                        </div>
                        <div class="custom-control custom-control--select">
                            <h:form>
                             <h:selectOneMenu id="hitsPerPageSelect" value="#{searchBean.hitsPerPage}" immediate="true"
                                 onchange="$('[data-hits-per-page]').click()">
                                 <f:selectItems var="value" value="#{configurationBean.searchHitsPerPageValues}"
                                     itemLabel="#{value}" itemValue="#{value}"   onclick="$('.relaodButton').click()" />
                                 <f:passThroughAttribute name="aria-labelledby" value="searchListSortingLabel"/>
                                 <f:passThroughAttribute name="aria-haspopup" value="listbox"/>
                             </h:selectOneMenu>
                             <h:commandButton style="display: none" action="#{search.search(cmsBean.currentPage.subThemeDiscriminatorValue)}">
                                 <f:passThroughAttribute name="data-hits-per-page" value="reload"/>
                             </h:commandButton>
                            </h:form>
                        </div>
                    </div>
                 </ui:fragment>

                    <div class="search-list__nav-helper-item" >
                        <div class="search-list__nav-helper-label">
                            <label for="sortSelect">#{msg.sortBy}:</label>
                        </div>
                        <div class="custom-control custom-control--select">
                        	<!-- The onkeypress prevents the command button from being triggered accidentally by pressing enter. It should only 
                        	be executed when selecting a option within the dropdown menu -->
                            <h:form prependId="false" onkeypress="if( event.keyCode == 13){event.keyCode=0;}">
	                            <h:selectOneMenu value="#{searchBean.searchSortingOption}" id="sortSelect"
	                                converter="searchSortingOptionConverter" pt:onchange="$('[data-execute=\'search\']').click()">
	                            	<f:selectItems value="#{searchBean.getSearchSortingOptions(navigationHelper.localeString)}"
	                            					var="option"
	                            					itemLabel="#{option.label}"
	                            					itemValue="#{option}" />
	                            </h:selectOneMenu>
<!-- 	                            <h:commandButton styleClass="d-none" id="executeSort" action="pretty:newSearch5"></h:commandButton> -->
	                            <h:commandButton styleClass="d-none" pt:data-execute="search" action="#{search.changeSorting()}"></h:commandButton>
	                            
                            </h:form>
                        </div>
                    </div>
                    
			        <!-- PAGINATOR -->
			        <viewerComponent:inputFieldPaginator 
			        	classSuffix="-top"
			            itemCount="#{search.lastPage}" 
			            itemActive="#{search.currentPage}" 
			            urlPrefix="#{search.currentSearchUrlRoot}/#{searchBean.activeResultGroupName}/#{search.exactSearchString}/"
			            urlSuffix="#{search.sortString}/#{search.facets.activeFacetString}/" />

               </div>
			
            <div class="clearfix"></div>
        </h:panelGroup>


        <div class="clearfix"></div>
        
        <h:form class="search-list__hits__list " id="searchListHitsForm" prependId="false">
<<<<<<< HEAD
            <ui:repeat value="#{searchBean.currentSearch.resultGroups}" var="resultGroup">
                <ui:fragment rendered="#{not empty resultGroup.hits}">
                    <ui:fragment rendered="#{searchBean.activeResultGroupName eq '-'}">
                        <h2>#{msg[resultGroup.name]} (#{resultGroup.hitsCount})</h2>
                    </ui:fragment>
                    <ui:repeat value="#{resultGroup.hits}" var="hit" varStatus="status">
                        <div class="search-list__hit #{hit.cssClass}">
                
                            <!-- COinS IMPLEMENTATION -->
                            <span class="Z3988" title="#{hit.browseElement.contextObject}"></span>
                    
                            <!-- HEADER -->
                            <header class="search-list__hit-header">
                        		<!-- TODO Display hit Number -->
                        		<!-- #{hit.hitNumber} -->
                                <ui:include src="/resources/includes/search/browseElement.xhtml">
                                    <ui:param name="browseElement" value="#{hit.browseElement}"></ui:param>
                        	       <ui:param name="showBookmarkIcon" value="#{configurationBean.bookmarksEnabled}"></ui:param>
                                </ui:include>
                            </header>
=======
            <ui:repeat value="#{searchBean.currentSearch.hits}" var="hit" varStatus="status">
                <div class="search-list__hit">
                    <!-- COinS IMPLEMENTATION -->
                    <span class="Z3988" title="#{hit.browseElement.contextObject}"></span>
                    <!-- HEADER -->
                    <header class="search-list__hit-header">
                        <!-- TODO Display hit Number -->
                        <ui:fragment rendered="#{configurationBean.displaySearchHitNumbers}">
                            <!-- #{hit.hitNumber} -->
                        </ui:fragment>
                        <ui:include src="/resources/includes/search/browseElement.xhtml">
                        	<ui:param name="browseElement" value="#{hit.browseElement}"></ui:param>
                        	<ui:param name="showBookmarkIcon" value="#{configurationBean.bookshelvesEnabled}"></ui:param>
                        </ui:include>
                    </header>
>>>>>>> e70eedee

                            <!-- CONTENT -->
                            <h:panelGroup rendered="#{hit.hasHitCount}">
                                <!-- GET CHILD HITS -->
                                <button type="button" class="btn btn--clean" data-toggle="hit-content" data-iddoc="#{hit.browseElement.iddoc}">
                                    <i class="fa fa-caret-right" aria-hidden="true"></i>
                                    <h:outputFormat rendered="#{hit.cmsPageHitCount > 0}" value="#{msg.searchChildCmsPageHitCount}">
                                        <f:param value="#{hit.cmsPageHitCount}" />
                                    </h:outputFormat>
                                    <h:outputFormat rendered="#{hit.docstructHitCount > 0}" value="#{msg.searchChildMetadataHitCount}">
                                        <h:outputText rendered="#{hit.cmsPageHitCount > 0}" value=", " />
                                        <f:param value="#{hit.docstructHitCount}" />
                                    </h:outputFormat>
                                    <h:outputFormat rendered="#{hit.pageHitCount > 0}" value="#{msg.searchChildFulltextHitCount}">
                                        <h:outputText rendered="#{hit.cmsPageHitCount > 0 or hit.docstructHitCount > 0}" value=", " />
                                        <f:param value="#{hit.pageHitCount}" />
                                    </h:outputFormat>
                                    <h:outputFormat rendered="#{hit.metadataHitCount > 0}" value="#{msg.searchChildMetadataHitCount}">
                                        <h:outputText rendered="#{hit.cmsPageHitCount > 0 or hit.docstructHitCount > 0 or hit.pageHitCount > 0}" value=", " />
                                        <f:param value="#{hit.metadataHitCount}" />
                                    </h:outputFormat>
                                    <h:outputFormat rendered="#{hit.eventHitCount > 0}" value="#{msg.searchChildEventHitCount}">
                                        <h:outputText rendered="#{hit.cmsPageHitCount > 0 or hit.docstructHitCount > 0 or hit.pageHitCount > 0 or hit.metadataHitCount > 0}" value=", " />
                                        <f:param value="#{hit.eventHitCount}" />
                                    </h:outputFormat>
                                    <h:outputFormat rendered="#{hit.ugcHitCount > 0}" value="#{msg.searchChildUgcHitCount}">
                                        <h:outputText
                                         rendered="#{hit.cmsPageHitCount > 0 or hit.docstructHitCount > 0 or hit.pageHitCount > 0 or hit.metadataHitCount > 0 or hit.eventHitCount > 0}"
                                         value=", " />
                                        <f:param value="#{hit.ugcHitCount}" />
                                    </h:outputFormat>
                            
                                    <!-- LOADER -->
                                    <span class="search-list__loader">
                                        <img src="#{request.contextPath}/resources/images/ajax_preloader.gif" class="img-fluid" alt="Search List Loader" />
                                    </span>
                                </button>
                            </h:panelGroup>

                            <div class="search-list__hit-content"></div>
                        </div>
                    </ui:repeat>
                    <!-- EXPAND LINK -->
                    <ui:fragment rendered="#{searchBean.activeResultGroupName eq '-' and resultGroup.displayExpandUrl}">
                        <a href="#{navigationHelper.getSearchUrl(searchBean.activeSearchType)}/#{resultGroup.name}/#{searchBean.exactSearchString}/#{searchBean.currentPage}/#{searchBean.sortString}/#{searchBean.facets.activeFacetString}/">#{msg.search__all_records}</a>
                    </ui:fragment>
                </ui:fragment>
            </ui:repeat>
        </h:form>

        <!-- PAGINATOR -->
        <ui:fragment rendered="#{!searchBean.currentSearch.groupPreviewMode}">
            <viewerComponent:simplePaginator 
        	   classSuffix="-top"
                itemCount="#{search.lastPage}" 
                itemActive="#{search.currentPage}" 
                urlPrefix="#{search.currentSearchUrlRoot}/#{searchBean.activeResultGroupName}/#{search.exactSearchString}/"
                urlSuffix="#{search.sortString}/#{search.facets.activeFacetString}/" />
            <div class="clearfix"></div>
        </ui:fragment>

    </div>


    <script type="text/javascript">
        $( document ).ready( function() {
            var searchSortingDropdownConfig = {};
            var searchListConfig = {
                contextPath: "#{request.contextPath}",
                msg: {
                    getMoreChildren: "#{msg.searchList_getMoreHits}"
                },
        		listStyle: "#{listStyle}",
            };
            
             viewerJS.searchList.init( searchListConfig ); 
        } );
                        
        $( window ).on( "load", function() {
            var stackedThumbnailsConfig = {};
            viewerJS.stackedThumbnails.init( stackedThumbnailsConfig );
        } );    
    </script>
</ui:composition><|MERGE_RESOLUTION|>--- conflicted
+++ resolved
@@ -86,7 +86,6 @@
         <div class="clearfix"></div>
         
         <h:form class="search-list__hits__list " id="searchListHitsForm" prependId="false">
-<<<<<<< HEAD
             <ui:repeat value="#{searchBean.currentSearch.resultGroups}" var="resultGroup">
                 <ui:fragment rendered="#{not empty resultGroup.hits}">
                     <ui:fragment rendered="#{searchBean.activeResultGroupName eq '-'}">
@@ -101,29 +100,14 @@
                             <!-- HEADER -->
                             <header class="search-list__hit-header">
                         		<!-- TODO Display hit Number -->
-                        		<!-- #{hit.hitNumber} -->
+                        		<ui:fragment rendered="#{configurationBean.displaySearchHitNumbers}">
+                            		<!-- #{hit.hitNumber} -->
+                        		</ui:fragment>
                                 <ui:include src="/resources/includes/search/browseElement.xhtml">
                                     <ui:param name="browseElement" value="#{hit.browseElement}"></ui:param>
                         	       <ui:param name="showBookmarkIcon" value="#{configurationBean.bookmarksEnabled}"></ui:param>
                                 </ui:include>
                             </header>
-=======
-            <ui:repeat value="#{searchBean.currentSearch.hits}" var="hit" varStatus="status">
-                <div class="search-list__hit">
-                    <!-- COinS IMPLEMENTATION -->
-                    <span class="Z3988" title="#{hit.browseElement.contextObject}"></span>
-                    <!-- HEADER -->
-                    <header class="search-list__hit-header">
-                        <!-- TODO Display hit Number -->
-                        <ui:fragment rendered="#{configurationBean.displaySearchHitNumbers}">
-                            <!-- #{hit.hitNumber} -->
-                        </ui:fragment>
-                        <ui:include src="/resources/includes/search/browseElement.xhtml">
-                        	<ui:param name="browseElement" value="#{hit.browseElement}"></ui:param>
-                        	<ui:param name="showBookmarkIcon" value="#{configurationBean.bookshelvesEnabled}"></ui:param>
-                        </ui:include>
-                    </header>
->>>>>>> e70eedee
 
                             <!-- CONTENT -->
                             <h:panelGroup rendered="#{hit.hasHitCount}">
