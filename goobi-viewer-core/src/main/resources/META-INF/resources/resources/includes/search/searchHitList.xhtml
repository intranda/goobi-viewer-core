--- conflicted
+++ resolved
@@ -86,26 +86,17 @@
         <div class="clearfix"></div>
         
         <h:form class="search-list__hits__list " id="searchListHitsForm" prependId="false">
-<<<<<<< HEAD
-            <ui:repeat value="#{searchBean.currentSearch.hits}" var="hit" varStatus="status">
-                <div class="search-list__hit #{hit.cssClass}">
-                    <!-- COinS IMPLEMENTATION -->
-                    <span class="Z3988" title="#{hit.browseElement.contextObject}"></span>
-                    <!-- HEADER -->
-                    <header class="search-list__hit-header">
-=======
             <ui:repeat value="#{searchBean.currentSearch.resultGroups}" var="resultGroup">
                 <ui:fragment rendered="#{not empty resultGroup.hits}">
                     <ui:fragment rendered="#{searchBean.activeResultGroupName eq '-'}">
                         <h2>#{msg[resultGroup.name]} (#{resultGroup.hitsCount})</h2>
                     </ui:fragment>
                     <ui:repeat value="#{resultGroup.hits}" var="hit" varStatus="status">
-                        <div class="search-list__hit">
-                            <!-- COinS IMPLEMENTATION -->
-                            <span class="Z3988" title="#{hit.browseElement.contextObject}"></span>
-                            <!-- HEADER -->
-                            <header class="search-list__hit-header">
->>>>>>> e5165cea
+                <div class="search-list__hit #{hit.cssClass}">
+                    <!-- COinS IMPLEMENTATION -->
+                    <span class="Z3988" title="#{hit.browseElement.contextObject}"></span>
+                    <!-- HEADER -->
+                    <header class="search-list__hit-header">
                     
                                 <ui:include src="/resources/includes/search/browseElement.xhtml">
                         	       <ui:param name="browseElement" value="#{hit.browseElement}"></ui:param>
