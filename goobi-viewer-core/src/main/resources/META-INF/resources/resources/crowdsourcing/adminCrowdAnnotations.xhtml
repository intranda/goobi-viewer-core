--- conflicted
+++ resolved
@@ -162,13 +162,10 @@
 	                        });
 		                }
 
-<<<<<<< HEAD
-=======
 		                // Create no entries found message
 		    			if($('.admin__table-entry').length == 0) {
 		    				$('.admin__table-content').append('<br/><p >#{msg.hitsZero}</p>');
 		    			}    
->>>>>>> 7f87ec50
 
 		            </script>
 
