--- conflicted
+++ resolved
@@ -135,16 +135,10 @@
 						$(document).ready(() => {						    
                             riot.mount( "annotationBody", {
                                 currentlang: "#{navigationHelper.localeString}",
-<<<<<<< HEAD
-                                resturl: "#{configurationBean.restApiUrl}",
-                            } );
-						})
-=======
                                 resturl: "#{configurationBean.restApiUrlV1}",
                             } );
 						})
 						console.log("rest url = ", "#{configurationBean.restApiUrlV1}");
->>>>>>> 07bfd3fd
                         </script>
 
 					</h:form>
