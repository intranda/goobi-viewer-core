/* ==============================================================
	Global style declarations for Admin Backend
   ==============================================================*/
/* ADMIN LAYOUT */

.admin {
  /* BACKEND FONT + FALLBACK FONTS */
  font-family: @fontBackend;
  display: flex;

<<<<<<< HEAD
  /* BASIC ELEMENTS */
  h1,
  h2,
  h3,
  h4,
  h5,
  h6,
  .h1,
  .h2,
  .h3,
  .h4,
  .h5,
  .h6 {
    font-weight: 600;
  }
=======
	/* BASIC ELEMENTS */
	h1, h2, h3, h4, h5, .h1, .h2, .h3, .h4, .h5 {
		font-weight: 600;
	}
	h2, .h2 {
	    font-size: 1.8rem;
	}
	h3, .h3 {
	    font-size: 1.6rem;
	}
	dt {
		font-weight: 600;
	}
>>>>>>> 7f87ec50

  dt {
    font-weight: 600;
  }

  /* LAYOUT GENERAL */
  &__content {
    min-height: 100vh;
    width: calc(~"100vw - 250px");
    background-color: @neutralgray2;
    padding: 1.5rem;
    position: relative;
    padding-top: 5rem;
    &.fixed-top,
    &.fixed-bottom {
      position: fixed;
      padding-right: 15px;
    }
    &.fixed-top {
      top: 0;
    }
    &.fixed-bottom {
      bottom: 0;
    }
  }
  &__content-inner {
    font-size: 1.4rem;
  }
  &__content-inner-title {
    margin: 0;
    padding: 15px 0 0 15px;
    font-size: 3.2rem;
  }
  &__content-inner-title-exit {
    display: block;
    width: 32px;
    height: 32px;
    background-image: url("@{images}/icons/icon_fs-exit.svg");
    background-repeat: no-repeat;
    background-position: center center;
    background-size: 24px;
    margin-left: auto;
  }
  &__content-inner-content {
    padding: 15px;
    h3.admin__h3 {
      margin-bottom: 1rem;
      font-size: 1.8rem;
    }
<<<<<<< HEAD
  }
  &__title-bar {
    display: flex;
    align-items: center;
    padding: 15px;
  }
  &__title {
    margin: 0;
    padding: 0;
    font-size: 3.2rem;
    line-height: 1;
  }
  &__title-bar-action {
    margin-left: 3rem;
    font-size: 1.4rem;
    padding: 0.4rem 0.8rem;
  }
  &__content-background {
    height: 100%;
    width: 100%;
    background: @neutralgray2;
    position: fixed;
  }
=======
	&__content-inner-title {
		margin: 0;
		padding: 15px 0 0 15px;
		font-size: 3.2rem;
	}
	&__content-inner-title-exit {
		display: block;
    	width: 32px;
    	height: 32px;
    	background-image: url("@{images}/icons/icon_fs-exit.svg");
    	background-repeat: no-repeat;
    	background-position: center center;
    	background-size: 24px;
    	margin-left: auto;
	}
	&__content-inner-content {
		padding: 15px;
		h2.admin__h2 {
			margin-bottom: 1rem;
			font-size: 1.8rem;
		}
	}
	&__title-bar {
		display: flex;
		align-items: center;
		padding: 15px;
	}
	&__title {
		margin: 0;
		padding: 0;
		font-size: 3.2rem;
		line-height: 1;
	}	
	&__title-bar-action {
		margin-left: 3rem;
		font-size: 1.4rem;
		padding: 0.4rem 0.8rem;
	}
	&__content-background {
		height: 100%;
		width: 100%;
		background: @neutralgray2;
		position: fixed;
	}
>>>>>>> 7f87ec50

  /* LINK MODIFIERS */
  .rss-elem-title a {
    color: @blue;
    &:hover {
      color: @hoverblue;
    }
  }
  &__action-links {
    margin-right: 1.4rem;
  }

  // Styling for action buttons
  button.admin__table-action-link {
    background: transparent;
    border: 0;
  }
  .-light {
    color: #a9a9a9;
    cursor: default;
    padding: 0;
  }
  .-redlink {
    color: @red;
    &:hover {
      color: @red;
      text-decoration: underline;
    }
    &:active {
      color: @red;
    }
    &:focus {
    }
  }
  .-textlink {
    color: initial;
    text-decoration: none;
    cursor: pointer;
    &:hover {
      color: initial;
      text-decoration: none;
      cursor: pointer;
    }
    &:active {
      color: initial;
      text-decoration: none;
      cursor: pointer;
    }
    &:focus {
    }
  }
  /* BOOTSTRAP BADGES OVERRIDE FOR BACKEND */
  .badge {
    border-radius: 0;
    font-weight: normal;
    margin-right: 0.5rem;
    margin-bottom: 0.5rem;
    font-size: 1.4rem;
    background-color: transparent;
    padding: 0.3rem 0.6rem;
    &-light {
      color: #a9a9a9;
      cursor: default;
      padding: 0;
      margin-left: 0;
    }
    &-violet {
      color: #8947cc;
      border: 1px solid #8947cc;
    }
    &-primary {
      color: #3365a9;
      border: 1px solid #3365a9;
    }
    &-info {
      color: #008295;
      border: 1px solid #008295;
    }
    &-dark {
      color: #343a40;
      border: 1px solid #343a40;
    }
    &-danger {
      color: @white;
      background-color: #dc3545;
    }
    &-success {
      color: #008a00;
      border: 1px solid #008a00;
    }
    &-secondary {
      color: #74422b;
      border: 1px solid #74422b;
    }
    &-warning {
      background-color: #ffc107;
      color: #212529;
    }
    &-gray {
      background-color: #ccc;
      color: #212529;
      text-transform: uppercase;
      border: 1px solid #ccc;
    }
    &-hover {
      .badge-success {
        &:hover {
          color: @black;
        }
      }
      .badge-dark {
        &:hover {
          background-color: #f5f5f5;
          color: @black;
        }
      }
    }
  }
  &__info-text {
    margin-bottom: 3rem;
    .badge {
      background-color: @white;
      margin-right: 0;
    }
    .badge-warning {
      background-color: #ffc107;
      color: #212529;
    }

<<<<<<< HEAD
    /* BLOCK AND BOX STYLING */
  }
  &__default-block {
    margin-bottom: 3rem;
    padding: 2rem;
    background-color: #fff;
    border: 1px solid @middlegray;
    .form-row:last-of-type {
      margin-bottom: 0;
    }
    &.-danger {
      border-top: 5px solid @redBar;
    }
    &.-warning {
      border-top: 5px solid @yellowBar;
    }
    &.-success-box {
      border: 1px solid #abd9b5;
      border-top: 5px solid #abd9b5;
    }
    &.-info-box {
      border: 1px solid @blue;
      border-top: 5px solid @blue;
    }
    &.-gray-box {
      border: 1px solid @gray;
      border-top: 5px solid @gray;
    }
    &-description {
      margin-bottom: 3rem;
      &-empty {
        font-style: italic;
        color: @middlegray;
      }
    }
  }
  &__final-actions {
    margin-top: -1rem;
  }
  &__entry-list {
    display: flex;
    justify-content: space-between;
    flex-wrap: wrap;
    &.-w33 {
      &::after {
        content: "";
        flex: 0 0 calc(33.3333% - 2rem);
        width: calc(33.3333% - 2rem);
        max-width: calc(33.3333% - 2rem);
      }
    }
    &.-w25 {
      &::after {
        content: "";
        flex: 0 0 calc(25% - 2rem);
        width: calc(25% - 2rem);
        max-width: calc(25% - 2rem);
      }
    }
  }
  &__boxed-entry {
    background: @white;
    padding: 2rem;
    padding-bottom: 4rem;
    margin-bottom: 2.25rem;
    transition: background 0.2s ease;
    border: 1px solid @middlegray;
    position: relative;
    &:hover {
      //background: @lightgray2;
      box-shadow: 0 0 3px rgba(0, 0, 0, 0.3);
      .admin__boxed-entry-actions {
        opacity: 1;
      }
    }
    .admin__boxed-entry-actions {
      background: transparent;
      border: 0;
      &-delete {
        background: transparent;
        border: 0;
      }
    }
    &.-no-actions {
      padding-bottom: 2rem;
    }
    &.-w25 {
      flex: 0 0 calc(25% - 1.5rem);
      width: calc(25% - 1.5rem);
      max-width: calc(25% - 1.5rem);
    }
    &.-w33 {
      flex: 0 0 calc(33.3333% - 1.5rem);
      width: calc(33.3333% - 1.5rem);
      max-width: calc(33.3333% - 1.5rem);
    }
    &.-w50 {
      flex: 0 0 calc(50% - 1rem);
      width: calc(50% - 1rem);
      max-width: calc(50% - 1rem);
    }
    &.-w66 {
      flex: 0 0 calc(66.6666% - 0.75rem);
      width: calc(66.6666% - 0.75rem);
      max-width: calc(66.6666% - 0.75rem);
    }
    &.-w100 {
      flex: 0 0 calc(100%);
      width: calc(100%);
      max-width: calc(100%);
    }
    &.-std-bottom-pad {
      padding-bottom: 2rem;
    }
    &.-danger {
      border-top: 5px solid @redBar;
    }
    &.-warning {
      border-top: 5px solid @yellowBar;
    }
    &-actions {
      opacity: 0;
      position: absolute;
      bottom: 1.5rem;
      left: 2rem;
      transition: opacity 0.2s ease;
      a {
        font-size: 1.4rem;
        margin: 0 0.9rem;
        &:first-of-type {
          margin-left: 0;
=======
	/* BLOCK AND BOX STYLING */
    }
	&__default-block {
		margin-bottom: 3rem;
		padding: 2rem;
		background-color: #fff;
		border: 1px solid @middlegray;
		.form-row:last-of-type {
			margin-bottom: 0;
		}
		&.-danger {
			border-top: 5px solid @redBar;
		}
		&.-warning {
			border-top: 5px solid @yellowBar;
		}
		&.-success-box {
		border: 1px solid #ABD9B5;
    	border-top: 5px solid #ABD9B5;
		}
		&.-info-box {
		border: 1px solid @blue;
    	border-top: 5px solid @blue;
		}
		&.-gray-box {
		border: 1px solid @gray;
    	border-top: 5px solid @gray;			
		}
		&-description {
	    	margin-bottom: 3rem;
            &-empty {
                font-style: italic;
                color: @middlegray;
            }
	    }	
	}
	&__final-actions {
		margin-top: -1rem;
	}
	&__entry-list {
		display: flex;
		justify-content: space-between;
		flex-wrap: wrap;
		&.-w33 {
			&::after {
			    content: '';
			    flex: 0 0 calc(33.3333% - 2rem);
			    width: calc(33.3333% - 2rem);
			    max-width: calc(33.3333% - 2rem);
			}
		}
		&.-w25 {
			&::after {
			    content: '';
			    flex: 0 0 calc(25% - 2rem);
			    width: calc(25% - 2rem);
			    max-width: calc(25% - 2rem);
			}
		}
	}
	&__boxed-entry {
		background: @white;
		padding: 2rem;
		padding-bottom: 4rem;
		margin-bottom: 2.25rem;
		transition: background 0.2s ease;
		border: 1px solid @middlegray;
		position: relative;
		&:hover {
			//background: @lightgray2;
			box-shadow: 0 0 3px rgba(0, 0, 0, 0.3);
			.admin__boxed-entry-actions {
				opacity: 1.0;
			}
		}
		&.-no-actions {
			padding-bottom: 2rem;
		}
		&.-w25 {
			flex: 0 0 calc(25% - 1.5rem);
			width: calc(25% - 1.5rem);
			max-width: calc(25% - 1.5rem);
		}
		&.-w33 {
			flex: 0 0 calc(33.3333% - 1.5rem);
			width: calc(33.3333% - 1.5rem);
			max-width: calc(33.3333% - 1.5rem);
		}
		&.-w50 {
			flex: 0 0 calc(50% - 1rem);
			width: calc(50% - 1rem);
			max-width: calc(50% - 1rem);
		}
		&.-w66 {
			flex: 0 0 calc(66.6666% - 0.75rem);
			width: calc(66.6666% - 0.75rem);
			max-width: calc(66.6666% - 0.75rem);
		}
		&.-w100 {
			flex: 0 0 calc(100%);
			width: calc(100%);
			max-width: calc(100%);
		}
		&.-std-bottom-pad {
			padding-bottom: 2rem;
		}
		&.-danger {
			border-top: 5px solid @redBar;
		}
		&.-warning {
			border-top: 5px solid @yellowBar;
		}
		&-actions {
			opacity: 0.0;
			position: absolute;
			bottom: 1.5rem;
			left: 2rem;
			transition: opacity 0.2s ease;
			a {
				font-size: 1.4rem;
				margin: 0 0.9rem;
				&:first-of-type {
					margin-left: 0;
				}
			}
		}
	    &-description {
	    	margin-bottom: 3rem;
            &-empty {
                font-style: italic;
                color: @middlegray;
            }
	    }
		h2 {
			.fa {
				margin-inline-end: 0.5rem;
			}
		}
	}
	&__boxed-entry-progress {
		background: @grayBar;
		height: 6px;
		width: 100%;
		position: absolute;
		bottom: 0;
		left: 0;
		display: flex;
	}
	&__boxed-entry-progress-complete {
		background: @greenBar;
	}
	&__boxed-entry-progress-partially {
		background: @yellowBar;
	}
	&__sidebar-progressbar {
		background: @grayBar;
		height: 30px;
		width: 100%;
		display: flex;
	}
	&__license-unconfigured-entry {
		&:hover {
			color: #212529;
		}
	}
	&__dashboard-translations-progress {
		background: @grayBar;
		height: 6px;
		width: auto;
		position: relative;
		bottom: 0;
		left: 0;
		display: flex;
		margin-left: 3.3rem;
	}
	&__dashboard-translations-progress-complete {
		background: @greenBar;
	}
	&__dashboard-translations-progress-partially {
		background: @yellowBar;
	}
	&__dashboard-translations-progress-error {
		background: @redBar;
		flex: 0 0 100%;
		max-width: 100%;
	}
	&__translations-not-translated-entry {
		margin-top: 2rem;
		margin-bottom: 0.5rem;
		&:hover {
			color: #212529;
		}
	}
	&__translations-global-key-wrapper {
	font-size: 12px;
	color: #7c7c7c;
	}
	&__translations-fields.-firstField {
	  display: flex;
	  align-items: center;
	  .admin__form-label {
	    label {
	      margin-bottom: 0;
	    }
	  }
	  .admin__form-input {
	    display: flex;
	    align-items: end;
	    input {
	      height: 2.4rem;
	      margin-left: 0.8rem;
	    }
	  }
	}
	&__translations-global-key {
	}
	&__translations-global-hint {
		display: none;
	}
	&__translations-filter-wrapper {
		display: flex;
		margin-bottom: 1rem;
		margin-top: 1rem;
		position: relative;
	}
	&__translations-search-action {
		line-height: 1;
		color: #555;
		text-align: center;
		background-color: #eee;
		border: 1px solid #ccc;
		display: flex;
		padding: 0;
		align-items: center;
		justify-content: center;
		width: 3.5rem;
		max-width: 3.5rem;
		flex: 0 0 3.5rem;
		display: flex;
		justify-content: center;
		color: #212529;
	}
	&__translations-search-input {
		padding-right: 2.5rem;
	}
	&__translations-search-clear {
		display: none;
		cursor: pointer;
		padding: 1rem;
		position: absolute;
		right: 36px;
		top: 0;
		font-size: 1.6rem;
		line-height: 1.1rem;
	}
	&__translations-search-button {
		color: #555;
		width: 4.5rem;
		height: 100%;
		padding: 0;
		display: flex;
		align-items: center;
		justify-content: center;
	}
	&__sidebar-progressbar-complete {
		background: @greenBar;
	}
	&__sidebar-progressbar-partially {
		background: @yellowBar;
	}
	&__sidebar-progress-header {
		display: flex;
	}
	&__sidebar-progress-count {
		text-align: right;
		margin-left: auto;
		font-size: 14px;
		align-self: center;
	}
	&__translations-all-keys-list div:last-child {
	    border-bottom: 1px solid #ccc;
	}
	&__translations-not-translated,
	&__translations-partially-translated,
	&__translations-fully-translated {
		position: relative;
		word-wrap: break-word;
		padding: 0.5rem 1rem;
		border-top: 1px solid #ccc;
		border-left: 1px solid #ccc;
		border-right: 1px solid #ccc;
		a {
			display: block;
			color: #444;
			&:hover,
			&:active,
			&:focus {
				text-decoration: none;
			}
		}
	}
	&__translations-not-translated {
		background-color: #EEEEEE;
		&:hover {
			background: darken(#EEEEEE, 3%);
		}
	}
	&__translations-partially-translated {
		background-color: #F7E3B5;
		&:hover {
			background: darken(#F7E3B5, 3%);
		}
	}
	&__translations-fully-translated {
		background-color: #D4EDDB;
		&:hover {
			background: darken(#D4EDDB, 3%);
		}
	}	
	&__translations-selected-key {
		background-color: @white;
		&:hover {
			background: @white;
		}
		a {
			color: @blue;
			font-weight: 600;
		}
		&:before {
			position: absolute;
			height: 100%;
			width: 4px;
			left: -4px;
			top: 0;
			content: '';
			display: block;
			background: @blue;	
			}
	}
	&__grab-indicator {
		padding-top: 6rem;
	}
	
	&__label-required-field {
		padding-left: 0.5rem;
		font-size: 1.2rem;
	}
	&__translations-overview-number {
		margin-top: 0.8rem;
		font-size: 1.2rem;
	}
	
	/* ADMIN BACKEND FLEX TABLE */
	&__table-tools {
		width: 100%;
		display: flex;
		justify-content: space-between;
		margin-bottom: 0.5rem;
	}
	&__table-paginator {
		li {
			margin-right: 0.5rem;
			border: none;
		}
		a {
			background: transparent;
			font-size: 1.4rem;
		}
		span {
			font-size: 1.4rem;
		}
	}
	&__table-filter {
		.input-group > .form-control {
			width: 250px;
		}
		.input-group-append {
			font-size: 1.4rem;
			font-weight: 400;
			line-height: 1;
			color: #555;
			text-align: center;
			background-color: #eee;
			border: 1px solid @middlegray;
			border-radius: 4px;
			display: flex;
			padding: 0 1rem;
			align-items: center;
			justify-content: center;
		}
	}
	&__table-content {
		background: @white;
		padding: 0 2rem 0rem 2rem;
		border: 1px solid @middlegray;
        margin-bottom: 2rem;
        &.-slim {
        	border: none;
        	padding: 0;
>>>>>>> 7f87ec50
        }
      }
    }
    &-description {
      margin-bottom: 3rem;
      &-empty {
        font-style: italic;
        color: @middlegray;
      }
    }
  }
  &__boxed-entry-progress {
    background: @grayBar;
    height: 6px;
    width: 100%;
    position: absolute;
    bottom: 0;
    left: 0;
    display: flex;
  }
  &__boxed-entry-progress-complete {
    background: @greenBar;
  }
  &__boxed-entry-progress-partially {
    background: @yellowBar;
  }
  &__sidebar-progressbar {
    background: @grayBar;
    height: 30px;
    width: 100%;
    display: flex;
  }
  &__license-unconfigured-entry {
    &:hover {
      color: #212529;
    }
  }
  &__dashboard-translations-progress {
    background: @grayBar;
    height: 6px;
    width: auto;
    position: relative;
    bottom: 0;
    left: 0;
    display: flex;
    margin-left: 3.3rem;
  }
  &__dashboard-translations-progress-complete {
    background: @greenBar;
  }
  &__dashboard-translations-progress-partially {
    background: @yellowBar;
  }
  &__dashboard-translations-progress-error {
    background: @redBar;
    flex: 0 0 100%;
    max-width: 100%;
  }
  &__translations-not-translated-entry {
    margin-top: 2rem;
    margin-bottom: 0.5rem;
    &:hover {
      color: #212529;
    }
  }
  &__translations-global-key-wrapper {
    font-size: 12px;
    color: #7c7c7c;
  }
  &__translations-fields.-firstField {
    display: flex;
    align-items: center;
    .admin__form-label {
      label {
        margin-bottom: 0;
      }
    }
    .admin__form-input {
      display: flex;
      align-items: end;
      input {
        height: 2.4rem;
        margin-left: 0.8rem;
      }
    }
  }
  &__translations-global-key {
  }
  &__translations-global-hint {
    display: none;
  }
  &__translations-filter-wrapper {
    display: flex;
    margin-bottom: 1rem;
    margin-top: 1rem;
    position: relative;
  }
  &__translations-search-action {
    line-height: 1;
    color: #555;
    text-align: center;
    background-color: #eee;
    border: 1px solid #ccc;
    display: flex;
    padding: 0;
    align-items: center;
    justify-content: center;
    width: 3.5rem;
    max-width: 3.5rem;
    flex: 0 0 3.5rem;
    display: flex;
    justify-content: center;
    color: #212529;
  }
  &__translations-search-input {
    padding-right: 2.5rem;
  }
  &__translations-search-clear {
    display: none;
    cursor: pointer;
    padding: 1rem;
    position: absolute;
    right: 36px;
    top: 0;
    font-size: 1.6rem;
    line-height: 1.1rem;
  }
  &__translations-search-button {
    color: #555;
    width: 4.5rem;
    height: 100%;
    padding: 0;
    display: flex;
    align-items: center;
    justify-content: center;
  }
  &__sidebar-progressbar-complete {
    background: @greenBar;
  }
  &__sidebar-progressbar-partially {
    background: @yellowBar;
  }
  &__sidebar-progress-header {
    display: flex;
  }
  &__sidebar-progress-count {
    text-align: right;
    margin-left: auto;
    font-size: 14px;
    align-self: center;
  }
  &__translations-all-keys-list div:last-child {
    border-bottom: 1px solid #ccc;
  }
  &__translations-not-translated,
  &__translations-partially-translated,
  &__translations-fully-translated {
    position: relative;
    word-wrap: break-word;
    padding: 0.5rem 1rem;
    border-top: 1px solid #ccc;
    border-left: 1px solid #ccc;
    border-right: 1px solid #ccc;
    a {
      display: block;
      color: #444;
      &:hover,
      &:active,
      &:focus {
        text-decoration: none;
      }
    }
  }
  &__translations-not-translated {
    background-color: #eeeeee;
    &:hover {
      background: darken(#eeeeee, 3%);
    }
  }
  &__translations-partially-translated {
    background-color: #f7e3b5;
    &:hover {
      background: darken(#f7e3b5, 3%);
    }
  }
  &__translations-fully-translated {
    background-color: #d4eddb;
    &:hover {
      background: darken(#d4eddb, 3%);
    }
  }
  &__translations-selected-key {
    background-color: @white;
    &:hover {
      background: @white;
    }
    a {
      color: @blue;
      font-weight: 600;
    }
    &:before {
      position: absolute;
      height: 100%;
      width: 4px;
      left: -4px;
      top: 0;
      content: "";
      display: block;
      background: @blue;
    }
  }
  &__grab-indicator {
    padding-top: 6rem;
  }

  &__label-required-field {
    padding-left: 0.5rem;
    font-size: 1.2rem;
  }
  &__translations-overview-number {
    margin-top: 0.8rem;
    font-size: 1.2rem;
  }

  /* ADMIN BACKEND FLEX TABLE */
  &__table-tools {
    width: 100%;
    display: flex;
    justify-content: space-between;
    margin-bottom: 0.5rem;
  }
  &__table-paginator {
    li {
      margin-right: 0.5rem;
      border: none;
    }
    a {
      background: transparent;
      font-size: 1.4rem;
    }
    span {
      font-size: 1.4rem;
    }
  }
  &__table-filter {
    .input-group > .form-control {
      width: 250px;
    }
    .input-group-append {
      font-size: 1.4rem;
      font-weight: 400;
      line-height: 1;
      color: #555;
      text-align: center;
      background-color: #eee;
      border: 1px solid @middlegray;
      border-radius: 4px;
      display: flex;
      padding: 0 1rem;
      align-items: center;
      justify-content: center;
    }
  }
  &__table-content {
    background: @white;
    padding: 0 2rem 0rem 2rem;
    border: 1px solid @middlegray;
    margin-bottom: 2rem;
    &.-slim {
      border: none;
      padding: 0;
    }
  }
  &__table-title {
    margin-bottom: 0rem;
    font-weight: 600;
    border-bottom: 1px solid @gray;
    padding: 1rem 0;
    font-size: 1.6rem;
    position: sticky;
    top: 3.5rem;
    background: white;
    z-index: 5;
    margin-left: -2rem;
    padding-left: 2rem;
    margin-right: -2rem;
    padding-right: 2rem;
    z-index: 950;
  }
  // SORTING ARROW
  &__table-sorting {
    flex: 1;
    margin-right: 2rem;
    border: 0;
    background: transparent;
    &:hover {
      text-decoration: none;
      .admin__table-sorting-arrow-hidden {
        opacity: 1;
      }
      .admin__table-sorting-arrow-up,
      .admin__table-sorting-arrow-down {
        transform: rotate(180deg);
        transform-origin: 50% 58%;
      }
    }
  }
  &__table-sorting-arrow-hidden {
    opacity: 0;
    transition: all 0.2s ease;
  }
  &__table-sorting-arrow-up {
  }
  &__table-sorting-arrow-down {
  }
  &__table-sorting-arrow-hidden,
  &__table-sorting-arrow-up,
  &__table-sorting-arrow-down {
    color: @black;
    margin-left: 0.6rem;
  }
  &__table-sorting-heading {
  }

<<<<<<< HEAD
  &__table-entry {
    /* opacity: 0;
=======
	}
	// PREVIEW BOX (ADD WIDGET)
	&__default-preview {
		h2 {
			background: @blue;
			padding: 0.7rem 1.5rem;
			color: @white;
			margin-bottom: 0 !important;
			font-size: 1.6rem !important;
			font-weight: 400;
		}
		.widget {
			border: 1px solid #ccc;
			background: 
			repeating-linear-gradient(45deg,
			white,
			white 20px,
			#f6f6f6 20px,
			#f6f6f6 35px);
			margin-bottom: 0;
		}
		.rss-wrapp, ul {
			padding: 1rem 1.5rem;
		}
	}
	// SORTING ARROW
	&__table-sorting {
		flex: 1;
		margin-right: 2rem;
		&:hover {
			text-decoration: none;
			.admin__table-sorting-arrow-hidden {
				opacity: 1;
			}
			.admin__table-sorting-arrow-up, .admin__table-sorting-arrow-down {
				transform: rotate(180deg);
				transform-origin: 50% 58%;
			}
		}
	}
	&__table-sorting-arrow-hidden {
		opacity: 0;
		transition: all 0.2s ease;
	}
	&__table-sorting-arrow-up {}
	&__table-sorting-arrow-down {}
	&__table-sorting-arrow-hidden,
	&__table-sorting-arrow-up, 
	&__table-sorting-arrow-down {
		color: @black;
		margin-left: 0.6rem;
	}
	&__table-sorting-heading {}
	
	&__table-entry {
		/* opacity: 0;
>>>>>>> 7f87ec50
		animation: fadein 0.2s ease-in 0s 1 forwards;
		.delay-animation(@numitems, @delay); */
    transition: background 0.2s ease;
    padding: 1.5rem 2rem;
    margin-left: -2rem;
    margin-right: -2rem;
    &:hover {
      background: @lightgray2;
      .admin__table-action-link {
        transition: opacity 0.2s ease;
        opacity: 1;
      }
    }
    &.-unpublished {
      .admin__table-name,
      .admin__table-additional-info {
        opacity: 0.35;
      }
    }
  }
  &__table-img {
    margin-right: 2rem;
    flex: 0 0 80px;
    img {
      max-width: 100%;
      max-height: 80px;
    }
  }
  &__table-data {
    display: flex;
    flex-direction: column;
    justify-content: center;
    align-items: start;
  }
  &__table-name {
    font-size: 1.8rem;
    .badge {
      margin-left: 10px;
      background-color: #ffc107;
      color: #212529;
      font-size: 1.2rem;
      vertical-align: middle;
    }
  }
  &__table-action-link {
    opacity: 0;
    font-size: 1.4rem;
    transition: opacity 0.2s ease;
    margin-right: 1.4rem;
  }
  &__table-email {
    font-size: 1.4rem;
  }
  &__table-badges {
    overflow: hidden;
  }
  &__table-last-login {
    font-size: 1.4rem;
  }
  &__search-input-wrapper {
    position: relative;
  }
  &__search-input {
    padding-right: 2.5rem;
    width: 250px;
  }
  &__search-clear {
    display: none;
    cursor: pointer;
    padding: 1rem;
    position: absolute;
    right: 5px;
    top: 0;
    font-size: 1.6rem;
    line-height: 1.1rem;
  }
  &__search-action {
    font-size: 1.4rem;
    min-width: 120px;
    text-align: center;
  }

<<<<<<< HEAD
  /* SIDEBAR */
  &__sidebar-background,
  &__sidebar {
    width: 250px;
    background-color: @adminBackend-bg;
  }
  &__sidebar-background {
    position: fixed;
    top: 0;
    bottom: -120px;
    z-index: 1;
  }
  &__sidebar {
    position: relative;
    padding: 1.5rem;
    font-size: @fontNormal;
    z-index: 1010;
    padding-top: 0;
    &.fixed-top,
    &.fixed-bottom {
      position: fixed;
    }
    &.fixed-top {
      top: 0;
    }
    &.fixed-bottom {
      bottom: 0;
    }
    a,
    button {
      color: @adminBackend-menu-text;
      &:hover,
      &:active,
      &:focus {
        text-decoration: none;
        color: @white;
      }
    }
  }
  &__sidebar-divider-top {
    border-top: 1px dashed #eee;
    padding-top: 1.4rem;
  }
  &__sidebar-inner {
    padding-top: 3rem;
    h1 {
      line-height: normal;
      margin: 0;
      margin-bottom: 0.7rem;
      font-size: 2.5rem;
      color: @white;
      font-weight: 600;
      padding: 1.7rem 0 0.2rem 0;
      a {
        display: flex;
        align-items: center;
        max-width: 100%;
        color: @white;
      }
      img {
        max-width: 30%;
        margin-right: 10px;
      }
    }
  }
  &__sidebar-logout {
    margin-right: -15px;
    margin-left: -15px;
    padding-top: 10px;
    padding-right: 15px;
    padding-left: 15px;
    border-top: 1px solid @white;
  }

  /* ADMIN FORMS */
  &__form-label {
  }
  &__form-input {
    flex-grow: 1;
    .ui-autocomplete {
      border: 1px solid #ced4da;
      background: white;
      overflow-x: hidden;
      overflow-y: scroll;
      height: 400px;
    }
  }
  &__form-help-icon {
    display: flex;
    justify-content: center;
    align-items: flex-start;
  }
  &__form-checkbox {
  }
  &__form-help-text {
    display: none;
    margin-top: 0.4rem;
    font-size: @fontSmall;
    font-style: italic;
    color: @inlineStatic;
    &.in {
      display: inline-block;
    }
  }
  &__dashboard-user-welcome {
    display: flex;
  }
  &__dashboard-user-welcome-left {
    flex: 0 0 calc(~"100% - 135px");
    max-width: calc(~"100% - 135px");
  }
  &__dashboard-user-welcome-right {
    flex: 0 0 120px;
    max-width: 120px;
    margin-left: 1.5rem;
  }
  &__dashboard-user-icon-wrapper {
    flex: 0 0 150px;
    min-width: 150px;
  }
  &__dashboard-user-icon {
    position: relative;
    max-width: 100%;
    object-fit: cover;
    width: 120px;
    height: 120px;
  }
  // FANCY RADIO SWITCH/TOGGLE
  &__radio-switch {
    position: relative;
    width: 18rem;
    height: 2.5rem;
    font-size: 0;
    input {
      position: absolute;
      top: 0;
      z-index: 2;
      opacity: 0;
      cursor: pointer;
      height: 2.5rem;
      width: 6rem;
      left: 3.5rem;
      margin: 0;
      & ~ input:checked ~ .toggle-outside {
        background: #3365a9;
      }
      & ~ input:checked ~ .toggle-outside .toggle-inside {
        left: 3.5rem;
        background: #fff;
      }
    }
    input:checked {
      z-index: 1;
      & ~ .toggle-outside .toggle-inside {
        left: 0.5rem;
        background: #fff;
        border: 1px solid rgba(0, 0, 0, 0.2);
      }
    }
    input:checked + label {
      opacity: 1;
      cursor: default;
    }
    input:not(:checked) + label:hover {
      opacity: 0.5;
    }
    label {
      color: #000;
      opacity: 0.55;
      transition: opacity 0.25s ease;
      cursor: pointer;
      font-size: 1.5rem;
      line-height: 2.5rem;
      display: inline-block;
      width: 3rem;
      height: 100%;
      margin: 0;
      text-align: left;
      user-select: none;
      &:last-of-type {
        margin-left: 6.5rem;
        width: 3.2rem;
        text-align: right;
      }
    }
    .toggle-outside {
      height: 100%;
      border-radius: 2rem;
      padding: 0.25rem;
      overflow: hidden;
      transition: 0.25s ease all;
      background: #ccc;
      position: absolute;
      width: 6rem;
      left: 3.5rem;
    }
    .toggle-inside {
      border-radius: 5rem;
      background: #fff;
      position: absolute;
      transition: 0.25s ease all;
      height: 2rem;
      width: 2rem;
    }
  }
=======
	/* SIDEBAR */
	&__sidebar-background,
	&__sidebar {
		width: 250px;		
		background-color: @adminBackend-bg; 
	}
	&__sidebar-background {  
		position: fixed;
		top: 0;
		bottom: -120px;
		z-index: 1;
	}
	&__sidebar {
		position: relative;
		padding: 1.5rem;
		font-size: @fontNormal;
		z-index: 1010;
		padding-top: 0;
		&.fixed-top,
		&.fixed-bottom {
			position: fixed;
		}
		&.fixed-top {
			top: 0;
		}
		&.fixed-bottom {
			bottom: 0;
		}
		a, button {
			color: @adminBackend-menu-text;
			&:hover,
			&:active,
			&:focus {
				text-decoration: none;
				color: @white;
			}
		}
	}
	&__sidebar-divider-top {
		border-top: 1px dashed #eee;
		padding-top: 1.4rem;
	}
	&__sidebar-inner {
		padding-top: 3rem;
    		&__title {
			line-height: normal;
			margin: 0;
			margin-bottom: 0.7rem;
			font-size: 2.5rem;
			color: @white;
			font-weight: 600;
			padding: 1.7rem 0 0.2rem 0;
			a {
				display: flex;
				align-items: center;
				max-width: 100%;
				color: @white;
			}
			img {
				max-width: 30%;
				margin-right: 10px;
			}
		}
	}
	&__sidebar-logout {
		margin-right: -15px;
		margin-left: -15px;
		padding-top: 10px;
		padding-right: 15px;
		padding-left: 15px;
		border-top: 1px solid @white;
	}
	&__did-you-know-text {
		margin-bottom: 0;
	}
	
>>>>>>> 7f87ec50

  // FONT AWESOME CHECKBOXES
  &__fancy-checkbox {
    display: none;
    & + label {
      cursor: pointer;
      margin: 0;
      width: 100%;
    }
    & + label::before {
      display: inline-block;
      content: "\f096";
      font: normal normal normal 17px/1 FontAwesome;
    }
    &:checked + label::before {
      animation: fadeIn 0.15s ease-in 0s 1 forwards;
      content: "\f046";
      font: normal normal normal 17px/1 FontAwesome;
    }
  }
  &__checkbox-column-all-entrys,
  &__checkbox-column-single-entry {
    flex: 0 0 30px;
  }

  &__overlay-bar {
    display: none;
    position: fixed;
    bottom: 0;
    right: 0;
    width: calc(~"100% - 250px");
    height: 100px;
    background: rgba(0, 0, 0, 0.85);
    z-index: 1001;
    color: @white;
    align-items: center;
    justify-content: center;
    flex-direction: column;
    &.-showExportOptions {
      display: flex;
      animation: slideInUp 0.25s ease 0s 1 forwards;
    }
  }
  &__overlay-bar-message {
    margin-bottom: 1rem;
    text-align: center;
  }

  // TOPBAR BACKEND
  &__topbar-backend {
    position: relative;
    display: flex;
    width: 100vw;
    z-index: 1220;
    height: 3.5rem;
    background: @adminBackend-bg;
    color: @adminBackend-menu-text;
    position: fixed;
    top: 0;
    font-size: 1.4rem;
    // BOOTSTRAP/BROWSER RESET
    ul {
      list-style: none;
      margin-bottom: 0;
      padding-left: 0;
    }
    .-dropdown {
      &:hover > ul,
      &:hover > form > ul {
        opacity: 1;
        visibility: visible;
      }
    }
  }
  &__topbar-backend-right {
    margin-left: auto;
    display: flex;
  }
  &__topbar-backend-dropdown {
    opacity: 0;
    visibility: hidden;
    position: absolute;
    top: 100%;
    background: @adminBackend-bg;
    left: 0;
    min-width: 250px;
    transition: all 0.2s ease;
    li {
      padding: 0.3rem 0.7rem 0.3rem 2rem;
      &:hover {
        background-color: @adminBackend-menu-hover;
      }
    }
    a {
      display: block;
      color: @white;
      text-decoration: none;
      &:hover {
        color: @white;
      }
    }
  }
  &__topbar-backend-logo-menu {
    position: relative;
    flex: 0 0 6rem;
    display: flex;
    align-items: center;
    justify-content: center;
    fill: @white;
    transition: all 0.2s ease;
    cursor: default;
    &:hover {
      background: @adminBackend-menu-hover;
      cursor: pointer;
      fill: @white;
    }
  }
  &__topbar-backend-logo {
    width: 40px;
    svg {
      width: 100%;
      max-height: 35px;
    }
  }
  &__topbar-backend-view-frontend-link {
    padding: 0 2rem;
    color: @adminBackend-menu-text;
    transition: all 0.2s ease;
    display: flex;
    justify-content: center;
    align-items: center;
    .fa {
      margin-right: 0.9rem;
      font-size: 1.6rem;
    }
    &:hover {
      background: @adminBackend-menu-hover;
      color: @white;
      text-decoration: none;
    }
    &:active,
    &:focus,
    &:focus-within {
      color: @white;
    }
  }
  &__topbar-backend-add {
    position: relative;
    display: flex;
    justify-content: center;
    align-items: center;
    padding: 0 2rem;
    transition: all 0.2s ease;
    cursor: default;
    .fa {
      margin-right: 0.9rem;
      font-size: 1.6rem;
    }
    &:hover {
      background: @adminBackend-menu-hover;
      text-decoration: none;
      cursor: pointer;
      color: @white;
    }
  }
  &__topbar-backend-language {
    position: relative;
    display: flex;
    justify-content: center;
    align-items: center;
    padding: 0 2rem;
    transition: all 0.2s ease;
    cursor: default;
    .activeLang {
      font-weight: 700;
      background: @adminBackend-active-state;
      a {
        &:after {
          font: normal normal normal 14px/1 FontAwesome;
          content: "\f00c";
          margin-left: 0.7rem;
        }
      }
      &:hover {
        background: @adminBackend-active-state;
      }
    }

    &:hover {
      background: @adminBackend-menu-hover;
      text-decoration: none;
      cursor: pointer;
      color: @white;
    }
    .fa {
      margin-right: 0.9rem;
      font-size: 1.6rem;
    }
    ul {
      opacity: 0;
      visibility: hidden;
    }
  }
  &__topbar-backend-logout {
    display: flex;
    justify-content: center;
    align-items: stretch;
    margin-right: 4rem;
    ul {
    }
    form,
    ul,
    li {
      display: flex;
      align-items: stretch;
    }
  }
  &__topbar-backend-logout-link {
    padding: 0 2rem;
    color: @adminBackend-menu-text;
    transition: all 0.2s ease;
    display: flex;
    justify-content: center;
    align-items: center;
    .fa {
      margin-left: 0.9rem;
      font-size: 1.6rem;
    }
    &:hover {
      background: @adminBackend-menu-hover;
      color: white;
      text-decoration: none;
    }
    &:active,
    &:focus,
    &:focus-within {
      color: @white;
    }
  }

  // CMS COLLECTIONS
  &__cms-collections {
    .collection__title a {
      display: inline-block;
    }
    .collection__description {
      padding-left: 0;
    }
  }
  &__cms-collections-tree-wrapper {
    padding: 1.5rem;
  }
  &__cms-collections-entry {
    border-top: 1px solid @middlegray;
    &:last-of-type {
      border-bottom: 1px solid @middlegray;
    }
    &:hover {
      .admin__cms-collections-entry-edit {
        opacity: 1;
      }
    }
  }
  &__cms-collections-entry-end {
    align-items: center;
    display: flex;
    justify-content: flex-end;
  }
  &__cms-collections-entry-edit {
    transition: opacity 0.2s ease;
    opacity: 0;
    padding: 0 2rem;
  }
  &__cms-collections-tree-listing {
    width: 100%;
    list-style: none;
    padding-left: 0;
    border-left: 1px solid @middlegray;
    border-right: 1px solid @middlegray;
  }

<<<<<<< HEAD
  &__cms-collections-progress-bar {
    background: @grayBar;
    height: 12px;
    width: auto;
    position: relative;
    display: flex;
  }
  &__cms-collections-progress-bar-info {
    position: relative;
    display: flex;
  }
  &__cms-collections-description-toggle {
    margin-right: 2rem;
    .fa {
      padding: 0.2rem 0.3rem;
      font-size: 1.2rem;
      border: 1px solid #d5d5d5;
    }
  }
  &__cms-edit-collection-image-actions-wrapper {
    display: flex;
  }
  &__cms-edit-collection-translation-box {
  }
  &__cms-edit-collection-actions {
  }
  &__cms-edit-collection-data-wrapper {
    display: flex;
  }
  &__cms-edit-collection-data-type {
    flex: 0 0 125px;
    max-width: 125px;
    font-weight: 700;
  }
  &__cms-edit-collection-data-value {
    flex: 0 0 calc(~"100% - 125px");
    max-width: 0 0 calc(~"100% - 125px");
    word-break: break-word;
  }
  &__cms-edit-collection-connected-radio-buttons {
    padding-right: 10rem;
    margin-bottom: 0;
    min-width: 360px;
    label {
      margin-left: 0.5rem;
    }
    .connected-bottom {
      margin-bottom: 0;
      padding-bottom: 0.5rem;
    }
  }
  &__cms-collections-wrapper-identifier {
    display: flex;
    flex-direction: column;
    margin-top: auto;
  }
  &__cms-edit-collection-wrapper-choose-image {
    display: flex;
  }
  &__cms-edit-collection-image-thumbnail {
    max-width: 200px;
    max-height: 140px;
    img {
      max-height: 140px;
    }
  }
  &__cms-edit-collection-image-actions {
    padding-left: 2rem;
    display: flex;
    flex-direction: column;
    justify-content: center;
    align-items: flex-start;
    a {
      padding: 0.5rem 0;
      &:after {
        display: none;
      }
    }
    .btn {
      padding: 0.6rem 1.2rem;
    }
  }
  // USERS + PROFILE PICTURE
  &__profile-image-wrapper {
    display: flex;
    justify-content: center;
  }
  &__profile-image {
    max-width: 75%;
    margin-top: 1rem;
    margin-bottom: 3rem;
    width: 100%;
  }
  .user-settings__form-wrapper {
    border: 1px solid #ccc;
  }
  .user-settings__profile-image-box {
    margin-bottom: 3rem;
    border: 1px solid #ccc;
    padding: 2rem;
  }

  // ADMIN TOPBAR FRONTEND
  &__topbar-frontend {
    font-family: "Inter", sans-serif;
    position: relative;
    display: flex;
    width: 100vw;
    z-index: 2400;
    height: 3.5rem;
    background: @adminBackend-bg;
    color: @adminBackend-menu-text;
    position: sticky;
    top: 0;
    font-size: 1.4rem;
    // BOOTSTRAP/BROWSER RESET
    ul {
      list-style: none;
      margin-bottom: 0;
      padding-left: 0;
    }
    .-dropdown {
      &:hover > ul,
      &:hover > form > ul {
        opacity: 1;
        visibility: visible;
      }
    }
  }
  &__topbar-frontend-right {
    margin-left: auto;
    display: flex;
  }
  &__topbar-frontend-dropdown {
    opacity: 0;
    visibility: hidden;
    position: absolute;
    top: 100%;
    background: @adminBackend-bg;
    left: 0;
    min-width: 250px;
    transition: all 0.2s ease;
    li {
      padding: 0.3rem 0.7rem 0.3rem 2rem;
      &:hover {
        background-color: @adminBackend-menu-hover;
      }
    }
    a {
      display: block;
      color: @white;
      text-decoration: none;
      &:hover {
        color: @white;
      }
    }
  }
  &__topbar-frontend-logo-menu {
    position: relative;
    flex: 0 0 6rem;
    display: flex;
    align-items: center;
    justify-content: center;
    fill: @white;
    transition: all 0.2s ease;
    cursor: default;
    &:hover {
      background: @adminBackend-menu-hover;
      cursor: pointer;
      fill: @white;
    }
  }
  &__topbar-frontend-logo {
    max-height: 35px;
    width: 40px;
    svg {
      width: 100%;
      height: auto;
    }
  }
  &__topbar-frontend-view-dashboard-link {
    padding: 0 2rem;
    color: @white;
    transition: all 0.2s ease;
    display: flex;
    justify-content: center;
    align-items: center;
    .fa {
      margin-right: 0.9rem;
      font-size: 1.6rem;
    }
    &:hover {
      background: @adminBackend-menu-hover;
      color: @white;
      text-decoration: none;
    }
    &:active,
    &:focus,
    &:focus-within {
      color: @white;
    }
  }
  &__topbar-frontend-add {
    position: relative;
    display: flex;
    justify-content: center;
    align-items: center;
    padding: 0 2rem;
    transition: all 0.2s ease;
    cursor: default;
    .fa {
      margin-right: 0.9rem;
      font-size: 1.6rem;
    }
    &:hover {
      background: @adminBackend-menu-hover;
      text-decoration: none;
      cursor: pointer;
      color: @white;
    }
  }
  &__topbar-frontend-hotfolder {
    position: relative;
    display: flex;
    justify-content: center;
    align-items: center;
    padding: 0 2rem;
    transition: all 0.2s ease;
    cursor: default;
    .fa {
      margin-right: 0.9rem;
      font-size: 1.6rem;
    }
    &:hover {
      text-decoration: none;
      color: @white;
    }
  }
  &__topbar-frontend-hotfolder-files-action {
    color: @white;
    &:hover {
      color: @white;
      text-decoration: none;
    }
    &:active,
    &:focus,
    &:focus-within {
      color: @white;
    }
  }
  &__topbar-frontend-logout {
    display: flex;
    justify-content: center;
    align-items: stretch;
    margin-right: 4rem;
    ul {
    }
    form,
    ul,
    li {
      display: flex;
      align-items: stretch;
    }
  }
  &__topbar-frontend-logout-link {
    padding: 0 2rem;
    color: @white;
    transition: all 0.2s ease;
    display: flex;
    justify-content: center;
    align-items: center;
    .fa {
      margin-left: 0.9rem;
      font-size: 1.6rem;
    }
    &:hover {
      background: @adminBackend-menu-hover;
      color: white;
      text-decoration: none;
    }
    &:active,
    &:focus,
    &:focus-within {
      color: @white;
    }
  }

  // LANGUAGE TABS
  &__language-tabs {
    z-index: 100;
    position: relative;
    .nav-tabs {
      background: #f2f3f4;
      border-bottom: none;
    }
  }
  &__language-tab {
    border: none;
    margin-right: 0;
    margin-bottom: -2px;
    a {
      display: inline-block;
      padding: 1rem 1.7rem;
      border: 1px solid #ccc;
      border-bottom: none;
      margin-right: 0.3rem;
      transition: all 0.2s ease;
      text-align: center;
      padding: 1rem 0;
      color: #666;
      &:hover {
        border: 1px solid #ccc;
        border-bottom: none;
      }
    }
    &:first-child,
    &:first-child.-partly-translated,
    &:first-child.-already-translated {
      a {
        background: #3365a9;
        color: @white;
        margin-right: 1.8rem;
        border-bottom: 1px solid #3365a9;
        &:hover {
          background: #235396;
          border-bottom-color: #235396;
          color: @white;
        }
      }
      &.active a {
        background: @white;
        color: @blue;
        border-bottom: 1px solid @white;
      }
    }
    &.active a,
    &.active.-already-translated a {
      border: 1px solid #ccc;
      background-color: #fff;
      border-bottom: 0;
      border-bottom: 1px solid @white;
      padding-bottom: 1.1rem;
      color: @blue;
    }
    &.-already-translated {
      a {
        background: @btnSuccessBgc;
        border-color: #ccc;
        &:hover {
          background: @white;
        }
      }
    }
    &.-partly-translated a {
      background: rgba(243, 208, 70, 0.4);
    }
  }
  &__language-tabs-vertical {
    display: flex;
    flex-direction: column;
    border-bottom: none;
    z-index: 50;
    li a {
      border-right: none;
      padding: 0.3rem 1.2rem;
    }
    li.active a {
      border-bottom: 1px solid #ccc;
      padding-right: 1.3rem;
    }
  }
  &__language-tab-vertical {
    margin-bottom: 3px;
    transition: all 0.2s ease;
    &:hover {
      margin-right: -1px;
    }
    &:hover a {
      background: white;
      padding-right: 13px;
    }
    &.active {
      margin-right: -1px;
    }
    a {
      transition: all 0.2s ease;
      text-align: center;
      width: 100%;
      color: #666;
      &:hover {
        border-bottom: 1px solid #ccc;
      }
    }
    &.active a,
    &.active.-already-translated a {
      border-bottom: 1px solid #ccc;
      color: @blue;
    }
    &.-already-translated a {
      background: @btnSuccessBgc;
    }
    &:last-child {
      margin-bottom: 0;
    }
    &.-partly-translated a {
      background: rgba(243, 208, 70, 0.4);
    }
  }
  &__language-tabs-vertical-textarea {
    min-height: 100%;
    z-index: 49;
  }
  textarea.admin__language-tabs-vertical-textarea {
    min-height: 120px;
    height: auto;
  }
  // FORMATTED TEXT
  &__record-notes-info-box {
    display: flex;
    flex-wrap: wrap;
    .metadata__element-dl dd,
    .metadata__event-dl dd {
      margin-left: unset;
      width: 100%;
    }
    .metadata__element-dl dt,
    .metadata__event-dl dt {
      width: 100%;
    }
    .dl-horizontal dt {
      float: none;
    }
  }
  &__record-notes-info-text {
    margin-bottom: 1rem;
    flex: 0 0 65%;
  }
  &__record-notes-table-img {
    margin-right: 2rem;
    flex: 0 0 160px;
    img {
      max-width: 100%;
      max-height: 160px;
    }
  }
  &__record-notes-image-wrapper {
    flex: 0 0 100%;
    margin: 2rem 0;
  }
  &__record-notes-image {
    max-width: 100%;
  }
  &__record-notes-metadata {
    flex: 0 0 100%;
    .metadata__wrapper {
      padding-left: 0;
      &.-isBoxed {
        padding-left: 0;
      }
    }
    .metadata__elements {
      margin-bottom: 1rem;
    }
    .metadata__element-ungrouped {
      grid-template-columns: auto;
    }
    .metadata__element-dl {
      grid-template-columns: auto;
    }
  }
  &__record-notes-box-editable {
  }
  &__record-notes-radio-select {
    max-width: 150px;
    flex: 0 0 150px;
    label {
      margin: 0 0 0 0.8rem;
    }
  }
  &__record-notes-validation-mark {
    //		position: absolute;
    //		right: -2px;
    //		top: -7px;
    //		width: 16px;
    //		height: 16px;
    //		line-height: 16px;
    //		font-size: 1.2rem;
    //		text-align: center;
    //		border-radius: 50%;
    //		color: #fff;
    top: unset;
  }
  &__record-notes-solr-query-img {
    display: flex;
    align-items: center;
    justify-content: center;
    .fa {
      font-size: 5rem;
      opacity: 0.5;
    }
  }
  // BASIC STRUCTURES
  &__content-wrapper {
    display: flex;
  }
  &__content-main {
    flex: 0 0 calc(~"100% - 420px");
    max-width: calc(~"100% - 420px");
    position: relative;
    align-self: flex-start;
  }
  &__content-side {
    max-width: 420px;
    flex: 0 0 420px;
    position: relative;
    align-self: flex-start;
    padding-left: 3rem;
    div,
    span {
      &:last-child {
        margin-bottom: 0;
      }
    }
  }
  .-deactivated {
    opacity: 0.4;
    a {
      &:hover {
        text-decoration: none !important;
        cursor: default !important;
      }
    }
    .delete,
    .edit {
      visibility: hidden;
    }
    .admin__radio-switch input ~ input:checked ~ .toggle-outside {
      background: @middlegray;
    }
    .admin-cms-media__file-image {
      filter: grayscale(1);
    }
  }
  &__cancel-button {
    margin-right: 1.5rem;
    min-width: 120px;
  }
  &__form-input-highlight {
    .form-control {
      border-color: @validDanger;
    }
  }
  &__form-label-highlight {
    color: @validDanger;
  }

  .msgUnfinishedIdentifier,
  #msgUnfinishedIdentifier {
    span {
      display: none;
    }
  }
=======
	// LANGUAGE TABS
	&__language-tabs {
		z-index: 100;
		position: relative;
		.nav-tabs {
			background: #f2f3f4;
			border-bottom: none;
			}
	}
	&__language-tab {	
		border: none;
		margin-right: 0;
		margin-bottom: -2px;
		a {
		    display: inline-block;
		    padding: 1rem 1.7rem;
		    border: 1px solid #ccc;
		    border-bottom: none;
		    margin-right: .3rem;
		    transition: all 0.2s ease;
			text-align: center;
			padding: 1rem 0;
			color: #666;
			&:hover {
				border: 1px solid #ccc;
				border-bottom: none;
			}
		}
		&:first-child,
		&:first-child.-partly-translated,
		&:first-child.-already-translated {
			a {
	    		background: #3365a9;
	    		color: @white;
	    		margin-right: 1.8rem;
	    		border-bottom: 1px solid #3365a9;
		    	&:hover {
	    			background: #235396;
	    			border-bottom-color: #235396;
	    			color: @white;
		    	}
		    }
	    	&.active a {
	    		background: @white;
	    		color: @blue;
	    		border-bottom: 1px solid @white;
	    	}
		}
		&.active a, &.active.-already-translated a {
			    border: 1px solid #ccc;
			    background-color: #fff;
			    border-bottom: 0;
			    border-bottom: 1px solid @white;
			    padding-bottom: 1.1rem;
				color: @blue;
	    	}
		&.-already-translated {
			a {
				background: @btnSuccessBgc;
				border-color: #ccc;
				&:hover {
					background: @white;
				}
			}
		}
		&.-partly-translated a {
			background: rgba(243,208,70,.4);
		}
	}
	&__language-tabs-vertical {
		display: flex;
		flex-direction: column;
		border-bottom: none;
		z-index: 50;
			li a {
				border-right: none;
				padding: 0.3rem 1.2rem;
			}
			li.active a {
	    		border-bottom: 1px solid #ccc;
	    		padding-right: 1.3rem;
			}
	}
	&__language-tab-vertical {
		margin-bottom: 3px;
		transition: all 0.2s ease;
		&:hover {
		  margin-right: -1px;
		}
		&:hover a {
		  background: white;
		  padding-right: 13px;
		}
		&.active {
			margin-right: -1px;
		}
		a {
			transition: all 0.2s ease;
			text-align: center;
			width: 100%;
			color: #666;
				&:hover {
				border-bottom: 1px solid #ccc;
			}
		}
		&.active a, &.active.-already-translated a {
		    border-bottom: 1px solid #ccc;
		    color: @blue;
		}
		&.-already-translated a {
			background: @btnSuccessBgc;
		}
		&:last-child {
			margin-bottom: 0;
		}
		&.-partly-translated a {
			background: rgba(243,208,70,.4);
		}
	}
	&__language-tabs-vertical-textarea {
		min-height: 100%;
		z-index: 49;
	}
	textarea.admin__language-tabs-vertical-textarea {
			min-height: 120px;
			height: auto;
	}
	// FORMATTED TEXT
	&__record-notes-info-box {
		display: flex;
		flex-wrap: wrap;
		.metadata__element-dl dd, .metadata__event-dl dd {
			margin-left: unset;
			width: 100%;
		}
		.metadata__element-dl dt, .metadata__event-dl dt {
			width: 100%;
		}
		.dl-horizontal dt {
			float: none;
		}
	}
	&__record-notes-info-text {
		margin-bottom: 1rem;
		flex: 0 0 65%;
	}
	&__record-notes-table-img {
        margin-right: 2rem;
		flex: 0 0 160px;
		img {
			max-width: 100%;
			max-height: 160px;
		}
	}
	&__record-notes-image-wrapper {
		flex: 0 0 100%;
		margin: 2rem 0;
	}
	&__record-notes-image {
		max-width: 100%;
	}
	&__record-notes-metadata {
		flex: 0 0 100%;
		.metadata__wrapper {
			padding-left: 0;
			&.-isBoxed {
				padding-left: 0;
			}
		}
		.metadata__elements {
			margin-bottom: 1rem;
		}
		.metadata__element-ungrouped {
			grid-template-columns: auto;
		}
		.metadata__element-dl {
			grid-template-columns: auto;
		}
	}
	&__record-notes-box-editable {}
	&__record-notes-radio-select {
		max-width: 150px;
		flex: 0 0 150px;
		label {
			margin: 0 0 0 0.8rem;
		}
	}
	&__record-notes-validation-mark {
//		position: absolute;
//		right: -2px;
//		top: -7px;
//		width: 16px;
//		height: 16px;
//		line-height: 16px;
//		font-size: 1.2rem;
//		text-align: center;
//		border-radius: 50%;
//		color: #fff;
		top: unset;
	}
	&__record-notes-solr-query-img {
		display: flex;
		align-items: center;
		justify-content: center;
		.fa {
			font-size: 5rem;
			opacity: 0.5;
		}
	}
	// BASIC STRUCTURES
	&__content-wrapper {
		display: flex;
	}
	&__content-main {
		flex: 0 0 calc(~"100% - 420px");
		max-width: calc(~"100% - 420px");
		position: relative;
		align-self: flex-start;
		&.-full {
			flex: 0 0 100%;
			max-width: 100%;
		}
	}
	&__content-side {
		max-width: 420px;
		flex: 0 0 420px;
		position: relative;
		align-self: flex-start;
		padding-left: 3rem;
		div, span {
			&:last-child {
				margin-bottom: 0;
			}
		}
	}
	.-deactivated {
		opacity: .4;
		a {
			&:hover {
				text-decoration: none !important;
				cursor: default !important;
			}
		}
		.delete, .edit {
			visibility: hidden;
		}
		.admin__radio-switch input~input:checked~.toggle-outside{
			background: @middlegray;
		}
		.admin-cms-media__file-image {
			filter: grayscale(1);
		}
	}
	&__cancel-button {
		margin-right: 1.5rem;
		min-width: 120px;
	}
	&__form-input-highlight {
		.form-control {
			border-color: @validDanger;
		}
	}
	&__form-label-highlight {
		color: @validDanger;
	}
	
	.msgUnfinishedIdentifier, #msgUnfinishedIdentifier  {
		span {
			display: none;
		}
	}
	
// BUTTONS MIN-WIDTH
.btn--full, 
.btn--default, 
.btn--danger, 
.btn--success {
	min-width: 130px;
}

.-h100 {
	height: 100%;
}
>>>>>>> 7f87ec50

  // BUTTONS MIN-WIDTH
  .btn--full,
  .btn--default,
  .btn--danger,
  .btn--success {
    min-width: 130px;
  }

  //	.sticky-top {
  //		position: sticky;
  //		top: 0;
  //	}
  //	.sticky-bottom {
  //		position: sticky;
  //		bottom: 0;
  //	}

  // ***
  // EOL admin__
}

// VISUALLY CONNECTED RADIO BUTTONS

.connected-top,
.connected-middle,
.connected-bottom {
  padding-left: 35px;
  padding-top: 10px;
  background-position: 0px top;
  padding-bottom: 10px;
  background-repeat: no-repeat;
}
.connected-top {
  background-image: url(../../images/backend/radio_choice_top.svg);
}
.connected-middle {
  background-image: url(../../images/backend/radio_choice_middle.svg);
  background-position: 0px -24px;
}
.connected-bottom {
  background-image: url(../../images/backend/radio_choice_bottom.svg);
}
input[type="radio"]:checked + label {
  font-weight: bold;
}

// BACKEND STYLES FOR DEVS
.backend-styles {
  padding: 2rem;
  pre {
    background: #333;
    color: @white;
    min-height: 90px;
  }
  &__row {
    margin-bottom: 5rem;
    padding: 2rem;
    border: 1px solid #c6c6c6;
  }
  &__title {
    font-size: 3rem;
    margin-bottom: 3rem;
  }
  &__code {
    position: relative;
    &.-collapsed {
      max-height: 350px;
      overflow: hidden;
    }
    &.-expanded {
      max-height: unset;
    }
  }
  &__copy {
    position: absolute;
    right: 14px;
    top: 14px;
    color: @white;
    cursor: pointer;
    font-size: 30px;
  }
  &__expander {
    font-size: 40px;
    position: absolute;
    bottom: 0px;
    opacity: 0.8;
    color: @white;
    width: 100%;
    background: rgb(0, 0, 0);
    background: linear-gradient(
      0deg,
      rgba(0, 0, 0, 1) 29%,
      rgba(0, 0, 0, 0) 100%
    );
    display: none;
    text-align: center;
    cursor: pointer;
  }
}

// language specific positioning for fancy toggle
// DE
html[lang="de"] .admin__radio-switch {
  .toggle-outside {
    left: 4.7rem;
  }
  label {
    &:first-of-type {
      width: 5rem;
    }
    &:last-of-type {
      margin-left: 5.5rem;
      width: 3.2rem;
    }
  }
  input {
    width: 6rem;
    left: 4.7rem;
  }
  &.-on-off {
    .toggle-outside {
      left: 6rem;
    }
    label {
      &:first-of-type {
        width: 5rem;
      }
      &:last-of-type {
        margin-left: 7.6rem;
        width: 3.2rem;
      }
    }
    input {
      width: 6rem;
      left: 6rem;
    }
  }
}

// EN
html[lang="en"] .admin__radio-switch {
  .toggle-outside {
    left: 4rem;
  }
  label {
    &:first-of-type {
      width: 4rem;
    }
    &:last-of-type {
      margin-left: 6rem;
      width: 4rem;
    }
  }
  input {
    width: 6rem;
    left: 4rem;
  }
}

// ES
html[lang="es"] .admin__radio-switch {
  .toggle-outside {
    left: 4rem;
  }
  label {
    &:first-of-type {
      width: 4rem;
    }
    &:last-of-type {
      margin-left: 6rem;
      width: 3.2rem;
    }
  }
  input {
    width: 6rem;
    left: 4rem;
  }
}

// overwritten bootstrap margin for description list elements
.admin dl dd:last-of-type {
  margin-bottom: 0;
}

.admin dl:last-of-type {
  margin-bottom: 0;
}

/* USER TABLE FADE IN ANIMATION TEST */
/*
.delay-animation(@items, @delay) {
  .loopingClass(2); // Start loop

  .loopingClass(@index) when (@index <= @items) {
    &:nth-of-type(@{index}) {
        animation-delay: unit((@index * @delay),s);
    }

    .loopingClass(@index + 0); // Increment loop
  }
}
*/

@keyframes fadeIn {
  from {
    opacity: 0;
  }
  to {
    opacity: 1;
  }
}

@-webkit-keyframes slideInUp {
  from {
    -webkit-transform: translate3d(0, 100%, 0);
    transform: translate3d(0, 100%, 0);
    visibility: visible;
  }

  to {
    -webkit-transform: translate3d(0, 0, 0);
    transform: translate3d(0, 0, 0);
  }
}
@keyframes slideInUp {
  from {
    -webkit-transform: translate3d(0, 100%, 0);
    transform: translate3d(0, 100%, 0);
    visibility: visible;
  }

  to {
    -webkit-transform: translate3d(0, 0, 0);
    transform: translate3d(0, 0, 0);
  }
}

.-slideInUp {
  -webkit-animation-name: slideInUp;
  animation-name: slideInUp;
}

/*
.admin__user-table-content .admin__user-table-entry {
	animation: fadeinall 0.3s ease-in 0s 1 forwards;
	opacity: 0;
}

.admin__boxed-entry {
	animation: fadein 0.2s ease-in 0s 1 forwards;
	opacity: 0;
    .delay-animation(@numitems, @delay);
}

@numitems: 16;
@delay: 0.02;
*/

/* USER TABLE FADE IN ANIMATION TEST EOL */

@{RTL} {
  .admin {
    &__content {
      margin-left: unset;
      margin-right: 250px;
    }
    &__topbar-backend-right {
      margin-left: unset;
      margin-right: auto;
    }
    &__topbar-backend {
      ul {
        padding-right: 0;
      }
    }
    &__topbar-backend-dropdown {
      left: unset;
      right: 0;
      li {
        padding: 0.3rem 2rem 0.3rem 0.7rem;
      }
    }
    &__topbar-backend-add,
    &__topbar-backend-language,
    &__topbar-backend-view-frontend-link {
      .fa {
        margin-right: unset;
        margin-left: 0.9rem;
      }
    }
    &__topbar-backend-logout {
      margin-right: 0;
      margin-left: 4rem;
      .fa {
        margin-left: unset;
        margin-right: 0.9rem;
      }
    }
    &__title-bar-action {
      margin-left: unset;
      margin-right: 4rem;
    }
    &__table-img {
      margin-right: unset;
      margin-left: 2rem;
    }
    dl dd {
      margin-right: 0;
    }
    &__radio-switch {
      width: 18rem;
      input {
        width: 6rem;
        right: 2rem;
        left: unset;
        margin: 0;
        & ~ input:checked ~ .toggle-outside {
        }
        & ~ input:checked ~ .toggle-outside .toggle-inside {
          left: unset;
          right: 3.5rem;
        }
      }
      input:checked {
        & ~ .toggle-outside .toggle-inside {
          right: 0.5rem;
        }
      }
      input:checked + label {
      }
      input:not(:checked) + label:hover {
      }
      label {
        width: 2rem;
        margin: 0;
        text-align: right;
        &:last-of-type {
          margin-left: unset;
          margin-right: 6.5rem;
          width: 3.2rem;
          text-align: left;
        }
      }
      .toggle-outside {
        padding: 0.25rem;
        width: 6rem;
        left: unset;
        right: 2rem;
      }
      .toggle-inside {
        width: 2rem;
      }
    }
    &__language-tabs {
      .nav-tabs {
        padding-right: 0;
      }
    }
    &__language-tab {
      a {
        padding: 1rem 1.7rem;
        margin-right: unset;
        margin-left: 0.3rem;
        &:hover {
        }
      }
      &:first-child,
      &:first-child.-already-translated {
        a {
          margin-right: unset;
          margin-left: 1.8rem;
          &:hover {
          }
        }
        &.active a {
        }
      }
    }
    &__overlay-bar {
      right: unset;
      left: 0;
      &.-showExportOptions {
      }
    }
    // BOOTSTRAP OVERRIDES
    .mr-3,
    .mx-3 {
      margin-right: unset !important;
      margin-left: 1.6rem;
    }
    &__cancel-button {
      margin-right: unset;
      margin-left: 1.5rem;
    }
    &__topbar-frontend-logout-link,
    &__topbar-frontend-add,
    &__topbar-frontend-view-dashboard-link {
      .fa {
        margin-left: 0.9rem;
        margin-right: 0;
      }
    }
    &__topbar-frontend-right {
      margin-left: 0;
      margin-right: auto;
    }
    &__topbar-frontend-logout-link {
      .fa {
        margin-right: 0.9rem;
      }
    }
    &__topbar-frontend-dropdown {
      left: unset;
      right: 0;
      padding-right: 0;
      li {
        padding: 0.3rem 2rem 0.3rem 0.7rem;
      }
    }
  }
}

// Styles for keyboard navigation
// ADMIN TABLES
.using-keyboard .admin__table-entry {
  .admin__table-action-link {
    opacity: 1;
  }
}

/* BREAKPOINT FOR LARGE DESKTOPS */
@media screen and (max-width: @largeBreakpoint) {
}

/* BREAKPOINT FOR DESKTOPS */
@media screen and (max-width: @mediumBreakpoint) {
  .admin {
    &__topbar-frontend {
      display: none;
    }
  }
}

/* BREAKPOINT FOR TABLETS */
@media screen and (max-width: @smallBreakpoint) {
  .connected-top,
  .connected-middle {
    display: flex;
    align-items: flex-start;
  }
  .connected-top {
    input {
      margin-top: 3px;
    }
    label {
      margin-left: 5px;
    }
  }
}

/* BREAKPOINT FOR SMARTPHONES */
@media screen and (max-width: @xSmallBreakpoint) {
}<|MERGE_RESOLUTION|>--- conflicted
+++ resolved
@@ -4,27 +4,10 @@
 /* ADMIN LAYOUT */
 
 .admin {
-  /* BACKEND FONT + FALLBACK FONTS */
-  font-family: @fontBackend;
-  display: flex;
-
-<<<<<<< HEAD
-  /* BASIC ELEMENTS */
-  h1,
-  h2,
-  h3,
-  h4,
-  h5,
-  h6,
-  .h1,
-  .h2,
-  .h3,
-  .h4,
-  .h5,
-  .h6 {
-    font-weight: 600;
-  }
-=======
+	/* BACKEND FONT + FALLBACK FONTS */
+	font-family: @fontBackend;
+	display: flex;
+
 	/* BASIC ELEMENTS */
 	h1, h2, h3, h4, h5, .h1, .h2, .h3, .h4, .h5 {
 		font-weight: 600;
@@ -38,81 +21,30 @@
 	dt {
 		font-weight: 600;
 	}
->>>>>>> 7f87ec50
-
-  dt {
-    font-weight: 600;
-  }
-
-  /* LAYOUT GENERAL */
-  &__content {
-    min-height: 100vh;
-    width: calc(~"100vw - 250px");
-    background-color: @neutralgray2;
-    padding: 1.5rem;
-    position: relative;
-    padding-top: 5rem;
-    &.fixed-top,
-    &.fixed-bottom {
-      position: fixed;
-      padding-right: 15px;
+
+	/* LAYOUT GENERAL */
+	&__content {
+		min-height: 100vh;
+		width: calc(~"100vw - 250px");
+		background-color: @neutralgray2;
+		padding: 1.5rem;
+		position: relative;
+		padding-top: 5rem;
+		&.fixed-top,
+		&.fixed-bottom {
+			position: fixed;
+            padding-right: 15px;
+		}
+		&.fixed-top {
+			top: 0;
+		}
+		&.fixed-bottom {
+			bottom: 0;
+		}
+	}
+    &__content-inner {
+        font-size: 1.4rem;
     }
-    &.fixed-top {
-      top: 0;
-    }
-    &.fixed-bottom {
-      bottom: 0;
-    }
-  }
-  &__content-inner {
-    font-size: 1.4rem;
-  }
-  &__content-inner-title {
-    margin: 0;
-    padding: 15px 0 0 15px;
-    font-size: 3.2rem;
-  }
-  &__content-inner-title-exit {
-    display: block;
-    width: 32px;
-    height: 32px;
-    background-image: url("@{images}/icons/icon_fs-exit.svg");
-    background-repeat: no-repeat;
-    background-position: center center;
-    background-size: 24px;
-    margin-left: auto;
-  }
-  &__content-inner-content {
-    padding: 15px;
-    h3.admin__h3 {
-      margin-bottom: 1rem;
-      font-size: 1.8rem;
-    }
-<<<<<<< HEAD
-  }
-  &__title-bar {
-    display: flex;
-    align-items: center;
-    padding: 15px;
-  }
-  &__title {
-    margin: 0;
-    padding: 0;
-    font-size: 3.2rem;
-    line-height: 1;
-  }
-  &__title-bar-action {
-    margin-left: 3rem;
-    font-size: 1.4rem;
-    padding: 0.4rem 0.8rem;
-  }
-  &__content-background {
-    height: 100%;
-    width: 100%;
-    background: @neutralgray2;
-    position: fixed;
-  }
-=======
 	&__content-inner-title {
 		margin: 0;
 		padding: 15px 0 0 15px;
@@ -145,7 +77,7 @@
 		padding: 0;
 		font-size: 3.2rem;
 		line-height: 1;
-	}	
+	}
 	&__title-bar-action {
 		margin-left: 3rem;
 		font-size: 1.4rem;
@@ -157,269 +89,133 @@
 		background: @neutralgray2;
 		position: fixed;
 	}
->>>>>>> 7f87ec50
-
-  /* LINK MODIFIERS */
-  .rss-elem-title a {
-    color: @blue;
-    &:hover {
-      color: @hoverblue;
+
+	/* LINK MODIFIERS */
+	.rss-elem-title a {
+		color: @blue;
+		&:hover {
+			color: @hoverblue;
+		}
+	}
+	&__action-links {
+		margin-right: 1.4rem;
+	}
+
+	// Styling for action buttons
+	button.admin__table-action-link {
+		background: transparent;
+		border: 0;
+	}
+	.-light {
+		color: #a9a9a9;
+		cursor: default;
+		padding: 0;
+	}
+	.-redlink {
+		color: @red;
+		&:hover {
+			color: @red;
+			text-decoration: underline;
+		}
+		&:active {
+			color: @red;
+		}
+		&:focus {}
+	}
+	.-textlink {
+		color: initial;
+		text-decoration: none;
+		cursor: pointer;
+		&:hover {
+			color: initial;
+			text-decoration: none;
+			cursor: pointer;
+		}
+		&:active {
+			color: initial;
+			text-decoration: none;
+			cursor: pointer;
+		}
+		&:focus {}
+	}
+	/* BOOTSTRAP BADGES OVERRIDE FOR BACKEND */
+    .badge {
+        border-radius: 0;
+        font-weight: normal;
+        margin-right: .5rem;
+        margin-bottom: .5rem;
+        font-size: 1.4rem;
+        background-color: transparent;
+        padding: 0.3rem 0.6rem;
+        &-light {
+			color: #a9a9a9;
+			cursor: default;
+			padding: 0;
+			margin-left: 0;
+		}
+        &-violet {
+            color: #8947CC;
+            border: 1px solid #8947CC;
+        }
+        &-primary {
+            color: #3365a9;
+            border: 1px solid #3365a9;
+        }
+        &-info {
+            color: #008295;
+            border: 1px solid #008295;
+        }
+        &-dark {
+            color: #343a40;
+            border: 1px solid #343a40;
+        }
+        &-danger {
+            color: @white;
+            background-color: #dc3545;
+        }
+        &-success {
+            color: #008a00;
+            border: 1px solid #008a00;
+        }
+        &-secondary {
+            color: #74422B;
+            border: 1px solid #74422B;
+        }
+		&-warning {
+			background-color:#ffc107;
+			color:#212529;
+		}
+		&-gray {
+			background-color: #ccc;
+			color:#212529;
+			text-transform: uppercase;
+            border: 1px solid #ccc;
+		}
+        &-hover {
+            .badge-success {
+	            &:hover {
+		    	    color: @black;
+		        }
+            }
+		    .badge-dark {
+		    	&:hover {
+                    background-color: #F5F5F5;
+		    		color: @black;
+		    	}
+		    }
+        }
     }
-  }
-  &__action-links {
-    margin-right: 1.4rem;
-  }
-
-  // Styling for action buttons
-  button.admin__table-action-link {
-    background: transparent;
-    border: 0;
-  }
-  .-light {
-    color: #a9a9a9;
-    cursor: default;
-    padding: 0;
-  }
-  .-redlink {
-    color: @red;
-    &:hover {
-      color: @red;
-      text-decoration: underline;
-    }
-    &:active {
-      color: @red;
-    }
-    &:focus {
-    }
-  }
-  .-textlink {
-    color: initial;
-    text-decoration: none;
-    cursor: pointer;
-    &:hover {
-      color: initial;
-      text-decoration: none;
-      cursor: pointer;
-    }
-    &:active {
-      color: initial;
-      text-decoration: none;
-      cursor: pointer;
-    }
-    &:focus {
-    }
-  }
-  /* BOOTSTRAP BADGES OVERRIDE FOR BACKEND */
-  .badge {
-    border-radius: 0;
-    font-weight: normal;
-    margin-right: 0.5rem;
-    margin-bottom: 0.5rem;
-    font-size: 1.4rem;
-    background-color: transparent;
-    padding: 0.3rem 0.6rem;
-    &-light {
-      color: #a9a9a9;
-      cursor: default;
-      padding: 0;
-      margin-left: 0;
-    }
-    &-violet {
-      color: #8947cc;
-      border: 1px solid #8947cc;
-    }
-    &-primary {
-      color: #3365a9;
-      border: 1px solid #3365a9;
-    }
-    &-info {
-      color: #008295;
-      border: 1px solid #008295;
-    }
-    &-dark {
-      color: #343a40;
-      border: 1px solid #343a40;
-    }
-    &-danger {
-      color: @white;
-      background-color: #dc3545;
-    }
-    &-success {
-      color: #008a00;
-      border: 1px solid #008a00;
-    }
-    &-secondary {
-      color: #74422b;
-      border: 1px solid #74422b;
-    }
-    &-warning {
-      background-color: #ffc107;
-      color: #212529;
-    }
-    &-gray {
-      background-color: #ccc;
-      color: #212529;
-      text-transform: uppercase;
-      border: 1px solid #ccc;
-    }
-    &-hover {
-      .badge-success {
-        &:hover {
-          color: @black;
+    &__info-text {
+        margin-bottom: 3rem;
+        .badge {
+        	background-color: @white;
+            margin-right: 0;
         }
-      }
-      .badge-dark {
-        &:hover {
-          background-color: #f5f5f5;
-          color: @black;
-        }
-      }
-    }
-  }
-  &__info-text {
-    margin-bottom: 3rem;
-    .badge {
-      background-color: @white;
-      margin-right: 0;
-    }
-    .badge-warning {
-      background-color: #ffc107;
-      color: #212529;
-    }
-
-<<<<<<< HEAD
-    /* BLOCK AND BOX STYLING */
-  }
-  &__default-block {
-    margin-bottom: 3rem;
-    padding: 2rem;
-    background-color: #fff;
-    border: 1px solid @middlegray;
-    .form-row:last-of-type {
-      margin-bottom: 0;
-    }
-    &.-danger {
-      border-top: 5px solid @redBar;
-    }
-    &.-warning {
-      border-top: 5px solid @yellowBar;
-    }
-    &.-success-box {
-      border: 1px solid #abd9b5;
-      border-top: 5px solid #abd9b5;
-    }
-    &.-info-box {
-      border: 1px solid @blue;
-      border-top: 5px solid @blue;
-    }
-    &.-gray-box {
-      border: 1px solid @gray;
-      border-top: 5px solid @gray;
-    }
-    &-description {
-      margin-bottom: 3rem;
-      &-empty {
-        font-style: italic;
-        color: @middlegray;
-      }
-    }
-  }
-  &__final-actions {
-    margin-top: -1rem;
-  }
-  &__entry-list {
-    display: flex;
-    justify-content: space-between;
-    flex-wrap: wrap;
-    &.-w33 {
-      &::after {
-        content: "";
-        flex: 0 0 calc(33.3333% - 2rem);
-        width: calc(33.3333% - 2rem);
-        max-width: calc(33.3333% - 2rem);
-      }
-    }
-    &.-w25 {
-      &::after {
-        content: "";
-        flex: 0 0 calc(25% - 2rem);
-        width: calc(25% - 2rem);
-        max-width: calc(25% - 2rem);
-      }
-    }
-  }
-  &__boxed-entry {
-    background: @white;
-    padding: 2rem;
-    padding-bottom: 4rem;
-    margin-bottom: 2.25rem;
-    transition: background 0.2s ease;
-    border: 1px solid @middlegray;
-    position: relative;
-    &:hover {
-      //background: @lightgray2;
-      box-shadow: 0 0 3px rgba(0, 0, 0, 0.3);
-      .admin__boxed-entry-actions {
-        opacity: 1;
-      }
-    }
-    .admin__boxed-entry-actions {
-      background: transparent;
-      border: 0;
-      &-delete {
-        background: transparent;
-        border: 0;
-      }
-    }
-    &.-no-actions {
-      padding-bottom: 2rem;
-    }
-    &.-w25 {
-      flex: 0 0 calc(25% - 1.5rem);
-      width: calc(25% - 1.5rem);
-      max-width: calc(25% - 1.5rem);
-    }
-    &.-w33 {
-      flex: 0 0 calc(33.3333% - 1.5rem);
-      width: calc(33.3333% - 1.5rem);
-      max-width: calc(33.3333% - 1.5rem);
-    }
-    &.-w50 {
-      flex: 0 0 calc(50% - 1rem);
-      width: calc(50% - 1rem);
-      max-width: calc(50% - 1rem);
-    }
-    &.-w66 {
-      flex: 0 0 calc(66.6666% - 0.75rem);
-      width: calc(66.6666% - 0.75rem);
-      max-width: calc(66.6666% - 0.75rem);
-    }
-    &.-w100 {
-      flex: 0 0 calc(100%);
-      width: calc(100%);
-      max-width: calc(100%);
-    }
-    &.-std-bottom-pad {
-      padding-bottom: 2rem;
-    }
-    &.-danger {
-      border-top: 5px solid @redBar;
-    }
-    &.-warning {
-      border-top: 5px solid @yellowBar;
-    }
-    &-actions {
-      opacity: 0;
-      position: absolute;
-      bottom: 1.5rem;
-      left: 2rem;
-      transition: opacity 0.2s ease;
-      a {
-        font-size: 1.4rem;
-        margin: 0 0.9rem;
-        &:first-of-type {
-          margin-left: 0;
-=======
+		.badge-warning {
+			background-color:#ffc107;
+			color:#212529;
+		}
+
 	/* BLOCK AND BOX STYLING */
     }
 	&__default-block {
@@ -446,7 +242,7 @@
 		}
 		&.-gray-box {
 		border: 1px solid @gray;
-    	border-top: 5px solid @gray;			
+    	border-top: 5px solid @gray;
 		}
 		&-description {
 	    	margin-bottom: 3rem;
@@ -454,7 +250,7 @@
                 font-style: italic;
                 color: @middlegray;
             }
-	    }	
+	    }
 	}
 	&__final-actions {
 		margin-top: -1rem;
@@ -558,6 +354,14 @@
 				margin-inline-end: 0.5rem;
 			}
 		}
+	}
+	.admin__boxed-entry-actions {
+		  background: transparent;
+		  border: 0;
+		  &-delete {
+			background: transparent;
+			border: 0;
+		   }
 	}
 	&__boxed-entry-progress {
 		background: @grayBar;
@@ -738,7 +542,7 @@
 		&:hover {
 			background: darken(#D4EDDB, 3%);
 		}
-	}	
+	}
 	&__translations-selected-key {
 		background-color: @white;
 		&:hover {
@@ -756,13 +560,13 @@
 			top: 0;
 			content: '';
 			display: block;
-			background: @blue;	
+			background: @blue;
 			}
 	}
 	&__grab-indicator {
 		padding-top: 6rem;
 	}
-	
+
 	&__label-required-field {
 		padding-left: 0.5rem;
 		font-size: 1.2rem;
@@ -771,7 +575,7 @@
 		margin-top: 0.8rem;
 		font-size: 1.2rem;
 	}
-	
+
 	/* ADMIN BACKEND FLEX TABLE */
 	&__table-tools {
 		width: 100%;
@@ -819,335 +623,24 @@
         &.-slim {
         	border: none;
         	padding: 0;
->>>>>>> 7f87ec50
         }
-      }
-    }
-    &-description {
-      margin-bottom: 3rem;
-      &-empty {
-        font-style: italic;
-        color: @middlegray;
-      }
-    }
-  }
-  &__boxed-entry-progress {
-    background: @grayBar;
-    height: 6px;
-    width: 100%;
-    position: absolute;
-    bottom: 0;
-    left: 0;
-    display: flex;
-  }
-  &__boxed-entry-progress-complete {
-    background: @greenBar;
-  }
-  &__boxed-entry-progress-partially {
-    background: @yellowBar;
-  }
-  &__sidebar-progressbar {
-    background: @grayBar;
-    height: 30px;
-    width: 100%;
-    display: flex;
-  }
-  &__license-unconfigured-entry {
-    &:hover {
-      color: #212529;
-    }
-  }
-  &__dashboard-translations-progress {
-    background: @grayBar;
-    height: 6px;
-    width: auto;
-    position: relative;
-    bottom: 0;
-    left: 0;
-    display: flex;
-    margin-left: 3.3rem;
-  }
-  &__dashboard-translations-progress-complete {
-    background: @greenBar;
-  }
-  &__dashboard-translations-progress-partially {
-    background: @yellowBar;
-  }
-  &__dashboard-translations-progress-error {
-    background: @redBar;
-    flex: 0 0 100%;
-    max-width: 100%;
-  }
-  &__translations-not-translated-entry {
-    margin-top: 2rem;
-    margin-bottom: 0.5rem;
-    &:hover {
-      color: #212529;
-    }
-  }
-  &__translations-global-key-wrapper {
-    font-size: 12px;
-    color: #7c7c7c;
-  }
-  &__translations-fields.-firstField {
-    display: flex;
-    align-items: center;
-    .admin__form-label {
-      label {
-        margin-bottom: 0;
-      }
-    }
-    .admin__form-input {
-      display: flex;
-      align-items: end;
-      input {
-        height: 2.4rem;
-        margin-left: 0.8rem;
-      }
-    }
-  }
-  &__translations-global-key {
-  }
-  &__translations-global-hint {
-    display: none;
-  }
-  &__translations-filter-wrapper {
-    display: flex;
-    margin-bottom: 1rem;
-    margin-top: 1rem;
-    position: relative;
-  }
-  &__translations-search-action {
-    line-height: 1;
-    color: #555;
-    text-align: center;
-    background-color: #eee;
-    border: 1px solid #ccc;
-    display: flex;
-    padding: 0;
-    align-items: center;
-    justify-content: center;
-    width: 3.5rem;
-    max-width: 3.5rem;
-    flex: 0 0 3.5rem;
-    display: flex;
-    justify-content: center;
-    color: #212529;
-  }
-  &__translations-search-input {
-    padding-right: 2.5rem;
-  }
-  &__translations-search-clear {
-    display: none;
-    cursor: pointer;
-    padding: 1rem;
-    position: absolute;
-    right: 36px;
-    top: 0;
-    font-size: 1.6rem;
-    line-height: 1.1rem;
-  }
-  &__translations-search-button {
-    color: #555;
-    width: 4.5rem;
-    height: 100%;
-    padding: 0;
-    display: flex;
-    align-items: center;
-    justify-content: center;
-  }
-  &__sidebar-progressbar-complete {
-    background: @greenBar;
-  }
-  &__sidebar-progressbar-partially {
-    background: @yellowBar;
-  }
-  &__sidebar-progress-header {
-    display: flex;
-  }
-  &__sidebar-progress-count {
-    text-align: right;
-    margin-left: auto;
-    font-size: 14px;
-    align-self: center;
-  }
-  &__translations-all-keys-list div:last-child {
-    border-bottom: 1px solid #ccc;
-  }
-  &__translations-not-translated,
-  &__translations-partially-translated,
-  &__translations-fully-translated {
-    position: relative;
-    word-wrap: break-word;
-    padding: 0.5rem 1rem;
-    border-top: 1px solid #ccc;
-    border-left: 1px solid #ccc;
-    border-right: 1px solid #ccc;
-    a {
-      display: block;
-      color: #444;
-      &:hover,
-      &:active,
-      &:focus {
-        text-decoration: none;
-      }
-    }
-  }
-  &__translations-not-translated {
-    background-color: #eeeeee;
-    &:hover {
-      background: darken(#eeeeee, 3%);
-    }
-  }
-  &__translations-partially-translated {
-    background-color: #f7e3b5;
-    &:hover {
-      background: darken(#f7e3b5, 3%);
-    }
-  }
-  &__translations-fully-translated {
-    background-color: #d4eddb;
-    &:hover {
-      background: darken(#d4eddb, 3%);
-    }
-  }
-  &__translations-selected-key {
-    background-color: @white;
-    &:hover {
-      background: @white;
-    }
-    a {
-      color: @blue;
-      font-weight: 600;
-    }
-    &:before {
-      position: absolute;
-      height: 100%;
-      width: 4px;
-      left: -4px;
-      top: 0;
-      content: "";
-      display: block;
-      background: @blue;
-    }
-  }
-  &__grab-indicator {
-    padding-top: 6rem;
-  }
-
-  &__label-required-field {
-    padding-left: 0.5rem;
-    font-size: 1.2rem;
-  }
-  &__translations-overview-number {
-    margin-top: 0.8rem;
-    font-size: 1.2rem;
-  }
-
-  /* ADMIN BACKEND FLEX TABLE */
-  &__table-tools {
-    width: 100%;
-    display: flex;
-    justify-content: space-between;
-    margin-bottom: 0.5rem;
-  }
-  &__table-paginator {
-    li {
-      margin-right: 0.5rem;
-      border: none;
-    }
-    a {
-      background: transparent;
-      font-size: 1.4rem;
-    }
-    span {
-      font-size: 1.4rem;
-    }
-  }
-  &__table-filter {
-    .input-group > .form-control {
-      width: 250px;
-    }
-    .input-group-append {
-      font-size: 1.4rem;
-      font-weight: 400;
-      line-height: 1;
-      color: #555;
-      text-align: center;
-      background-color: #eee;
-      border: 1px solid @middlegray;
-      border-radius: 4px;
-      display: flex;
-      padding: 0 1rem;
-      align-items: center;
-      justify-content: center;
-    }
-  }
-  &__table-content {
-    background: @white;
-    padding: 0 2rem 0rem 2rem;
-    border: 1px solid @middlegray;
-    margin-bottom: 2rem;
-    &.-slim {
-      border: none;
-      padding: 0;
-    }
-  }
-  &__table-title {
-    margin-bottom: 0rem;
-    font-weight: 600;
-    border-bottom: 1px solid @gray;
-    padding: 1rem 0;
-    font-size: 1.6rem;
-    position: sticky;
-    top: 3.5rem;
-    background: white;
-    z-index: 5;
-    margin-left: -2rem;
-    padding-left: 2rem;
-    margin-right: -2rem;
-    padding-right: 2rem;
-    z-index: 950;
-  }
-  // SORTING ARROW
-  &__table-sorting {
-    flex: 1;
-    margin-right: 2rem;
-    border: 0;
-    background: transparent;
-    &:hover {
-      text-decoration: none;
-      .admin__table-sorting-arrow-hidden {
-        opacity: 1;
-      }
-      .admin__table-sorting-arrow-up,
-      .admin__table-sorting-arrow-down {
-        transform: rotate(180deg);
-        transform-origin: 50% 58%;
-      }
-    }
-  }
-  &__table-sorting-arrow-hidden {
-    opacity: 0;
-    transition: all 0.2s ease;
-  }
-  &__table-sorting-arrow-up {
-  }
-  &__table-sorting-arrow-down {
-  }
-  &__table-sorting-arrow-hidden,
-  &__table-sorting-arrow-up,
-  &__table-sorting-arrow-down {
-    color: @black;
-    margin-left: 0.6rem;
-  }
-  &__table-sorting-heading {
-  }
-
-<<<<<<< HEAD
-  &__table-entry {
-    /* opacity: 0;
-=======
+	}
+	&__table-title {
+		margin-bottom: 0rem;
+		font-weight: 600;
+		border-bottom: 1px solid @gray;
+		padding: 1rem 0;
+        font-size: 1.6rem;
+        position: sticky;
+		top: 3.5rem;
+		background: white;
+		z-index: 5;
+        margin-left:-2rem;
+        padding-left:2rem;
+        margin-right:-2rem;
+        padding-right:2rem;
+        z-index: 950;
+
 	}
 	// PREVIEW BOX (ADD WIDGET)
 	&__default-preview {
@@ -1161,7 +654,7 @@
 		}
 		.widget {
 			border: 1px solid #ccc;
-			background: 
+			background:
 			repeating-linear-gradient(45deg,
 			white,
 			white 20px,
@@ -1195,312 +688,103 @@
 	&__table-sorting-arrow-up {}
 	&__table-sorting-arrow-down {}
 	&__table-sorting-arrow-hidden,
-	&__table-sorting-arrow-up, 
+	&__table-sorting-arrow-up,
 	&__table-sorting-arrow-down {
 		color: @black;
 		margin-left: 0.6rem;
 	}
 	&__table-sorting-heading {}
-	
+
 	&__table-entry {
 		/* opacity: 0;
->>>>>>> 7f87ec50
 		animation: fadein 0.2s ease-in 0s 1 forwards;
 		.delay-animation(@numitems, @delay); */
-    transition: background 0.2s ease;
-    padding: 1.5rem 2rem;
-    margin-left: -2rem;
-    margin-right: -2rem;
-    &:hover {
-      background: @lightgray2;
-      .admin__table-action-link {
-        transition: opacity 0.2s ease;
-        opacity: 1;
-      }
-    }
-    &.-unpublished {
-      .admin__table-name,
-      .admin__table-additional-info {
-        opacity: 0.35;
-      }
-    }
-  }
-  &__table-img {
-    margin-right: 2rem;
-    flex: 0 0 80px;
-    img {
-      max-width: 100%;
-      max-height: 80px;
-    }
-  }
-  &__table-data {
-    display: flex;
-    flex-direction: column;
-    justify-content: center;
-    align-items: start;
-  }
-  &__table-name {
-    font-size: 1.8rem;
-    .badge {
-      margin-left: 10px;
-      background-color: #ffc107;
-      color: #212529;
-      font-size: 1.2rem;
-      vertical-align: middle;
-    }
-  }
-  &__table-action-link {
-    opacity: 0;
-    font-size: 1.4rem;
-    transition: opacity 0.2s ease;
-    margin-right: 1.4rem;
-  }
-  &__table-email {
-    font-size: 1.4rem;
-  }
-  &__table-badges {
-    overflow: hidden;
-  }
-  &__table-last-login {
-    font-size: 1.4rem;
-  }
-  &__search-input-wrapper {
-    position: relative;
-  }
-  &__search-input {
-    padding-right: 2.5rem;
-    width: 250px;
-  }
-  &__search-clear {
-    display: none;
-    cursor: pointer;
-    padding: 1rem;
-    position: absolute;
-    right: 5px;
-    top: 0;
-    font-size: 1.6rem;
-    line-height: 1.1rem;
-  }
-  &__search-action {
-    font-size: 1.4rem;
-    min-width: 120px;
-    text-align: center;
-  }
-
-<<<<<<< HEAD
-  /* SIDEBAR */
-  &__sidebar-background,
-  &__sidebar {
-    width: 250px;
-    background-color: @adminBackend-bg;
-  }
-  &__sidebar-background {
-    position: fixed;
-    top: 0;
-    bottom: -120px;
-    z-index: 1;
-  }
-  &__sidebar {
-    position: relative;
-    padding: 1.5rem;
-    font-size: @fontNormal;
-    z-index: 1010;
-    padding-top: 0;
-    &.fixed-top,
-    &.fixed-bottom {
-      position: fixed;
-    }
-    &.fixed-top {
-      top: 0;
-    }
-    &.fixed-bottom {
-      bottom: 0;
-    }
-    a,
-    button {
-      color: @adminBackend-menu-text;
-      &:hover,
-      &:active,
-      &:focus {
-        text-decoration: none;
-        color: @white;
-      }
-    }
-  }
-  &__sidebar-divider-top {
-    border-top: 1px dashed #eee;
-    padding-top: 1.4rem;
-  }
-  &__sidebar-inner {
-    padding-top: 3rem;
-    h1 {
-      line-height: normal;
-      margin: 0;
-      margin-bottom: 0.7rem;
-      font-size: 2.5rem;
-      color: @white;
-      font-weight: 600;
-      padding: 1.7rem 0 0.2rem 0;
-      a {
-        display: flex;
-        align-items: center;
-        max-width: 100%;
-        color: @white;
-      }
-      img {
-        max-width: 30%;
-        margin-right: 10px;
-      }
-    }
-  }
-  &__sidebar-logout {
-    margin-right: -15px;
-    margin-left: -15px;
-    padding-top: 10px;
-    padding-right: 15px;
-    padding-left: 15px;
-    border-top: 1px solid @white;
-  }
-
-  /* ADMIN FORMS */
-  &__form-label {
-  }
-  &__form-input {
-    flex-grow: 1;
-    .ui-autocomplete {
-      border: 1px solid #ced4da;
-      background: white;
-      overflow-x: hidden;
-      overflow-y: scroll;
-      height: 400px;
-    }
-  }
-  &__form-help-icon {
-    display: flex;
-    justify-content: center;
-    align-items: flex-start;
-  }
-  &__form-checkbox {
-  }
-  &__form-help-text {
-    display: none;
-    margin-top: 0.4rem;
-    font-size: @fontSmall;
-    font-style: italic;
-    color: @inlineStatic;
-    &.in {
-      display: inline-block;
-    }
-  }
-  &__dashboard-user-welcome {
-    display: flex;
-  }
-  &__dashboard-user-welcome-left {
-    flex: 0 0 calc(~"100% - 135px");
-    max-width: calc(~"100% - 135px");
-  }
-  &__dashboard-user-welcome-right {
-    flex: 0 0 120px;
-    max-width: 120px;
-    margin-left: 1.5rem;
-  }
-  &__dashboard-user-icon-wrapper {
-    flex: 0 0 150px;
-    min-width: 150px;
-  }
-  &__dashboard-user-icon {
-    position: relative;
-    max-width: 100%;
-    object-fit: cover;
-    width: 120px;
-    height: 120px;
-  }
-  // FANCY RADIO SWITCH/TOGGLE
-  &__radio-switch {
-    position: relative;
-    width: 18rem;
-    height: 2.5rem;
-    font-size: 0;
-    input {
-      position: absolute;
-      top: 0;
-      z-index: 2;
-      opacity: 0;
-      cursor: pointer;
-      height: 2.5rem;
-      width: 6rem;
-      left: 3.5rem;
-      margin: 0;
-      & ~ input:checked ~ .toggle-outside {
-        background: #3365a9;
-      }
-      & ~ input:checked ~ .toggle-outside .toggle-inside {
-        left: 3.5rem;
-        background: #fff;
-      }
-    }
-    input:checked {
-      z-index: 1;
-      & ~ .toggle-outside .toggle-inside {
-        left: 0.5rem;
-        background: #fff;
-        border: 1px solid rgba(0, 0, 0, 0.2);
-      }
-    }
-    input:checked + label {
-      opacity: 1;
-      cursor: default;
-    }
-    input:not(:checked) + label:hover {
-      opacity: 0.5;
-    }
-    label {
-      color: #000;
-      opacity: 0.55;
-      transition: opacity 0.25s ease;
-      cursor: pointer;
-      font-size: 1.5rem;
-      line-height: 2.5rem;
-      display: inline-block;
-      width: 3rem;
-      height: 100%;
-      margin: 0;
-      text-align: left;
-      user-select: none;
-      &:last-of-type {
-        margin-left: 6.5rem;
-        width: 3.2rem;
-        text-align: right;
-      }
-    }
-    .toggle-outside {
-      height: 100%;
-      border-radius: 2rem;
-      padding: 0.25rem;
-      overflow: hidden;
-      transition: 0.25s ease all;
-      background: #ccc;
-      position: absolute;
-      width: 6rem;
-      left: 3.5rem;
-    }
-    .toggle-inside {
-      border-radius: 5rem;
-      background: #fff;
-      position: absolute;
-      transition: 0.25s ease all;
-      height: 2rem;
-      width: 2rem;
-    }
-  }
-=======
+		transition: background 0.2s ease;
+		padding: 1.5rem 2rem;
+		margin-left: -2rem;
+		margin-right: -2rem;
+		&:hover {
+		    background: @lightgray2;
+		    .admin__table-action-link {
+		    	transition: opacity 0.2s ease;
+		    	opacity: 1.0;
+		    }
+		}
+		&.-unpublished {
+			.admin__table-name, .admin__table-additional-info {
+				opacity: 0.35;
+			}
+		}
+	}
+	&__table-img {
+        margin-right: 2rem;
+		flex: 0 0 80px;
+		img {
+			max-width: 100%;
+			max-height: 80px;
+		}
+	}
+	&__table-data {
+		display: flex;
+		flex-direction: column;
+		justify-content: center;
+		align-items: start;
+	}
+	&__table-name {
+		font-size: 1.8rem;
+		.badge {
+			margin-left:10px;
+			background-color:#ffc107;
+			color:#212529;
+			font-size:1.2rem;
+			vertical-align:middle;
+		}
+	}
+	&__table-action-link {
+		opacity: 0;
+		font-size: 1.4rem;
+		transition: opacity 0.2s ease;
+		margin-right: 1.4rem;
+	}
+	&__table-email {
+		font-size: 1.4rem;
+	}
+	&__table-badges {
+		overflow: hidden;
+	}
+	&__table-last-login {
+		font-size: 1.4rem;
+		}
+	&__search-input-wrapper {
+		position: relative;
+	}
+	&__search-input {
+		padding-right: 2.5rem;
+		width: 250px;
+	}
+	&__search-clear {
+		display: none;
+		cursor: pointer;
+		padding: 1rem;
+		position: absolute;
+		right: 5px;
+		top: 0;
+		font-size: 1.6rem;
+		line-height: 1.1rem;
+	}
+	&__search-action {
+		font-size: 1.4rem;
+		min-width: 120px;
+		text-align: center;
+	}
+
 	/* SIDEBAR */
 	&__sidebar-background,
 	&__sidebar {
-		width: 250px;		
-		background-color: @adminBackend-bg; 
-	}
-	&__sidebar-background {  
+		width: 250px;
+		background-color: @adminBackend-bg;
+	}
+	&__sidebar-background {
 		position: fixed;
 		top: 0;
 		bottom: -120px;
@@ -1569,853 +853,705 @@
 	&__did-you-know-text {
 		margin-bottom: 0;
 	}
-	
->>>>>>> 7f87ec50
-
-  // FONT AWESOME CHECKBOXES
-  &__fancy-checkbox {
-    display: none;
-    & + label {
-      cursor: pointer;
-      margin: 0;
-      width: 100%;
-    }
-    & + label::before {
-      display: inline-block;
-      content: "\f096";
-      font: normal normal normal 17px/1 FontAwesome;
-    }
-    &:checked + label::before {
-      animation: fadeIn 0.15s ease-in 0s 1 forwards;
-      content: "\f046";
-      font: normal normal normal 17px/1 FontAwesome;
-    }
-  }
-  &__checkbox-column-all-entrys,
-  &__checkbox-column-single-entry {
-    flex: 0 0 30px;
-  }
-
-  &__overlay-bar {
-    display: none;
-    position: fixed;
-    bottom: 0;
-    right: 0;
-    width: calc(~"100% - 250px");
-    height: 100px;
-    background: rgba(0, 0, 0, 0.85);
-    z-index: 1001;
-    color: @white;
-    align-items: center;
-    justify-content: center;
-    flex-direction: column;
-    &.-showExportOptions {
-      display: flex;
-      animation: slideInUp 0.25s ease 0s 1 forwards;
-    }
-  }
-  &__overlay-bar-message {
-    margin-bottom: 1rem;
-    text-align: center;
-  }
-
-  // TOPBAR BACKEND
-  &__topbar-backend {
-    position: relative;
-    display: flex;
-    width: 100vw;
-    z-index: 1220;
-    height: 3.5rem;
-    background: @adminBackend-bg;
-    color: @adminBackend-menu-text;
-    position: fixed;
-    top: 0;
-    font-size: 1.4rem;
-    // BOOTSTRAP/BROWSER RESET
-    ul {
-      list-style: none;
-      margin-bottom: 0;
-      padding-left: 0;
-    }
-    .-dropdown {
-      &:hover > ul,
-      &:hover > form > ul {
-        opacity: 1;
-        visibility: visible;
-      }
-    }
-  }
-  &__topbar-backend-right {
-    margin-left: auto;
-    display: flex;
-  }
-  &__topbar-backend-dropdown {
-    opacity: 0;
-    visibility: hidden;
-    position: absolute;
-    top: 100%;
-    background: @adminBackend-bg;
-    left: 0;
-    min-width: 250px;
-    transition: all 0.2s ease;
-    li {
-      padding: 0.3rem 0.7rem 0.3rem 2rem;
-      &:hover {
-        background-color: @adminBackend-menu-hover;
-      }
-    }
-    a {
-      display: block;
-      color: @white;
-      text-decoration: none;
-      &:hover {
-        color: @white;
-      }
-    }
-  }
-  &__topbar-backend-logo-menu {
-    position: relative;
-    flex: 0 0 6rem;
-    display: flex;
-    align-items: center;
-    justify-content: center;
-    fill: @white;
-    transition: all 0.2s ease;
-    cursor: default;
-    &:hover {
-      background: @adminBackend-menu-hover;
-      cursor: pointer;
-      fill: @white;
-    }
-  }
-  &__topbar-backend-logo {
-    width: 40px;
-    svg {
-      width: 100%;
-      max-height: 35px;
-    }
-  }
-  &__topbar-backend-view-frontend-link {
-    padding: 0 2rem;
-    color: @adminBackend-menu-text;
-    transition: all 0.2s ease;
-    display: flex;
-    justify-content: center;
-    align-items: center;
-    .fa {
-      margin-right: 0.9rem;
-      font-size: 1.6rem;
-    }
-    &:hover {
-      background: @adminBackend-menu-hover;
-      color: @white;
-      text-decoration: none;
-    }
-    &:active,
-    &:focus,
-    &:focus-within {
-      color: @white;
-    }
-  }
-  &__topbar-backend-add {
-    position: relative;
-    display: flex;
-    justify-content: center;
-    align-items: center;
-    padding: 0 2rem;
-    transition: all 0.2s ease;
-    cursor: default;
-    .fa {
-      margin-right: 0.9rem;
-      font-size: 1.6rem;
-    }
-    &:hover {
-      background: @adminBackend-menu-hover;
-      text-decoration: none;
-      cursor: pointer;
-      color: @white;
-    }
-  }
-  &__topbar-backend-language {
-    position: relative;
-    display: flex;
-    justify-content: center;
-    align-items: center;
-    padding: 0 2rem;
-    transition: all 0.2s ease;
-    cursor: default;
-    .activeLang {
-      font-weight: 700;
-      background: @adminBackend-active-state;
-      a {
-        &:after {
-          font: normal normal normal 14px/1 FontAwesome;
-          content: "\f00c";
-          margin-left: 0.7rem;
+
+
+	/* ADMIN FORMS */
+	&__form-label {}
+	&__form-input {
+		flex-grow: 1;
+		.ui-autocomplete {
+			border: 1px solid #ced4da;
+			background: white;
+			overflow-x: hidden;
+			overflow-y: scroll;
+			height: 400px;
+		}
+	}
+	&__form-help-icon {
+		display: flex;
+		justify-content: center;
+		align-items: flex-start;
+	}
+	&__form-checkbox {}
+	&__form-help-text {
+		display: none;
+		margin-top: 0.4rem;
+		font-size: @fontSmall;
+	    font-style: italic;
+	    color: @inlineStatic;
+		&.in {
+			display: inline-block;
+		}
+	}
+	&__dashboard-user-welcome {
+		display: flex;
+	}
+	&__dashboard-user-welcome-left {
+		flex: 0 0 calc(~"100% - 135px");
+		max-width: calc(~"100% - 135px");
+	}
+	&__dashboard-user-welcome-right {
+		flex: 0 0 120px;
+		max-width: 120px;
+		margin-left: 1.5rem;
+	}
+	&__dashboard-user-icon-wrapper {
+		flex: 0 0 150px;
+		min-width: 150px;
+	}
+	&__dashboard-user-icon {
+		position: relative;
+		max-width: 100%;
+		object-fit: cover;
+		width: 120px;
+		height: 120px;
+	}
+	// FANCY RADIO SWITCH/TOGGLE
+	&__radio-switch {
+	    position: relative;
+		width: 18rem;
+		height: 2.5rem;
+		font-size: 0;
+	    input {
+	        position: absolute;
+	        top: 0;
+	        z-index: 2;
+	        opacity: 0;
+	        cursor: pointer;
+			height: 2.5rem;
+			width: 6rem;
+			left: 3.5rem;
+			margin: 0;
+			& ~ input:checked ~ .toggle-outside {
+				background: #3365a9;
+			}
+			& ~ input:checked ~ .toggle-outside .toggle-inside {
+				left: 3.5rem;
+				background: #fff;
+			}
+	    }
+	    input:checked {
+			z-index: 1;
+			& ~ .toggle-outside .toggle-inside {
+				left: 0.5rem;
+				background: #fff;
+				border: 1px solid rgba(0,0,0,0.2);
+			}
+		}
+		input:checked + label {
+			opacity: 1;
+			cursor: default;
+		}
+		input:not(:checked) + label:hover {
+			opacity: 0.5;
+		}
+		label {
+			color: #000;
+			opacity: 0.55;
+			transition: opacity 0.25s ease;
+			cursor: pointer;
+			font-size: 1.5rem;
+			line-height: 2.5rem;
+		  	display: inline-block;
+		  	width: 3rem;
+		  	height: 100%;
+			margin: 0;
+		  	text-align: left;
+		  	user-select: none;
+		  	&:last-of-type {
+				margin-left: 6.5rem;
+				width: 3.2rem;
+				text-align: right;
+			}
+		}
+		.toggle-outside {
+			height: 100%;
+			border-radius: 2rem;
+			padding: 0.25rem;
+			overflow: hidden;
+			transition: 0.25s ease all;
+			background: #ccc;
+			position: absolute;
+			width: 6rem;
+			left: 3.5rem;
+		}
+		.toggle-inside {
+			border-radius: 5rem;
+			background: #fff;
+			position: absolute;
+			transition: 0.25s ease all;
+			height: 2rem;
+	 		width: 2rem;
+		}
+	}
+
+	// FONT AWESOME CHECKBOXES
+	&__fancy-checkbox {
+		display: none;
+		& + label {
+			cursor: pointer;
+			margin: 0;
+			width: 100%;
+		}
+		& + label::before {
+			display: inline-block;
+			content: "\f096";
+		    font: normal normal normal 17px/1 FontAwesome;
+		}
+		&:checked + label::before {
+			animation: fadeIn 0.15s ease-in 0s 1 forwards;
+		    content: "\f046";
+		    font: normal normal normal 17px/1 FontAwesome;
+	    }
+	}
+	&__checkbox-column-all-entrys,
+	&__checkbox-column-single-entry {
+		flex: 0 0 30px;
+	}
+
+	&__overlay-bar {
+		display: none;
+		position: fixed;
+		bottom: 0;
+		right: 0;
+		width: calc(~"100% - 250px");
+		height: 100px;
+		background: rgba(0,0,0,0.85);
+		z-index: 1001;
+		color: @white;
+		align-items: center;
+		justify-content: center;
+		flex-direction: column;
+		&.-showExportOptions {
+			display: flex;
+			animation: slideInUp 0.25s ease 0s 1 forwards;
+		}
+	}
+	&__overlay-bar-message {
+		margin-bottom: 1rem;
+		text-align: center;
+	}
+
+	// TOPBAR BACKEND
+	&__topbar-backend {
+		position: relative;
+		display: flex;
+		width: 100vw;
+		z-index: 1220;
+		height: 3.5rem;
+		background: @adminBackend-bg;
+		color: @adminBackend-menu-text;
+		position: fixed;
+		top: 0;
+		font-size: 1.4rem;
+		// BOOTSTRAP/BROWSER RESET
+		ul {
+			list-style: none;
+			margin-bottom: 0;
+			padding-left: 0;
+		}
+		.-dropdown {
+			&:hover > ul,
+			&:hover > form > ul {
+				opacity: 1;
+				visibility: visible;
+			}
+		}
+	}
+	&__topbar-backend-right {
+		margin-left: auto;
+		display: flex;
+	}
+	&__topbar-backend-dropdown {
+		opacity: 0;
+		visibility: hidden;
+		position: absolute;
+		top: 100%;
+		background: @adminBackend-bg;
+		left: 0;
+		min-width: 250px;
+		transition: all 0.2s ease;
+		li {
+			padding: 0.3rem 0.7rem 0.3rem 2rem;
+            &:hover {
+                background-color: @adminBackend-menu-hover;
+            }
         }
-      }
-      &:hover {
-        background: @adminBackend-active-state;
-      }
-    }
-
-    &:hover {
-      background: @adminBackend-menu-hover;
-      text-decoration: none;
-      cursor: pointer;
-      color: @white;
-    }
-    .fa {
-      margin-right: 0.9rem;
-      font-size: 1.6rem;
-    }
-    ul {
-      opacity: 0;
-      visibility: hidden;
-    }
-  }
-  &__topbar-backend-logout {
-    display: flex;
-    justify-content: center;
-    align-items: stretch;
-    margin-right: 4rem;
-    ul {
-    }
-    form,
-    ul,
-    li {
-      display: flex;
-      align-items: stretch;
-    }
-  }
-  &__topbar-backend-logout-link {
-    padding: 0 2rem;
-    color: @adminBackend-menu-text;
-    transition: all 0.2s ease;
-    display: flex;
-    justify-content: center;
-    align-items: center;
-    .fa {
-      margin-left: 0.9rem;
-      font-size: 1.6rem;
-    }
-    &:hover {
-      background: @adminBackend-menu-hover;
-      color: white;
-      text-decoration: none;
-    }
-    &:active,
-    &:focus,
-    &:focus-within {
-      color: @white;
-    }
-  }
-
-  // CMS COLLECTIONS
-  &__cms-collections {
-    .collection__title a {
-      display: inline-block;
-    }
-    .collection__description {
-      padding-left: 0;
-    }
-  }
-  &__cms-collections-tree-wrapper {
-    padding: 1.5rem;
-  }
-  &__cms-collections-entry {
-    border-top: 1px solid @middlegray;
-    &:last-of-type {
-      border-bottom: 1px solid @middlegray;
-    }
-    &:hover {
-      .admin__cms-collections-entry-edit {
-        opacity: 1;
-      }
-    }
-  }
-  &__cms-collections-entry-end {
-    align-items: center;
-    display: flex;
-    justify-content: flex-end;
-  }
-  &__cms-collections-entry-edit {
-    transition: opacity 0.2s ease;
-    opacity: 0;
-    padding: 0 2rem;
-  }
-  &__cms-collections-tree-listing {
-    width: 100%;
-    list-style: none;
-    padding-left: 0;
-    border-left: 1px solid @middlegray;
-    border-right: 1px solid @middlegray;
-  }
-
-<<<<<<< HEAD
-  &__cms-collections-progress-bar {
-    background: @grayBar;
-    height: 12px;
-    width: auto;
-    position: relative;
-    display: flex;
-  }
-  &__cms-collections-progress-bar-info {
-    position: relative;
-    display: flex;
-  }
-  &__cms-collections-description-toggle {
-    margin-right: 2rem;
-    .fa {
-      padding: 0.2rem 0.3rem;
-      font-size: 1.2rem;
-      border: 1px solid #d5d5d5;
-    }
-  }
-  &__cms-edit-collection-image-actions-wrapper {
-    display: flex;
-  }
-  &__cms-edit-collection-translation-box {
-  }
-  &__cms-edit-collection-actions {
-  }
-  &__cms-edit-collection-data-wrapper {
-    display: flex;
-  }
-  &__cms-edit-collection-data-type {
-    flex: 0 0 125px;
-    max-width: 125px;
-    font-weight: 700;
-  }
-  &__cms-edit-collection-data-value {
-    flex: 0 0 calc(~"100% - 125px");
-    max-width: 0 0 calc(~"100% - 125px");
-    word-break: break-word;
-  }
-  &__cms-edit-collection-connected-radio-buttons {
-    padding-right: 10rem;
-    margin-bottom: 0;
-    min-width: 360px;
-    label {
-      margin-left: 0.5rem;
-    }
-    .connected-bottom {
-      margin-bottom: 0;
-      padding-bottom: 0.5rem;
-    }
-  }
-  &__cms-collections-wrapper-identifier {
-    display: flex;
-    flex-direction: column;
-    margin-top: auto;
-  }
-  &__cms-edit-collection-wrapper-choose-image {
-    display: flex;
-  }
-  &__cms-edit-collection-image-thumbnail {
-    max-width: 200px;
-    max-height: 140px;
-    img {
-      max-height: 140px;
-    }
-  }
-  &__cms-edit-collection-image-actions {
-    padding-left: 2rem;
-    display: flex;
-    flex-direction: column;
-    justify-content: center;
-    align-items: flex-start;
-    a {
-      padding: 0.5rem 0;
-      &:after {
-        display: none;
-      }
-    }
-    .btn {
-      padding: 0.6rem 1.2rem;
-    }
-  }
-  // USERS + PROFILE PICTURE
-  &__profile-image-wrapper {
-    display: flex;
-    justify-content: center;
-  }
-  &__profile-image {
-    max-width: 75%;
-    margin-top: 1rem;
-    margin-bottom: 3rem;
-    width: 100%;
-  }
-  .user-settings__form-wrapper {
-    border: 1px solid #ccc;
-  }
-  .user-settings__profile-image-box {
-    margin-bottom: 3rem;
-    border: 1px solid #ccc;
-    padding: 2rem;
-  }
-
-  // ADMIN TOPBAR FRONTEND
-  &__topbar-frontend {
-    font-family: "Inter", sans-serif;
-    position: relative;
-    display: flex;
-    width: 100vw;
-    z-index: 2400;
-    height: 3.5rem;
-    background: @adminBackend-bg;
-    color: @adminBackend-menu-text;
-    position: sticky;
-    top: 0;
-    font-size: 1.4rem;
-    // BOOTSTRAP/BROWSER RESET
-    ul {
-      list-style: none;
-      margin-bottom: 0;
-      padding-left: 0;
-    }
-    .-dropdown {
-      &:hover > ul,
-      &:hover > form > ul {
-        opacity: 1;
-        visibility: visible;
-      }
-    }
-  }
-  &__topbar-frontend-right {
-    margin-left: auto;
-    display: flex;
-  }
-  &__topbar-frontend-dropdown {
-    opacity: 0;
-    visibility: hidden;
-    position: absolute;
-    top: 100%;
-    background: @adminBackend-bg;
-    left: 0;
-    min-width: 250px;
-    transition: all 0.2s ease;
-    li {
-      padding: 0.3rem 0.7rem 0.3rem 2rem;
-      &:hover {
-        background-color: @adminBackend-menu-hover;
-      }
-    }
-    a {
-      display: block;
-      color: @white;
-      text-decoration: none;
-      &:hover {
-        color: @white;
-      }
-    }
-  }
-  &__topbar-frontend-logo-menu {
-    position: relative;
-    flex: 0 0 6rem;
-    display: flex;
-    align-items: center;
-    justify-content: center;
-    fill: @white;
-    transition: all 0.2s ease;
-    cursor: default;
-    &:hover {
-      background: @adminBackend-menu-hover;
-      cursor: pointer;
-      fill: @white;
-    }
-  }
-  &__topbar-frontend-logo {
-    max-height: 35px;
-    width: 40px;
-    svg {
-      width: 100%;
-      height: auto;
-    }
-  }
-  &__topbar-frontend-view-dashboard-link {
-    padding: 0 2rem;
-    color: @white;
-    transition: all 0.2s ease;
-    display: flex;
-    justify-content: center;
-    align-items: center;
-    .fa {
-      margin-right: 0.9rem;
-      font-size: 1.6rem;
-    }
-    &:hover {
-      background: @adminBackend-menu-hover;
-      color: @white;
-      text-decoration: none;
-    }
-    &:active,
-    &:focus,
-    &:focus-within {
-      color: @white;
-    }
-  }
-  &__topbar-frontend-add {
-    position: relative;
-    display: flex;
-    justify-content: center;
-    align-items: center;
-    padding: 0 2rem;
-    transition: all 0.2s ease;
-    cursor: default;
-    .fa {
-      margin-right: 0.9rem;
-      font-size: 1.6rem;
-    }
-    &:hover {
-      background: @adminBackend-menu-hover;
-      text-decoration: none;
-      cursor: pointer;
-      color: @white;
-    }
-  }
-  &__topbar-frontend-hotfolder {
-    position: relative;
-    display: flex;
-    justify-content: center;
-    align-items: center;
-    padding: 0 2rem;
-    transition: all 0.2s ease;
-    cursor: default;
-    .fa {
-      margin-right: 0.9rem;
-      font-size: 1.6rem;
-    }
-    &:hover {
-      text-decoration: none;
-      color: @white;
-    }
-  }
-  &__topbar-frontend-hotfolder-files-action {
-    color: @white;
-    &:hover {
-      color: @white;
-      text-decoration: none;
-    }
-    &:active,
-    &:focus,
-    &:focus-within {
-      color: @white;
-    }
-  }
-  &__topbar-frontend-logout {
-    display: flex;
-    justify-content: center;
-    align-items: stretch;
-    margin-right: 4rem;
-    ul {
-    }
-    form,
-    ul,
-    li {
-      display: flex;
-      align-items: stretch;
-    }
-  }
-  &__topbar-frontend-logout-link {
-    padding: 0 2rem;
-    color: @white;
-    transition: all 0.2s ease;
-    display: flex;
-    justify-content: center;
-    align-items: center;
-    .fa {
-      margin-left: 0.9rem;
-      font-size: 1.6rem;
-    }
-    &:hover {
-      background: @adminBackend-menu-hover;
-      color: white;
-      text-decoration: none;
-    }
-    &:active,
-    &:focus,
-    &:focus-within {
-      color: @white;
-    }
-  }
-
-  // LANGUAGE TABS
-  &__language-tabs {
-    z-index: 100;
-    position: relative;
-    .nav-tabs {
-      background: #f2f3f4;
-      border-bottom: none;
-    }
-  }
-  &__language-tab {
-    border: none;
-    margin-right: 0;
-    margin-bottom: -2px;
-    a {
-      display: inline-block;
-      padding: 1rem 1.7rem;
-      border: 1px solid #ccc;
-      border-bottom: none;
-      margin-right: 0.3rem;
-      transition: all 0.2s ease;
-      text-align: center;
-      padding: 1rem 0;
-      color: #666;
-      &:hover {
-        border: 1px solid #ccc;
-        border-bottom: none;
-      }
-    }
-    &:first-child,
-    &:first-child.-partly-translated,
-    &:first-child.-already-translated {
-      a {
-        background: #3365a9;
-        color: @white;
-        margin-right: 1.8rem;
-        border-bottom: 1px solid #3365a9;
-        &:hover {
-          background: #235396;
-          border-bottom-color: #235396;
-          color: @white;
+		a {
+			display: block;
+            color: @white;
+            text-decoration: none;
+            &:hover {
+            	color: @white;
+            }
+		}
+	}
+	&__topbar-backend-logo-menu {
+		position: relative;
+		flex: 0 0 6rem;
+		display: flex;
+		align-items: center;
+		justify-content: center;
+		fill: @white;
+		transition: all 0.2s ease;
+		cursor: default;
+		&:hover {
+			background: @adminBackend-menu-hover;
+            cursor: pointer;
+			fill: @white;
+		}
+	}
+	&__topbar-backend-logo {
+		width: 40px;
+		svg {
+			width: 100%;
+			max-height: 35px;
+		}
+	}
+	&__topbar-backend-view-frontend-link {
+		padding: 0 2rem;
+		color: @adminBackend-menu-text;
+		transition: all 0.2s ease;
+		display: flex;
+		justify-content: center;
+		align-items: center;
+		.fa {
+			margin-right: 0.9rem;
+			font-size: 1.6rem;
+		}
+		&:hover {
+			background: @adminBackend-menu-hover;
+            color: @white;
+			text-decoration: none;
+		}
+		&:active,
+		&:focus,
+		&:focus-within {
+			color: @white;
+		}
+	}
+	&__topbar-backend-add {
+		position: relative;
+		display: flex;
+		justify-content: center;
+		align-items: center;
+		padding: 0 2rem;
+		transition: all 0.2s ease;
+		cursor: default;
+		.fa {
+			margin-right: 0.9rem;
+			font-size: 1.6rem;
+		}
+		&:hover {
+			background: @adminBackend-menu-hover;
+			text-decoration: none;
+            cursor: pointer;
+			color: @white;
+		}
+	}
+	&__topbar-backend-language {
+		position: relative;
+		display: flex;
+		justify-content: center;
+		align-items: center;
+		padding: 0 2rem;
+		transition: all 0.2s ease;
+		cursor: default;
+		.activeLang {
+			font-weight: 700;
+			background: @adminBackend-active-state;
+			a {
+				&:after {
+					font: normal normal normal 14px/1 FontAwesome;
+					content: "\f00c";
+					margin-left: .7rem;
+				}
+			}
+			&:hover {
+				background: @adminBackend-active-state;
+			}
+
+		}
+
+
+		&:hover {
+			background: @adminBackend-menu-hover;
+			text-decoration: none;
+            cursor: pointer;
+			color: @white;
+		}
+		.fa {
+			margin-right: 0.9rem;
+			font-size: 1.6rem;
+		}
+		ul {
+			opacity: 0;
+			visibility: hidden;
+		}
+	}
+	&__topbar-backend-logout {
+		display: flex;
+		justify-content: center;
+		align-items: stretch;
+		margin-right: 4rem;
+		ul {
+		}
+		form, ul, li {
+			display: flex;
+			align-items: stretch;
+		}
+	}
+	&__topbar-backend-logout-link {
+		padding: 0 2rem;
+		color: @adminBackend-menu-text;;
+		transition: all 0.2s ease;
+		display: flex;
+		justify-content: center;
+		align-items: center;
+		.fa {
+			margin-left: 0.9rem;
+			font-size: 1.6rem;
+		}
+		&:hover {
+			background: @adminBackend-menu-hover;
+            color: white;
+			text-decoration: none;
+		}
+		&:active,
+		&:focus,
+		&:focus-within {
+			color: @white;
+		}
+	}
+
+	// CMS COLLECTIONS
+	&__cms-collections {
+		.collection__title a {
+			display: inline-block;
+		}
+		.collection__description {
+			padding-left: 0;
+		}
+	}
+	&__cms-collections-tree-wrapper {
+		padding: 1.5rem;
+	}
+	&__cms-collections-entry {
+			border-top: 1px solid @middlegray;
+			&:last-of-type {
+				border-bottom: 1px solid @middlegray;
+			}
+		&:hover {
+			.admin__cms-collections-entry-edit {
+				opacity: 1.0;
+			}
+		}
+	}
+	&__cms-collections-entry-end {
+		align-items: center;
+		display: flex;
+		justify-content: flex-end;
+	}
+	&__cms-collections-entry-edit {
+		transition: opacity 0.2s ease;
+		opacity: 0;
+		padding: 0 2rem;
+	}
+	&__cms-collections-tree-listing {
+		width: 100%;
+		list-style: none;
+		padding-left: 0;
+		border-left: 1px solid @middlegray;
+		border-right: 1px solid @middlegray;
+	}
+
+	&__cms-collections-progress-bar {
+		background: @grayBar;
+		height: 12px;
+		width: auto;
+		position: relative;
+		display: flex;
+	}
+	&__cms-collections-progress-bar-info {
+		position: relative;
+		display: flex;
+	}
+	&__cms-collections-description-toggle {
+		margin-right: 2rem;
+		.fa {
+			padding: 0.2rem 0.3rem;
+			font-size: 1.2rem;
+			border: 1px solid #d5d5d5;
+		}
+	}
+	&__cms-edit-collection-image-actions-wrapper {
+		display: flex;
+	}
+	&__cms-edit-collection-translation-box {
+	}
+	&__cms-edit-collection-actions {
+
+	}
+	&__cms-edit-collection-data-wrapper {
+		display: flex;
+	}
+	&__cms-edit-collection-data-type {
+		flex: 0 0 125px;
+		max-width: 125px;
+		font-weight: 700;
+	}
+	&__cms-edit-collection-data-value {
+		flex: 0 0 calc(~"100% - 125px");
+		max-width: 0 0 calc(~"100% - 125px");
+		word-break: break-word;
+	}
+	&__cms-edit-collection-connected-radio-buttons {
+		padding-right: 10rem;
+		margin-bottom: 0;
+		min-width: 360px;
+		label {
+			margin-left: 0.5rem;
+		}
+		.connected-bottom {
+			margin-bottom: 0;
+			padding-bottom: 0.5rem;
+		}
+	}
+	&__cms-collections-wrapper-identifier {
+		display: flex;
+		flex-direction: column;
+		margin-top: auto;
+	}
+	&__cms-edit-collection-wrapper-choose-image {
+		display: flex;
+	}
+	&__cms-edit-collection-image-thumbnail {
+		max-width: 200px;
+		max-height: 140px;
+		img {
+			max-height: 140px;
+		}
+	}
+	&__cms-edit-collection-image-actions {
+		padding-left: 2rem;
+		display: flex;
+		flex-direction: column;
+		justify-content: center;
+		align-items: flex-start;
+		a {
+			padding: 0.5rem 0;
+			&:after {
+				display: none;
+			}
+		}
+		.btn {
+			padding: .6rem 1.2rem;
+		}
+	}
+	// USERS + PROFILE PICTURE
+	&__profile-image-wrapper {
+		display: flex;
+		justify-content: center;
+	}
+	&__profile-image {
+		max-width: 75%;
+		margin-top: 1rem;
+		margin-bottom: 3rem;
+		width: 100%;
+	}
+	.user-settings__form-wrapper {
+		border: 1px solid #ccc;
+	}
+	.user-settings__profile-image-box {
+		margin-bottom: 3rem;
+		border: 1px solid #ccc;
+		padding: 2rem;
+	}
+
+
+	// ADMIN TOPBAR FRONTEND
+	&__topbar-frontend {
+		font-family: 'Inter', sans-serif;
+		position: relative;
+		display: flex;
+		width: 100vw;
+		z-index: 2400;
+		height: 3.5rem;
+		background: @adminBackend-bg;
+		color: @adminBackend-menu-text;
+		position: sticky;
+		top: 0;
+		font-size: 1.4rem;
+		// BOOTSTRAP/BROWSER RESET
+		ul {
+			list-style: none;
+			margin-bottom: 0;
+			padding-left: 0;
+		}
+		.-dropdown {
+			&:hover > ul,
+			&:hover > form > ul {
+				opacity: 1;
+				visibility: visible;
+			}
+		}
+	}
+	&__topbar-frontend-right {
+		margin-left: auto;
+		display: flex;
+	}
+	&__topbar-frontend-dropdown {
+		opacity: 0;
+		visibility: hidden;
+		position: absolute;
+		top: 100%;
+		background: @adminBackend-bg;
+		left: 0;
+		min-width: 250px;
+		transition: all 0.2s ease;
+		li {
+			padding: 0.3rem 0.7rem 0.3rem 2rem;
+            &:hover {
+                background-color: @adminBackend-menu-hover;
+            }
         }
-      }
-      &.active a {
-        background: @white;
-        color: @blue;
-        border-bottom: 1px solid @white;
-      }
-    }
-    &.active a,
-    &.active.-already-translated a {
-      border: 1px solid #ccc;
-      background-color: #fff;
-      border-bottom: 0;
-      border-bottom: 1px solid @white;
-      padding-bottom: 1.1rem;
-      color: @blue;
-    }
-    &.-already-translated {
-      a {
-        background: @btnSuccessBgc;
-        border-color: #ccc;
-        &:hover {
-          background: @white;
-        }
-      }
-    }
-    &.-partly-translated a {
-      background: rgba(243, 208, 70, 0.4);
-    }
-  }
-  &__language-tabs-vertical {
-    display: flex;
-    flex-direction: column;
-    border-bottom: none;
-    z-index: 50;
-    li a {
-      border-right: none;
-      padding: 0.3rem 1.2rem;
-    }
-    li.active a {
-      border-bottom: 1px solid #ccc;
-      padding-right: 1.3rem;
-    }
-  }
-  &__language-tab-vertical {
-    margin-bottom: 3px;
-    transition: all 0.2s ease;
-    &:hover {
-      margin-right: -1px;
-    }
-    &:hover a {
-      background: white;
-      padding-right: 13px;
-    }
-    &.active {
-      margin-right: -1px;
-    }
-    a {
-      transition: all 0.2s ease;
-      text-align: center;
-      width: 100%;
-      color: #666;
-      &:hover {
-        border-bottom: 1px solid #ccc;
-      }
-    }
-    &.active a,
-    &.active.-already-translated a {
-      border-bottom: 1px solid #ccc;
-      color: @blue;
-    }
-    &.-already-translated a {
-      background: @btnSuccessBgc;
-    }
-    &:last-child {
-      margin-bottom: 0;
-    }
-    &.-partly-translated a {
-      background: rgba(243, 208, 70, 0.4);
-    }
-  }
-  &__language-tabs-vertical-textarea {
-    min-height: 100%;
-    z-index: 49;
-  }
-  textarea.admin__language-tabs-vertical-textarea {
-    min-height: 120px;
-    height: auto;
-  }
-  // FORMATTED TEXT
-  &__record-notes-info-box {
-    display: flex;
-    flex-wrap: wrap;
-    .metadata__element-dl dd,
-    .metadata__event-dl dd {
-      margin-left: unset;
-      width: 100%;
-    }
-    .metadata__element-dl dt,
-    .metadata__event-dl dt {
-      width: 100%;
-    }
-    .dl-horizontal dt {
-      float: none;
-    }
-  }
-  &__record-notes-info-text {
-    margin-bottom: 1rem;
-    flex: 0 0 65%;
-  }
-  &__record-notes-table-img {
-    margin-right: 2rem;
-    flex: 0 0 160px;
-    img {
-      max-width: 100%;
-      max-height: 160px;
-    }
-  }
-  &__record-notes-image-wrapper {
-    flex: 0 0 100%;
-    margin: 2rem 0;
-  }
-  &__record-notes-image {
-    max-width: 100%;
-  }
-  &__record-notes-metadata {
-    flex: 0 0 100%;
-    .metadata__wrapper {
-      padding-left: 0;
-      &.-isBoxed {
-        padding-left: 0;
-      }
-    }
-    .metadata__elements {
-      margin-bottom: 1rem;
-    }
-    .metadata__element-ungrouped {
-      grid-template-columns: auto;
-    }
-    .metadata__element-dl {
-      grid-template-columns: auto;
-    }
-  }
-  &__record-notes-box-editable {
-  }
-  &__record-notes-radio-select {
-    max-width: 150px;
-    flex: 0 0 150px;
-    label {
-      margin: 0 0 0 0.8rem;
-    }
-  }
-  &__record-notes-validation-mark {
-    //		position: absolute;
-    //		right: -2px;
-    //		top: -7px;
-    //		width: 16px;
-    //		height: 16px;
-    //		line-height: 16px;
-    //		font-size: 1.2rem;
-    //		text-align: center;
-    //		border-radius: 50%;
-    //		color: #fff;
-    top: unset;
-  }
-  &__record-notes-solr-query-img {
-    display: flex;
-    align-items: center;
-    justify-content: center;
-    .fa {
-      font-size: 5rem;
-      opacity: 0.5;
-    }
-  }
-  // BASIC STRUCTURES
-  &__content-wrapper {
-    display: flex;
-  }
-  &__content-main {
-    flex: 0 0 calc(~"100% - 420px");
-    max-width: calc(~"100% - 420px");
-    position: relative;
-    align-self: flex-start;
-  }
-  &__content-side {
-    max-width: 420px;
-    flex: 0 0 420px;
-    position: relative;
-    align-self: flex-start;
-    padding-left: 3rem;
-    div,
-    span {
-      &:last-child {
-        margin-bottom: 0;
-      }
-    }
-  }
-  .-deactivated {
-    opacity: 0.4;
-    a {
-      &:hover {
-        text-decoration: none !important;
-        cursor: default !important;
-      }
-    }
-    .delete,
-    .edit {
-      visibility: hidden;
-    }
-    .admin__radio-switch input ~ input:checked ~ .toggle-outside {
-      background: @middlegray;
-    }
-    .admin-cms-media__file-image {
-      filter: grayscale(1);
-    }
-  }
-  &__cancel-button {
-    margin-right: 1.5rem;
-    min-width: 120px;
-  }
-  &__form-input-highlight {
-    .form-control {
-      border-color: @validDanger;
-    }
-  }
-  &__form-label-highlight {
-    color: @validDanger;
-  }
-
-  .msgUnfinishedIdentifier,
-  #msgUnfinishedIdentifier {
-    span {
-      display: none;
-    }
-  }
-=======
+		a {
+			display: block;
+            color: @white;
+            text-decoration: none;
+            &:hover {
+            	color: @white;
+            }
+		}
+	}
+	&__topbar-frontend-logo-menu {
+		position: relative;
+		flex: 0 0 6rem;
+		display: flex;
+		align-items: center;
+		justify-content: center;
+		fill: @white;
+		transition: all 0.2s ease;
+		cursor: default;
+		&:hover {
+			background: @adminBackend-menu-hover;
+            cursor: pointer;
+			fill: @white;
+		}
+	}
+	&__topbar-frontend-logo {
+		max-height: 35px;
+		width: 40px;
+		svg {
+			width: 100%;
+			height: auto;
+		}
+	}
+	&__topbar-frontend-view-dashboard-link {
+		padding: 0 2rem;
+		color: @white;
+		transition: all 0.2s ease;
+		display: flex;
+		justify-content: center;
+		align-items: center;
+		.fa {
+			margin-right: 0.9rem;
+			font-size: 1.6rem;
+		}
+		&:hover {
+			background: @adminBackend-menu-hover;
+            color: @white;
+			text-decoration: none;
+		}
+		&:active,
+		&:focus,
+		&:focus-within {
+			color: @white;
+		}
+	}
+	&__topbar-frontend-add {
+		position: relative;
+		display: flex;
+		justify-content: center;
+		align-items: center;
+		padding: 0 2rem;
+		transition: all 0.2s ease;
+		cursor: default;
+		.fa {
+			margin-right: 0.9rem;
+			font-size: 1.6rem;
+		}
+		&:hover {
+			background: @adminBackend-menu-hover;
+			text-decoration: none;
+            cursor: pointer;
+			color: @white;
+		}
+	}
+	&__topbar-frontend-hotfolder {
+		position: relative;
+		display: flex;
+		justify-content: center;
+		align-items: center;
+		padding: 0 2rem;
+		transition: all 0.2s ease;
+		cursor: default;
+		.fa {
+			margin-right: 0.9rem;
+			font-size: 1.6rem;
+		}
+		&:hover {
+			text-decoration: none;
+			color: @white;
+		}
+	}
+	&__topbar-frontend-hotfolder-files-action {
+		color: @white;
+		&:hover {
+			color: @white;
+			text-decoration: none;
+		}
+		&:active,
+		&:focus,
+		&:focus-within {
+			color: @white;
+		}
+	}
+	&__topbar-frontend-logout {
+		display: flex;
+		justify-content: center;
+		align-items: stretch;
+		margin-right: 4rem;
+		ul {
+		}
+		form, ul, li {
+			display: flex;
+			align-items: stretch;
+		}
+	}
+	&__topbar-frontend-logout-link {
+		padding: 0 2rem;
+		color: @white;
+		transition: all 0.2s ease;
+		display: flex;
+		justify-content: center;
+		align-items: center;
+		.fa {
+			margin-left: 0.9rem;
+			font-size: 1.6rem;
+		}
+		&:hover {
+			background: @adminBackend-menu-hover;
+            color: white;
+			text-decoration: none;
+		}
+		&:active,
+		&:focus,
+		&:focus-within {
+			color: @white;
+		}
+	}
+
 	// LANGUAGE TABS
 	&__language-tabs {
 		z-index: 100;
@@ -2425,7 +1561,7 @@
 			border-bottom: none;
 			}
 	}
-	&__language-tab {	
+	&__language-tab {
 		border: none;
 		margin-right: 0;
 		margin-bottom: -2px;
@@ -2681,17 +1817,17 @@
 	&__form-label-highlight {
 		color: @validDanger;
 	}
-	
+
 	.msgUnfinishedIdentifier, #msgUnfinishedIdentifier  {
 		span {
 			display: none;
 		}
 	}
-	
+
 // BUTTONS MIN-WIDTH
-.btn--full, 
-.btn--default, 
-.btn--danger, 
+.btn--full,
+.btn--default,
+.btn--danger,
 .btn--success {
 	min-width: 130px;
 }
@@ -2699,194 +1835,176 @@
 .-h100 {
 	height: 100%;
 }
->>>>>>> 7f87ec50
-
-  // BUTTONS MIN-WIDTH
-  .btn--full,
-  .btn--default,
-  .btn--danger,
-  .btn--success {
-    min-width: 130px;
-  }
-
-  //	.sticky-top {
-  //		position: sticky;
-  //		top: 0;
-  //	}
-  //	.sticky-bottom {
-  //		position: sticky;
-  //		bottom: 0;
-  //	}
-
-  // ***
-  // EOL admin__
-}
+
+// ***
+// EOL admin__
+}
+
+
 
 // VISUALLY CONNECTED RADIO BUTTONS
 
 .connected-top,
 .connected-middle,
 .connected-bottom {
-  padding-left: 35px;
-  padding-top: 10px;
-  background-position: 0px top;
-  padding-bottom: 10px;
-  background-repeat: no-repeat;
+    padding-left: 35px;
+    padding-top: 10px;
+    background-position: 0px top;
+    padding-bottom: 10px;
+    background-repeat: no-repeat;
 }
 .connected-top {
-  background-image: url(../../images/backend/radio_choice_top.svg);
+    background-image: url(../../images/backend/radio_choice_top.svg);
 }
 .connected-middle {
-  background-image: url(../../images/backend/radio_choice_middle.svg);
-  background-position: 0px -24px;
+	background-image: url(../../images/backend/radio_choice_middle.svg);
+	background-position: 0px -24px;
 }
 .connected-bottom {
-  background-image: url(../../images/backend/radio_choice_bottom.svg);
-}
-input[type="radio"]:checked + label {
-  font-weight: bold;
-}
+    background-image: url(../../images/backend/radio_choice_bottom.svg);
+}
+input[type="radio"]:checked+label {
+    font-weight: bold;
+}
+
 
 // BACKEND STYLES FOR DEVS
 .backend-styles {
-  padding: 2rem;
-  pre {
-    background: #333;
-    color: @white;
-    min-height: 90px;
-  }
-  &__row {
-    margin-bottom: 5rem;
-    padding: 2rem;
-    border: 1px solid #c6c6c6;
-  }
-  &__title {
-    font-size: 3rem;
-    margin-bottom: 3rem;
-  }
-  &__code {
-    position: relative;
-    &.-collapsed {
-      max-height: 350px;
-      overflow: hidden;
-    }
-    &.-expanded {
-      max-height: unset;
-    }
-  }
-  &__copy {
-    position: absolute;
-    right: 14px;
-    top: 14px;
-    color: @white;
-    cursor: pointer;
-    font-size: 30px;
-  }
-  &__expander {
-    font-size: 40px;
-    position: absolute;
-    bottom: 0px;
-    opacity: 0.8;
-    color: @white;
-    width: 100%;
-    background: rgb(0, 0, 0);
-    background: linear-gradient(
-      0deg,
-      rgba(0, 0, 0, 1) 29%,
-      rgba(0, 0, 0, 0) 100%
-    );
-    display: none;
-    text-align: center;
-    cursor: pointer;
-  }
+	padding: 2rem;
+	pre {
+		background: #333;
+		color: @white;
+		min-height: 90px;
+	}
+	&__row {
+		margin-bottom: 5rem;
+		padding: 2rem;
+		border: 1px solid #c6c6c6;
+	}
+	&__title {
+		font-size: 3rem;
+		margin-bottom: 3rem;
+	}
+	&__code {
+		position: relative;
+		&.-collapsed {
+			max-height: 350px;
+			overflow: hidden;
+		}
+		&.-expanded {
+			max-height: unset;
+		}
+	}
+	&__copy {
+		position: absolute;
+		right: 14px;
+		top: 14px;
+		color: @white;
+		cursor: pointer;
+		font-size: 30px;
+	}
+	&__expander {
+		font-size: 40px;
+		position: absolute;
+		bottom: 0px;
+		opacity: 0.8;
+		color: @white;
+		width: 100%;
+		background: rgb(0,0,0);
+		background: linear-gradient(0deg, rgba(0,0,0,1) 29%, rgba(0,0,0,0) 100%);
+		display: none;
+		text-align: center;
+		cursor: pointer;
+	}
 }
 
 // language specific positioning for fancy toggle
 // DE
 html[lang="de"] .admin__radio-switch {
-  .toggle-outside {
-    left: 4.7rem;
-  }
-  label {
-    &:first-of-type {
-      width: 5rem;
-    }
-    &:last-of-type {
-      margin-left: 5.5rem;
-      width: 3.2rem;
-    }
-  }
-  input {
-    width: 6rem;
-    left: 4.7rem;
-  }
-  &.-on-off {
-    .toggle-outside {
-      left: 6rem;
-    }
-    label {
-      &:first-of-type {
-        width: 5rem;
-      }
-      &:last-of-type {
-        margin-left: 7.6rem;
-        width: 3.2rem;
-      }
-    }
-    input {
-      width: 6rem;
-      left: 6rem;
-    }
-  }
+	.toggle-outside {
+		left: 4.7rem;
+		}
+	label {
+		&:first-of-type {
+			width: 5rem;
+		}
+		&:last-of-type {
+			margin-left: 5.5rem;
+			width: 3.2rem;
+		}
+	}
+	input {
+	    width: 6rem;
+	    left: 4.7rem;
+	}
+	&.-on-off {
+		.toggle-outside {
+			left: 6rem;
+			}
+		label {
+			&:first-of-type {
+				width: 5rem;
+			}
+			&:last-of-type {
+				margin-left: 7.6rem;
+				width: 3.2rem;
+			}
+		}
+		input {
+		    width: 6rem;
+		    left: 6rem;
+		}
+	}
 }
 
 // EN
 html[lang="en"] .admin__radio-switch {
-  .toggle-outside {
-    left: 4rem;
-  }
-  label {
-    &:first-of-type {
-      width: 4rem;
-    }
-    &:last-of-type {
-      margin-left: 6rem;
-      width: 4rem;
-    }
-  }
-  input {
-    width: 6rem;
-    left: 4rem;
-  }
+	.toggle-outside {
+		left: 4.0rem;
+		}
+	label {
+		&:first-of-type {
+			width: 4rem;
+		}
+		&:last-of-type {
+			margin-left: 6rem;
+			width: 4.0rem;
+		}
+	}
+	input {
+	    width: 6rem;
+	    left: 4rem;
+	}
 }
 
 // ES
 html[lang="es"] .admin__radio-switch {
-  .toggle-outside {
-    left: 4rem;
-  }
-  label {
-    &:first-of-type {
-      width: 4rem;
-    }
-    &:last-of-type {
-      margin-left: 6rem;
-      width: 3.2rem;
-    }
-  }
-  input {
-    width: 6rem;
-    left: 4rem;
-  }
-}
+	.toggle-outside {
+		left: 4.0rem;
+		}
+	label {
+		&:first-of-type {
+			width: 4rem;
+		}
+		&:last-of-type {
+			margin-left: 6rem;
+			width: 3.2rem;
+		}
+	}
+	input {
+	    width: 6rem;
+	    left: 4rem;
+	}
+}
+
 
 // overwritten bootstrap margin for description list elements
 .admin dl dd:last-of-type {
-  margin-bottom: 0;
+	margin-bottom: 0;
 }
 
 .admin dl:last-of-type {
-  margin-bottom: 0;
+	margin-bottom: 0;
 }
 
 /* USER TABLE FADE IN ANIMATION TEST */
@@ -2905,12 +2023,8 @@
 */
 
 @keyframes fadeIn {
-  from {
-    opacity: 0;
-  }
-  to {
-    opacity: 1;
-  }
+  from { opacity: 0; }
+  to { opacity: 1; }
 }
 
 @-webkit-keyframes slideInUp {
@@ -2962,205 +2076,201 @@
 /* USER TABLE FADE IN ANIMATION TEST EOL */
 
 @{RTL} {
-  .admin {
-    &__content {
-      margin-left: unset;
-      margin-right: 250px;
-    }
-    &__topbar-backend-right {
-      margin-left: unset;
-      margin-right: auto;
-    }
-    &__topbar-backend {
-      ul {
-        padding-right: 0;
-      }
-    }
-    &__topbar-backend-dropdown {
-      left: unset;
-      right: 0;
-      li {
-        padding: 0.3rem 2rem 0.3rem 0.7rem;
-      }
-    }
-    &__topbar-backend-add,
-    &__topbar-backend-language,
-    &__topbar-backend-view-frontend-link {
-      .fa {
-        margin-right: unset;
-        margin-left: 0.9rem;
-      }
-    }
-    &__topbar-backend-logout {
-      margin-right: 0;
-      margin-left: 4rem;
-      .fa {
-        margin-left: unset;
-        margin-right: 0.9rem;
-      }
-    }
-    &__title-bar-action {
-      margin-left: unset;
-      margin-right: 4rem;
-    }
-    &__table-img {
-      margin-right: unset;
-      margin-left: 2rem;
-    }
-    dl dd {
-      margin-right: 0;
-    }
-    &__radio-switch {
-      width: 18rem;
-      input {
-        width: 6rem;
-        right: 2rem;
-        left: unset;
-        margin: 0;
-        & ~ input:checked ~ .toggle-outside {
-        }
-        & ~ input:checked ~ .toggle-outside .toggle-inside {
-          left: unset;
-          right: 3.5rem;
-        }
-      }
-      input:checked {
-        & ~ .toggle-outside .toggle-inside {
-          right: 0.5rem;
-        }
-      }
-      input:checked + label {
-      }
-      input:not(:checked) + label:hover {
-      }
-      label {
-        width: 2rem;
-        margin: 0;
-        text-align: right;
-        &:last-of-type {
-          margin-left: unset;
-          margin-right: 6.5rem;
-          width: 3.2rem;
-          text-align: left;
-        }
-      }
-      .toggle-outside {
-        padding: 0.25rem;
-        width: 6rem;
-        left: unset;
-        right: 2rem;
-      }
-      .toggle-inside {
-        width: 2rem;
-      }
-    }
-    &__language-tabs {
-      .nav-tabs {
-        padding-right: 0;
-      }
-    }
-    &__language-tab {
-      a {
-        padding: 1rem 1.7rem;
-        margin-right: unset;
-        margin-left: 0.3rem;
-        &:hover {
-        }
-      }
-      &:first-child,
-      &:first-child.-already-translated {
-        a {
-          margin-right: unset;
-          margin-left: 1.8rem;
-          &:hover {
-          }
-        }
-        &.active a {
-        }
-      }
-    }
-    &__overlay-bar {
-      right: unset;
-      left: 0;
-      &.-showExportOptions {
-      }
-    }
-    // BOOTSTRAP OVERRIDES
-    .mr-3,
-    .mx-3 {
-      margin-right: unset !important;
-      margin-left: 1.6rem;
-    }
-    &__cancel-button {
-      margin-right: unset;
-      margin-left: 1.5rem;
-    }
-    &__topbar-frontend-logout-link,
-    &__topbar-frontend-add,
-    &__topbar-frontend-view-dashboard-link {
-      .fa {
-        margin-left: 0.9rem;
-        margin-right: 0;
-      }
-    }
-    &__topbar-frontend-right {
-      margin-left: 0;
-      margin-right: auto;
-    }
-    &__topbar-frontend-logout-link {
-      .fa {
-        margin-right: 0.9rem;
-      }
-    }
-    &__topbar-frontend-dropdown {
-      left: unset;
-      right: 0;
-      padding-right: 0;
-      li {
-        padding: 0.3rem 2rem 0.3rem 0.7rem;
-      }
-    }
-  }
+	.admin {
+		&__content {
+			margin-left: unset;
+			margin-right: 250px;
+		}
+		&__topbar-backend-right {
+			margin-left: unset;
+			margin-right: auto;
+		}
+		&__topbar-backend {
+			ul {
+				padding-right: 0;
+			}
+		}
+		&__topbar-backend-dropdown {
+			left: unset;
+			right: 0;
+			li {
+				padding: .3rem 2rem .3rem .7rem
+			}
+		}
+		&__topbar-backend-add, &__topbar-backend-language, &__topbar-backend-view-frontend-link {
+			.fa {
+				margin-right: unset;
+				margin-left: 0.9rem;
+			}
+		}
+		&__topbar-backend-logout {
+			margin-right: 0;
+			margin-left: 4rem;
+			.fa {
+				margin-left: unset;
+				margin-right: 0.9rem;
+			}
+		}
+		&__title-bar-action {
+			margin-left: unset;
+			margin-right: 4rem;
+		}
+		&__table-img {
+			margin-right: unset;
+			margin-left: 2rem;
+		}
+		dl dd {
+			margin-right: 0;
+		}
+		&__radio-switch {
+			width: 18rem;
+		    input {
+				width: 6rem;
+				right: 2rem;
+				left: unset;
+				margin: 0;
+				& ~ input:checked ~ .toggle-outside {
+				}
+				& ~ input:checked ~ .toggle-outside .toggle-inside {
+					left: unset;
+					right: 3.5rem;
+				}
+		    }
+		    input:checked {
+				& ~ .toggle-outside .toggle-inside {
+					right: 0.5rem;
+				}
+			}
+			input:checked + label {
+			}
+			input:not(:checked) + label:hover {
+			}
+			label {
+			  	width: 2rem;
+				margin: 0;
+			  	text-align: right;
+			  	&:last-of-type {
+					margin-left: unset;
+					margin-right: 6.5rem;
+					width: 3.2rem;
+					text-align: left;
+				}
+			}
+			.toggle-outside {
+				padding: 0.25rem;
+				width: 6rem;
+				left: unset;
+				right: 2rem;
+			}
+			.toggle-inside {
+		 		width: 2rem;
+			}
+		}
+		&__language-tabs {
+			.nav-tabs {
+				padding-right: 0;
+			}
+		}
+		&__language-tab {
+			a {
+			    padding: 1rem 1.7rem;
+			    margin-right: unset;
+			    margin-left: .3rem;
+				&:hover {
+				}
+			}
+			&:first-child,
+			&:first-child.-already-translated {
+				a {
+		    		margin-right: unset;
+		    		margin-left: 1.8rem;
+			    	&:hover {}
+			    }
+		    	&.active a {}
+			}
+		}
+		&__overlay-bar {
+			right: unset;
+			left: 0;
+			&.-showExportOptions {}
+		}
+		// BOOTSTRAP OVERRIDES
+		.mr-3, .mx-3 {
+		    margin-right: unset !important;
+		    margin-left: 1.6rem;
+		}
+		&__cancel-button {
+			margin-right: unset;
+			margin-left: 1.5rem;
+		}
+		&__topbar-frontend-logout-link,
+		&__topbar-frontend-add,
+		&__topbar-frontend-view-dashboard-link {
+			.fa {
+				margin-left: 0.9rem;
+				margin-right: 0;
+			}
+		}
+		&__topbar-frontend-right {
+			margin-left: 0;
+			margin-right: auto;
+		}
+		&__topbar-frontend-logout-link {
+			.fa {
+				margin-right: 0.9rem;
+			}
+		}
+		&__topbar-frontend-dropdown {
+			left: unset;
+			right: 0;
+			padding-right: 0;
+			li {
+				padding: .3rem 2rem .3rem .7rem;
+			}
+		}
+
+
+	}
+}
+
+
+/* BREAKPOINT FOR LARGE DESKTOPS */
+@media screen and (max-width: @largeBreakpoint) {}
+
+/* BREAKPOINT FOR DESKTOPS */
+@media screen and (max-width: @mediumBreakpoint) {
+	.admin {
+		&__topbar-frontend {
+			display: none;
+		}
+	}
+}
+
+/* BREAKPOINT FOR TABLETS */
+@media screen and (max-width: @smallBreakpoint) {
+	.connected-top,
+	.connected-middle {
+		display: flex;
+		align-items: flex-start;
+	}
+	.connected-top {
+		input {
+			margin-top: 3px;
+		}
+		label {
+			margin-left: 5px;
+		}
+	}
+
 }
 
 // Styles for keyboard navigation
 // ADMIN TABLES
 .using-keyboard .admin__table-entry {
-  .admin__table-action-link {
-    opacity: 1;
-  }
-}
-
-/* BREAKPOINT FOR LARGE DESKTOPS */
-@media screen and (max-width: @largeBreakpoint) {
-}
-
-/* BREAKPOINT FOR DESKTOPS */
-@media screen and (max-width: @mediumBreakpoint) {
-  .admin {
-    &__topbar-frontend {
-      display: none;
-    }
-  }
-}
-
-/* BREAKPOINT FOR TABLETS */
-@media screen and (max-width: @smallBreakpoint) {
-  .connected-top,
-  .connected-middle {
-    display: flex;
-    align-items: flex-start;
-  }
-  .connected-top {
-    input {
-      margin-top: 3px;
-    }
-    label {
-      margin-left: 5px;
-    }
-  }
+	.admin__table-action-link {
+		opacity: 1;
+	}
 }
 
 /* BREAKPOINT FOR SMARTPHONES */
-@media screen and (max-width: @xSmallBreakpoint) {
-}+@media screen and (max-width: @xSmallBreakpoint) {}