/* ==============================================================
   CSS Helper Classes
   ==============================================================*/

// hide visually, but allow screen reader access
.-sr-only {
	position: absolute;
	width: 1px;
	height: 1px;
	padding: 0;
	margin: -1px;
	overflow: hidden;
	clip: rect(0, 0, 0, 0);
	border: 0;
}

// modifier for non-selectable content
.-noSelect {
  -webkit-touch-callout: none; 
    -webkit-user-select: none; 
     -khtml-user-select: none;
       -moz-user-select: none; 
        -ms-user-select: none; 
            user-select: none; 
}

.-defaultCursor {
	cursor: default;
}

/* validation messages */
.-validation-message {
	&.-success {
		color: @validSuccess;
	}
	&.-warning {
		color: @validWarning;
	}
	&.-danger {
		color: @validDanger;
	}
}
.-validation-mark {
	position: absolute;
	right: 0px;
	width: 16px;
	height: 16px;
	line-height: 16px;
	font-size: @fontSmall;
	text-align: center;
	border-radius: 50%;
	color: @white;
	top: 14px;
	z-index: 50;
	&.-success {
	    background-color: @validSuccess;
	    .fa-check {
	    	display: inline-block;
	    }
	}
	&.-warning {
		background-color: @validWarning;
	    .fa-check {
	    	display: inline-block;
	    }
	}
	&.-danger {
		background-color: @validDanger;
	    .fa-exclamation {
	    	display: inline-block;
	    }
	}
	.fa {
		display: none;
	}
}

.-validation-input {
	&.-success {
    	border-color: @validSuccess;
    }
    &.-warning {
    	border-color: @validWarning;	    	
    }
    &.-danger {
    	border-color: @validDanger;
    }
}

/* JQUERY UI */
.p-datepicker-panel {
	background: @white;
}
.ui-datepicker-calendar {
 	td:hover {
    	background: @neutralgray;
	}
}
#ui-datepicker-div {
	background: @white;
	box-shadow: rgba(34, 34, 34, 0.2) 0px 0px 3px;
}
.ui-datepicker td span, .ui-datepicker td a {
	text-align: center;
}
.ui-datepicker {
	.ui-datepicker-prev-hover
	{}
	.ui-datepicker-next-hover {}
}
.ui-datepicker-prev, 
.ui-datepicker-next {
	&:hover {
		text-decoration: none;
	}
}

.ui-datepicker-prev::before {
    content: '<';
    display: flex;
    justify-content: center;
}
.ui-datepicker-next::before {
    content: '>';
    display: flex;
    justify-content: center;
}
.ui-shadow {
    box-shadow: 0 2px 5px rgba(0,0,0,0.5);
}
<<<<<<< HEAD

=======
>>>>>>> 768d040f

/* HORIZONTAL LIST */
/* BLOCK */
.list {
	margin: 0;
	padding: 0;
	list-style: none;
	.mx-clearfloats;
	/* ELEMENT */
	li {
		position: relative;
	}
	a, span {
		display: block;
	}
	/* MODIFICATION */ 
	&--horizontal {
		li {
			display: inline-block;
			float: left;
		}
		a, span {
			padding: 6px 12px;
		}
	}
	&--center {
		position: relative;
        float: left;
        left: 50%;
        li {
            right: 50%;
        }
	}
	&--divider {
		li:after {
			content: "\007c";
			position: absolute;
			display: block;
			top: 5px;
    		right: -4px;
		}
		li:last-child:after {
			display: none;
		}
	}
}

/* BREAKPOINT FOR LARGE DESKTOPS */
@media screen and (max-width: @largeBreakpoint) {} 

/* BREAKPOINT FOR DESKTOPS */
@media screen and (max-width: @mediumBreakpoint) {}

/* BREAKPOINT FOR TABLETS */
@media screen and (max-width: @smallBreakpoint) {}

/* BREAKPOINT FOR SMARTPHONES */
@media screen and (max-width: @xSmallBreakpoint) {
	.list--horizontal li {
	    display: block;
	    float: none;
	    text-align: center;
	}
}

/* IMAGES */
.faded {
	position: relative;
	&:before {
		content: "";
		position: absolute;
		top: 0;
		width: 100%;
		height: 100%;
		background-color: rgba(0,0,0,.25);
	}
}
/* COORDS HIGHLIGHTING */
.coords-highlighting {
	background-color: yellow;
	opacity: 0.5;
	&.focus {}
}
/* TYPO */
.uppercase {
	text-transform: uppercase;
}
/* VISUALLY HIDDEN */
.visually-hidden {
    position: absolute; 
    width: 1px;
    height: 1px; 
	clip: rect(1px, 1px, 1px, 1px); 
    white-space: nowrap; 
    overflow: hidden; 
}
/* TABLE RESET */
.table-reset {
	width: auto;
	thead, tbody, tfoot, tr, th, td {
		display: block;
		width: auto;
		height: auto;
		margin: 0;
		padding: 0;
		border: none;
		border-collapse: inherit;
		border-spacing: 0;
		border-color: inherit;
		vertical-align: inherit;
		text-align: left;
		font-weight: inherit;
		-webkit-border-horizontal-spacing: 0;
		-webkit-border-vertical-spacing: 0;
	}
	th, td {
		display: inline;
	}
}<|MERGE_RESOLUTION|>--- conflicted
+++ resolved
@@ -128,10 +128,6 @@
 .ui-shadow {
     box-shadow: 0 2px 5px rgba(0,0,0,0.5);
 }
-<<<<<<< HEAD
-
-=======
->>>>>>> 768d040f
 
 /* HORIZONTAL LIST */
 /* BLOCK */
