/* ==============================================================
   Widget User Interactions
   style declarations for widget_userInteractions.xhtml
   ==============================================================*/
/* WIDGET USER INTERACTIONS */
#widgetUserInteractions {
		background: @blue;
<<<<<<< HEAD
		h3, h4 {
			color: @white;
			font-weight: 700;
			margin-bottom: 1rem;
		}
=======
>>>>>>> 768d040f
		ul {
			background: @blue;
			border: none;
			margin-bottom: 2rem;
		li {
			a {
				padding: 0.3rem 0;
				color: @white;
				&:hover,
				&:focus,
				&:active {
					color: @white;
				}
			}
			&:first-of-type {
				a {
		    		padding-top: 0;
				}
			}
		}
		&:last-of-type {}
	}
	h3 {
		background: transparent;
		font-weight: 700;
		font-size: 2.2rem;
		border: none;
	}
	.widget-user-interactions__delete-record-wrapper {
		margin-bottom: 0;
	}
}

.widget-user-interactions {
	&__info-text {
		font-size: 1.2rem;
		font-style: italic;
		margin-bottom: 1rem;
		color: @white;
	}
	&__delete-record {}
	&__delete-record-message {
		padding: 1.5rem;
		padding-top: 5px;
		border-top: 0;
		span {
			display: inline-block;
			padding: 10px;
			font-size: @fontMedium;
			line-height: 1.4rem;
			color: @black;
			border: 1px solid @validWarning;
			background-color: @btnWarningBgc;
		}
	}
	&__delete-record-action,
	&__clear-cache-action {
		.btn {
			display: block;
			padding: 8px 12px;
			color: #555;
		}
		padding: 5px 0 10px 0;
		&.has-no-urn {
			padding-top: 0;
			.btn {
				text-align: left;
				display: block;
			}
			a {
				padding-top: 0;
			}
		}
		&.has-urn {
			.btn {
				width: 100%;
				display: block;
			}			
		}
	}
	.custom-control--select {
		font-size: 1.3rem;
	}
}

@{RTL} {
	.widget-user-interactions {
		&__delete-record-action {
			&.has-no-urn {
				.btn {
					text-align: right;
				}
			}
		}
	}
}

/* BREAKPOINT FOR LARGE DESKTOPS */
@media screen and (max-width: @largeBreakpoint) {} 

/* BREAKPOINT FOR DESKTOPS */
@media screen and (max-width: @mediumBreakpoint) {}

/* BREAKPOINT FOR TABLETS */
@media screen and (max-width: @smallBreakpoint) {}

/* BREAKPOINT FOR SMARTPHONES */
@media screen and (max-width: @xSmallBreakpoint) {}<|MERGE_RESOLUTION|>--- conflicted
+++ resolved
@@ -5,14 +5,11 @@
 /* WIDGET USER INTERACTIONS */
 #widgetUserInteractions {
 		background: @blue;
-<<<<<<< HEAD
 		h3, h4 {
 			color: @white;
 			font-weight: 700;
 			margin-bottom: 1rem;
 		}
-=======
->>>>>>> 768d040f
 		ul {
 			background: @blue;
 			border: none;
