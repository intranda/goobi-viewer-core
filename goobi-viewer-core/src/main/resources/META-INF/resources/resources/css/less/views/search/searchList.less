--- conflicted
+++ resolved
@@ -8,632 +8,6 @@
 
 /* BLOCK */
 .search-list {
-<<<<<<< HEAD
-  margin-bottom: 21px;
-  /* ELEMENT */
-  &__title {
-    margin-bottom: 10px;
-    h2,
-    .h2 {
-      margin: 0;
-      line-height: normal;
-      font-size: @fontNormal;
-    }
-  }
-  .geomap {
-    height: 250px;
-  }
-  &__hits-list {
-    display: grid;
-    grid-template-columns: 1fr;
-    gap: 20px;
-  }
-  &__hits-geo-map-results-container {
-    margin-bottom: 2rem;
-  }
-  /* OPTIONS */
-  &__options-container {
-    width: 100%;
-    display: flex;
-    justify-content: flex-end;
-    flex-wrap: wrap;
-    margin-bottom: 15px;
-  }
-  &__options-container-heading {
-    margin-right: auto;
-    margin-bottom: 15px;
-  }
-  &__options {
-    display: flex;
-    align-items: center;
-    font-size: @fontMedium;
-    a,
-    button {
-      display: inline-block;
-      padding: 3px;
-      font-size: @fontNormal;
-      color: @black;
-      &:hover,
-      &:focus,
-      &:active,
-      &.active {
-        color: @blue;
-      }
-    }
-    form {
-      display: inline-block;
-    }
-  }
-  &__help {
-    padding-left: 5px;
-  }
-  &__geomap {
-    height: 200px;
-    margin-bottom: 21px;
-    border: 1px solid @middlegray;
-    .geomap {
-      height: 100%;
-    }
-  }
-  &__hitcount,
-  &__rss,
-  &__save-search,
-  &__excel-export,
-  &__views {
-  }
-  &__hitcount {
-    padding-right: 5px;
-  }
-  &__rss {
-    padding-left: 5px;
-    border-left: 1px solid @middlegray;
-  }
-  &__save-search {
-    padding-left: 4px;
-  }
-  &__excel-export {
-    a {
-    }
-    .excel-export-loader {
-      padding-right: 5px;
-      display: none;
-      padding-left: 5px;
-      img {
-        width: 14px;
-        margin-top: -4px;
-      }
-    }
-  }
-  &__ris-export {
-    padding-right: 5px;
-    .ris-export-loader {
-      display: none;
-      padding-left: 5px;
-      img {
-        width: 14px;
-        margin-top: -4px;
-      }
-    }
-  }
-  &__toggle-thumbs {
-    padding: 0 5px;
-    border-left: 1px solid @middlegray;
-    .-active {
-      color: @blue;
-    }
-  }
-  &__views {
-    padding-left: 5px;
-    border-left: 1px solid @middlegray;
-    padding-right: 5px;
-    border-right: 1px solid @middlegray;
-    button {
-    }
-    [data-view="search-list-default"] {
-    }
-    [data-view="search-list-grid"] {
-    }
-    [data-view="search-list-list"] {
-    }
-  }
-  /* CURRENT SEARCH */
-  &__label {
-    display: inline-block;
-    padding: 6px 0;
-  }
-  &__current-search {
-    margin-bottom: 5px;
-    .form-group {
-      margin-bottom: 5px;
-    }
-    .input-group {
-      display: flex;
-      display: -webkit-box;
-      display: -moz-box;
-      display: -ms-flexbox;
-      display: -webkit-flex;
-      .input-group-addon {
-        padding: 0;
-        border-radius: 0;
-        background-color: @white;
-        a {
-          color: @black;
-          &:hover,
-          &:focus,
-          &:active {
-            text-decoration: none;
-            color: @black;
-          }
-        }
-        a,
-        button {
-          height: 100%;
-          width: 100%;
-        }
-        input[type="submit"] {
-          background-image: url("@{images}/icons/icon-search.png");
-          background-repeat: no-repeat;
-          background-position: center center;
-          background-size: 40%;
-          width: 100%;
-          padding: 0;
-        }
-        &.reset {
-          flex: 0 0 4rem;
-          background-color: @lightgray;
-          justify-content: center;
-          border: 1px solid #ccc;
-          a,
-          button {
-          }
-          &.focus {
-            border-color: @blue;
-          }
-          .fa {
-          }
-        }
-        &.search {
-          flex: 0 0 4rem;
-          background-color: @blue;
-          border-color: @blue;
-          display: inherit;
-          a {
-            display: block;
-            color: @white;
-          }
-        }
-      }
-    }
-    .form-control {
-      border-right: none;
-      height: auto;
-      &:focus {
-        border-left-color: @middlegray;
-      }
-    }
-  }
-  /* LINKS */
-  &__links {
-    button {
-      padding-right: 12px;
-    }
-    form {
-      display: inline-block;
-    }
-    a {
-      font-size: @fontMedium;
-      &:hover,
-      &:focus,
-      &:active {
-      }
-    }
-  }
-  /* SORTING */
-  &__nav-helper {
-    &-wrapper {
-      display: flex;
-      justify-content: space-between;
-      margin-bottom: 20px;
-      flex-wrap: wrap;
-    }
-    &-item {
-      display: grid;
-      grid-template-columns: auto auto;
-      grid-column-gap: 20px;
-      align-items: center;
-      form {
-        height: 100%;
-      }
-      .custom-control--select select {
-        max-width: 160px;
-      }
-    }
-    &-label {
-      label {
-        white-space: nowrap;
-        font-weight: normal;
-        margin: 0;
-      }
-    }
-  }
-  /* ADVANCED SEARCH INFO */
-  &__adv-search-info {
-    margin-bottom: 10px;
-    padding: 10px;
-    background-color: @white;
-    border: 1px solid @middlegray;
-  }
-  &__adv-search-info-back {
-    font-size: @fontMedium;
-    color: @black;
-  }
-  /* HITS */
-  &__hits {
-    //display: none;
-    opacity: 0;
-  }
-  &__hit-wrapper {
-  }
-  &__hit {
-    // min-width needed so content of subhits does not push/overflow content out of container
-    min-width: 0;
-    position: relative;
-    padding: 10px;
-    border: 1px solid @middlegray;
-    background-color: @middlegray2;
-    max-width: 100%;
-  }
-  &__hit-inner-structure {
-    display: grid;
-    grid-template-columns: 1fr 150px;
-    gap: 10px;
-  }
-  &__thumb-wrapper {
-    position: relative;
-  }
-  &__hit-header {
-  }
-  &__hit-header-inner {
-    display: flex;
-  }
-  &__hit-archive-link {
-  }
-  &__hit-number-wrapper {
-    border-radius: 50%;
-    color: white;
-    display: flex;
-    align-items: center;
-    justify-content: center;
-    font-weight: bold;
-    margin-right: 7px;
-    text-align: center;
-    width: 40px;
-    height: 40px;
-    background: @blue;
-    max-width: 40px;
-    flex: 0 0 40px;
-    align-self: flex-start;
-  }
-  &__hit-number {
-    overflow: hidden;
-    text-overflow: ellipsis;
-    max-width: 30px;
-    display: inline-block;
-  }
-
-  &__hit-title {
-    position: relative;
-    h3 {
-      padding-bottom: 0.5rem;
-      margin: 0;
-      word-wrap: anywhere;
-    }
-    &.-noThumbnail {
-      padding-right: 2.4rem;
-    }
-    &.-hitNumber {
-      display: flex;
-      align-items: center;
-      margin-bottom: 10px;
-      h3 {
-        padding-bottom: 0;
-      }
-    }
-  }
-  &__hit-title-link {
-    display: block;
-  }
-  &__thumb-bookmark {
-  }
-  &__thumb-bookmark-wrapper {
-    position: absolute;
-    right: 20px;
-    top: 15px;
-    z-index: 20;
-  }
-  &__thumb-bookmark {
-    //		position: absolute;
-    //		right: 0.7rem;
-    //		top: -0.4rem;
-    padding: 0;
-    &[data-bookmark-list-type="add"] {
-      & > span {
-        display: flex;
-      }
-      // position: absolute;
-      font-size: @fontLarge;
-      color: @blue;
-      background-image: none;
-      .fa-bookmark-o,
-      .fa-bookmark {
-        color: @blue;
-      }
-      .fa-bookmark-o {
-        display: inline-block;
-      }
-      .fa-bookmark {
-        display: none;
-      }
-      &.added,
-      &:hover {
-        .fa-bookmark-o {
-          display: none;
-        }
-        .fa-bookmark {
-          display: inline-block;
-        }
-      }
-    }
-  }
-  &__hit-thumbnail {
-    // position: relative;
-    width: 100%;
-    margin-bottom: 0;
-    display: flex;
-    justify-content: flex-end;
-    z-index: 10;
-    img {
-      display: inline;
-      padding: 0;
-      margin: 0;
-      width: auto;
-      max-width: 100%;
-      max-height: 200px;
-      line-height: normal;
-      border: 2px solid @white;
-      border-radius: 0;
-      box-shadow: 2px 2px 5px rgba(0, 0, 0, 0.3);
-    }
-    [data-bookmark-list-type="add"] {
-      position: absolute;
-      top: 0;
-      right: 5px;
-      font-size: @fontLarge;
-      color: @blue;
-      background-image: none;
-      z-index: 10;
-      .fa-bookmark-o,
-      .fa-bookmark {
-        color: @blue;
-      }
-      .fa-bookmark-o {
-        display: inline-block;
-      }
-      .fa-bookmark {
-        display: none;
-      }
-      &.added,
-      &:hover {
-        .fa-bookmark-o {
-          display: none;
-        }
-        .fa-bookmark {
-          display: inline-block;
-        }
-      }
-    }
-  }
-  &__hit-information {
-  }
-  &__hit-docstruct {
-    margin-bottom: 10px;
-    ul {
-      display: flex;
-      flex-wrap: wrap;
-      justify-content: flex-start;
-      list-style: none;
-      padding: 0;
-      margin-bottom: 0;
-    }
-    li {
-    }
-    li + li:before {
-      content: "\003e";
-      padding: 0 5px;
-    }
-    a {
-      display: inline-block;
-      padding-top: 0;
-    }
-  }
-  // METADATA LIST HANDLING
-  &__hit-metadata-list {
-    display: grid;
-    grid-template-columns: 200px 1fr;
-    line-height: 1.4;
-    gap: 5px 3px;
-  }
-  &__hit-text-label {
-    text-overflow: ellipsis;
-    white-space: nowrap;
-    overflow: hidden;
-    font-weight: 400;
-    margin-bottom: 0;
-  }
-  &__hit-text-value {
-    min-width: 0;
-    grid-column: 2 / 2;
-    font-weight: 400;
-    margin-bottom: 0;
-  }
-  &__hit-text,
-  &__hit-info {
-  }
-  &__hit-text-label,
-  &__hit-text-value {
-    word-wrap: break-word;
-  }
-  &__hit-info {
-    margin-top: 10px;
-  }
-  &__loader {
-    display: flex;
-    width: 100%;
-    justify-content: center;
-  }
-  a[data-toggle="hit-content"],
-  button[data-toggle="hit-content"] {
-    width: 100%;
-    margin-top: 10px;
-    padding-top: 10px;
-    text-align: left;
-    color: @black;
-    border-top: 1px dotted @gray;
-    &:hover,
-    &:focus,
-    &:active {
-      text-decoration: none;
-      color: @black;
-    }
-    .fa {
-      margin-right: 7px;
-      transition: all 0.2s linear;
-    }
-    &.in {
-      .fa {
-        transform: rotate(90deg);
-      }
-    }
-    &.active {
-      display: inline-block;
-    }
-  }
-  &__hit-content {
-    margin-top: 10px;
-    dl {
-      margin-bottom: 5px;
-    }
-    dt {
-      width: auto;
-      margin-right: 10px;
-    }
-    dd {
-      // margin-left: auto;
-    }
-  }
-  &__hit-content-set {
-    display: flex;
-    justify-content: space-between;
-    margin: 0 0 5px 0;
-    &:hover {
-      background-color: @lightgray;
-      a {
-        text-decoration: none;
-        color: @labelGray;
-      }
-    }
-  }
-  &__hit-text-area {
-    width: 100%;
-    max-width: 100%;
-    min-width: 160px;
-  }
-  &__subhit-thumbnail {
-    margin-left: 0.5rem;
-    img {
-      height: 60px;
-      max-width: 100px;
-    }
-  }
-  &__hit-content-more {
-    padding: 5px;
-    text-align: center;
-    a {
-      color: @black;
-      &:hover,
-      &:focus,
-      &:active {
-        text-decoration: none;
-        color: @black;
-      }
-    }
-  }
-  &__struct-title,
-  &__struct-chapter {
-    .fa {
-      margin-right: 5px;
-    }
-  }
-  &__struct-title {
-    h4 {
-      line-height: normal;
-      margin: 0;
-      padding: 0;
-      padding-bottom: 0.5rem;
-      font-size: @fontNormal;
-      color: @black;
-    }
-  }
-  &__metadata-info {
-    padding-left: 16px;
-    td {
-      vertical-align: top;
-      word-break: break-all;
-      &:first-child {
-        padding-right: 5px;
-        white-space: nowrap;
-      }
-    }
-    .fa {
-      margin-right: 10px;
-    }
-  }
-  &__struct-child-hits {
-    padding-left: 15px;
-    dd {
-      min-height: 21px;
-      text-overflow: ellipsis;
-      white-space: nowrap;
-      overflow: hidden;
-    }
-  }
-  &__struct-chapter {
-    padding-left: 5%;
-  }
-  &__struct-chapter + .search-list__struct-title {
-    margin-top: 10px;
-  }
-  /* RESULT GROUP STYLES */
-  &__hit-result-group-heading {
-    margin: 5px 0 0 0;
-  }
-  &__expand-group-link {
-  }
-  &__hit-metadata-first {
-  }
-  /* EXTRA METADATA LIST FOR GRID - HIDE BY DEFAULT */
-  &__hit-metadata-second {
-    display: none;
-  }
-  /* FACETS HEADING */
-  &__facets-heading {
-    display: none;
-  }
-  /* MODIFICATION */
-  &--highlight {
-    background-color: @yellow;
-  }
-=======
 	margin-bottom: 21px;
 	/* ELEMENT */
 	&__title {
@@ -1123,7 +497,7 @@
 		position: absolute;
         right: 20px;
         top: 15px;
-		// z-index: 11;
+		// z-index: 20;
 	}
 	&__thumb-bookmark {
 //		position: absolute;
@@ -1389,84 +763,83 @@
 		background-color: @yellow;
 	}
 	
->>>>>>> 199c451a
 }
 
 /* STACKED MULTIVOLUME THUMBNAIL */
 .stacked-thumbnail-before,
 .stacked-thumbnail-after {
-  position: absolute;
-  width: 101%;
-  height: 101%;
-  top: 0;
+	position: absolute;
+	width: 101%;
+	height: 101%;
+	top: 0;
 }
 
 .stacked-thumbnail {
-  border: 2px solid @white;
-  -webkit-box-shadow: 2px 2px 5px rgba(0, 0, 0, 0.3);
-  -moz-box-shadow: 2px 2px 5px rgba(0, 0, 0, 0.3);
-  box-shadow: 2px 2px 5px rgba(0, 0, 0, 0.3);
-  background: @white;
-  z-index: 10;
-  position: relative;
-}
-
+	border: 2px solid @white;
+	-webkit-box-shadow: 2px 2px 5px rgba(0, 0, 0, 0.3);
+	-moz-box-shadow: 2px 2px 5px rgba(0, 0, 0, 0.3);
+	box-shadow: 2px 2px 5px rgba(0, 0, 0, 0.3);
+	background: @white;
+	z-index: 10;
+	position: relative;
+}
+ 
 .stacked-thumbnail-before,
 .stacked-thumbnail-after {
-  opacity: 0;
-  border: 2px solid @white;
-  box-shadow: 2px 2px 5px rgba(0, 0, 0, 0.3);
-  background: #eff4de;
-  z-index: 9;
-  transition: transform 0.12s linear, opacity 0.5s linear;
-  &.-shown {
-    opacity: 1;
-  }
+	opacity: 0;
+	border: 2px solid @white;
+	box-shadow: 2px 2px 5px rgba(0, 0, 0, 0.3);
+	background: #eff4de;
+	z-index: 9;
+	transition: transform 0.12s linear, opacity 0.5s linear;
+	&.-shown {
+		opacity: 1;
+	}
 }
 
 .stackedThumbEffect {
-  position: relative;
-  width: 100%;
-  height: 100%;
-  display: block;
-  margin-left: -2px;
-  display: flex;
-  justify-content: flex-end;
-  align-items: flex-start;
+	position: relative;
+	width: 100%;
+	height: 100%;
+	display: block;
+	margin-left: -2px;
+	display: flex;
+	justify-content: flex-end;
+	align-items: flex-start;
 }
 
 .stackedThumbEffect-inner {
-  position: relative;
+	position: relative;
 }
 
 .stackedThumbEffect:hover .stacked-thumbnail-before {
-  transform: rotate(-7deg);
+	transform: rotate(-7deg);
 }
 
 .stackedThumbEffect:hover .stacked-thumbnail-after {
-  transform: rotate(6deg);
+	transform: rotate(6deg);
 }
 
 .stacked-thumbnail-after {
-  transform: rotate(4deg);
-  background: #768590;
-  margin-left: -5px;
-  margin-top: 0px;
-  height: 105%;
-  width: 106%;
+	transform: rotate(4deg);
+	background: #768590;
+	margin-left: -5px;
+	margin-top: 0px;
+	height: 105%;
+	width: 106%;
 }
 
 .stacked-thumbnail-before {
-  transform: rotate(-4deg);
-  margin-left: -6px;
-  margin-top: 0px;
-  width: 106%;
-  height: calc(100% + 3px);
-  background: #ececec;
+	transform: rotate(-4deg);
+	margin-left: -6px;
+	margin-top: 0px;
+	width: 106%;
+	height: calc(100% + 3px);
+	background: #ececec;
 }
 
 .stacked-thumbnail a img {
-  display: block;
+	display: block;
 }
 
 
@@ -1484,60 +857,59 @@
 }
 
 @{RTL} .search-list {
-  &__hit-thumbnail {
-    [data-bookmark-list-type="add"] {
-      right: unset;
-      left: 5px;
-      z-index: 20;
-    }
-  }
-  &__rss {
-    padding-right: 5px;
-    border-left: none;
-    border-right: 1px solid @middlegray;
-  }
-  &__views {
-    border-left: none;
-    border-right: 1px solid @middlegray;
-    padding-left: 5px;
-    padding-right: 5px;
-    border-left: 1px solid @middlegray;
-  }
-  &__help {
-    padding-right: 5px;
-    padding-left: 0px;
-  }
-  &__toggle-thumbs {
-    border-left: none;
-    border-right: 1px solid @middlegray;
-  }
-  &__excel-export {
-    padding-left: 5px;
-    padding-right: 0px;
-  }
-  &__hitcount {
-    padding-right: 0px;
-    padding-left: 5px;
-  }
+	&__hit-thumbnail {
+		[data-bookmark-list-type="add"] {
+			right: unset;
+			left: 5px;
+		}
+	}
+	&__rss {
+		padding-right: 5px;
+		border-left: none;
+		border-right: 1px solid @middlegray;
+	}
+	&__views {
+		border-left: none;
+		border-right: 1px solid @middlegray;
+		padding-left: 5px;
+		padding-right: 5px;
+		border-left: 1px solid @middlegray;
+	}
+	&__help {
+		padding-right: 5px;
+		padding-left: 0px;
+	}
+	&__toggle-thumbs {
+		border-left: none;
+		border-right: 1px solid @middlegray;
+	}
+	&__excel-export {
+		padding-left: 5px;
+		padding-right: 0px;
+	}
+	&__hitcount {
+		padding-right: 0px;
+		padding-left: 5px;
+	}
 }
 
 /* BREAKPOINT FOR LARGE DESKTOPS */
 @media screen and (max-width: @largeBreakpoint) {
-  .search-list {
-    &__nav-helper {
-      &-wrapper {
-        gap: 15px;
-      }
-      &-item {
-        form {
-        }
-      }
-      &-label {
-        label {
-        }
-      }
-    }
-  }
+	.search-list {
+		&__nav-helper {
+			&-wrapper {
+				gap: 15px;
+			}
+			&-item {
+				form {
+				}
+			}
+			&-label {
+				label {
+				}
+			}
+		}
+	}
 }
 
 /* BREAKPOINT FOR DESKTOPS */
@@ -1546,69 +918,69 @@
 
 /* BREAKPOINT FOR TABLETS */
 @media screen and (max-width: @smallBreakpoint) {
-  .search-list {
-    &__hit-title {
-      &.-noThumbnail {
-        padding-right: 0;
-      }
-    }
-    &__hit-thumbnail {
-      width: auto;
-      justify-content: flex-start;
-    }
-    &__sorting {
-      &__item {
-        margin-bottom: 1rem;
-      }
-    }
-    &__hit-metadata-list {
-      grid-template-columns: 1fr;
-    }
-    &__hit-text-value {
-      grid-column: unset;
-    }
-  }
+	.search-list {
+		&__hit-title {
+			&.-noThumbnail {
+				padding-right: 0;
+			}
+		}
+		&__hit-thumbnail {
+			width: auto;
+			justify-content: flex-start;
+		}
+		&__sorting {
+			&__item {
+				margin-bottom: 1rem;
+			}
+		}
+		&__hit-metadata-list {
+			grid-template-columns: 1fr;
+		}
+		&__hit-text-value {
+			grid-column: unset;
+		}
+	}
 }
 
 /* BREAKPOINT FOR SMARTPHONES */
 @media screen and (max-width: @xSmallBreakpoint) {
-  .search-list {
-    &__hit-inner-structure {
-      grid-template-columns: 1fr;
-    }
-    &__thumb-wrapper {
-      position: static;
-    }
-    //		&__hit-text {
-    //			flex-direction: column;
-    //			margin-bottom: 5px;
-    //		}
-    //		&__hit-text-label {
-    //			width: 100%;
-    //			max-width: 100%;
-    //			flex: 0 0 100%;
-    //		}
-    //		&__hit-text-value {
-    //			margin: 0;
-    //			flex: 0 0 100%;
-    //			max-width: 100%;
-    //		}
-    //		&__hit-thumbnail {
-    //			text-align: center;
-    //		}
-    //		&__struct-child-hits,
-    //		&__metadata-info {
-    //			padding-left: 0;
-    //		}
-    //		&__hit-content dt {
-    //			float: left;
-    //		}
-    //		&__metadata-info dt {
-    //			float: left;
-    //			width: 30%;
-    //		}
-    //		&__metadata-info dd {
-    //			margin-left: 30%;
-    //		}
-  }
+	.search-list {
+		&__hit-inner-structure {
+			grid-template-columns: 1fr;
+		}
+		&__thumb-wrapper {
+			position: static;
+		}
+//		&__hit-text {
+//			flex-direction: column;
+//			margin-bottom: 5px;
+//		}
+//		&__hit-text-label {
+//			width: 100%;
+//			max-width: 100%;
+//			flex: 0 0 100%;
+//		}
+//		&__hit-text-value {
+//			margin: 0;
+//			flex: 0 0 100%;
+//			max-width: 100%;
+//		}
+//		&__hit-thumbnail {
+//			text-align: center;
+//		}
+//		&__struct-child-hits,
+//		&__metadata-info {
+//			padding-left: 0;
+//		}
+//		&__hit-content dt {
+//			float: left;
+//		}
+//		&__metadata-info dt {
+//			float: left;
+//			width: 30%;
+//		}
+//		&__metadata-info dd {
+//			margin-left: 30%;
+//		}
+	}
 }