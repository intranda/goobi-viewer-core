--- conflicted
+++ resolved
@@ -53,19 +53,11 @@
 	}
 	&__work-download-epub {}
 	&__work-download-iiif {}
-<<<<<<< HEAD
 	/* STRUCTURE DOWNLOADS */
-	&__struct-downloads {
-			i {
-				padding-right: 0.5rem;
-			}
-=======
-		/* STRUCTURE DOWNLOADS */
 	&__struct-downloads {
 		i {
 			padding-right: 0.5rem;
 		}
->>>>>>> 1a7a2206
 	}
 	/* PAGE DOWNLOADS */
 	&__page-downloads {
@@ -76,15 +68,9 @@
 	&__page-download-fulltext {}
 	&__page-download-tei {}
 	&__page-download-pdf {
-<<<<<<< HEAD
-			i {
-				padding-right: 0.5rem;
-			}
-=======
 		i {
 			padding-right: 0.5rem;
 		}
->>>>>>> 1a7a2206
 	}
 	&__page-download-jpeg {}
 	/*IMAGE FRAGMENT */
