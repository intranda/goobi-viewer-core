--- conflicted
+++ resolved
@@ -15,11 +15,7 @@
 
 <thumbnails>
 
-<<<<<<< HEAD
 	<div ref="thumb" class="thumbnails-image-wrapper {this.opts.index == index ? 'selected' : ''}" each="{canvas, index in thumbnails}" onclick="{handleClickOnImage}">
-=======
-	<div class="thumbnails-image-wrapper {this.opts.index == index ? 'selected' : ''}" each="{canvas, index in thumbnails}" onclick="{handleClickOnImage}">
->>>>>>> 7809c13e
 		<a class="thumbnails-image-link" href="{getLink(canvas)}">
 			<img class="thumbnails-image" alt="{getValue(canvas.label)}" src="{getImage(canvas)}" />
 		<div class="thumbnails-image-overlay">
@@ -47,18 +43,13 @@
 		.then(json => this.loadThumbnails(json, this.type));
 	} else {
 		this.loadThumbnails(source, this.type);
-	}
+	} 
 });
 
 this.on("updated", () => {
-<<<<<<< HEAD
 	console.log("updated", this.opts, this.refs);
 	let activeThumb = this.refs.thumb[this.opts.index];
 	activeThumb.scrollIntoView({block: "end", behavior: "smooth"});
-=======
-	console.log("updated", this.opts);
-	//TODO scroll to .thumbnails-image-wrapper[this.opts.index]
->>>>>>> 7809c13e
 });
 
 loadThumbnails(source, type) {
