/**
 * Copyright (c) Tiny Technologies, Inc. All rights reserved.
 * Licensed under the LGPL or a commercial license.
 * For LGPL see License.txt in the project root for license information.
 * For commercial licenses see https://www.tiny.cloud/
 *
<<<<<<< HEAD
 * Version: 5.7.1 (2021-03-17)
=======
 * Version: 5.8.0 (2021-05-06)
>>>>>>> 768d040f
 */
(function () {
    'use strict';

    var global = tinymce.util.Tools.resolve('tinymce.PluginManager');

    var __assign = function () {
      __assign = Object.assign || function __assign(t) {
        for (var s, i = 1, n = arguments.length; i < n; i++) {
          s = arguments[i];
          for (var p in s)
            if (Object.prototype.hasOwnProperty.call(s, p))
              t[p] = s[p];
        }
        return t;
      };
      return __assign.apply(this, arguments);
    };

<<<<<<< HEAD
=======
    var typeOf = function (x) {
      var t = typeof x;
      if (x === null) {
        return 'null';
      } else if (t === 'object' && (Array.prototype.isPrototypeOf(x) || x.constructor && x.constructor.name === 'Array')) {
        return 'array';
      } else if (t === 'object' && (String.prototype.isPrototypeOf(x) || x.constructor && x.constructor.name === 'String')) {
        return 'string';
      } else {
        return t;
      }
    };
    var isType = function (type) {
      return function (value) {
        return typeOf(value) === type;
      };
    };
    var isSimpleType = function (type) {
      return function (value) {
        return typeof value === type;
      };
    };
    var eq = function (t) {
      return function (a) {
        return t === a;
      };
    };
    var isString = isType('string');
    var isObject = isType('object');
    var isArray = isType('array');
    var isNull = eq(null);
    var isBoolean = isSimpleType('boolean');
    var isNullable = function (a) {
      return a === null || a === undefined;
    };
    var isNonNullable = function (a) {
      return !isNullable(a);
    };
    var isNumber = isSimpleType('number');

>>>>>>> 768d040f
    var noop = function () {
    };
    var constant = function (value) {
      return function () {
        return value;
      };
    };
    var never = constant(false);
    var always = constant(true);

    var none = function () {
      return NONE;
    };
    var NONE = function () {
      var eq = function (o) {
        return o.isNone();
      };
      var call = function (thunk) {
        return thunk();
      };
      var id = function (n) {
        return n;
      };
      var me = {
        fold: function (n, _s) {
          return n();
        },
        is: never,
        isSome: never,
        isNone: always,
        getOr: id,
        getOrThunk: call,
        getOrDie: function (msg) {
          throw new Error(msg || 'error: getOrDie called on none.');
        },
        getOrNull: constant(null),
        getOrUndefined: constant(undefined),
        or: id,
        orThunk: call,
        map: none,
        each: noop,
        bind: none,
        exists: never,
        forall: always,
        filter: none,
        equals: eq,
        equals_: eq,
        toArray: function () {
          return [];
        },
        toString: constant('none()')
      };
      return me;
    }();
    var some = function (a) {
      var constant_a = constant(a);
      var self = function () {
        return me;
      };
      var bind = function (f) {
        return f(a);
      };
      var me = {
        fold: function (n, s) {
          return s(a);
        },
        is: function (v) {
          return a === v;
        },
        isSome: always,
        isNone: never,
        getOr: constant_a,
        getOrThunk: constant_a,
        getOrDie: constant_a,
        getOrNull: constant_a,
        getOrUndefined: constant_a,
        or: self,
        orThunk: self,
        map: function (f) {
          return some(f(a));
        },
        each: function (f) {
          f(a);
        },
        bind: bind,
        exists: bind,
        forall: bind,
        filter: function (f) {
          return f(a) ? me : NONE;
        },
        toArray: function () {
          return [a];
        },
        toString: function () {
          return 'some(' + a + ')';
        },
        equals: function (o) {
          return o.is(a);
        },
        equals_: function (o, elementEq) {
          return o.fold(never, function (b) {
            return elementEq(a, b);
          });
        }
      };
      return me;
    };
    var from = function (value) {
      return value === null || value === undefined ? NONE : some(value);
    };
    var Optional = {
      some: some,
      none: none,
      from: from
    };

    var keys = Object.keys;
    var hasOwnProperty = Object.hasOwnProperty;
    var each = function (obj, f) {
      var props = keys(obj);
      for (var k = 0, len = props.length; k < len; k++) {
        var i = props[k];
        var x = obj[i];
        f(x, i);
      }
    };
    var objAcc = function (r) {
      return function (x, i) {
        r[i] = x;
      };
    };
    var internalFilter = function (obj, pred, onTrue, onFalse) {
      var r = {};
      each(obj, function (x, i) {
        (pred(x, i) ? onTrue : onFalse)(x, i);
      });
      return r;
    };
    var filter = function (obj, pred) {
      var t = {};
      internalFilter(obj, pred, objAcc(t), noop);
      return t;
    };
    var has = function (obj, key) {
      return hasOwnProperty.call(obj, key);
    };
    var hasNonNullableKey = function (obj, key) {
      return has(obj, key) && obj[key] !== undefined && obj[key] !== null;
    };

<<<<<<< HEAD
    var typeOf = function (x) {
      var t = typeof x;
      if (x === null) {
        return 'null';
      } else if (t === 'object' && (Array.prototype.isPrototypeOf(x) || x.constructor && x.constructor.name === 'Array')) {
        return 'array';
      } else if (t === 'object' && (String.prototype.isPrototypeOf(x) || x.constructor && x.constructor.name === 'String')) {
        return 'string';
      } else {
        return t;
      }
    };
    var isType = function (type) {
      return function (value) {
        return typeOf(value) === type;
      };
    };
    var isSimpleType = function (type) {
      return function (value) {
        return typeof value === type;
      };
    };
    var eq = function (t) {
      return function (a) {
        return t === a;
      };
    };
    var isString = isType('string');
    var isObject = isType('object');
    var isArray = isType('array');
    var isNull = eq(null);
    var isBoolean = isSimpleType('boolean');
    var isNullable = function (a) {
      return a === null || a === undefined;
    };
    var isNonNullable = function (a) {
      return !isNullable(a);
    };
    var isNumber = isSimpleType('number');

=======
>>>>>>> 768d040f
    var nativePush = Array.prototype.push;
    var flatten = function (xs) {
      var r = [];
      for (var i = 0, len = xs.length; i < len; ++i) {
        if (!isArray(xs[i])) {
          throw new Error('Arr.flatten item ' + i + ' was not an array, input: ' + xs);
        }
        nativePush.apply(r, xs[i]);
      }
      return r;
    };
    var get = function (xs, i) {
      return i >= 0 && i < xs.length ? Optional.some(xs[i]) : Optional.none();
    };
    var head = function (xs) {
      return get(xs, 0);
    };
    var findMap = function (arr, f) {
      for (var i = 0; i < arr.length; i++) {
        var r = f(arr[i], i);
        if (r.isSome()) {
          return r;
        }
      }
      return Optional.none();
    };

    var Global = typeof window !== 'undefined' ? window : Function('return this;')();

    var rawSet = function (dom, key, value) {
      if (isString(value) || isBoolean(value) || isNumber(value)) {
        dom.setAttribute(key, value + '');
      } else {
        console.error('Invalid call to Attribute.set. Key ', key, ':: Value ', value, ':: Element ', dom);
        throw new Error('Attribute value was not simple');
      }
    };
    var set = function (element, key, value) {
      rawSet(element.dom, key, value);
    };
    var remove = function (element, key) {
      element.dom.removeAttribute(key);
    };

    var fromHtml = function (html, scope) {
      var doc = scope || document;
      var div = doc.createElement('div');
      div.innerHTML = html;
      if (!div.hasChildNodes() || div.childNodes.length > 1) {
        console.error('HTML does not have a single root node', html);
        throw new Error('HTML must have a single root node');
      }
      return fromDom(div.childNodes[0]);
    };
    var fromTag = function (tag, scope) {
      var doc = scope || document;
      var node = doc.createElement(tag);
      return fromDom(node);
    };
    var fromText = function (text, scope) {
      var doc = scope || document;
      var node = doc.createTextNode(text);
      return fromDom(node);
    };
    var fromDom = function (node) {
      if (node === null || node === undefined) {
        throw new Error('Node cannot be null or undefined');
      }
      return { dom: node };
    };
    var fromPoint = function (docElm, x, y) {
      return Optional.from(docElm.dom.elementFromPoint(x, y)).map(fromDom);
    };
    var SugarElement = {
      fromHtml: fromHtml,
      fromTag: fromTag,
      fromText: fromText,
      fromDom: fromDom,
      fromPoint: fromPoint
    };

    var global$1 = tinymce.util.Tools.resolve('tinymce.dom.DOMUtils');

    var global$2 = tinymce.util.Tools.resolve('tinymce.util.Promise');

    var global$3 = tinymce.util.Tools.resolve('tinymce.util.XHR');

    var hasDimensions = function (editor) {
      return editor.getParam('image_dimensions', true, 'boolean');
    };
    var hasAdvTab = function (editor) {
      return editor.getParam('image_advtab', false, 'boolean');
    };
    var hasUploadTab = function (editor) {
      return editor.getParam('image_uploadtab', true, 'boolean');
    };
    var getPrependUrl = function (editor) {
      return editor.getParam('image_prepend_url', '', 'string');
    };
    var getClassList = function (editor) {
      return editor.getParam('image_class_list');
    };
    var hasDescription = function (editor) {
      return editor.getParam('image_description', true, 'boolean');
    };
    var hasImageTitle = function (editor) {
      return editor.getParam('image_title', false, 'boolean');
    };
    var hasImageCaption = function (editor) {
      return editor.getParam('image_caption', false, 'boolean');
    };
    var getImageList = function (editor) {
      return editor.getParam('image_list', false);
    };
    var hasUploadUrl = function (editor) {
      return isNonNullable(editor.getParam('images_upload_url'));
    };
    var hasUploadHandler = function (editor) {
      return isNonNullable(editor.getParam('images_upload_handler'));
    };
    var showAccessibilityOptions = function (editor) {
      return editor.getParam('a11y_advanced_options', false, 'boolean');
    };
    var isAutomaticUploadsEnabled = function (editor) {
      return editor.getParam('automatic_uploads', true, 'boolean');
    };

    var parseIntAndGetMax = function (val1, val2) {
      return Math.max(parseInt(val1, 10), parseInt(val2, 10));
    };
    var getImageSize = function (url) {
      return new global$2(function (callback) {
        var img = document.createElement('img');
        var done = function (dimensions) {
          if (img.parentNode) {
            img.parentNode.removeChild(img);
          }
          callback(dimensions);
        };
        img.onload = function () {
          var width = parseIntAndGetMax(img.width, img.clientWidth);
          var height = parseIntAndGetMax(img.height, img.clientHeight);
          var dimensions = {
            width: width,
            height: height
          };
          done(global$2.resolve(dimensions));
        };
        img.onerror = function () {
          done(global$2.reject('Failed to get image dimensions for: ' + url));
        };
        var style = img.style;
        style.visibility = 'hidden';
        style.position = 'fixed';
        style.bottom = style.left = '0px';
        style.width = style.height = 'auto';
        document.body.appendChild(img);
        img.src = url;
      });
    };
    var removePixelSuffix = function (value) {
      if (value) {
        value = value.replace(/px$/, '');
      }
      return value;
    };
    var addPixelSuffix = function (value) {
      if (value.length > 0 && /^[0-9]+$/.test(value)) {
        value += 'px';
      }
      return value;
    };
    var mergeMargins = function (css) {
      if (css.margin) {
        var splitMargin = String(css.margin).split(' ');
        switch (splitMargin.length) {
        case 1:
          css['margin-top'] = css['margin-top'] || splitMargin[0];
          css['margin-right'] = css['margin-right'] || splitMargin[0];
          css['margin-bottom'] = css['margin-bottom'] || splitMargin[0];
          css['margin-left'] = css['margin-left'] || splitMargin[0];
          break;
        case 2:
          css['margin-top'] = css['margin-top'] || splitMargin[0];
          css['margin-right'] = css['margin-right'] || splitMargin[1];
          css['margin-bottom'] = css['margin-bottom'] || splitMargin[0];
          css['margin-left'] = css['margin-left'] || splitMargin[1];
          break;
        case 3:
          css['margin-top'] = css['margin-top'] || splitMargin[0];
          css['margin-right'] = css['margin-right'] || splitMargin[1];
          css['margin-bottom'] = css['margin-bottom'] || splitMargin[2];
          css['margin-left'] = css['margin-left'] || splitMargin[1];
          break;
        case 4:
          css['margin-top'] = css['margin-top'] || splitMargin[0];
          css['margin-right'] = css['margin-right'] || splitMargin[1];
          css['margin-bottom'] = css['margin-bottom'] || splitMargin[2];
          css['margin-left'] = css['margin-left'] || splitMargin[3];
        }
        delete css.margin;
      }
      return css;
    };
    var createImageList = function (editor, callback) {
      var imageList = getImageList(editor);
      if (typeof imageList === 'string') {
        global$3.send({
          url: imageList,
          success: function (text) {
            callback(JSON.parse(text));
          }
        });
      } else if (typeof imageList === 'function') {
        imageList(callback);
      } else {
        callback(imageList);
      }
    };
    var waitLoadImage = function (editor, data, imgElm) {
      var selectImage = function () {
        imgElm.onload = imgElm.onerror = null;
        if (editor.selection) {
          editor.selection.select(imgElm);
          editor.nodeChanged();
        }
      };
      imgElm.onload = function () {
        if (!data.width && !data.height && hasDimensions(editor)) {
          editor.dom.setAttribs(imgElm, {
            width: String(imgElm.clientWidth),
            height: String(imgElm.clientHeight)
          });
        }
        selectImage();
      };
      imgElm.onerror = selectImage;
    };
    var blobToDataUri = function (blob) {
      return new global$2(function (resolve, reject) {
        var reader = new FileReader();
        reader.onload = function () {
          resolve(reader.result);
        };
        reader.onerror = function () {
          reject(reader.error.message);
        };
        reader.readAsDataURL(blob);
      });
    };
    var isPlaceholderImage = function (imgElm) {
      return imgElm.nodeName === 'IMG' && (imgElm.hasAttribute('data-mce-object') || imgElm.hasAttribute('data-mce-placeholder'));
    };

    var DOM = global$1.DOM;
    var getHspace = function (image) {
      if (image.style.marginLeft && image.style.marginRight && image.style.marginLeft === image.style.marginRight) {
        return removePixelSuffix(image.style.marginLeft);
      } else {
        return '';
      }
    };
    var getVspace = function (image) {
      if (image.style.marginTop && image.style.marginBottom && image.style.marginTop === image.style.marginBottom) {
        return removePixelSuffix(image.style.marginTop);
      } else {
        return '';
      }
    };
    var getBorder = function (image) {
      if (image.style.borderWidth) {
        return removePixelSuffix(image.style.borderWidth);
      } else {
        return '';
      }
    };
    var getAttrib = function (image, name) {
      if (image.hasAttribute(name)) {
        return image.getAttribute(name);
      } else {
        return '';
      }
    };
    var getStyle = function (image, name) {
      return image.style[name] ? image.style[name] : '';
    };
    var hasCaption = function (image) {
      return image.parentNode !== null && image.parentNode.nodeName === 'FIGURE';
    };
    var updateAttrib = function (image, name, value) {
      if (value === '') {
        image.removeAttribute(name);
      } else {
        image.setAttribute(name, value);
      }
    };
    var wrapInFigure = function (image) {
      var figureElm = DOM.create('figure', { class: 'image' });
      DOM.insertAfter(figureElm, image);
      figureElm.appendChild(image);
      figureElm.appendChild(DOM.create('figcaption', { contentEditable: 'true' }, 'Caption'));
      figureElm.contentEditable = 'false';
    };
    var removeFigure = function (image) {
      var figureElm = image.parentNode;
      DOM.insertAfter(image, figureElm);
      DOM.remove(figureElm);
    };
    var toggleCaption = function (image) {
      if (hasCaption(image)) {
        removeFigure(image);
      } else {
        wrapInFigure(image);
      }
    };
    var normalizeStyle = function (image, normalizeCss) {
      var attrValue = image.getAttribute('style');
      var value = normalizeCss(attrValue !== null ? attrValue : '');
      if (value.length > 0) {
        image.setAttribute('style', value);
        image.setAttribute('data-mce-style', value);
      } else {
        image.removeAttribute('style');
      }
    };
    var setSize = function (name, normalizeCss) {
      return function (image, name, value) {
        if (image.style[name]) {
          image.style[name] = addPixelSuffix(value);
          normalizeStyle(image, normalizeCss);
        } else {
          updateAttrib(image, name, value);
        }
      };
    };
    var getSize = function (image, name) {
      if (image.style[name]) {
        return removePixelSuffix(image.style[name]);
      } else {
        return getAttrib(image, name);
      }
    };
    var setHspace = function (image, value) {
      var pxValue = addPixelSuffix(value);
      image.style.marginLeft = pxValue;
      image.style.marginRight = pxValue;
    };
    var setVspace = function (image, value) {
      var pxValue = addPixelSuffix(value);
      image.style.marginTop = pxValue;
      image.style.marginBottom = pxValue;
    };
    var setBorder = function (image, value) {
      var pxValue = addPixelSuffix(value);
      image.style.borderWidth = pxValue;
    };
    var setBorderStyle = function (image, value) {
      image.style.borderStyle = value;
    };
    var getBorderStyle = function (image) {
      return getStyle(image, 'borderStyle');
    };
    var isFigure = function (elm) {
      return elm.nodeName === 'FIGURE';
    };
    var isImage = function (elm) {
      return elm.nodeName === 'IMG';
    };
    var getIsDecorative = function (image) {
      return DOM.getAttrib(image, 'alt').length === 0 && DOM.getAttrib(image, 'role') === 'presentation';
    };
    var getAlt = function (image) {
      if (getIsDecorative(image)) {
        return '';
      } else {
        return getAttrib(image, 'alt');
      }
    };
    var defaultData = function () {
      return {
        src: '',
        alt: '',
        title: '',
        width: '',
        height: '',
        class: '',
        style: '',
        caption: false,
        hspace: '',
        vspace: '',
        border: '',
        borderStyle: '',
        isDecorative: false
      };
    };
    var getStyleValue = function (normalizeCss, data) {
      var image = document.createElement('img');
      updateAttrib(image, 'style', data.style);
      if (getHspace(image) || data.hspace !== '') {
        setHspace(image, data.hspace);
      }
      if (getVspace(image) || data.vspace !== '') {
        setVspace(image, data.vspace);
      }
      if (getBorder(image) || data.border !== '') {
        setBorder(image, data.border);
      }
      if (getBorderStyle(image) || data.borderStyle !== '') {
        setBorderStyle(image, data.borderStyle);
      }
      return normalizeCss(image.getAttribute('style'));
    };
    var create = function (normalizeCss, data) {
      var image = document.createElement('img');
      write(normalizeCss, __assign(__assign({}, data), { caption: false }), image);
      setAlt(image, data.alt, data.isDecorative);
      if (data.caption) {
        var figure = DOM.create('figure', { class: 'image' });
        figure.appendChild(image);
        figure.appendChild(DOM.create('figcaption', { contentEditable: 'true' }, 'Caption'));
        figure.contentEditable = 'false';
        return figure;
      } else {
        return image;
      }
    };
    var read = function (normalizeCss, image) {
      return {
        src: getAttrib(image, 'src'),
        alt: getAlt(image),
        title: getAttrib(image, 'title'),
        width: getSize(image, 'width'),
        height: getSize(image, 'height'),
        class: getAttrib(image, 'class'),
        style: normalizeCss(getAttrib(image, 'style')),
        caption: hasCaption(image),
        hspace: getHspace(image),
        vspace: getVspace(image),
        border: getBorder(image),
        borderStyle: getStyle(image, 'borderStyle'),
        isDecorative: getIsDecorative(image)
      };
    };
    var updateProp = function (image, oldData, newData, name, set) {
      if (newData[name] !== oldData[name]) {
        set(image, name, newData[name]);
      }
    };
    var setAlt = function (image, alt, isDecorative) {
      if (isDecorative) {
        DOM.setAttrib(image, 'role', 'presentation');
        var sugarImage = SugarElement.fromDom(image);
        set(sugarImage, 'alt', '');
      } else {
        if (isNull(alt)) {
          var sugarImage = SugarElement.fromDom(image);
          remove(sugarImage, 'alt');
        } else {
          var sugarImage = SugarElement.fromDom(image);
          set(sugarImage, 'alt', alt);
        }
        if (DOM.getAttrib(image, 'role') === 'presentation') {
          DOM.setAttrib(image, 'role', '');
        }
      }
    };
    var updateAlt = function (image, oldData, newData) {
      if (newData.alt !== oldData.alt || newData.isDecorative !== oldData.isDecorative) {
        setAlt(image, newData.alt, newData.isDecorative);
      }
    };
    var normalized = function (set, normalizeCss) {
      return function (image, name, value) {
        set(image, value);
        normalizeStyle(image, normalizeCss);
      };
    };
    var write = function (normalizeCss, newData, image) {
      var oldData = read(normalizeCss, image);
      updateProp(image, oldData, newData, 'caption', function (image, _name, _value) {
        return toggleCaption(image);
      });
      updateProp(image, oldData, newData, 'src', updateAttrib);
      updateProp(image, oldData, newData, 'title', updateAttrib);
      updateProp(image, oldData, newData, 'width', setSize('width', normalizeCss));
      updateProp(image, oldData, newData, 'height', setSize('height', normalizeCss));
      updateProp(image, oldData, newData, 'class', updateAttrib);
      updateProp(image, oldData, newData, 'style', normalized(function (image, value) {
        return updateAttrib(image, 'style', value);
      }, normalizeCss));
      updateProp(image, oldData, newData, 'hspace', normalized(setHspace, normalizeCss));
      updateProp(image, oldData, newData, 'vspace', normalized(setVspace, normalizeCss));
      updateProp(image, oldData, newData, 'border', normalized(setBorder, normalizeCss));
      updateProp(image, oldData, newData, 'borderStyle', normalized(setBorderStyle, normalizeCss));
      updateAlt(image, oldData, newData);
    };

    var normalizeCss = function (editor, cssText) {
      var css = editor.dom.styles.parse(cssText);
      var mergedCss = mergeMargins(css);
      var compressed = editor.dom.styles.parse(editor.dom.styles.serialize(mergedCss));
      return editor.dom.styles.serialize(compressed);
    };
    var getSelectedImage = function (editor) {
      var imgElm = editor.selection.getNode();
      var figureElm = editor.dom.getParent(imgElm, 'figure.image');
      if (figureElm) {
        return editor.dom.select('img', figureElm)[0];
      }
      if (imgElm && (imgElm.nodeName !== 'IMG' || isPlaceholderImage(imgElm))) {
        return null;
      }
      return imgElm;
    };
    var splitTextBlock = function (editor, figure) {
      var dom = editor.dom;
      var textBlockElements = filter(editor.schema.getTextBlockElements(), function (_, parentElm) {
        return !editor.schema.isValidChild(parentElm, 'figure');
      });
      var textBlock = dom.getParent(figure.parentNode, function (node) {
        return hasNonNullableKey(textBlockElements, node.nodeName);
      }, editor.getBody());
      if (textBlock) {
        return dom.split(textBlock, figure);
      } else {
        return figure;
      }
    };
    var readImageDataFromSelection = function (editor) {
      var image = getSelectedImage(editor);
      return image ? read(function (css) {
        return normalizeCss(editor, css);
      }, image) : defaultData();
    };
    var insertImageAtCaret = function (editor, data) {
      var elm = create(function (css) {
        return normalizeCss(editor, css);
      }, data);
      editor.dom.setAttrib(elm, 'data-mce-id', '__mcenew');
      editor.focus();
      editor.selection.setContent(elm.outerHTML);
      var insertedElm = editor.dom.select('*[data-mce-id="__mcenew"]')[0];
      editor.dom.setAttrib(insertedElm, 'data-mce-id', null);
      if (isFigure(insertedElm)) {
        var figure = splitTextBlock(editor, insertedElm);
        editor.selection.select(figure);
      } else {
        editor.selection.select(insertedElm);
      }
    };
    var syncSrcAttr = function (editor, image) {
      editor.dom.setAttrib(image, 'src', image.getAttribute('src'));
    };
    var deleteImage = function (editor, image) {
      if (image) {
        var elm = editor.dom.is(image.parentNode, 'figure.image') ? image.parentNode : image;
        editor.dom.remove(elm);
        editor.focus();
        editor.nodeChanged();
        if (editor.dom.isEmpty(editor.getBody())) {
          editor.setContent('');
          editor.selection.setCursorLocation();
        }
      }
    };
    var writeImageDataToSelection = function (editor, data) {
      var image = getSelectedImage(editor);
      write(function (css) {
        return normalizeCss(editor, css);
      }, data, image);
      syncSrcAttr(editor, image);
      if (isFigure(image.parentNode)) {
        var figure = image.parentNode;
        splitTextBlock(editor, figure);
        editor.selection.select(image.parentNode);
      } else {
        editor.selection.select(image);
        waitLoadImage(editor, data, image);
      }
    };
    var insertOrUpdateImage = function (editor, partialData) {
      var image = getSelectedImage(editor);
      if (image) {
        var selectedImageData = read(function (css) {
          return normalizeCss(editor, css);
        }, image);
        var data = __assign(__assign({}, selectedImageData), partialData);
        if (data.src) {
          writeImageDataToSelection(editor, data);
        } else {
          deleteImage(editor, image);
        }
      } else if (partialData.src) {
        insertImageAtCaret(editor, __assign(__assign({}, defaultData()), partialData));
      }
    };

    var hasOwnProperty$1 = Object.prototype.hasOwnProperty;
    var deep = function (old, nu) {
      var bothObjects = isObject(old) && isObject(nu);
      return bothObjects ? deepMerge(old, nu) : nu;
    };
    var baseMerge = function (merger) {
      return function () {
        var objects = [];
        for (var _i = 0; _i < arguments.length; _i++) {
          objects[_i] = arguments[_i];
        }
        if (objects.length === 0) {
          throw new Error('Can\'t merge zero objects');
        }
        var ret = {};
        for (var j = 0; j < objects.length; j++) {
          var curObject = objects[j];
          for (var key in curObject) {
            if (hasOwnProperty$1.call(curObject, key)) {
              ret[key] = merger(ret[key], curObject[key]);
            }
          }
        }
        return ret;
      };
    };
    var deepMerge = baseMerge(deep);

    var isNotEmpty = function (s) {
      return s.length > 0;
    };

    var global$4 = tinymce.util.Tools.resolve('tinymce.util.ImageUploader');

    var global$5 = tinymce.util.Tools.resolve('tinymce.util.Tools');

    var getValue = function (item) {
      return isString(item.value) ? item.value : '';
    };
    var getText = function (item) {
      if (isString(item.text)) {
        return item.text;
      } else if (isString(item.title)) {
        return item.title;
      } else {
        return '';
      }
    };
    var sanitizeList = function (list, extractValue) {
      var out = [];
      global$5.each(list, function (item) {
        var text = getText(item);
        if (item.menu !== undefined) {
          var items = sanitizeList(item.menu, extractValue);
          out.push({
            text: text,
            items: items
          });
        } else {
          var value = extractValue(item);
          out.push({
            text: text,
            value: value
          });
        }
      });
      return out;
    };
    var sanitizer = function (extracter) {
      if (extracter === void 0) {
        extracter = getValue;
      }
      return function (list) {
        if (list) {
          return Optional.from(list).map(function (list) {
            return sanitizeList(list, extracter);
          });
        } else {
          return Optional.none();
        }
      };
    };
    var sanitize = function (list) {
      return sanitizer(getValue)(list);
    };
    var isGroup = function (item) {
      return Object.prototype.hasOwnProperty.call(item, 'items');
    };
    var findEntryDelegate = function (list, value) {
      return findMap(list, function (item) {
        if (isGroup(item)) {
          return findEntryDelegate(item.items, value);
        } else if (item.value === value) {
          return Optional.some(item);
        } else {
          return Optional.none();
        }
      });
    };
    var findEntry = function (optList, value) {
      return optList.bind(function (list) {
        return findEntryDelegate(list, value);
      });
    };
    var ListUtils = {
      sanitizer: sanitizer,
      sanitize: sanitize,
      findEntry: findEntry
    };

    var makeTab = function (_info) {
      return {
        title: 'Advanced',
        name: 'advanced',
        items: [
          {
            type: 'input',
            label: 'Style',
            name: 'style'
          },
          {
            type: 'grid',
            columns: 2,
            items: [
              {
                type: 'input',
                label: 'Vertical space',
                name: 'vspace',
                inputMode: 'numeric'
              },
              {
                type: 'input',
                label: 'Horizontal space',
                name: 'hspace',
                inputMode: 'numeric'
              },
              {
                type: 'input',
                label: 'Border width',
                name: 'border',
                inputMode: 'numeric'
              },
              {
                type: 'listbox',
                name: 'borderstyle',
                label: 'Border style',
                items: [
                  {
                    text: 'Select...',
                    value: ''
                  },
                  {
                    text: 'Solid',
                    value: 'solid'
                  },
                  {
                    text: 'Dotted',
                    value: 'dotted'
                  },
                  {
                    text: 'Dashed',
                    value: 'dashed'
                  },
                  {
                    text: 'Double',
                    value: 'double'
                  },
                  {
                    text: 'Groove',
                    value: 'groove'
                  },
                  {
                    text: 'Ridge',
                    value: 'ridge'
                  },
                  {
                    text: 'Inset',
                    value: 'inset'
                  },
                  {
                    text: 'Outset',
                    value: 'outset'
                  },
                  {
                    text: 'None',
                    value: 'none'
                  },
                  {
                    text: 'Hidden',
                    value: 'hidden'
                  }
                ]
              }
            ]
          }
        ]
      };
    };
    var AdvTab = { makeTab: makeTab };

    var collect = function (editor) {
      var urlListSanitizer = ListUtils.sanitizer(function (item) {
        return editor.convertURL(item.value || item.url, 'src');
      });
      var futureImageList = new global$2(function (completer) {
        createImageList(editor, function (imageList) {
          completer(urlListSanitizer(imageList).map(function (items) {
            return flatten([
              [{
                  text: 'None',
                  value: ''
                }],
              items
            ]);
          }));
        });
      });
      var classList = ListUtils.sanitize(getClassList(editor));
      var hasAdvTab$1 = hasAdvTab(editor);
      var hasUploadTab$1 = hasUploadTab(editor);
      var hasUploadUrl$1 = hasUploadUrl(editor);
      var hasUploadHandler$1 = hasUploadHandler(editor);
      var image = readImageDataFromSelection(editor);
      var hasDescription$1 = hasDescription(editor);
      var hasImageTitle$1 = hasImageTitle(editor);
      var hasDimensions$1 = hasDimensions(editor);
      var hasImageCaption$1 = hasImageCaption(editor);
      var hasAccessibilityOptions = showAccessibilityOptions(editor);
      var automaticUploads = isAutomaticUploadsEnabled(editor);
      var prependURL = Optional.some(getPrependUrl(editor)).filter(function (preUrl) {
        return isString(preUrl) && preUrl.length > 0;
      });
      return futureImageList.then(function (imageList) {
        return {
          image: image,
          imageList: imageList,
          classList: classList,
          hasAdvTab: hasAdvTab$1,
          hasUploadTab: hasUploadTab$1,
          hasUploadUrl: hasUploadUrl$1,
          hasUploadHandler: hasUploadHandler$1,
          hasDescription: hasDescription$1,
          hasImageTitle: hasImageTitle$1,
          hasDimensions: hasDimensions$1,
          hasImageCaption: hasImageCaption$1,
          prependURL: prependURL,
          hasAccessibilityOptions: hasAccessibilityOptions,
          automaticUploads: automaticUploads
        };
      });
    };

    var makeItems = function (info) {
      var imageUrl = {
        name: 'src',
        type: 'urlinput',
        filetype: 'image',
        label: 'Source'
      };
      var imageList = info.imageList.map(function (items) {
        return {
          name: 'images',
          type: 'listbox',
          label: 'Image list',
          items: items
        };
      });
      var imageDescription = {
        name: 'alt',
        type: 'input',
        label: 'Alternative description',
        disabled: info.hasAccessibilityOptions && info.image.isDecorative
      };
      var imageTitle = {
        name: 'title',
        type: 'input',
        label: 'Image title'
      };
      var imageDimensions = {
        name: 'dimensions',
        type: 'sizeinput'
      };
      var isDecorative = {
        type: 'label',
        label: 'Accessibility',
        items: [{
            name: 'isDecorative',
            type: 'checkbox',
            label: 'Image is decorative'
          }]
      };
      var classList = info.classList.map(function (items) {
        return {
          name: 'classes',
          type: 'listbox',
          label: 'Class',
          items: items
        };
      });
      var caption = {
        type: 'label',
        label: 'Caption',
        items: [{
            type: 'checkbox',
            name: 'caption',
            label: 'Show caption'
          }]
      };
      var getDialogContainerType = function (useColumns) {
        return useColumns ? {
          type: 'grid',
          columns: 2
        } : { type: 'panel' };
      };
      return flatten([
        [imageUrl],
        imageList.toArray(),
        info.hasAccessibilityOptions && info.hasDescription ? [isDecorative] : [],
        info.hasDescription ? [imageDescription] : [],
        info.hasImageTitle ? [imageTitle] : [],
        info.hasDimensions ? [imageDimensions] : [],
        [__assign(__assign({}, getDialogContainerType(info.classList.isSome() && info.hasImageCaption)), {
            items: flatten([
              classList.toArray(),
              info.hasImageCaption ? [caption] : []
            ])
          })]
      ]);
    };
    var makeTab$1 = function (info) {
      return {
        title: 'General',
        name: 'general',
        items: makeItems(info)
      };
    };
    var MainTab = {
      makeTab: makeTab$1,
      makeItems: makeItems
    };

    var makeTab$2 = function (_info) {
      var items = [{
          type: 'dropzone',
          name: 'fileinput'
        }];
      return {
        title: 'Upload',
        name: 'upload',
        items: items
      };
    };
    var UploadTab = { makeTab: makeTab$2 };

    var createState = function (info) {
      return {
        prevImage: ListUtils.findEntry(info.imageList, info.image.src),
        prevAlt: info.image.alt,
        open: true
      };
    };
    var fromImageData = function (image) {
      return {
        src: {
          value: image.src,
          meta: {}
        },
        images: image.src,
        alt: image.alt,
        title: image.title,
        dimensions: {
          width: image.width,
          height: image.height
        },
        classes: image.class,
        caption: image.caption,
        style: image.style,
        vspace: image.vspace,
        border: image.border,
        hspace: image.hspace,
        borderstyle: image.borderStyle,
        fileinput: [],
        isDecorative: image.isDecorative
      };
    };
    var toImageData = function (data, removeEmptyAlt) {
      return {
        src: data.src.value,
        alt: data.alt.length === 0 && removeEmptyAlt ? null : data.alt,
        title: data.title,
        width: data.dimensions.width,
        height: data.dimensions.height,
        class: data.classes,
        style: data.style,
        caption: data.caption,
        hspace: data.hspace,
        vspace: data.vspace,
        border: data.border,
        borderStyle: data.borderstyle,
        isDecorative: data.isDecorative
      };
    };
    var addPrependUrl2 = function (info, srcURL) {
      if (!/^(?:[a-zA-Z]+:)?\/\//.test(srcURL)) {
        return info.prependURL.bind(function (prependUrl) {
          if (srcURL.substring(0, prependUrl.length) !== prependUrl) {
            return Optional.some(prependUrl + srcURL);
          }
          return Optional.none();
        });
      }
      return Optional.none();
    };
    var addPrependUrl = function (info, api) {
      var data = api.getData();
      addPrependUrl2(info, data.src.value).each(function (srcURL) {
        api.setData({
          src: {
            value: srcURL,
            meta: data.src.meta
          }
        });
      });
    };
    var formFillFromMeta2 = function (info, data, meta) {
      if (info.hasDescription && isString(meta.alt)) {
        data.alt = meta.alt;
      }
      if (info.hasAccessibilityOptions) {
        data.isDecorative = meta.isDecorative || data.isDecorative || false;
      }
      if (info.hasImageTitle && isString(meta.title)) {
        data.title = meta.title;
      }
      if (info.hasDimensions) {
        if (isString(meta.width)) {
          data.dimensions.width = meta.width;
        }
        if (isString(meta.height)) {
          data.dimensions.height = meta.height;
        }
      }
      if (isString(meta.class)) {
        ListUtils.findEntry(info.classList, meta.class).each(function (entry) {
          data.classes = entry.value;
        });
      }
      if (info.hasImageCaption) {
        if (isBoolean(meta.caption)) {
          data.caption = meta.caption;
        }
      }
      if (info.hasAdvTab) {
        if (isString(meta.style)) {
          data.style = meta.style;
        }
        if (isString(meta.vspace)) {
          data.vspace = meta.vspace;
        }
        if (isString(meta.border)) {
          data.border = meta.border;
        }
        if (isString(meta.hspace)) {
          data.hspace = meta.hspace;
        }
        if (isString(meta.borderstyle)) {
          data.borderstyle = meta.borderstyle;
        }
      }
    };
    var formFillFromMeta = function (info, api) {
      var data = api.getData();
      var meta = data.src.meta;
      if (meta !== undefined) {
        var newData = deepMerge({}, data);
        formFillFromMeta2(info, newData, meta);
        api.setData(newData);
      }
    };
    var calculateImageSize = function (helpers, info, state, api) {
      var data = api.getData();
      var url = data.src.value;
      var meta = data.src.meta || {};
      if (!meta.width && !meta.height && info.hasDimensions) {
        if (isNotEmpty(url)) {
          helpers.imageSize(url).then(function (size) {
            if (state.open) {
              api.setData({ dimensions: size });
            }
          }).catch(function (e) {
            return console.error(e);
          });
        } else {
          api.setData({
            dimensions: {
              width: '',
              height: ''
            }
          });
        }
      }
    };
    var updateImagesDropdown = function (info, state, api) {
      var data = api.getData();
      var image = ListUtils.findEntry(info.imageList, data.src.value);
      state.prevImage = image;
      api.setData({
        images: image.map(function (entry) {
          return entry.value;
        }).getOr('')
      });
    };
    var changeSrc = function (helpers, info, state, api) {
      addPrependUrl(info, api);
      formFillFromMeta(info, api);
      calculateImageSize(helpers, info, state, api);
      updateImagesDropdown(info, state, api);
    };
    var changeImages = function (helpers, info, state, api) {
      var data = api.getData();
      var image = ListUtils.findEntry(info.imageList, data.images);
      image.each(function (img) {
        var updateAlt = data.alt === '' || state.prevImage.map(function (image) {
          return image.text === data.alt;
        }).getOr(false);
        if (updateAlt) {
          if (img.value === '') {
            api.setData({
              src: img,
              alt: state.prevAlt
            });
          } else {
            api.setData({
              src: img,
              alt: img.text
            });
          }
        } else {
          api.setData({ src: img });
        }
      });
      state.prevImage = image;
      changeSrc(helpers, info, state, api);
    };
    var calcVSpace = function (css) {
      var matchingTopBottom = css['margin-top'] && css['margin-bottom'] && css['margin-top'] === css['margin-bottom'];
      return matchingTopBottom ? removePixelSuffix(String(css['margin-top'])) : '';
    };
    var calcHSpace = function (css) {
      var matchingLeftRight = css['margin-right'] && css['margin-left'] && css['margin-right'] === css['margin-left'];
      return matchingLeftRight ? removePixelSuffix(String(css['margin-right'])) : '';
    };
    var calcBorderWidth = function (css) {
      return css['border-width'] ? removePixelSuffix(String(css['border-width'])) : '';
    };
    var calcBorderStyle = function (css) {
      return css['border-style'] ? String(css['border-style']) : '';
    };
    var calcStyle = function (parseStyle, serializeStyle, css) {
      return serializeStyle(parseStyle(serializeStyle(css)));
    };
    var changeStyle2 = function (parseStyle, serializeStyle, data) {
      var css = mergeMargins(parseStyle(data.style));
      var dataCopy = deepMerge({}, data);
      dataCopy.vspace = calcVSpace(css);
      dataCopy.hspace = calcHSpace(css);
      dataCopy.border = calcBorderWidth(css);
      dataCopy.borderstyle = calcBorderStyle(css);
      dataCopy.style = calcStyle(parseStyle, serializeStyle, css);
      return dataCopy;
    };
    var changeStyle = function (helpers, api) {
      var data = api.getData();
      var newData = changeStyle2(helpers.parseStyle, helpers.serializeStyle, data);
      api.setData(newData);
    };
    var changeAStyle = function (helpers, info, api) {
      var data = deepMerge(fromImageData(info.image), api.getData());
      var style = getStyleValue(helpers.normalizeCss, toImageData(data, false));
      api.setData({ style: style });
    };
    var changeFileInput = function (helpers, info, state, api) {
      var data = api.getData();
      api.block('Uploading image');
      head(data.fileinput).fold(function () {
        api.unblock();
      }, function (file) {
        var blobUri = URL.createObjectURL(file);
        var finalize = function () {
          api.unblock();
          URL.revokeObjectURL(blobUri);
        };
        var updateSrcAndSwitchTab = function (url) {
          api.setData({
            src: {
              value: url,
              meta: {}
            }
          });
          api.showTab('general');
          changeSrc(helpers, info, state, api);
        };
        blobToDataUri(file).then(function (dataUrl) {
          var blobInfo = helpers.createBlobCache(file, blobUri, dataUrl);
          if (info.automaticUploads) {
            helpers.uploadImage(blobInfo).then(function (result) {
              updateSrcAndSwitchTab(result.url);
              finalize();
            }).catch(function (err) {
              finalize();
              helpers.alertErr(err);
            });
          } else {
            helpers.addToBlobCache(blobInfo);
            updateSrcAndSwitchTab(blobInfo.blobUri());
            api.unblock();
          }
        });
      });
    };
    var changeHandler = function (helpers, info, state) {
      return function (api, evt) {
        if (evt.name === 'src') {
          changeSrc(helpers, info, state, api);
        } else if (evt.name === 'images') {
          changeImages(helpers, info, state, api);
        } else if (evt.name === 'alt') {
          state.prevAlt = api.getData().alt;
        } else if (evt.name === 'style') {
          changeStyle(helpers, api);
        } else if (evt.name === 'vspace' || evt.name === 'hspace' || evt.name === 'border' || evt.name === 'borderstyle') {
          changeAStyle(helpers, info, api);
        } else if (evt.name === 'fileinput') {
          changeFileInput(helpers, info, state, api);
        } else if (evt.name === 'isDecorative') {
          if (api.getData().isDecorative) {
            api.disable('alt');
          } else {
            api.enable('alt');
          }
        }
      };
    };
    var closeHandler = function (state) {
      return function () {
        state.open = false;
      };
    };
    var makeDialogBody = function (info) {
      if (info.hasAdvTab || info.hasUploadUrl || info.hasUploadHandler) {
        var tabPanel = {
          type: 'tabpanel',
          tabs: flatten([
            [MainTab.makeTab(info)],
            info.hasAdvTab ? [AdvTab.makeTab(info)] : [],
            info.hasUploadTab && (info.hasUploadUrl || info.hasUploadHandler) ? [UploadTab.makeTab(info)] : []
          ])
        };
        return tabPanel;
      } else {
        var panel = {
          type: 'panel',
          items: MainTab.makeItems(info)
        };
        return panel;
      }
    };
    var makeDialog = function (helpers) {
      return function (info) {
        var state = createState(info);
        return {
          title: 'Insert/Edit Image',
          size: 'normal',
          body: makeDialogBody(info),
          buttons: [
            {
              type: 'cancel',
              name: 'cancel',
              text: 'Cancel'
            },
            {
              type: 'submit',
              name: 'save',
              text: 'Save',
              primary: true
            }
          ],
          initialData: fromImageData(info.image),
          onSubmit: helpers.onSubmit(info),
          onChange: changeHandler(helpers, info, state),
          onClose: closeHandler(state)
        };
      };
    };
    var submitHandler = function (editor) {
      return function (info) {
        return function (api) {
          var data = deepMerge(fromImageData(info.image), api.getData());
          editor.execCommand('mceUpdateImage', false, toImageData(data, info.hasAccessibilityOptions));
          editor.editorUpload.uploadImagesAuto();
          api.close();
        };
      };
    };
    var imageSize = function (editor) {
      return function (url) {
        return getImageSize(editor.documentBaseURI.toAbsolute(url)).then(function (dimensions) {
          return {
            width: String(dimensions.width),
            height: String(dimensions.height)
          };
        });
      };
    };
    var createBlobCache = function (editor) {
      return function (file, blobUri, dataUrl) {
        return editor.editorUpload.blobCache.create({
          blob: file,
          blobUri: blobUri,
          name: file.name ? file.name.replace(/\.[^\.]+$/, '') : null,
          filename: file.name,
          base64: dataUrl.split(',')[1]
        });
      };
    };
    var addToBlobCache = function (editor) {
      return function (blobInfo) {
        editor.editorUpload.blobCache.add(blobInfo);
      };
    };
    var alertErr = function (editor) {
      return function (message) {
        editor.windowManager.alert(message);
      };
    };
    var normalizeCss$1 = function (editor) {
      return function (cssText) {
        return normalizeCss(editor, cssText);
      };
    };
    var parseStyle = function (editor) {
      return function (cssText) {
        return editor.dom.parseStyle(cssText);
      };
    };
    var serializeStyle = function (editor) {
      return function (stylesArg, name) {
        return editor.dom.serializeStyle(stylesArg, name);
      };
    };
    var uploadImage = function (editor) {
      return function (blobInfo) {
        return global$4(editor).upload([blobInfo], false).then(function (results) {
          if (results.length === 0) {
            return global$2.reject('Failed to upload image');
          } else if (results[0].status === false) {
            return global$2.reject(results[0].error.message);
          } else {
            return results[0];
          }
        });
      };
    };
    var Dialog = function (editor) {
      var helpers = {
        onSubmit: submitHandler(editor),
        imageSize: imageSize(editor),
        addToBlobCache: addToBlobCache(editor),
        createBlobCache: createBlobCache(editor),
        alertErr: alertErr(editor),
        normalizeCss: normalizeCss$1(editor),
        parseStyle: parseStyle(editor),
        serializeStyle: serializeStyle(editor),
        uploadImage: uploadImage(editor)
      };
      var open = function () {
        collect(editor).then(makeDialog(helpers)).then(editor.windowManager.open);
      };
      return { open: open };
    };

    var register = function (editor) {
      editor.addCommand('mceImage', Dialog(editor).open);
      editor.addCommand('mceUpdateImage', function (_ui, data) {
        editor.undoManager.transact(function () {
          return insertOrUpdateImage(editor, data);
        });
      });
    };

    var hasImageClass = function (node) {
      var className = node.attr('class');
      return className && /\bimage\b/.test(className);
    };
    var toggleContentEditableState = function (state) {
      return function (nodes) {
        var i = nodes.length;
        var toggleContentEditable = function (node) {
          node.attr('contenteditable', state ? 'true' : null);
        };
        while (i--) {
          var node = nodes[i];
          if (hasImageClass(node)) {
            node.attr('contenteditable', state ? 'false' : null);
            global$5.each(node.getAll('figcaption'), toggleContentEditable);
          }
        }
      };
    };
    var setup = function (editor) {
      editor.on('PreInit', function () {
        editor.parser.addNodeFilter('figure', toggleContentEditableState(true));
        editor.serializer.addNodeFilter('figure', toggleContentEditableState(false));
      });
    };

    var register$1 = function (editor) {
      editor.ui.registry.addToggleButton('image', {
        icon: 'image',
        tooltip: 'Insert/edit image',
        onAction: Dialog(editor).open,
        onSetup: function (buttonApi) {
          return editor.selection.selectorChangedWithUnbind('img:not([data-mce-object],[data-mce-placeholder]),figure.image', buttonApi.setActive).unbind;
        }
      });
      editor.ui.registry.addMenuItem('image', {
        icon: 'image',
        text: 'Image...',
        onAction: Dialog(editor).open
      });
      editor.ui.registry.addContextMenu('image', {
        update: function (element) {
          return isFigure(element) || isImage(element) && !isPlaceholderImage(element) ? ['image'] : [];
        }
      });
    };

    function Plugin () {
      global.add('image', function (editor) {
        setup(editor);
        register$1(editor);
        register(editor);
      });
    }

    Plugin();

}());<|MERGE_RESOLUTION|>--- conflicted
+++ resolved
@@ -4,11 +4,7 @@
  * For LGPL see License.txt in the project root for license information.
  * For commercial licenses see https://www.tiny.cloud/
  *
-<<<<<<< HEAD
- * Version: 5.7.1 (2021-03-17)
-=======
  * Version: 5.8.0 (2021-05-06)
->>>>>>> 768d040f
  */
 (function () {
     'use strict';
@@ -28,8 +24,6 @@
       return __assign.apply(this, arguments);
     };
 
-<<<<<<< HEAD
-=======
     var typeOf = function (x) {
       var t = typeof x;
       if (x === null) {
@@ -70,7 +64,6 @@
     };
     var isNumber = isSimpleType('number');
 
->>>>>>> 768d040f
     var noop = function () {
     };
     var constant = function (value) {
@@ -221,49 +214,6 @@
       return has(obj, key) && obj[key] !== undefined && obj[key] !== null;
     };
 
-<<<<<<< HEAD
-    var typeOf = function (x) {
-      var t = typeof x;
-      if (x === null) {
-        return 'null';
-      } else if (t === 'object' && (Array.prototype.isPrototypeOf(x) || x.constructor && x.constructor.name === 'Array')) {
-        return 'array';
-      } else if (t === 'object' && (String.prototype.isPrototypeOf(x) || x.constructor && x.constructor.name === 'String')) {
-        return 'string';
-      } else {
-        return t;
-      }
-    };
-    var isType = function (type) {
-      return function (value) {
-        return typeOf(value) === type;
-      };
-    };
-    var isSimpleType = function (type) {
-      return function (value) {
-        return typeof value === type;
-      };
-    };
-    var eq = function (t) {
-      return function (a) {
-        return t === a;
-      };
-    };
-    var isString = isType('string');
-    var isObject = isType('object');
-    var isArray = isType('array');
-    var isNull = eq(null);
-    var isBoolean = isSimpleType('boolean');
-    var isNullable = function (a) {
-      return a === null || a === undefined;
-    };
-    var isNonNullable = function (a) {
-      return !isNullable(a);
-    };
-    var isNumber = isSimpleType('number');
-
-=======
->>>>>>> 768d040f
     var nativePush = Array.prototype.push;
     var flatten = function (xs) {
       var r = [];
