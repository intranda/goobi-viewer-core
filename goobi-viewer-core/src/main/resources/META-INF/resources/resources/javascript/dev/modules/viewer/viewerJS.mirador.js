--- conflicted
+++ resolved
@@ -206,12 +206,7 @@
 	}
 	
 	   
-<<<<<<< HEAD
-    function _getMiradorConfigForManifestUrls(manifests, _defaults) {
-		console.log("defaults = ", _defaults);
-=======
     function _getMiradorConfigForManifestUrls(manifests, config) {
->>>>>>> c589fcfe
         var columns = Math.ceil(Math.sqrt(manifests.length));
         var rows = Math.ceil(manifests.length/columns);
         var miradorConfig = { 
@@ -223,13 +218,8 @@
                 }),
                 windows: manifests.map(man => {
                     var winObj = Object.assign({}, windowObject);
-<<<<<<< HEAD
-                    if(_defaults.startPage) {
-						winObj.canvasIndex = _defaults.startPage-1;
-=======
                     if(config.startPage) {
 						winObj.canvasIndex = config.startPage-1;
->>>>>>> c589fcfe
 					} else if(man.sequences && man.sequences.length > 0 && man.sequences[0].startCanvas) {
                     	let startId = man.sequences[0].startCanvas["@id"];
                     	let match = startId.match(/pages\/(\d+)\/canvas/);
