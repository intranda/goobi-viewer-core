--- conflicted
+++ resolved
@@ -65,8 +65,6 @@
 	    	this.loading = false;
 	    	this.update();
 		})
-	    
-
 	});
 
 	loadItem(itemConfig) {
@@ -78,27 +76,15 @@
 	    }
 	    this.item.setReviewMode(this.opts.itemstatus && this.opts.itemstatus.toUpperCase() == "REVIEW");
 		this.item.onImageRotated( () => this.update());
+		this.item.onImageOpen( () => this.update());
 		return fetch(this.item.imageSource)
 		.then(response => this.handleServerResponse(response))
 		.then( imageSource => this.initImageView(imageSource))
 		.then( () => {this.loading = false; this.update()})
-<<<<<<< HEAD
-
-=======
-		.catch( error => {
-		    this.loading = false;
-		    console.error("ERROR ", error);  
-		})
-	    
-		this.item.onImageRotated( () => this.update());
-		
-        this.item.onImageOpen(function() {
-            this.update();
-        }.bind(this));
->>>>>>> 7809c13e
-	}
-	
-	initImageView(imageSource) {
+
+	}
+	
+	initImageView(imageSource) { 
 	    this.item.initViewer(imageSource)
 	    this.update();
 	}
@@ -164,7 +150,7 @@
 	    .catch((error) => {
 	        console.error(error);
 	    })
-	    .then(() => { 
+	    .then(() => {
 	        this.loading = false;
 	        viewerJS.notifications.success(Crowdsourcing.translate("crowdsourcing__save_annotations__success"));
 		    this.update();
@@ -203,7 +189,7 @@
 	            recordStatus: status,
 	            creator: this.item.getCreator().id,
 	    }
-	    return fetch(this.itemSource + (this.item.currentCanvasIndex + 1 ) + "/", {
+	    return fetch(this.itemSource, {
             method: "PUT",
             headers: {
                 'Content-Type': 'application/json',
