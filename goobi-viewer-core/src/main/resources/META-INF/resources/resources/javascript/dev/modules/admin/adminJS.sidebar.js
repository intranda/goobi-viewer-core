/**
 * This file is part of the Goobi viewer - a content presentation and management
 * application for digitized objects.
 * 
 * Visit these websites for more information. - http://www.intranda.com -
 * http://digiverso.com
 * 
 * This program is free software; you can redistribute it and/or modify it under the terms
 * of the GNU General Public License as published by the Free Software Foundation; either
 * version 2 of the License, or (at your option) any later version.
 * 
 * This program is distributed in the hope that it will be useful, but WITHOUT ANY
 * WARRANTY; without even the implied warranty of MERCHANTABILITY or FITNESS FOR A
 * PARTICULAR PURPOSE. See the GNU General Public License for more details.
 * 
 * You should have received a copy of the GNU General Public License along with this
 * program. If not, see <http://www.gnu.org/licenses/>.
 * 
 * @version 3.4.0
 * @module adminJS.sidebar
 * @requires jQuery
 * @description Module which sets the behavior of the admin sidebar.
 */
var adminJS = ( function( admin ) {
    'use strict';
    
    var _debug = false;
<<<<<<< HEAD
    
=======

>>>>>>> a27bdd19
    admin.sidebar = {
        /**
         * @description Method which initializes the admin sidebar module.
         * @method init
         */
        init: function() {
            if ( _debug ) {
                console.log( '##############################' );
                console.log( 'adminJS.sidebar.init' );
                console.log( '##############################' );
            }
            
            // set scroll event
            _setScrollEvent();
            
            // set scroll event on resize and orientationchange
            $( window ).on( 'resize orientationchange', function() {
            	_setScrollEvent();            	
            } );
            
            // set scroll event on ajax success
            if ( typeof jsf !== 'undefined' ) {
	            jsf.ajax.addOnEvent( function( data ) {
	                var ajaxstatus = data.status;
	                
	                switch ( ajaxstatus ) {                        
		                case "success":
		                	// set scroll event
		                	_setScrollEvent();
		                	break;
	                }
	            } );
            }            
        }
    }
    
    /**
     * @description Method to set an scroll event for the sidebar.
     * @method _setScrollEvent
     * */
    function _setScrollEvent() {
    	if ( _debug ) {
    		console.log( 'EXECUTE: _setScrollEvent' );
    	}
    	
    	$( window ).off( 'scroll' ).on( 'scroll', function() {
    		var windowHeight = $( this ).height();
    		var sidebarHeight = $( '#adminSidebar' ).outerHeight();
    		var contentHeight = $( '#adminContent' ).outerHeight();
    		var diffSidebar = sidebarHeight - windowHeight;
    		var diffContent = contentHeight - windowHeight;
    		var scrollPos = $( this ).scrollTop();
    		
    		if(diffSidebar <= 0) {
    		    $( '#adminSidebar' ).removeClass( 'fixed-bottom' ).addClass( 'fixed-top' );
    		} else if(diffContent <= 0) {
    		    $( '#adminContent' ).removeClass( 'fixed-bottom' ).addClass( 'fixed-top' );
    		} else if(sidebarHeight <= contentHeight) {
    		   // console.log("sidebar smaller content")
    		    if ( scrollPos >= diffSidebar && windowHeight < sidebarHeight ) {
                    $( '#adminSidebar' ).removeClass( 'fixed-top' ).addClass( 'fixed-bottom' );
                } else if ( windowHeight > sidebarHeight ) {
                    $( '#adminSidebar' ).removeClass( 'fixed-bottom' ).addClass( 'fixed-top' );;
                } else {
                    $( '#adminSidebar, #adminContent' ).removeClass( 'fixed-top, fixed-bottom' );
                }
    		} else {
    		   // console.log("sidebar larger content")
    		    if ( scrollPos >= diffContent && windowHeight < contentHeight ) {
    		        $( '#adminContent' ).removeClass( 'fixed-top' ).addClass( 'fixed-bottom' );
    		    } else if ( windowHeight > contentHeight ) {
    		        $( '#adminContent' ).removeClass( 'fixed-bottom' ).addClass( 'fixed-top' );;
    		    }else {
    		        $( '#adminSidebar, #adminContent' ).removeClass( 'fixed-top, fixed-bottom' );
    		    }
    		}
    		
    	} );    	
    }
    
    return admin;
    
} )( adminJS || {}, jQuery );<|MERGE_RESOLUTION|>--- conflicted
+++ resolved
@@ -25,11 +25,7 @@
     'use strict';
     
     var _debug = false;
-<<<<<<< HEAD
-    
-=======
 
->>>>>>> a27bdd19
     admin.sidebar = {
         /**
          * @description Method which initializes the admin sidebar module.
