/**
 * Copyright (c) Tiny Technologies, Inc. All rights reserved.
 * Licensed under the LGPL or a commercial license.
 * For LGPL see License.txt in the project root for license information.
 * For commercial licenses see https://www.tiny.cloud/
 *
<<<<<<< HEAD
 * Version: 5.7.1 (2021-03-17)
=======
 * Version: 5.8.0 (2021-05-06)
>>>>>>> 768d040f
 */
(function () {
    'use strict';

    var global = tinymce.util.Tools.resolve('tinymce.PluginManager');

    var global$1 = tinymce.util.Tools.resolve('tinymce.dom.DOMUtils');

    var global$2 = tinymce.util.Tools.resolve('tinymce.util.I18n');

    var global$3 = tinymce.util.Tools.resolve('tinymce.util.Tools');

    var getTocClass = function (editor) {
      return editor.getParam('toc_class', 'mce-toc');
    };
    var getTocHeader = function (editor) {
      var tagName = editor.getParam('toc_header', 'h2');
      return /^h[1-6]$/.test(tagName) ? tagName : 'h2';
    };
    var getTocDepth = function (editor) {
      var depth = parseInt(editor.getParam('toc_depth', '3'), 10);
      return depth >= 1 && depth <= 9 ? depth : 3;
    };

    var create = function (prefix) {
      var counter = 0;
      return function () {
        var guid = new Date().getTime().toString(32);
        return prefix + guid + (counter++).toString(32);
      };
    };

    var tocId = create('mcetoc_');
    var generateSelector = function (depth) {
      var i;
      var selector = [];
      for (i = 1; i <= depth; i++) {
        selector.push('h' + i);
      }
      return selector.join(',');
    };
    var hasHeaders = function (editor) {
      return readHeaders(editor).length > 0;
    };
    var readHeaders = function (editor) {
      var tocClass = getTocClass(editor);
      var headerTag = getTocHeader(editor);
      var selector = generateSelector(getTocDepth(editor));
      var headers = editor.$(selector);
      if (headers.length && /^h[1-9]$/i.test(headerTag)) {
        headers = headers.filter(function (i, el) {
          return !editor.dom.hasClass(el.parentNode, tocClass);
        });
      }
      return global$3.map(headers, function (h) {
        var id = h.id;
        return {
          id: id ? id : tocId(),
          level: parseInt(h.nodeName.replace(/^H/i, ''), 10),
          title: editor.$.text(h),
          element: h
        };
      });
    };
    var getMinLevel = function (headers) {
      var i, minLevel = 9;
      for (i = 0; i < headers.length; i++) {
        if (headers[i].level < minLevel) {
          minLevel = headers[i].level;
        }
        if (minLevel === 1) {
          return minLevel;
        }
      }
      return minLevel;
    };
    var generateTitle = function (tag, title) {
      var openTag = '<' + tag + ' contenteditable="true">';
      var closeTag = '</' + tag + '>';
      return openTag + global$1.DOM.encode(title) + closeTag;
    };
    var generateTocHtml = function (editor) {
      var html = generateTocContentHtml(editor);
      return '<div class="' + editor.dom.encode(getTocClass(editor)) + '" contenteditable="false">' + html + '</div>';
    };
    var generateTocContentHtml = function (editor) {
      var html = '';
      var headers = readHeaders(editor);
      var prevLevel = getMinLevel(headers) - 1;
      var i, ii, h, nextLevel;
      if (!headers.length) {
        return '';
      }
      html += generateTitle(getTocHeader(editor), global$2.translate('Table of Contents'));
      for (i = 0; i < headers.length; i++) {
        h = headers[i];
        h.element.id = h.id;
        nextLevel = headers[i + 1] && headers[i + 1].level;
        if (prevLevel === h.level) {
          html += '<li>';
        } else {
          for (ii = prevLevel; ii < h.level; ii++) {
            html += '<ul><li>';
          }
        }
        html += '<a href="#' + h.id + '">' + h.title + '</a>';
        if (nextLevel === h.level || !nextLevel) {
          html += '</li>';
          if (!nextLevel) {
            html += '</ul>';
          }
        } else {
          for (ii = h.level; ii > nextLevel; ii--) {
            html += '</li></ul><li>';
          }
        }
        prevLevel = h.level;
      }
      return html;
    };
    var isEmptyOrOffscren = function (editor, nodes) {
      return !nodes.length || editor.dom.getParents(nodes[0], '.mce-offscreen-selection').length > 0;
    };
    var insertToc = function (editor) {
      var tocClass = getTocClass(editor);
      var $tocElm = editor.$('.' + tocClass);
      if (isEmptyOrOffscren(editor, $tocElm)) {
        editor.insertContent(generateTocHtml(editor));
      } else {
        updateToc(editor);
      }
    };
    var updateToc = function (editor) {
      var tocClass = getTocClass(editor);
      var $tocElm = editor.$('.' + tocClass);
      if ($tocElm.length) {
        editor.undoManager.transact(function () {
          $tocElm.html(generateTocContentHtml(editor));
        });
      }
    };

    var register = function (editor) {
      editor.addCommand('mceInsertToc', function () {
        insertToc(editor);
      });
      editor.addCommand('mceUpdateToc', function () {
        updateToc(editor);
      });
    };

    var setup = function (editor) {
      var $ = editor.$, tocClass = getTocClass(editor);
      editor.on('PreProcess', function (e) {
        var $tocElm = $('.' + tocClass, e.node);
        if ($tocElm.length) {
          $tocElm.removeAttr('contentEditable');
          $tocElm.find('[contenteditable]').removeAttr('contentEditable');
        }
      });
      editor.on('SetContent', function () {
        var $tocElm = $('.' + tocClass);
        if ($tocElm.length) {
          $tocElm.attr('contentEditable', false);
          $tocElm.children(':first-child').attr('contentEditable', true);
        }
      });
    };

    var toggleState = function (editor) {
      return function (api) {
        var toggleDisabledState = function () {
          return api.setDisabled(editor.mode.isReadOnly() || !hasHeaders(editor));
        };
        toggleDisabledState();
        editor.on('LoadContent SetContent change', toggleDisabledState);
        return function () {
          return editor.on('LoadContent SetContent change', toggleDisabledState);
        };
      };
    };
    var isToc = function (editor) {
      return function (elm) {
        return elm && editor.dom.is(elm, '.' + getTocClass(editor)) && editor.getBody().contains(elm);
      };
    };
    var register$1 = function (editor) {
      editor.ui.registry.addButton('toc', {
        icon: 'toc',
        tooltip: 'Table of contents',
        onAction: function () {
          return editor.execCommand('mceInsertToc');
        },
        onSetup: toggleState(editor)
      });
      editor.ui.registry.addButton('tocupdate', {
        icon: 'reload',
        tooltip: 'Update',
        onAction: function () {
          return editor.execCommand('mceUpdateToc');
        }
      });
      editor.ui.registry.addMenuItem('toc', {
        icon: 'toc',
        text: 'Table of contents',
        onAction: function () {
          return editor.execCommand('mceInsertToc');
        },
        onSetup: toggleState(editor)
      });
      editor.ui.registry.addContextToolbar('toc', {
        items: 'tocupdate',
        predicate: isToc(editor),
        scope: 'node',
        position: 'node'
      });
    };

    function Plugin () {
      global.add('toc', function (editor) {
        register(editor);
        register$1(editor);
        setup(editor);
      });
    }

    Plugin();

}());<|MERGE_RESOLUTION|>--- conflicted
+++ resolved
@@ -4,11 +4,7 @@
  * For LGPL see License.txt in the project root for license information.
  * For commercial licenses see https://www.tiny.cloud/
  *
-<<<<<<< HEAD
- * Version: 5.7.1 (2021-03-17)
-=======
  * Version: 5.8.0 (2021-05-06)
->>>>>>> 768d040f
  */
 (function () {
     'use strict';
