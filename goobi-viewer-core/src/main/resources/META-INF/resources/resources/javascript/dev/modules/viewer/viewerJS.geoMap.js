--- conflicted
+++ resolved
@@ -232,13 +232,9 @@
         if(!features || features.length == 0) {
             return undefined;
         } else {
-<<<<<<< HEAD
-        	//console.log("view around ", features);
-=======
             if(_debug) {
         	console.log("view around ", features);
             }
->>>>>>> 9aa517d8
         	let bounds = L.latLngBounds();
         	features.map(f => L.geoJson(f).getBounds()).forEach(b => bounds.extend(b));
             let center = bounds.getCenter();
