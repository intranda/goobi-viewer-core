/**
 * This file is part of the Goobi viewer - a content presentation and management
 * application for digitized objects.
 * 
 * Visit these websites for more information. - http://www.intranda.com -
 * http://digiverso.com
 * 
 * This program is free software; you can redistribute it and/or modify it under the terms
 * of the GNU General Public License as published by the Free Software Foundation; either
 * version 2 of the License, or (at your option) any later version.
 * 
 * This program is distributed in the hope that it will be useful, but WITHOUT ANY
 * WARRANTY; without even the implied warranty of MERCHANTABILITY or FITNESS FOR A
 * PARTICULAR PURPOSE. See the GNU General Public License for more details.
 * 
 * You should have received a copy of the GNU General Public License along with this
 * program. If not, see <http://www.gnu.org/licenses/>.
 * 
 * Javascript interface for geoMap.tag
 * GeoJson coordinates are always [lng, lat]
 * 
 * @version 3.4.0
 * @module viewerJS.geoMap
 * @requires jQuery
 */

var viewerJS = ( function( viewer ) {
    'use strict'; 
    
    // default variables
    var _debug = false;
    
    var _defaults = {
            mapId : "geomap",
            minZoom : 0,
            maxZoom : 19,
            initialView : {
                zoom: 5,
                center: [11.073397, 49.451993] //long, lat
            },
            allowMovingFeatures: false,
            mapBoxToken : undefined,
            language: "de",
            popover: undefined,
            emptyMarkerMessage: undefined,
            popoverOnHover: false,
            fixed: false
            
    }
    
    viewer.GeoMap = function(config) {
        
        if (typeof L == "undefined") {
            throw "leaflet.js is not loaded";
        }
        this.config = $.extend( true, {}, _defaults, config );
        if(_debug) {
            console.log("load GeoMap with config ", this.config);
        }
        
        this.markerIdCounter = 1;
        this.markers = [];
        this.highlighted = []; //list of currently highlighted colors
        
        
        this.onMapRightclick = new rxjs.Subject();
        this.onMapClick = new rxjs.Subject();
        this.onFeatureClick = new rxjs.Subject();
        this.onFeatureMove = new rxjs.Subject();
        this.onMapMove = new rxjs.Subject();


    }
    
    viewer.GeoMap.prototype.init = function(view, features) {
        if(this.map) {
            this.map.remove();
        }
        
        //init mapBox config. If no config object is set in viewerJS, only get token from viewerJS
        //if that doesn't exists, don't create mapBox config
        if(!this.config.mapBox && viewerJS.getMapBoxToken()) {
            if(viewerJS.mapBoxConfig) {
                this.config.mapBox = viewerJS.mapBoxConfig;
            } else {
                this.config.mapBox = {
                        token : viewerJS.getMapBoxToken()
                }
            }
<<<<<<< HEAD
        }
        if(this.config.mapBox && !this.config.mapBox.user) {
            this.config.mapBox.user = "mapbox";
        }
        if(this.config.mapBox && !this.config.mapBox.styleId) {
            this.config.mapBox.styleId = "streets-v11";
=======
        }
        if(this.config.mapBox && !this.config.mapBox.user) {
            this.config.mapBox.user = "mapbox";
        }
        if(this.config.mapBox && !this.config.mapBox.styleId) {
            this.config.mapBox.styleId = "streets-v11";
        }
        
        if(_debug) {
            console.log("init GeoMap with config ", this.config);
>>>>>>> 07bfd3fd
        }
        
        if(_debug) {
        }
        console.log("init GeoMap with config ", this.config);
         
        this.map = new L.Map(this.config.mapId, {
            zoomControl: !this.config.fixed,
            doubleClickZoom: !this.config.fixed,
            scrollWheelZoom: !this.config.fixed,
            dragging: !this.config.fixed,    
            keyboard: !this.config.fixed
        });
        
        if(this.config.mapBox) {
            let url = 'https://api.mapbox.com/styles/v1/{1}/{2}/tiles/{z}/{x}/{y}?access_token={3}'
                .replace("{1}", this.config.mapBox.user)
                .replace("{2}", this.config.mapBox.styleId)
                .replace("{3}", this.config.mapBox.token);
            var mapbox = new L.TileLayer(url, {
                        tileSize: 512,
                        zoomOffset: -1,
                        attribution: '© <a href="https://apps.mapbox.com/feedback/">Mapbox</a> © <a href="http://www.openstreetmap.org/copyright">OpenStreetMap</a>'
                    });
            if(_debug) {                
                console.log("Add mapbox layer");
            }
            this.map.addLayer(mapbox);
        } else {            
            var osm = new L.TileLayer('https://{s}.tile.openstreetmap.org/{z}/{x}/{y}.png', {
                minZoom: this.config.minZoom,
                maxZoom: this.config.maxZoom,
                attribution: 'Map data &copy; <a href="https://openstreetmap.org">OpenStreetMap</a> contributors'
            });
            if(_debug) {                         
                console.log("add openStreatMap layer");
            }
            this.map.addLayer(osm);
        }
        
//        this.setView(this.config.initialView);
        
        //init map events
        rxjs.fromEvent(this.map, "moveend").pipe(rxjs.operators.map(e => this.getView())).subscribe(this.onMapMove);
        rxjs.fromEvent(this.map, "contextmenu")
        .pipe(rxjs.operators.map(e => this.createGeoJson(e.latlng, this.map.getZoom(), this.map.getCenter())))
        .subscribe(this.onMapRightclick);
        rxjs.fromEvent(this.map, "click")
        .pipe(rxjs.operators.map(e => this.createGeoJson(e.latlng, this.map.getZoom(), this.map.getCenter())))
        .subscribe(this.onMapClick);
    
        //init feature layer
        this.locations = L.geoJSON([], {
            
            pointToLayer: function(geoJsonPoint, latlng) {
                let marker = L.marker(latlng, {
                    draggable: this.config.allowMovingFeatures,
                    icon: this.getMarkerIcon()
                });
                marker.id = geoJsonPoint.id;
                marker.view = geoJsonPoint.view;
                    
                marker.getId = function() {
                    return this.id;
                }
                
                rxjs.fromEvent(marker, "dragend")
                .pipe(rxjs.operators.map(() => this.openPopup(marker)), rxjs.operators.map(() => this.updatePosition(marker)))
                .subscribe(this.onFeatureMove);
                rxjs.fromEvent(marker, "click").pipe(rxjs.operators.map(e => marker.feature)).subscribe(this.onFeatureClick);
                
                if(this.config.popover) {                    
                    if(this.config.popoverOnHover) {                    
                        rxjs.fromEvent(marker, "mouseover").subscribe(() => marker.openPopup());
                        rxjs.fromEvent(marker, "mouseout").subscribe(() => marker.closePopup());
                    }
                    marker.bindPopup(() => this.createPopup(marker),{closeButton: !this.config.popoverOnHover});
                }
                
                this.markers.push(marker);    
                if(this.cluster) {
                    this.cluster.addLayer(marker);
                }
                return marker;
            }.bind(this)
        });
        
        if(this.config.clusterMarkers) {        
            try {                
                this.cluster = this.createMarkerCluster();
                this.map.addLayer(this.cluster);
            } catch(error) {
                console.warn(error);
                this.map.addLayer(this.locations);
            }
        } else {
            this.map.addLayer(this.locations);
        }
        
        
        if(features && features.length > 0) {
            features.forEach(feature => {
                this.addMarker(feature);
            })
            let zoom = view ? view.zoom : this.config.initialView.zoom;
            this.setView(this.getViewAroundFeatures(zoom));
        } else if(view){                                                    
            this.setView(view);
        }
        
    }
    
    viewer.GeoMap.prototype.createMarkerCluster = function() {
        let cluster = L.markerClusterGroup({
            maxClusterRadius: 80,
            zoomToBoundsOnClick: !this.config.fixed,
            iconCreateFunction: function(cluster) {
                return this.getClusterIcon(cluster.getChildCount());
            }.bind(this)
        });
        if(!this.config.fixed) {            
            cluster.on('clustermouseover', function (a) {
                this.removePolygon();
                
//            a.layer.setOpacity(0.2);
                this.shownLayer = a.layer;
                this.polygon = L.polygon(a.layer.getConvexHull());
                this.map.addLayer(this.polygon);
            }.bind(this));
            cluster.on('clustermouseout', () => this.removePolygon());
            this.map.on('zoomend', () => this.removePolygon());
        }
        return cluster;
    }
    
    viewer.GeoMap.prototype.removePolygon = function() {
        if (this.shownLayer) {
            this.shownLayer.setOpacity(1);
            this.shownLayer = null;
        }
        if (this.polygon) {
            this.map.removeLayer(this.polygon);
            this.polygon = null;
        }
    };
    
    viewer.GeoMap.prototype.openPopup = function(marker) {
        try{
            marker.openPopup();
        } catch(e) {
            //swallow
        }
    }
    
    viewer.GeoMap.prototype.highlightMarker = function(feature) {
        if(feature) {            
            let marker = this.getMarker(feature.id);
            let icon  = marker.getIcon();
            icon.options.defaultColor = icon.options.markerColor;
            icon.options.markerColor = icon.options.highlightColor;
            marker.setIcon(icon);
            this.highlighted.push(marker);
        } else {
            this.highlighted.forEach(marker => {
                let icon  = marker.getIcon();
                icon.options.markerColor = icon.options.defaultColor;
                icon.options.defaultColor = undefined;
                marker.setIcon(icon);
                let index = this.highlighted.indexOf(marker);
                this.highlighted.splice(index, 1);
            })
        }
    }

    
    viewer.GeoMap.prototype.setMarkerIcon = function(icon) {
        this.markerIcon = icon;
        if(this.markerIcon) {            
            this.markerIcon.name = "";
        }
    }
    
    viewer.GeoMap.prototype.getClusterIcon = function(num) {
        let iconConfig = {
            icon: "fa-number",
            number: num,
            svg: true,
            prefix: "fa",
            iconRotate: 0
        };
        if(this.markerIcon) {
            iconConfig = $.extend(true, {}, this.markerIcon, iconConfig);
        }
        let icon = L.ExtraMarkers.icon(iconConfig);
        return icon;
    }
    
    viewer.GeoMap.prototype.getMarkerIcon = function() {
        if(this.markerIcon) {       
            let icon = L.ExtraMarkers.icon(this.markerIcon);
            if(this.markerIcon.shadow === false) {                
                icon.options.shadowSize = [0,0];
            }
            return icon;
        } else {
            return new L.Icon.Default();
        }
    }

    
    viewer.GeoMap.prototype.updatePosition = function(marker) {
        marker.feature.geometry = marker.toGeoJSON().geometry;
        marker.feature.view = {zoom: this.map.getZoom(), center: [marker.getLatLng().lng, marker.getLatLng().lat]};
        return marker.feature;
    }

    
    viewer.GeoMap.prototype.createPopup = function(marker) {
        let title = viewerJS.getMetadataValue(marker.feature.properties.title, this.config.language);
        let desc = viewerJS.getMetadataValue(marker.feature.properties.description, this.config.language);
        if(this.config.popover && (title || desc) ) {
            let $popover = $(this.config.popover).clone();
            $popover.find("[data-metadata='title']").text(title);
            $popover.find("[data-metadata='description']").html(desc);
            $popover.css("display", "block");
            return $popover.get(0);
        } else if(this.config.popover){
            return this.config.emptyMarkerMessage;
        }
    }
    
    /**
     * Center must be an array containing longitude andlatitude as numbers - in that order
     * zoom must be a number
     */
    viewer.GeoMap.prototype.setView = function(view) {
        if(_debug) {
            console.log("set view to ", view);
        }
        if(!view) {
            return;
        } else if(typeof view === "string") {
            view = JSON.parse(view);
        }
        view.zoom = (view.zoom == undefined || Number.isNaN(view.zoom)) ? 1 : Math.max(view.zoom, 1);
        if(view.center) {
            let center = L.latLng(view.center[1], view.center[0]);
            if(view.zoom) {
                this.map.setView(center, view.zoom);
            } else {                
                this.map.panTo(center);
            }
        } else if(view.zoom) {            
            this.map.setZoom(view.zoom);
        }
    }
    
    viewer.GeoMap.prototype.getView = function() {
        let zoom  = this.map.getZoom();
        let center = this.map.getCenter();
        return {
            "zoom": zoom,
            "center": [center.lng, center.lat]
        }
    }
    
    viewer.GeoMap.prototype.getViewAroundFeatures = function(defaultZoom) {
        if(!defaultZoom) {
            defaultZoom = this.map.getZoom();
        }
        let features = this.getFeatures();
        if(features.length == 0) {
            return undefined;
        } else if(features.length == 1) {
            return {
                "zoom": defaultZoom,
                "center": features[0].geometry.coordinates
            }
        } else {
            let points = features.map(f => f.geometry.coordinates).map(c =>  L.latLng(c[1], c[0]));
            let bounds = L.latLngBounds(points).pad(0.2);
            let center = bounds.getCenter();
            return {
                "zoom": Math.min(this.map.getBoundsZoom(bounds), defaultZoom),
                "center": [center.lng, center.lat]
            }
        }
    }
    
    viewer.GeoMap.prototype.updateMarker = function(id) {
        let marker = this.getMarker(id);
        if(marker) {            
            marker.openPopup();
        }
    }
    
    viewer.GeoMap.prototype.resetMarkers = function() {
        this.markerIdCounter = 1;
        this.markers.forEach((marker) => {
            marker.remove();
        })
        this.markers = [];
    }

    viewer.GeoMap.prototype.createGeoJson = function(location, zoom, center) {
        let id = this.markerIdCounter++;
        var geojsonFeature = {
                "type": "Feature",
                "id": id,
                "properties": {
                    "title": "",
                    "description":""
                },
                "geometry": {
                    "type": "Point",
                    "coordinates": [location.lng, location.lat]
                },
                "view": {
                    "zoom": zoom,
                    "center": [location.lng, location.lat]
                }
            };
        return geojsonFeature;
    }

    viewer.GeoMap.prototype.getMarker = function(id) {
        return this.markers.find(marker => marker.getId() == id);
    }
    
    viewer.GeoMap.prototype.getFeatures = function(id) {
        return this.markers.map(marker => marker.feature);
    }

    viewer.GeoMap.prototype.addMarker = function(geoJson) {
        let id = this.markerIdCounter++;
        geoJson.id = id;
        this.locations.addData(geoJson);
        let marker = this.getMarker(id);
        if(_debug) {            
            console.log("Add marker ", marker);
        }
        return marker;
    }


    viewer.GeoMap.prototype.removeMarker = function(feature) {
        let marker = this.getMarker(feature.id);
        marker.remove();
        let index = this.markers.indexOf(marker);
        this.markers.splice(index, 1);
    }
    
    viewer.GeoMap.prototype.getZoom = function() {
        return this.map.getZoom();
    }

    viewer.GeoMap.prototype.getMarkerCount = function() {
        return this.markers.length;
    }

    
    viewer.GeoMap.prototype.close = function() {
        this.onMapClick.complete();
        this.onFeatureClick.complete();
        this.onFeatureMove.complete();
        this.onMapMove.complete();
        if(this.map) {
            this.map.remove();
        }
    }

    return viewer;
    
} )( viewerJS || {}, jQuery );

<|MERGE_RESOLUTION|>--- conflicted
+++ resolved
@@ -87,25 +87,16 @@
                         token : viewerJS.getMapBoxToken()
                 }
             }
-<<<<<<< HEAD
         }
         if(this.config.mapBox && !this.config.mapBox.user) {
             this.config.mapBox.user = "mapbox";
         }
         if(this.config.mapBox && !this.config.mapBox.styleId) {
             this.config.mapBox.styleId = "streets-v11";
-=======
-        }
-        if(this.config.mapBox && !this.config.mapBox.user) {
-            this.config.mapBox.user = "mapbox";
-        }
-        if(this.config.mapBox && !this.config.mapBox.styleId) {
-            this.config.mapBox.styleId = "streets-v11";
         }
         
         if(_debug) {
             console.log("init GeoMap with config ", this.config);
->>>>>>> 07bfd3fd
         }
         
         if(_debug) {
