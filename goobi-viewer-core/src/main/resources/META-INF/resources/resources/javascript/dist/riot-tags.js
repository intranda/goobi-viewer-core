--- conflicted
+++ resolved
@@ -2431,11 +2431,6 @@
         zoom: 5,
         center: [11.073397, 49.451993]
     };
-<<<<<<< HEAD
-    console.log("init map ", this.opts);
-=======
-
->>>>>>> 9aa517d8
     this.geoMap.init(initialView, this.opts.features);
     this.drawLayer = new viewerJS.GeoMap.featureGroup(this.geoMap, {
    	    style : {
