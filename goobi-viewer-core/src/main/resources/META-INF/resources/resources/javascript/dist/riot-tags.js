riot.tag2('adminmediaupload', '<div class="admin-cms-media__upload-wrapper"><div class="admin-cms-media__upload {isDragover ? \'is-dragover\' : \'\'}" ref="dropZone"><div class="admin-cms-media__upload-input"><p> {opts.msg.uploadText} <br><small>({opts.msg.allowedFileTypes}: {fileTypes})</small></p><label for="file" class="btn btn--default">{opts.msg.buttonUpload}</label><input id="file" class="admin-cms-media__upload-file" type="file" multiple="multiple" onchange="{buttonFilesSelected}"></div><div class="admin-cms-media__upload-messages"><div class="admin-cms-media__upload-message uploading"><i class="fa fa-spinner fa-pulse fa-fw"></i> {opts.msg.mediaUploading} </div><div class="admin-cms-media__upload-message success"><i class="fa fa-check-square-o" aria-hidden="true"></i> {opts.msg.mediaFinished} </div><div class="admin-cms-media__upload-message error"><i class="fa fa-exclamation-circle" aria-hidden="true"></i><span></span></div></div></div><div if="{this.opts.showFiles}" class="admin-cms-media__list-files {this.uploadedFiles.length > 0 ? \'in\' : \'\'}" ref="filesZone"><div each="{file in this.uploadedFiles}" class="admin-cms-media__list-files__file"><img riot-src="{file}" alt="{getFilename(file)}" title="{getFilename(file)}"><div class="delete_overlay" onclick="{deleteFile}"><i class="fa fa-trash" aria-hidden="true"></i></div></div></div></div>', '', '', function(opts) {
        this.files = [];
        this.displayFiles = [];
        this.uploadedFiles = []
        if(this.opts.fileTypes) {
            this.fileTypes = this.opts.fileTypes;
        } else {
        	this.fileTypes = 'jpg, png, tif, jp2, gif, pdf';
        }
        this.isDragover = false;

        this.on('mount', function () {

            if(this.opts.showFiles) {
                this.initUploadedFiles();
            }

            this.initDrop();

        }.bind(this));

        this.initDrop = function() {
			var dropZone = (this.refs.dropZone);

            dropZone.addEventListener('dragover', function (e) {
                e.stopPropagation();
                e.preventDefault();
                e.dataTransfer.dropEffect = 'copy';

                $('.admin-cms-media__upload-messages, .admin-cms-media__upload-message.uploading, .admin-cms-media__upload-message.success, .admin-cms-media__upload-message.error').removeClass('in-progress');

                this.isDragover = true;
                this.update();
            }.bind(this));

            dropZone.addEventListener('dragleave', function (e) {
                this.isDragover = false;
                this.update();
            }.bind(this));

            dropZone.addEventListener('drop', (e) => {
                e.stopPropagation();
                e.preventDefault();
                this.files = [];

                for (var f of e.dataTransfer.files) {
                    this.files.push(f);
                    var sizeUnit = 'KB';
                    var size = f.size / 1000;

                    if (size > 1024) {
                        size = size / 1024;
                        sizeUnit = 'MB';
                    }

                    if (size > 1024) {
                        size = size / 1024;
                        sizeUnit = 'GB';
                    }

                    this.displayFiles.push({ name: f.name, size: Math.floor(size) + ' ' + sizeUnit, completed: 0 });
                }
    			this.uploadFiles()
    			.then( () => {
    			    this.isDragover = false;
    			    this.update();
    			})

            });
        }.bind(this)

        this.initUploadedFiles = function() {
			this.getUploadedFiles();

            var filesZone = (this.refs.filesZone);

        }.bind(this)

        this.buttonFilesSelected = function(e) {
            this.files = [];
            for (var f of e.target.files) {
                console.log("selected file "+ f.name);
                this.files.push(f);
                var sizeUnit = 'KB';
                var size = f.size / 1000;

                if (size > 1024) {
                    size = size / 1024;
                    sizeUnit = 'MB';
                }
                if (size > 1024) {
                    size = size / 1024;
                    sizeUnit = 'GB';
                }

                this.displayFiles.push({ name: f.name, size: Math.floor(size) + ' ' + sizeUnit, completed: 0 });
            }

            this.uploadFiles();
        }.bind(this)

        this.uploadFiles = function() {
            var uploads = [];

            $('.admin-cms-media__upload-messages, .admin-cms-media__upload-message.success, .admin-cms-media__upload-message.error').removeClass('in-progress');
            $('.admin-cms-media__upload-messages, .admin-cms-media__upload-message.uploading').addClass('in-progress');

            for (i = 0; i < this.files.length; i++) {
                console.log("upload file ", i, this.files[i])
                uploads.push(Q(this.uploadFile(i)));
            }

            return Q.allSettled(uploads).then(function(results) {
             	var errorMsg = "";
                 results.forEach(function (result) {
                     if (result.state === "fulfilled") {
                     	var value = result.value;
                     	this.fileUploaded(value);
                     } else {
                         var responseText = result.reason.responseText ? result.reason.responseText : result.reason;
                         errorMsg += (responseText + "</br>");
                     }
                 }.bind(this));

                 if (errorMsg) {
                 	this.fileUploadError(errorMsg);
                 } else if(this.opts.onUploadSuccess) {
                     this.opts.onUploadSuccess();
                 }

           		if (this.opts.onUploadComplete) {
           			this.opts.onUploadComplete();
           		}

            }.bind(this))
            .then( () => {
                if(this.opts.showFiles) {
                	return this.getUploadedFiles();
                }
            });
        }.bind(this)

        this.fileUploaded = function(fileInfo) {
            $('.admin-cms-media__upload-messages, .admin-cms-media__upload-message.uploading').removeClass('in-progress');
            $('.admin-cms-media__upload-messages, .admin-cms-media__upload-message.success').addClass('in-progress');

            setTimeout( function() {
                $('.admin-cms-media__upload-messages, .admin-cms-media__upload-message.uploading, .admin-cms-media__upload-message.success').removeClass('in-progress');
        	}, 5000 );
        }.bind(this)

        this.fileUploadError = function(responseText) {
            $('.admin-cms-media__upload-messages, .admin-cms-media__upload-message.uploading').removeClass('in-progress');
        	if (responseText) {
                $('.admin-cms-media__upload-messages, .admin-cms-media__upload-message.error').addClass('in-progress');
                $('.admin-cms-media__upload-message.error span').html(responseText);
            }
        }.bind(this)

        this.getUploadedFiles = function() {
            return fetch(this.opts.postUrl, {
                method: "GET",
       		})
       		.then(response => response.json())
       		.then(json => {
       		    console.log("uploaded files ", json);
       		    this.uploadedFiles = json;
       		    this.update();
       		})
        }.bind(this)

        this.deleteUploadedFiles = function() {
            return fetch(this.opts.postUrl, {
                method: "DELETE",
       		})
        }.bind(this)

        this.deleteUploadedFile = function(file) {
            console.log("delete file ", file, this.getFilename(file));
            return fetch(this.opts.postUrl + this.getFilename(file), {
                method: "DELETE",
       		})
        }.bind(this)

        this.deleteFile = function(data) {
            console.log("delete ", this.getFilename(data.item.file));
            this.deleteUploadedFile(data.item.file)
            .then( () => {
                this.getUploadedFiles();
            })
        }.bind(this)

        this.uploadFile = function(i) {
            if (this.files.length <= i) {
                new Modal(this.refs.doneModal).show();
                return;
            }

            var displayFile = this.displayFiles[i];
            var config = {
                onUploadProgress: (progressEvent) => {
                    displayFile.completed = (progressEvent.loaded * 100) / progressEvent.total;
                    this.update();
                }
            };

            return fetch(this.opts.postUrl + this.files[i].name, {
                method: "HEAD",
                redirect: 'follow'
            })
            .then( response => {
                console.log("HEAD respnse ", response);
                return response.status == 200;
            })
            .then(exists => {
                if(exists) {
	                let overwrite = confirm(this.opts.msg.overwriteFileConfirm.replace("{0}",  this.files[i].name));
	                if(!overwrite) {
	                    throw this.opts.msg.overwriteFileRefused.replace("{0}",  this.files[i].name);
	                }
                }
            })
            .then(overwrite => {
	            var data = new FormData();
	            data.append("filename", this.files[i].name);
	            data.append('file', this.files[i]);
				return data;
            })
            .then( data => fetch(this.opts.postUrl, {
                method: "POST",
                body: data,

       		})
       		.then( result => {
       		    var defer = Q.defer();
       		    if(result.ok) {
       		    	defer.resolve(result);
       		    } else if(result.body && !result.responseText){
                   result.body.getReader().read()
					.then(({ done, value }) => {
						defer.reject({
						  responseText:   new TextDecoder("utf-8").decode(value)
						})
					});
       		    } else {
       		        defer.reject(result);
       		    }
       		    return defer.promise;
       		}));
        }.bind(this)

        this.getFilename = function(url) {
            console.log("url" + url);
            console.log("base url " + this.opts.postUrl);
            let filename = url.replace(this.opts.postUrl, "");
            console.log("filename " + filename);
            if(filename.startsWith("/")) {
                filename = filename.slice(1);
            }
            console.log("filename " + filename);
            let filenameEnd = filename.indexOf("/");
            if(filenameEnd > 0) {
                filename = filename.slice(0,filenameEnd);
            }
            console.log("filename " + filename);
            return filename;
        }.bind(this)
});


riot.tag2('annotationbody', '<plaintextresource if="{isPlaintext()}" resource="{this.annotationBody}" annotationid="{this.opts.annotationid}"></plaintextResource><htmltextresource if="{isHtml()}" resource="{this.annotationBody}" annotationid="{this.opts.annotationid}"></htmltextResource><geomapresource if="{isGeoJson()}" resource="{this.annotationBody}" annotationid="{this.opts.annotationid}" mapboxtoken="{this.opts.mapboxtoken}"></geoMapResource><authorityresource if="{isAuthorityResource()}" resource="{this.annotationBody}" annotationid="{this.opts.annotationid}" currentlang="{this.opts.currentlang}" resturl="{this.opts.resturl}"></authorityResource><datasetresource if="{isDatasetResource()}" resource="{this.annotationBody}" annotationid="{this.opts.annotationid}" currentlang="{this.opts.currentlang}" resturl="{this.opts.resturl}"></datasetResource>', '', '', function(opts) {

this.on("mount", () => {
    if(this.opts.contentid) {
        this.annotationBody = JSON.parse(document.getElementById(this.opts.contentid).innerText);
        this.type = this.annotationBody.type;
        if(!this.type) {
            this.type = this.anotationBody["@type"];
        }
        this.format = this.annotationBody.format;
        this.update();
    }
})

this.isPlaintext = function() {
    if(this.type == "TextualBody" || this.type == "TextualResource") {
        return !this.format || this.format == "text/plain";
    }
    return false;
}.bind(this)

this.isHtml = function() {
    if(this.type == "TextualBody" || this.type == "TextualResource") {
        return this.format == "text/html";
    }
    return false;
}.bind(this)

this.isGeoJson = function() {
    return this.type == "Feature";
}.bind(this)

this.isAuthorityResource = function() {
    return this.type == "AuthorityResource";
}.bind(this)

this.isDatasetResource = function() {
    return this.type == "Dataset";
}.bind(this)

});


riot.tag2('authorityresource', '<div class="annotation__body__authority"><div if="{normdataList.length == 0}">{authorityId}</div><dl class="annotation__body__authority__normdata_list" each="{normdata in normdataList}"><dt class="normdata_list__label">{normdata.property}: </dt><dd class="normdata_list__value">{normdata.value}</dd></dl></div>', '', '', function(opts) {
    this.normdataList = [];

	this.on("mount", () => {
		this.authorityId = this.opts.resource.id;
	    this.url = this.opts.resturl + "authority/resolver?id=" + this.unicodeEscapeUri(this.authorityId) + "&template=ANNOTATION&lang=" + this.opts.currentlang
		this.update();
	    fetch(this.url)
	    .then(response => {
	        if(!response.ok) {
	            throw "Error: " + response.status;
	        } else {
	            return response;
	        }
	    })
	    .then(response => response.json())
	    .then(response => {
	        this.normdataList = this.parseResponse(response);
	    })
	    .catch(error => {
	        console.error("failed to load ", this.url, ": " + error);
	    })
	    .then(() => this.update());
	})

	this.unicodeEscapeUri = function(uri) {
    	return uri.replace(/\//g, 'U002F').replace('/\\/g','U005C').replace('/?/g','U003F').replace('/%/g','U0025');
	}.bind(this)

	this.parseResponse = function(jsonResponse) {
	    let normdataList = [];
	    $.each( jsonResponse, (i, object ) => {
            $.each( object, ( property, value ) => {
                console.log()
                let stringValue = value.map(v => v.text).join("; ");
                normdataList.push({property: property, value:stringValue});
            });
	    });
	    return normdataList;
	}.bind(this)

});
riot.tag2('datasetresource', '<div class="annotation__body__dataset"><dl class="annotation__body__dataset__data_list" each="{field in dataFields}"><dt class="data_list__label">{getName(field)}: </dt><dd class="data_list__value">{getValue(field)}</dd></dl></div>', '', '', function(opts) {
    this.dataSet = {};
    this.dataFields = [];

	this.on("mount", () => {
		this.dataSet = this.opts.resource.data;
		this.dataFields = Object.keys(this.dataSet);
		if(viewerJS.translator) {
		    viewerJS.translator.addTranslations(this.dataFields)
			.then(() => this.update());
		} else {
			viewerJS.initialized.subscribe(() => {
		        viewerJS.translator.addTranslations(this.dataFields)
				.then(() => this.update());
			});
		}
	})

	this.getValue = function(field) {
	    let value = this.dataSet[field];
	    if(!value) {
	        return "";
	    } else if(Array.isArray(value)) {
	        return value.join("; ")
	    } else {
	        return value;
	    }
	}.bind(this)

	this.getName = function(field) {
	    return viewerJS.translator.translate(field);
	}.bind(this)

});

riot.tag2('geomapresource', '<div id="geomap_{opts.annotationid}" class="annotation__body__geomap geomap"></div>', '', '', function(opts) {

this.on("mount", () => {
	this.feature = this.opts.resource;
	this.config = {
	        popover: undefined,
	        mapId: "geomap_" + this.opts.annotationid,
	        fixed: true,
	        clusterMarkers: false,
	    };
    this.geoMap = new viewerJS.GeoMap(this.config);
    let view = this.feature.view;
    let features = [this.feature];
    this.geoMap.init(view, features);

});

});
riot.tag2('htmltextresource', '<div ref="container" class="annotation__body__htmltext"></div>', '', '', function(opts) {

	this.on("mount", () => {
	    this.refs.container.innerHTML = this.opts.resource.value;
	})

});
riot.tag2('plaintextresource', '<div class="annotation__body__plaintext">{this.opts.resource.value}</div>', '', '', function(opts) {
});
riot.tag2('bookmarklist', '<ul class="{mainClass} list"><li each="{bookmarkList in getBookmarkLists()}"><button if="{pi}" class="btn btn--clean" type="button" onclick="{inList(bookmarkList, this.pi, this.page, this.logid) ? remove : add}"><i if="{inList(bookmarkList, this.pi, this.page, this.logid)}" class="fa fa-check" aria-hidden="true"></i> {bookmarkList.name} <span>{bookmarkList.numItems}</span></button><div if="{!pi}" class="row no-margin"><div class="col-9 no-padding"><a href="{opts.bookmarks.getBookmarkListUrl(bookmarkList.id)}">{bookmarkList.name}</a></div><div class="col-2 no-padding icon-list"><a if="{maySendList(bookmarkList)}" href="{sendListUrl(bookmarkList)}" title="{msg(\'bookmarkList_session_mail_sendList\')}"><i class="fa fa-paper-plane-o" aria-hidden="true"></i></a><a href="{searchListUrl(bookmarkList)}" data-toggle="tooltip" data-placement="top" data-original-title="" title="{msg(\'action__search_in_bookmarks\')}"><i class="fa fa-search" aria-hidden="true"></i></a><a href="{miradorUrl(bookmarkList)}" target="_blank" title="{msg(\'viewMiradorComparison\')}"><i class="fa fa-th" aria-hidden="true"></i></a></div><div class="col-1 no-padding"><span class="{mainClass}-counter">{bookmarkList.numItems}</span></div></div></li></ul>', '', '', function(opts) {


this.pi = this.opts.data.pi;
this.logid = this.opts.data.logid;
this.page = this.opts.data.page;
this.loader = this.opts.loader;
this.button = this.opts.button;
this.mainClass = (this.opts.style && this.opts.style.mainClass) ? this.opts.style.mainClass : "bookmark-popup__body-list";

this.on( 'mount', function() {
    this.opts.bookmarks.listsUpdated.pipe(rxjs.operators.merge(rxjs.of(""))).subscribe( () => this.onListUpdate());
});

this.getBookmarkLists = function() {
    let lists =  this.opts.bookmarks.getBookmarkLists();
    return lists;
}.bind(this)

this.updateLists = function() {
    this.opts.bookmarks.listsNeedUpdate.next();
}.bind(this)

this.onListUpdate = function() {
	this.update();
    this.hideLoader();
}.bind(this)

this.hideLoader = function() {
    $(this.loader).hide();
}.bind(this)

this.showLoader = function() {
    $(this.loader).show();
}.bind(this)

this.add = function(event) {
    let list = event.item.bookmarkList;
    let pi = this.pi;
    let logid = undefined;
    let page = this.opts.bookmarks.isTypePage() ? this.page : undefined;
    this.opts.bookmarks.addToBookmarkList(list.id, pi, page, logid)
    .then( () => this.updateLists());
}.bind(this)

this.remove = function(event) {
    if(this.opts.bookmarks.config.userLoggedIn) {
	    let list = event.item.bookmarkList;
	    let pi = this.pi;
	    let logid = undefined;
	    let page = this.opts.bookmarks.isTypePage() ? this.page : undefined;
	    this.opts.bookmarks.removeFromBookmarkList(list.id, pi, page, logid)
	    .then( () => this.updateLists())
    } else {
        let bookmark = event.item.bookmark;
        this.opts.bookmarks.removeFromBookmarkList(0, bookmark.pi, undefined, undefined)
	    .then( () => this.updateLists())
    }
}.bind(this)

this.inList = function(list, pi, page, logid) {
    return this.opts.bookmarks.inList(list, pi, page, logid);
}.bind(this)

this.maySendList = function(list) {
    return !opts.bookmarks.config.userLoggedIn && list.items.length > 0;
}.bind(this)

this.sendListUrl = function(list) {
	return this.opts.bookmarks.config.root + "/bookmarks/send/";
}.bind(this)

this.maySearchList = function(list) {
    return list.items.length > 0;
}.bind(this)

this.searchListUrl = function(list) {
    let url;
    if(this.opts.bookmarks.config.userLoggedIn) {
	    url = this.opts.bookmarks.config.root + "/user/bookmarks/search/" + list.name + "/";
    } else {
	    url = this.opts.bookmarks.config.root + "/bookmarks/search/" + list.name + "/";
    }
    return url;
}.bind(this)

this.mayCompareList = function(list) {
    return list.items.length > 0;
}.bind(this)

this.miradorUrl = function(list) {
    if(list.id != null) {
    	return this.opts.bookmarks.config.root + "/mirador/id/" + list.id + "/";
    } else {
    	return this.opts.bookmarks.config.root + "/mirador/";
    }
}.bind(this)

this.msg = function(key) {
    return this.opts.bookmarks.translator.translate(key);
}.bind(this)

});


riot.tag2('bookmarklistloggedin', '<ul if="{opts.bookmarks.config.userLoggedIn}" class="{mainClass}-small-list list"><li class="{mainClass}-entry" each="{bookmarkList in getBookmarkLists()}"><div class="login-navigation__bookmarks-name"><a href="{opts.bookmarks.getBookmarkListUrl(bookmarkList.id)}">{bookmarkList.name}</a></div><div class="login-navigation__bookmarks-icon-list icon-list"><a href="{searchListUrl(bookmarkList)}" data-toggle="tooltip" data-placement="top" data-original-title="" title="{msg(\'action__search_in_bookmarks\')}"><i class="fa fa-search" aria-hidden="true"></i></a><a href="{miradorUrl(bookmarkList)}" target="_blank" title="{msg(\'viewMiradorComparison\')}"><i class="fa fa-th" aria-hidden="true"></i></a><span title="{msg(\'admin__crowdsourcing_campaign_statistics_numRecords\')}" class="{mainClass}-counter">{bookmarkList.numItems}</span></div></li><li class="{mainClass}-entry"><a class="login-navigation__bookmarks-overview-link" href="{allBookmarksUrl()}" data-toggle="tooltip" data-placement="top" data-original-title="" title="{msg(\'bookmarkList_overview_all\')}">{msg(\'bookmarkList_overview_all\')} </a></li></ul>', '', '', function(opts) {


this.pi = this.opts.data.pi;
this.logid = this.opts.data.logid;
this.page = this.opts.data.page;
this.loader = this.opts.loader;
this.button = this.opts.button;
this.mainClass = (this.opts.style && this.opts.style.mainClass) ? this.opts.style.mainClass : "bookmark-popup__body-list";

this.on( 'mount', function() {
    this.opts.bookmarks.listsUpdated.subscribe( () => this.onListUpdate());
});

this.getBookmarkLists = function() {
    let lists =  this.opts.bookmarks.getBookmarkLists().slice(0,5);
    return lists;
}.bind(this)

this.updateLists = function() {
    this.opts.bookmarks.listsNeedUpdate.next();
}.bind(this)

this.onListUpdate = function() {
	this.update();
    this.hideLoader();
}.bind(this)

this.hideLoader = function() {
    $(this.loader).hide();
}.bind(this)

this.showLoader = function() {
    $(this.loader).show();
}.bind(this)

this.add = function(event) {
    let list = event.item.bookmarkList
    this.opts.bookmarks.addToBookmarkList(list.id, this.pi, this.page, this.logid, this.opts.bookmarks.isTypePage())
    .then( () => this.updateLists());
}.bind(this)

this.remove = function(event) {
	    let list = event.item.bookmarkList
	    this.opts.bookmarks.removeFromBookmarkList(list.id, this.pi, this.page, this.logid, this.opts.bookmarks.isTypePage())
	    .then( () => this.updateLists())
}.bind(this)

this.inList = function(list, pi, page, logid) {
    return this.opts.bookmarks.inList(list, pi, page, logid);
}.bind(this)

this.mayEmptyList = function(list) {
    return list.items.length > 0;
}.bind(this)

this.deleteList = function(event) {
    let list = event.item.bookmarkList
    this.opts.bookmarks.removeBookmarkList(list.id)
    .then( () => this.updateLists());
}.bind(this)

this.maySendList = function(list) {
    return !opts.bookmarks.config.userLoggedIn && list.items.length > 0;
}.bind(this)

this.sendListUrl = function(list) {
	return this.opts.bookmarks.config.root + "/bookmarks/send/";
}.bind(this)

this.maySearchList = function(list) {
    return list.items.length > 0;
}.bind(this)

this.searchListUrl = function(list) {
    let url;
    if(this.opts.bookmarks.config.userLoggedIn) {
	    url = this.opts.bookmarks.config.root + "/user/bookmarks/search/" + list.name + "/";
    } else {
	    url = this.opts.bookmarks.config.root + "/bookmarks/search/" + list.name + "/";
    }
    return url;
}.bind(this)

this.allBookmarksUrl = function() {
    	return this.opts.bookmarks.config.root + "/user/bookmarks/";
}.bind(this)

this.mayCompareList = function(list) {
    return list.items.length > 0;
}.bind(this)

this.miradorUrl = function(list) {
    if(list.id != null) {
    	return this.opts.bookmarks.config.root + "/mirador/id/" + list.id + "/";
    } else {
    	return this.opts.bookmarks.config.root + "/mirador/";
    }
}.bind(this)

this.msg = function(key) {
    return this.opts.bookmarks.translator.translate(key);
}.bind(this)

});


riot.tag2('bookmarklistsession', '<ul each="{bookmarkList in getBookmarkLists()}" class="{mainClass} list"><li each="{bookmark in bookmarkList.items}"><div class="row no-margin {mainClass}-single-entry"><div class="col-11 no-padding {mainClass}-title"><a href="{opts.bookmarks.config.root}{bookmark.url}"><div class="row no-gutters"><div class="col-4 no-padding"><div class="{mainClass}-image" riot-style="background-image: url({bookmark.representativeImageUrl});"></div></div><div class="col-7 no-padding"><h4>{bookmark.name}</h4></div></div></a></div><div class="col-1 no-padding {mainClass}-remove"><button class="btn btn--clean" type="button" data-bookmark-list-type="delete" onclick="{remove}" aria-label="{msg(\'bookmarkList_removeFromBookmarkList\')}"><i class="fa fa-ban" aria-hidden="true"></i></button></div></div></li></ul><div each="{bookmarkList in getBookmarkLists()}" class="{mainClass}-actions"><div if="{mayEmptyList(bookmarkList)}" class="{mainClass}-reset"><button class="btn btn--clean" type="button" data-bookmark-list-type="reset" onclick="{deleteList}"><span>{msg(\'bookmarkList_reset\')}</span><i class="fa fa-trash-o" aria-hidden="true"></i></button></div><div if="{maySendList(bookmarkList)}" class="{mainClass}-send"><a href="{sendListUrl(bookmarkList)}"><span>{msg(\'bookmarkList_session_mail_sendList\')}</span><i class="fa fa-paper-plane-o" aria-hidden="true"></i></a></div><div if="{maySearchList(bookmarkList)}" class="{mainClass}-search"><a href="{searchListUrl(bookmarkList)}" data-toggle="tooltip" data-placement="top" data-original-title="" title=""><span>{msg(\'action__search_in_bookmarks\')}</span><i class="fa fa-search" aria-hidden="true"></i></a></div><div if="{mayCompareList(bookmarkList)}" class="{mainClass}-mirador"><a href="{miradorUrl(bookmarkList)}" target="_blank"><span>{msg(\'viewMiradorComparison\')}</span><i class="fa fa-th" aria-hidden="true"></i></a></div></div>', '', '', function(opts) {


this.pi = this.opts.data.pi;
this.logid = this.opts.data.logid;
this.page = this.opts.data.page;
this.loader = this.opts.loader;
this.button = this.opts.button;
this.mainClass = (this.opts.style && this.opts.style.mainClass) ? this.opts.style.mainClass : "bookmark-popup__body-list";

this.on( 'mount', function() {
    this.opts.bookmarks.listsUpdated.subscribe( () => this.onListUpdate());
});

this.getBookmarkLists = function() {
    let lists =  this.opts.bookmarks.getBookmarkLists();
    return lists;
}.bind(this)

this.updateLists = function() {
    this.opts.bookmarks.listsNeedUpdate.next();
}.bind(this)

this.onListUpdate = function() {
	this.update();
    this.hideLoader();
}.bind(this)

this.hideLoader = function() {
    $(this.loader).hide();
}.bind(this)

this.showLoader = function() {
    $(this.loader).show();
}.bind(this)

this.mayEmptyList = function(list) {
    return list.items.length > 0;
}.bind(this)

this.remove = function(event) {
        let bookmark = event.item.bookmark;
        this.opts.bookmarks.removeFromBookmarkList(0, bookmark.pi, undefined, undefined, false)
	    .then( () => this.updateLists())
}.bind(this)

this.deleteList = function(event) {
    this.opts.bookmarks.removeBookmarkList(0)
    .then( () => this.updateLists());
}.bind(this)

this.maySendList = function(list) {
    return !opts.bookmarks.config.userLoggedIn && list.items.length > 0;
}.bind(this)

this.sendListUrl = function(list) {
	return this.opts.bookmarks.config.root + "/bookmarks/send/";
}.bind(this)

this.maySearchList = function(list) {
    return list.items.length > 0;
}.bind(this)

this.searchListUrl = function(list) {
    let url;
    if(this.opts.bookmarks.config.userLoggedIn) {
	    url = this.opts.bookmarks.config.root + "/user/bookmarks/search/" + list.name + "/";
    } else {
	    url = this.opts.bookmarks.config.root + "/bookmarks/search/" + list.name + "/";
    }
    return url;
}.bind(this)

this.mayCompareList = function(list) {
    return list.items.length > 0;
}.bind(this)

this.miradorUrl = function(list) {
    	return this.opts.bookmarks.config.root + "/mirador/id/0/";
}.bind(this)

this.msg = function(key) {
    return this.opts.bookmarks.translator.translate(key);
}.bind(this)

});


riot.tag2('bookmarkspopup', '<div class="bookmark-popup__body-loader"></div><div if="{opts.data.page !== undefined}" class="bookmark-popup__radio-buttons"><div><label><input type="radio" checked="{opts.bookmarks.isTypeRecord()}" name="bookmarkType" riot-value="{msg(\'bookmarkList_typeRecord\')}" onclick="{setBookmarkTypeRecord}">{msg(\'bookmarkList_typeRecord\')}</label></div><div><label><input type="radio" checked="{opts.bookmarks.isTypePage()}" name="bookmarkType" riot-value="{msg(\'bookmarkList_typePage\')}" onclick="{setBookmarkTypePage}">{msg(\'bookmarkList_typePage\')}</label></div></div><div class="bookmark-popup__header"> {msg(\'bookmarkList_selectBookmarkList\')} </div><div class="bookmark-popup__body"><bookmarklist data="{this.opts.data}" loader="{this.opts.loader}" button="{this.opts.button}" bookmarks="{this.opts.bookmarks}"></bookmarkList></div><div class="bookmark-popup__footer"><div class="row no-margin"><div class="col-11 no-padding"><input ref="inputValue" type="text" placeholder="{msg(\'bookmarkList_addNewBookmarkList\')}" aria-label="{msg(\'bookmarkList_addNewBookmarkList\')}"></div><div class="col-1 no-padding"><button class="btn btn-clean" type="button" aria-label="{msg(\'bookmarkList_addNewBookmarkList\')}" onclick="{add}"></button></div></div></div>', '', 'class="bookmark-popup bottom" role="region" aria-label="{msg(\'bookmarks\')}"', function(opts) {

const popupOffset = 6;

this.opts.loader = ".bookmark-popup__body-loader";

this.on( 'mount', function() {

	this.setPosition();
	this.addCloseHandler();

});

this.setPosition = function() {
    var $button = $(this.opts.button);
    var anchor = {
            x : $button.offset().left + $button.outerWidth()/2,
            y : $button.offset().top + $button.outerHeight(),
    }
    var position = {
            left: anchor.x - this.root.getBoundingClientRect().width/2,
            top: anchor.y + popupOffset
    }
    $(this.root).offset(position);
}.bind(this)

this.addCloseHandler = function() {

    $(this.root).on("click", function(event){
        event.stopPropagation();
    });

    $('body').one("click", function(event) {
        this.unmount(true);
        $(this.root).off();
        this.root.remove();
    }.bind(this));
}.bind(this)

this.add = function() {
    let name = this.refs.inputValue.value;
    this.refs.inputValue.value = "";
    this.opts.bookmarks.addBookmarkList(name)
    .then( () => {
        this.opts.bookmarks.listsNeedUpdate.next();
        this.update();
    })
}.bind(this)

this.setBookmarkTypeRecord = function() {
    this.opts.bookmarks.setTypeRecord();
    this.opts.bookmarks.listsNeedUpdate.next();
}.bind(this)

this.setBookmarkTypePage = function() {
    this.opts.bookmarks.setTypePage();
    this.opts.bookmarks.listsNeedUpdate.next();
}.bind(this)

this.hideLoader = function() {
    $(this.opts.data.loader).hide();
}.bind(this)

this.showLoader = function() {
    $(this.opts.data.loader).show();
}.bind(this)

this.msg = function(key) {
    return this.opts.bookmarks.translator.translate(key);
}.bind(this)

});
riot.tag2('collectionlist', '<div if="{collections}" each="{collection, index in collections}" class="card-group"><div class="card" role="tablist"><div class="card-header"><div class="card-thumbnail"><img if="{collection.thumbnail}" class="img-fluid" riot-src="{collection.thumbnail[\'@id\']}"></div><h4 class="card-title"><a if="{!hasChildren(collection)}" href="{collection.rendering[0][\'@id\']}">{getValue(collection.label)} ({viewerJS.iiif.getContainedWorks(collection)})</a><a if="{hasChildren(collection)}" class="collapsed" href="#collapse-{this.opts.setindex}-{index}" role="button" data-toggle="collapse" aria-expanded="false"><span>{getValue(collection.label)} ({viewerJS.iiif.getContainedWorks(collection)})</span><i class="fa fa-angle-flip" aria-hidden="true"></i></a></h4><div class="tpl-stacked-collection__actions"><div class="tpl-stacked-collection__info-toggle"><a if="{hasDescription(collection)}" href="#description-{this.opts.setindex}-{index}" role="button" data-toggle="collapse" aria-expanded="false"><i class="fa fa-info-circle" aria-hidden="true"></i></a></div><div class="card-rss"><a href="{viewerJS.iiif.getRelated(collection, \'Rss feed\')[\'@id\']}"><i class="fa fa-rss" aria-hidden="true"></i></a></div></div></div><div if="{hasDescription(collection)}" id="description-{this.opts.setindex}-{index}" class="card-collapse collapse" role="tabcard" aria-expanded="false"><p class="tpl-stacked-collection__long-info"> {getDescription(collection)} </p></div><div if="{hasChildren(collection)}" id="collapse-{this.opts.setindex}-{index}" class="card-collapse collapse" role="tabcard" aria-expanded="false"><div class="card-body"><ul if="{collection.members && collection.members.length > 0}" class="list"><li each="{child in getChildren(collection)}"><a class="card-body__collection" href="{child.rendering[0][\'@id\']}">{getValue(child.label)} ({viewerJS.iiif.getContainedWorks(child)})</a><a class="card-body__rss" href="{viewerJS.iiif.getRelated(child, \'Rss feed\')[\'@id\']}" target="_blank"><i class="fa fa-rss" aria-hidden="true"></i></a></li></ul></div></div></div></div>', '', 'class="tpl-stacked-collection__collection-list"', function(opts) {

this.collections = this.opts.collections;

this.on("mount", () => {

    this.loadSubCollections();
})

this.loadSubCollections = function() {
    rxjs.from(this.collections)
    .pipe(
    	rxjs.operators.filter( child => this.hasChildren(child) ),
    	rxjs.operators.mergeMap( child => this.fetchMembers(child) ),
    	rxjs.operators.debounceTime(100)

    )
    .subscribe( () => {this.update();});

}.bind(this)

this.fetchMembers = function(collection) {
    return fetch(collection['@id'])
    .then( result => result.json())
    .then(json => {collection.members = json.members;})
}.bind(this)

this.getValue = function(element) {
    return viewerJS.iiif.getValue(element, this.opts.language, this.opts.defaultlanguage);
}.bind(this)

this.hasChildren = function(element) {
    let count = viewerJS.iiif.getChildCollections(element);
    return count > 0;
}.bind(this)

this.getChildren = function(collection) {
    return collection.members.filter( child => viewerJS.iiif.isCollection(child));
}.bind(this)

this.hasDescription = function(element) {
    return element.description != undefined;
}.bind(this)

this.getDescription = function(element) {
    return this.getValue(element.description);
}.bind(this)

});


riot.tag2('collectionview', '<div each="{set, index in collectionSets}"><h3 if="{set[0] != \'\'}">{translator.translate(set[0])}</h3><collectionlist collections="{set[1]}" language="{opts.language}" defaultlanguage="{opts.defaultlanguage}" setindex="{index}"></collectionlist></div>', '', '', function(opts) {

this.collectionSets = [];

this.on("mount", () => {
    this.fetchCollections()
    .then( () => {
        let keys = this.collectionSets.map(set => set[0]);
        this.translator = new viewerJS.Translator(this.opts.restapi.replace("/rest", "/api/v1"), this.opts.language);
        return this.translator.init(keys);
    })
    .then( () => {
        this.update();
    })
})

this.fetchCollections = function() {
    let url = this.opts.url;
    if(this.opts.baseCollection) {
        url += this.opts.baseCollection + "/";
    }
    if(this.opts.grouping) {
        url += "?grouping=" + this.opts.grouping;
    }
    return fetch(url)
    .then( result => result.json())
    .then( json => this.buildSets(json))
    .then( sets => this.collectionSets = sets);
}.bind(this)

this.buildSets = function(collection) {
    let map = new Map();
    collection.members
    .filter( member => viewerJS.iiif.isCollection(member))
    .forEach( member => {
        let tagList = viewerJS.iiif.getTags(member, "grouping");
        if(tagList == undefined || tagList.length == 0) {
            this.addToMap(map, "", member);
        } else {
            tagList.forEach(tag => {
               this.addToMap(map, tag, member);
            });
        }
    })
    let entries = Array.from(map.entries());
	entries.sort( (e1,e2) => {
	   	 let key1 = e1[0];
	   	 let key2 = e2[0];
	   	 if(key1 == "" && key2 != "") {
	   	     return 1;
	   	 } else if(key2 == "" && key1 != "") {
	   	     return -1;
	   	 } else {
	   	     return key1.localeCompare(key2);
	   	 }
	});
    return entries;
}.bind(this)

this.addToMap = function(map, key, value) {
    let list = map.get(key);
    if(list === undefined) {
        list = [];
        map.set(key, list);
    }
    list.push(value);
}.bind(this)

});
riot.tag2('authorityresourcequestion', '<div if="{this.showInstructions()}" class="crowdsourcing-annotations__instruction"><label>{Crowdsourcing.translate(⁗crowdsourcing__help__create_rect_on_image⁗)}</label></div><div if="{this.showInactiveInstructions()}" class="crowdsourcing-annotations__single-instruction -inactive"><label>{Crowdsourcing.translate(⁗crowdsourcing__help__make_active⁗)}</label></div><div class="crowdsourcing-annotations__wrapper" id="question_{opts.index}_annotation_{index}" each="{anno, index in this.question.annotations}"><div class="crowdsourcing-annotations__annotation-area -small"><div if="{this.showAnnotationImages()}" class="crowdsourcing-annotations__annotation-area-image" riot-style="border-color: {anno.getColor()}"><img riot-src="{this.question.getImage(anno)}"></img></div><div if="{!this.opts.item.isReviewMode()}" class="crowdsourcing-annotations__question-text-input"><span class="crowdsourcing-annotations__gnd-text">https://d-nb.info/gnd/</span><input class="crowdsourcing-annotations__gnd-id form-control" onchange="{setIdFromEvent}" riot-value="{question.authorityData.baseUri && getIdAsNumber(anno)}"></input></div><div if="{this.opts.item.isReviewMode()}" class="crowdsourcing-annotations__question-text-input"><input class="form-control pl-1" disabled="{this.opts.item.isReviewMode() ? \'disabled\' : \'\'}" riot-value="{question.authorityData.baseUri}{getIdAsNumber(anno)}"></input><div if="{this.opts.item.isReviewMode()}" class="crowdsourcing-annotations__jump-to-gnd"><a target="_blank" href="{question.authorityData.baseUri}{getIdAsNumber(anno)}">{Crowdsourcing.translate(⁗cms_menu_create_item_new_tab⁗)}</a></div></div><div class="cms-module__actions crowdsourcing-annotations__annotation-action"><button if="{!this.opts.item.isReviewMode()}" onclick="{deleteAnnotationFromEvent}" class="crowdsourcing-annotations__delete-annotation btn btn--clean delete">{Crowdsourcing.translate(⁗action__delete_annotation⁗)} </button></div></div></div><button if="{showAddAnnotationButton()}" onclick="{addAnnotation}" class="options-wrapper__option btn btn--default" id="add-annotation">{Crowdsourcing.translate(⁗action__add_annotation⁗)}</button>', '', '', function(opts) {

	this.question = this.opts.question;

	this.on("mount", function() {
	    this.question.initializeView((anno) => new Crowdsourcing.Annotation.AuthorityResource(anno, this.question.authorityData.context), this.update, this.update, this.focusAnnotation);
	    this.opts.item.onImageOpen(function() {
	        switch(this.question.targetSelector) {
	            case Crowdsourcing.Question.Selector.WHOLE_PAGE:
	            case Crowdsourcing.Question.Selector.WHOLE_SOURCE:
	                if(this.question.annotations.length == 0 && !this.question.item.isReviewMode()) {
	                    this.question.addAnnotation();
	                }
	        }
	        this.update()
	    }.bind(this));
	});

	this.focusAnnotation = function(index) {
	    let id = "question_" + this.opts.index + "_annotation_" + index;
	    let inputSelector = "#" + id + " input";
	    this.root.querySelector(inputSelector).focus();
	}.bind(this)

	this.showAnnotationImages = function() {
	    return this.question.isRegionTarget();
	}.bind(this)

	this.showInstructions = function() {
	    return !this.opts.item.isReviewMode() &&  this.question.active && this.question.targetSelector == Crowdsourcing.Question.Selector.RECTANGLE && this.question.annotations.length == 0;
	}.bind(this)

	this.showInactiveInstructions = function() {
	    return !this.opts.item.isReviewMode() &&  !this.question.active && this.question.targetSelector == Crowdsourcing.Question.Selector.RECTANGLE && this.opts.item.questions.filter(q => q.isRegionTarget()).length > 1;

	}.bind(this)

	this.showAddAnnotationButton = function() {
	    return !this.question.isReviewMode() && !this.question.isRegionTarget() && this.question.mayAddAnnotation();
	}.bind(this)

	this.showLinkToGND = function() {
	    return this.question.isReviewMode() && this.question.isRegionTarget();
	}.bind(this)

    this.setIdFromEvent = function(event) {
        event.preventUpdate = true;
        if(event.item.anno) {
            let uri = this.question.authorityData.baseUri;
            if(!uri.endsWith("/")) {
                uri += "/"
            }
            uri += event.target.value;
            event.item.anno.setId(uri);
            this.question.saveToLocalStorage();
        } else {
            throw "No annotation to set"
        }
    }.bind(this)

    this.deleteAnnotationFromEvent = function(event) {
        if(event.item.anno) {
            this.question.deleteAnnotation(event.item.anno);
            this.update();
        }
    }.bind(this)

    this.addAnnotation = function() {
        this.question.addAnnotation();
        this.question.focusCurrentAnnotation();
    }.bind(this)

    this.getIdAsNumber = function(anno) {
        if(anno.isEmpty()) {
            return "";
        } else {
            return anno.getId().replace(this.question.authorityData.baseUri, "").replace("/", "");
        }
    }.bind(this)

});


riot.tag2('campaignitem', '<div if="{!opts.pi}" class="crowdsourcing-annotations__content-wrapper"> {Crowdsourcing.translate(⁗crowdsourcing__error__no_item_available⁗)} </div><div if="{opts.pi}" class="crowdsourcing-annotations__content-wrapper"><span if="{this.loading}" class="crowdsourcing-annotations__loader-wrapper"><img riot-src="{this.opts.loaderimageurl}"></span></span><div class="crowdsourcing-annotations__content-left"><imageview if="{this.item}" id="mainImage" source="{this.item.getCurrentCanvas()}" item="{this.item}"></imageView></div><div if="{this.item}" class="crowdsourcing-annotations__content-right"><div class="crowdsourcing-annotations__questions-wrapper"><div each="{question, index in this.item.questions}" onclick="{setActive}" class="crowdsourcing-annotations__question-wrapper {question.isRegionTarget() ? \'area-selector-question\' : \'\'} {question.active ? \'active\' : \'\'}"><div class="crowdsourcing-annotations__question-wrapper-description">{Crowdsourcing.translate(question.text)}</div><plaintextquestion if="{question.questionType == \'PLAINTEXT\'}" question="{question}" item="{this.item}" index="{index}"></plaintextQuestion><richtextquestion if="{question.questionType == \'RICHTEXT\'}" question="{question}" item="{this.item}" index="{index}"></richtextQuestion><geolocationquestion if="{question.questionType == \'GEOLOCATION_POINT\'}" question="{question}" item="{this.item}" index="{index}"></geoLocationQuestion><authorityresourcequestion if="{question.questionType == \'NORMDATA\'}" question="{question}" item="{this.item}" index="{index}"></authorityResourceQuestion><metadataquestion if="{question.questionType == \'METADATA\'}" question="{question}" item="{this.item}" index="{index}"></metadataQuestion></div></div><campaignitemlog if="{item.showLog}" item="{item}"></campaignItemLog><div if="{!item.pageStatisticMode && !item.isReviewMode()}" class="crowdsourcing-annotations__options-wrapper crowdsourcing-annotations__options-wrapper-annotate"><button onclick="{saveAnnotations}" class="crowdsourcing-annotations__options-wrapper__option btn btn--default" id="save">{Crowdsourcing.translate(⁗button__save⁗)}</button><div>{Crowdsourcing.translate(⁗label__or⁗)}</div><button if="{item.isReviewActive()}" onclick="{submitForReview}" class="options-wrapper__option btn btn--success" id="review">{Crowdsourcing.translate(⁗action__submit_for_review⁗)}</button><button if="{!item.isReviewActive()}" onclick="{saveAndAcceptReview}" class="options-wrapper__option btn btn--success" id="review">{Crowdsourcing.translate(⁗action__accept_review⁗)}</button><div>{Crowdsourcing.translate(⁗label__or⁗)}</div><button if="{this.opts.nextitemurl}" onclick="{skipItem}" class="options-wrapper__option btn btn--link" id="skip">{Crowdsourcing.translate(⁗action__skip_item⁗)}</button></div><div if="{!item.pageStatisticMode && item.isReviewActive() && item.isReviewMode()}" class="crowdsourcing-annotations__options-wrapper crowdsourcing-annotations__options-wrapper-review"><button onclick="{acceptReview}" class="options-wrapper__option btn btn--success" id="accept">{Crowdsourcing.translate(⁗action__accept_review⁗)}</button><div>{Crowdsourcing.translate(⁗label__or⁗)}</div><button onclick="{rejectReview}" class="options-wrapper__option btn btn--danger" id="reject">{Crowdsourcing.translate(⁗action__reject_review⁗)}</button><div>{Crowdsourcing.translate(⁗label__or⁗)}</div><button if="{this.opts.nextitemurl}" onclick="{skipItem}" class="options-wrapper__option btn btn--link" id="skip">{Crowdsourcing.translate(⁗action__skip_item⁗)}</button></div><div if="{item.pageStatisticMode && !item.isReviewMode()}" class="crowdsourcing-annotations__options-wrapper crowdsourcing-annotations__options-wrapper-annotate"><button onclick="{savePageAnnotations}" class="crowdsourcing-annotations__options-wrapper__option btn btn--default" id="save">{Crowdsourcing.translate(⁗button__save_page⁗)}</button><div>{Crowdsourcing.translate(⁗label__or⁗)}</div><button if="{item.isReviewActive()}" onclick="{submitPageForReview}" class="options-wrapper__option btn btn--success" id="review">{Crowdsourcing.translate(⁗action__submit_page_for_review⁗)}</button><button if="{!item.isReviewActive()}" onclick="{saveAndAcceptReviewForPage}" class="options-wrapper__option btn btn--success" id="review">{Crowdsourcing.translate(⁗action__accept_page_review⁗)}</button><div>{Crowdsourcing.translate(⁗label__or⁗)}</div><button if="{this.opts.nextitemurl}" onclick="{skipItem}" class="options-wrapper__option btn btn--link" id="skip">{Crowdsourcing.translate(⁗action__skip_item⁗)}</button></div><div if="{item.pageStatisticMode && item.isReviewActive() && item.isReviewMode()}" class="crowdsourcing-annotations__options-wrapper crowdsourcing-annotations__options-wrapper-review"><button onclick="{acceptReviewForPage}" class="options-wrapper__option btn btn--success" id="accept">{Crowdsourcing.translate(⁗action__accept_page_review⁗)}</button><div>{Crowdsourcing.translate(⁗label__or⁗)}</div><button onclick="{rejectReviewForPage}" class="options-wrapper__option btn btn--danger" id="reject">{Crowdsourcing.translate(⁗action__reject_page_review⁗)}</button><div>{Crowdsourcing.translate(⁗label__or⁗)}</div><button if="{this.opts.nextitemurl}" onclick="{skipItem}" class="options-wrapper__option btn btn--link" id="skip">{Crowdsourcing.translate(⁗action__skip_item⁗)}</button></div></div></div>', '', '', function(opts) {

	this.itemSource = this.opts.restapiurl + "crowdsourcing/campaigns/" + this.opts.campaign + "/" + this.opts.pi + "/";
	this.annotationSource = this.itemSource + "annotations/";
	this.loading = true;

	this.on("mount", function() {
	    fetch(this.itemSource)
	    .then(response => this.handleServerResponse(response))
	    .then( itemConfig => this.loadItem(itemConfig))
	    .then( () => this.fetch(this.annotationSource))
	    .then(response => this.handleServerResponse(response))
	    .then( annotations => this.initAnnotations(annotations))
	    .then( () => this.item.notifyItemInitialized())
		.catch( error => {
		   	this.handleError(error);
			this.item = undefined;
	    	this.loading = false;
	    	this.update();
		})
	});

	this.loadItem = function(itemConfig) {
	    this.item = new Crowdsourcing.Item(itemConfig, 0);
	    this.item.logEndpoint = this.item.id + "/" + this.opts.pi + "/log/";
	    if(this.opts.currentuserid) {
	        this.item.setCurrentUser(this.opts.currentuserid, this.opts.currentusername, this.opts.currentuseravatar);
	    }
	    this.item.nextItemUrl = this.opts.nextitemurl;
	    this.item.setReviewMode(this.opts.itemstatus && this.opts.itemstatus.toUpperCase() == "REVIEW");
		this.item.onImageRotated( () => this.update());
		return fetch(this.item.imageSource)
		.then(response => this.handleServerResponse(response))
		.then( imageSource => this.item.initViewer(imageSource))
		.then( () => this.loading = false)
		.then( () => this.update())
		.then( () => this.item.onImageOpen( () => {this.loading = false; this.update()}))
		.then( () => this.item.statusMapUpdates.subscribe( statusMap => this.update()))

	}.bind(this)

	this.resolveCanvas = function(source) {
	    if(Crowdsourcing.isString(source)) {
	        return fetch(source)
	        .then( response => response.json() );
	    } else {
	        return Q.fcall(() => source);
	    }
	}.bind(this)

	this.resetQuestions = function() {
	    this.item.questions.forEach(question => {
		    question.loadAnnotationsFromLocalStorage();
		    question.initAnnotations();
	    })
	}.bind(this)

	this.setActive = function(event) {
	    if(event.item.question.isRegionTarget()) {
		    this.item.questions.forEach(q => q.active = false);
		    event.item.question.active = true;
	    }
	}.bind(this)

	this.initAnnotations = function(annotations) {
	    let save = this.item.createAnnotationMap(annotations);
	    this.item.saveToLocalStorage(save);
	}.bind(this)

	this.initAnnotationsForPage = function(annotations, pageId) {
	    annotations = annotations.filter( (anno) => pageId == Crowdsourcing.getResourceId(anno.target) );
	    let save = this.item.getFromLocalStorage();
	    this.item.deleteAnnotations(save, pageId);
        this.item.addAnnotations(annotations, save);

	    this.item.saveToLocalStorage(save);
	}.bind(this)

	this.resetItems = function() {
	    fetch(this.annotationSource)
	    .then( response => response.json() )
	    .then( annotations => this.initAnnotations(annotations))
	    .then( () => this.resetQuestions())
	    .then( () => this.item.notifyAnnotationsReload())
	    .then( () => this.update())
		.catch( error => console.error("ERROR ", error));
	}.bind(this)

	this.resetItemsForPage = function() {
	    fetch(this.annotationSource)
	    .then( response => response.json() )
	    .then( annotations => this.initAnnotationsForPage(annotations, this.item.getCurrentPageId()))
	    .then( () => this.resetQuestions())
	    .then( () => this.item.notifyAnnotationsReload())
	    .then( () => this.update())
		.catch( error => console.error("ERROR ", error));
	}.bind(this)

	this.saveToServer = function() {
	    let pages = this.item.loadAnnotationPages();
	    this.loading = true;
	    this.update();
	    return fetch(this.annotationSource, {
            method: "PUT",
            headers: {
                'Content-Type': 'application/json'
            },
            cache: "no-cache",
            mode: 'cors',
            body: JSON.stringify(pages)
	    })
	    .then( res => res.ok ? res : Promise.reject(res) )
	    .then(res => {this.item.dirty=false; return res});
	}.bind(this)

	this.savePageToServer = function() {
	    let pages = this.item.loadAnnotationPages(undefined, this.item.getCurrentPageId());
	    this.loading = true;
	    this.update();
	    return fetch(this.annotationSource, {
            method: "PUT",
            headers: {
                'Content-Type': 'application/json'
            },
            cache: "no-cache",
            mode: 'cors',
            body: JSON.stringify(pages)
	    })
	    .then( res => res.ok ? res : Promise.reject(res) )
	    .then(res => {this.item.dirty=false; return res});

	}.bind(this)

	this.saveAnnotations = function() {
	    this.saveToServer()
	    .then(() => this.resetItems())
	    .then(() => this.setStatus("ANNOTATE"))
	    .then((res) => {
	        this.loading = false;
	        viewerJS.notifications.success(Crowdsourcing.translate("crowdsourcing__save_annotations__success"));
		    this.update();
	    })
	    .catch((error) => {
	        this.loading = false;
	        console.log("Error saving page annotations ", error);
	        viewerJS.notifications.error(Crowdsourcing.translate("crowdsourcing__save_annotations__error"));
		    this.update();
	    })
	}.bind(this)

	this.savePageAnnotations = function() {
	    this.savePageToServer()
	    .then(() => this.resetItemsForPage())
	    .then(() => this.setStatus("ANNOTATE"))
	    .then((res) => {
	        this.loading = false;
	        viewerJS.notifications.success(Crowdsourcing.translate("crowdsourcing__save_annotations__success"));
		    this.update();
	    })
	    .catch((error) => {
	        this.loading = false;
	        console.log("Error saving page annotations ", error);
	        viewerJS.notifications.error(Crowdsourcing.translate("crowdsourcing__save_annotations__error"));
		    this.update();
	    })
	}.bind(this)

	this.submitForReview = function() {
	    this.saveToServer()
	    .then(() => this.setStatus("REVIEW"))
	    .then(() => this.skipItem());
	}.bind(this)

	this.submitPageForReview = function() {
	    this.savePageToServer()
	    .then(() => this.setPageStatus("REVIEW"))
	    .then(() => this.skipPage());
	}.bind(this)

	this.saveAndAcceptReview = function() {
	    this.saveToServer()
	    .then(() => this.setStatus("FINISHED"))
	    .then(() => this.skipItem());
	}.bind(this)

	this.saveAndAcceptReviewForPage = function() {
	    this.savePageToServer()
	    .then(() => this.setPageStatus("FINISHED"))
	    .then(() => this.skipPage());
	}.bind(this)

	this.acceptReview = function() {
	    this.setStatus("FINISHED")
	    .then(() => this.skipItem());
	}.bind(this)

	this.acceptReviewForPage = function() {
	    this.setPageStatus("FINISHED")
	    .then(() => this.skipPage());
	}.bind(this)

	this.rejectReview = function() {
	    this.setStatus("ANNOTATE")
	    .then(() => this.skipItem());
	}.bind(this)

	this.rejectReviewForPage = function() {
	    this.setPageStatus("ANNOTATE")
	    .then(() => this.skipPage());
	}.bind(this)

	this.skipItem = function() {
		this.item.loadNextItem(true);
	}.bind(this)

	this.skipPage = function() {
	    let index = this.item.getNextAccessibleIndex(this.item.currentCanvasIndex);
	    if(index == undefined) {
	        this.skipItem();
	    } else {
	        this.item.loadImage(index);
	    }
	}.bind(this)

	this.setPageStatus = function(status) {
	    return this.setStatus(status);
	}.bind(this)

	this.setStatus = function(status) {
	    let body = {
	            recordStatus: status,
	            creator: this.item.getCreator().id,
	    }
	    return fetch(this.itemSource + (this.item.currentCanvasIndex + 1 ) + "/", {
            method: "PUT",
            headers: {
                'Content-Type': 'application/json',
            },
            cache: "no-cache",
            mode: 'cors',
            body: JSON.stringify(body)
	    })
	}.bind(this)

	this.fetch = function(url) {
	    return fetch(url, {
            method: "GET",
            cache: "no-cache",
            mode: 'cors',
	    })
	}.bind(this)

	this.handleServerResponse = function(response) {
   		if(!response.ok){
   			try {
   				throw response.json()
   			} catch(error) {
   				response.message = error;
   				throw response;
   			}
   		} else {
   			try {
   				return response.json();
   			} catch(error) {
   				response.message = error;
   				throw response;
   			}
   		}
	}.bind(this)

	this.handleError = function(error) {
		 console.error("ERROR", error);
		    if(viewerJS.isString(error)) {
		    	viewerJS.notifications.error(error);
		    } else if(error.message && error.message.then) {
		    	error.message.then((err) => {
			    	console.log("error ", err)
			    	let errorMessage = "Error retrieving data from <br/>";
			    	errorMessage += error.url + "<br/><br/>";
			    	if(err.message) {
			    		errorMessage += "Message = " + err.message + "<br/><br/>";
			    	}
			    	errorMessage += "Status = " + error.status;
			    	viewerJS.notifications.error(errorMessage);
		    	})
		    } else {
		    	let errorMessage = "Error retrieving data from\n\n";
		    	errorMessage += error.url + "\n\n";
		    	if(error.message) {
		    		errorMessage += "Message = " + error.message + "\n\n";
		    	}
		    	errorMessage += "Status = " + error.status;
		    	viewerJS.notifications.error(errorMessage);
		    }
	}.bind(this)

});
riot.tag2('campaignitemlog', '<div class="crowdsourcing-annotations__log-wrapper"><div class="crowdsourcing-annotations__log-title"><span>{Crowdsourcing.translate(⁗log⁗)}</span><span ref="compress" onclick="{compressLog}" class="crowdsourcing-annotations__log-expand"><i class="fa fa-angle-up" aria-hidden="true"></i></span><span ref="expand" onclick="{expandLog}" class="crowdsourcing-annotations__log-expand"><i class="fa fa-angle-down" aria-hidden="true"></i></span></div><div ref="toggleBox" class="crowdsourcing-annotations__toggle-box"><div ref="innerWrapper" class="crowdsourcing-annotations__log-inner-wrapper"><div each="{message in messages}" class="crowdsourcing-annotations__log-message-entry {isCurrentUser(message.creator) ? \'-from-me\' : \'\'}"><img class="crowdsourcing-annotations__log-round-avatar" riot-src="{message.creator.avatar}"></img><div class="crowdsourcing-annotations__log-speech-bubble"><div class="crowdsourcing-annotations__log-message-info"><div class="crowdsourcing-annotations__log-message-user-name"> {message.creator.name} </div></div><div class="crowdsourcing-annotations__log-message-text"> {message.message} </div><div class="crowdsourcing-annotations__log-message-time-stamp"> {formatDate(message.dateCreated)} </div></div></div></div><div ref="messageBox" class="crowdsourcing-annotations__log-send-message-area"><input onkeypress="{addMessageOnEnter}" placeholder="{Crowdsourcing.translate(\'label__enter_message_here\')}" class="crowdsourcing-annotations__log-message-input" id="crowdsourcingAnnotationsLogMessageInput" name="crowdsourcingAnnotationsLogMessageInput" ref="messageText"></input><button class="btn btn--default crowdsourcing-annotations__log-message-send-button" onclick="{addMessage}">{Crowdsourcing.translate(\'action__send\')}</button></div></div></div>', '', '', function(opts) {

this.currentUser = this.opts.item.currentUser;
this.messages = this.opts.item.log;
this.expanded = false;

this.on("mount", function() {

    if (sessionStorage.getItem("logCompressed") === 'logIsCompressed') {
    	$(this.refs.toggleBox).hide();
        $(this.refs.compress).hide();
    }
    else {
        $(this.refs.expand).hide();
    }

});

this.on("updated", function() {

    this.scrollToBottom();

});

this.addMessageOnEnter = function(event) {
    var code = event.keyCode || event.which;
	if(code==13){
	    this.addMessage();
	} else {

	    event.preventUpdate = true;
	}
}.bind(this)

this.addMessage = function() {
    let text = this.refs.messageText.value;
    this.refs.messageText.value = "";
    if(text.trim().length > 0) {
        let message = {
                message : text,
                dateCreated : new Date().toJSON(),
                creator : this.currentUser,
        }
        this.opts.item.addLogMessage(message);

    }

}.bind(this)

this.isCurrentUser = function(user) {
    return user.userId == this.currentUser.userId;
}.bind(this)

this.scrollToBottom = function() {
	$(this.refs.innerWrapper).scrollTop(this.refs.innerWrapper.scrollHeight);
}.bind(this)

this.expandLog = function() {
    $(this.refs.expand).hide({
        complete: () => {
        	$(this.refs.compress).show();
    	},
        duration: 0
    });
	$(this.refs.toggleBox).slideToggle(400);
    $('.crowdsourcing-annotations__content-right').animate({scrollTop: '+=400px'}, 400);
    sessionStorage.setItem('logCompressed', 'logNotCompressed');
}.bind(this)

this.compressLog = function() {
    $(this.refs.compress).hide({
        complete: () => {
        	$(this.refs.expand).show();
    	},
        duration: 0
    });
	$(this.refs.toggleBox).slideToggle(400);
	sessionStorage.setItem('logCompressed', 'logIsCompressed');
}.bind(this)

this.formatDate = function(dateString) {
    let date = new Date(dateString);
    return date.toLocaleString(Crowdsourcing.translator.language, {
		dateStyle: "long",
		timeStyle: "short"
    });
}.bind(this)

});

riot.tag2('canvaspaginator', '<nav class="numeric-paginator" aria-label="{Crowdsourcing.translate(aria_label__nav_pagination)}"><ul><li if="{getCurrentIndex() > 0}" class="numeric-paginator__navigate navigate_prev"><span onclick="{this.loadPrevious}"><i class="fa fa-angle-left" aria-hidden="true"></i></span></li><li each="{canvas in this.firstCanvases()}" class="group_left {this.getIndex(canvas) == this.getCurrentIndex() ? \'numeric-paginator__active\' : \'\'}"><span index="{this.getIndex(canvas)}" onclick="{this.loadFromEvent}">{this.getOrder(canvas)}</span></li><li class="numeric-paginator__separator" if="{this.useMiddleButtons()}">...</li><li each="{canvas in this.middleCanvases()}" class="group_middle {this.getIndex(canvas) == this.getCurrentIndex() ? \'numeric-paginator__active\' : \'\'}"><span index="{this.getIndex(canvas)}" onclick="{this.loadFromEvent}">{this.getOrder(canvas)}</span></li><li class="numeric-paginator__separator" if="{this.useLastButtons()}">...</li><li each="{canvas in this.lastCanvases()}" class="group_right {this.getIndex(canvas) == this.getCurrentIndex() ? \'numeric-paginator__active\' : \'\'}"><span index="{this.getIndex(canvas)}" onclick="{this.loadFromEvent}">{this.getOrder(canvas)}</span></li><li if="{getCurrentIndex() < getTotalImageCount()-1}" class="numeric-paginator__navigate navigate_next"><span onclick="{this.loadNext}"><i class="fa fa-angle-right" aria-hidden="true"></i></span></li></ul></nav>', '', '', function(opts) {

this.on( "mount", function() {

    var paginatorConfig = {
	        previous: () => this.load(this.getCurrentIndex()-1),
	        next: () => this.load(this.getCurrentIndex()+1),
	        first: () => this.load(0),
	        last: () => this.load(this.getTotalImageCount()-1),
	}
	viewerJS.paginator.init(paginatorConfig);

});

this.loadFromEvent = function(e) {
    let index = parseInt(e.target.attributes["index"].value);
	this.load(index);
}.bind(this)

this.load = function(index) {
    if(index != this.getCurrentIndex() && index >= 0 && index < this.getTotalImageCount()) {
		if(this.opts.actionlistener) {
			this.opts.actionlistener.next({
				action: "setImageIndex",
				value: index
			})
		}
    }
}.bind(this)

this.loadPrevious = function() {
    let index = this.getCurrentIndex()-1;
	this.load(index);
}.bind(this)

this.loadNext = function() {
    let index = this.getCurrentIndex()+1;
	this.load(index);
}.bind(this)

this.getCurrentIndex = function() {
    return this.opts.index
}.bind(this)

this.getIndex = function(canvas) {
    return this.opts.items.indexOf(canvas);
}.bind(this)

this.getOrder = function(canvas) {
    return this.getIndex(canvas) + 1;
}.bind(this)

this.getTotalImageCount = function() {
    return this.opts.items.length;
}.bind(this)

this.useMiddleButtons = function() {
    return this.getTotalImageCount() > 9 && this.getCurrentIndex() > 4 && this.getCurrentIndex() < this.getTotalImageCount()-5;
}.bind(this)

this.useLastButtons = function() {
    return this.getTotalImageCount() > 9;
}.bind(this)

this.firstCanvases = function() {
    if(this.getTotalImageCount() < 10) {
        return this.opts.items;
    } else if(this.getCurrentIndex() < 5) {
        return this.opts.items.slice(0, this.getCurrentIndex()+3);
    } else {
        return this.opts.items.slice(0, 2);
    }
}.bind(this)

this.middleCanvases = function() {
    if(this.getTotalImageCount() < 10) {
        return [];
    } else if(this.getCurrentIndex() < this.getTotalImageCount()-5 && this.getCurrentIndex() > 4) {
        return this.opts.items.slice(this.getCurrentIndex()-2, this.getCurrentIndex()+3);
    } else {
        return [];
    }
}.bind(this)

this.lastCanvases = function() {
    if(this.getTotalImageCount() < 10) {
        return [];
    } else if(this.getCurrentIndex() < this.getTotalImageCount()-5) {
        return this.opts.items.slice(this.getTotalImageCount()-2);
    } else {
        return this.opts.items.slice(this.getCurrentIndex()-2);
    }
}.bind(this)

this.toPageNumber = function(e) {
    console.log("Change in ", e.target, e.target.value);
    let page = parseInt(e.target.value);
    if(page > 0 && page <= this.getTotalImageCount()) {
    	this.load(page-1);
    } else{
        alert(page + " is not a valid page number")
    }
}.bind(this)

});
riot.tag2('geolocationquestion', '<div if="{this.showInstructions()}" class="crowdsourcing-annotations__instruction"><label>{Crowdsourcing.translate(⁗crowdsourcing__help__create_rect_on_image⁗)}</label></div><div if="{this.showAddMarkerInstructions()}" class="crowdsourcing-annotations__single-instruction"><label>{Crowdsourcing.translate(⁗crowdsourcing__help__add_marker_to_image⁗)}</label></div><div if="{this.showInactiveInstructions()}" class="crowdsourcing-annotations__single-instruction -inactive"><label>{Crowdsourcing.translate(⁗crowdsourcing__help__make_active⁗)}</label></div><div class="geo-map__wrapper"><div ref="geocoder" class="geocoder"></div><div id="geoMap_{opts.index}" class="geo-map"></div></div><div id="annotation_{index}" each="{anno, index in this.annotations}"></div>', '', '', function(opts) {


this.question = this.opts.question;
this.annotationToMark = null;
this.addMarkerActive = !this.question.isRegionTarget() && !this.opts.item.isReviewMode();

this.on("mount", function() {
	this.opts.item.onItemInitialized( () => {
	    this.question.initializeView((anno) => new Crowdsourcing.Annotation.GeoJson(anno), this.addAnnotation, this.updateAnnotation, this.focusAnnotation);
	    this.initMap();
	    this.opts.item.onImageOpen(() => this.resetFeatures());
	    this.opts.item.onAnnotationsReload(() => this.resetFeatures());
	})
});

this.setView = function(view) {
    this.map.setView(view.center, view.zoom);
}.bind(this)

this.resetFeatures = function() {
    this.setFeatures(this.question.annotations);
    if(this.geoMap.getMarkerCount() > 0) {
        let zoom = 12;
        if(this.geoMap.getMarkerCount() == 1) {
            let marker = this.geoMap.getMarker(this.question.annotations[0].markerId);
            if(marker) {
            	zoom = marker.feature.view.zoom;
            }
        }
        let featureView = this.geoMap.getViewAroundFeatures(zoom);
	    this.geoMap.setView(featureView);
    }
}.bind(this)

this.setFeatures = function(annotations) {
    this.geoMap.resetMarkers();
    annotations.filter(anno => !anno.isEmpty()).forEach((anno) => {
        if(anno.color) {
            let markerIcon = this.geoMap.getMarkerIcon().options;
            markerIcon.markerColor = anno.color;
            this.geoMap.setMarkerIcon(markerIcon);
        }
        let marker = this.geoMap.addMarker(anno.body);
        anno.markerId = marker.getId();
    });
}.bind(this)

this.addAnnotation = function(anno) {
   this.addMarkerActive = true;
   this.annotationToMark = anno;
   if(this.question.areaSelector) {
       this.question.areaSelector.disableDrawer();
   }
   this.update();
}.bind(this)

this.updateAnnotation = function(anno) {
    this.focusAnnotation(this.question.getIndex(anno));
}.bind(this)

this.focusAnnotation = function(index) {
    let anno = this.question.getByIndex(index);
    if(anno) {
        let marker = this.geoMap.getMarker(anno.markerId);
    }
}.bind(this)

this.showInstructions = function() {
    return !this.addMarkerActive && !this.opts.item.isReviewMode() &&  this.question.active && this.question.isRegionTarget();
}.bind(this)

this.showInactiveInstructions = function() {
    return !this.opts.item.isReviewMode() &&  !this.question.active && this.question.isRegionTarget() && this.opts.item.questions.filter(q => q.isRegionTarget()).length > 1;

}.bind(this)

this.showAddMarkerInstructions = function() {
    return this.addMarkerActive && !this.opts.item.isReviewMode() &&  this.question.active && this.question.isRegionTarget() ;

}.bind(this)

this.showAddAnnotationButton = function() {
    return !this.question.isReviewMode() && !this.question.isRegionTarget() && this.question.mayAddAnnotation();
}.bind(this)

this.setNameFromEvent = function(event) {
    event.preventUpdate = true;
    if(event.item.anno) {
        anno.setName(event.target.value);
        this.question.saveToLocalStorage();
    } else {
        throw "No annotation to set"
    }
}.bind(this)

this.initMap = function() {
    this.geoMap = new viewerJS.GeoMap({
        mapId : "geoMap_" + this.opts.index,
        allowMovingFeatures: !this.opts.item.isReviewMode(),
        language: Crowdsourcing.translator.language,
        popover: undefined,
        emptyMarkerMessage: undefined,
        popoverOnHover: false,
    })
    let initialView = {
        zoom: 5,
        center: [11.073397, 49.451993]
    };
    this.geoMap.setMarkerIcon({
        shape: "circle",
        prefix: "fa",
        markerColor: "blue",
        iconColor: "white",
        icon: "fa-circle",
        svg: true
    })
    this.geoMap.init(initialView);
    this.geoMap.initGeocoder(this.refs.geocoder);
    this.geoMap.onFeatureMove.subscribe(feature => this.moveFeature(feature));
    this.geoMap.onFeatureClick.subscribe(feature => this.removeFeature(feature));
    this.geoMap.onMapClick.subscribe(geoJson => {
        if(this.addMarkerActive && (this.question.targetFrequency == 0 || this.geoMap.getMarkerCount() < this.question.targetFrequency)) {
            if(this.annotationToMark && this.annotationToMark.color) {
                let markerIcon = this.geoMap.getMarkerIcon().options;
                markerIcon.markerColor = this.annotationToMark.color;
                this.geoMap.setMarkerIcon(markerIcon);
            }
            let marker = this.geoMap.addMarker(geoJson);
            if(this.annotationToMark) {
                this.annotationToMark.markerId = marker.getId();
                this.updateFeature(marker.getId());
            } else {
            	this.addFeature(marker.getId());
            }
	        this.addMarkerActive = !this.question.isRegionTarget();
	        if(this.question.areaSelector) {
	            this.question.areaSelector.enableDrawer();
	        }
        }
    })
}.bind(this)

this.getAnnotation = function(id) {
    return this.question.annotations.find(anno => anno.markerId == id);
}.bind(this)

this.updateFeature = function(id) {
    let annotation = this.getAnnotation(id);
    let marker = this.geoMap.getMarker(annotation.markerId);
    annotation.setBody(marker.feature);
    annotation.setView(marker.feature.view);
    this.question.saveToLocalStorage();
}.bind(this)

this.addFeature = function(id) {
    let marker = this.geoMap.getMarker(id);
    let annotation = this.question.addAnnotation();
    annotation.markerId = id;
    annotation.setBody(marker.feature);
    annotation.setView(marker.feature.view);
    this.question.saveToLocalStorage();
}.bind(this)

this.moveFeature = function(feature) {
    let annotation = this.getAnnotation(feature.id);
    if(annotation) {
        annotation.setGeometry(feature.geometry);
        annotation.setView(feature.view);
    }
    this.question.saveToLocalStorage();
}.bind(this)

this.removeFeature = function(feature) {
    this.geoMap.removeMarker(feature);
	let annotation = this.getAnnotation(feature.id);
    if(annotation) {
	    this.question.deleteAnnotation(annotation);
	    this.question.saveToLocalStorage();
    }
}.bind(this)

});


riot.tag2('imagecontrols', '<div class="image_controls"><div class="image-controls__actions"><div onclick="{toggleThumbs}" class="image-controls__action thumbs {this.opts.showthumbs ? \'in\' : \'\'}"><a></a></div><div if="{this.opts.image}" class="image-controls__action back {this.opts.imageindex === 0 ? \'-inactive\' : \'\'}"><a onclick="{previousItem}"><i class="image-back"></i></a></div><div if="{this.opts.image}" class="image-controls__action forward {this.opts.imageindex === this.opts.imagecount -1 ? \'-inactive\' : \'\'}"><a onclick="{nextItem}"><i class="image-forward"></i></a></div><div if="{this.opts.image}" class="image-controls__action rotate-left"><a onclick="{rotateLeft}"><i class="image-rotate_left"></i></a></div><div if="{this.opts.image}" class="image-controls__action rotate-right"><a onclick="{rotateRight}"><i class="image-rotate_right"></i></a></div><div if="{this.opts.image}" class="image-controls__action zoom-slider-wrapper"><input type="range" min="0" max="1" value="0" step="0.01" class="slider zoom-slider" aria-label="zoom slider"></div></div></div>', '', '', function(opts) {

    this.rotateRight = function()
    {
        if ( this.opts.image ) {
            this.opts.image.controls.rotateRight();
        }
    	this.handleAction("rotate", 90)
    }.bind(this)

    this.rotateLeft = function()
    {
        if ( this.opts.image ) {
            this.opts.image.controls.rotateLeft();
        }
    	this.handleAction("rotate", -90)
    }.bind(this)

    this.previousItem = function()
    {
    	if (this.opts.imageindex > 0) {
    		this.handleAction("setImageIndex", this.opts.imageindex - 1)
    	}
    }.bind(this)

    this.nextItem = function()
    {
    	if (this.opts.imageindex < this.opts.imagecount -1) {
    		this.handleAction("setImageIndex", this.opts.imageindex + 1)
    	}
    }.bind(this)

    this.toggleThumbs = function() {
    	this.opts.showthumbs = !this.opts.showthumbs;
    	this.handleAction("toggleThumbs", this.opts.showthumbs)
    }.bind(this)

    this.handleAction = function(control, value) {
    	if(this.opts.actionlistener) {
    		this.opts.actionlistener.next({
    			action: control,
    			value: value
    		});
    	}
    }.bind(this)

	$( document ).ready(function() {
	    $('.image-controls__action.thumbs').tooltip({
	      placement: 'top',
	      title: Crowdsourcing.translate("crowdsourcing__campaign_tooltip_back_to_overview"),
	      trigger: 'hover'
	    });
	    $('.image-controls__action.back').tooltip({
	        placement: 'top',
	      title: Crowdsourcing.translate("prevImage"),
	      trigger: 'hover'
	    });
	    $('.image-controls__action.forward').tooltip({
	      placement: 'top',
	      title: Crowdsourcing.translate("nextImage"),
	      trigger: 'hover'
	    });
	    $('.image-controls__action.rotate-left').tooltip({
	      placement: 'top',
	      title: Crowdsourcing.translate("rotateLeft"),
	      trigger: 'hover'
	    });
	    $('.image-controls__action.rotate-right').tooltip({
	      placement: 'top',
	      title: Crowdsourcing.translate("rotateRight"),
	      trigger: 'hover'
	    });
	});

});
/**
 * Takes a IIIF canvas object in opts.source. 
 * If opts.item exists, it creates the method opts.item.setImageSource(canvas) 
 * and provides an observable in opts.item.imageChanged triggered every time a new image source is loaded (including the first time)
 * The imageView itself is stored in opts.item.image
 */

riot.tag2('imageview', '<div id="wrapper_{opts.id}" class="imageview_wrapper"><span if="{this.error}" class="loader_wrapper"><span class="error_message">{this.error.message}</span></span><imagecontrols if="{this.image}" image="{this.image}" imageindex="{this.opts.item.currentCanvasIndex}" imagecount="{this.opts.item.canvases.length}" actionlistener="{this.actionListener}" showthumbs="{this.showThumbs}" class="{this.showThumbs ? \'d-none\' : \'\'}"></imageControls><div class="image_container {this.showThumbs ? \'d-none\' : \'\'}"><div id="image_{opts.id}" class="image"></div></div><div class="image_thumbnails-wrapper {this.opts.item.reviewMode ? \'reviewmode\' : \'\'} {this.showThumbs ? \'\' : \'d-none\'}"><div class="thumbnails-filters"><button ref="filter_unfinished" class="thumbnails-filter-unfinished btn btn--clean">{Crowdsourcing.translate(⁗crowdsourcing__campaign_filter_show_unfinished⁗)}</button><button ref="filter_reset" class="thumbnails-filter-reset btn btn--clean">{Crowdsourcing.translate(⁗crowdsourcing__campaign_filter_show_all⁗)}</button></div><thumbnails class="image_thumbnails" source="{{items: this.opts.item.canvases}}" actionlistener="{this.actionListener}" imagesize=",200" index="{this.opts.item.currentCanvasIndex}" statusmap="{getPageStatusMap()}"></thumbnails></div></div>', '', '', function(opts) {


	this.on("updated", function() {
		this.initTooltips();
	});

	this.on("mount", function() {
		this.showThumbs = this.isShowThumbs();
		this.initFilters();

		$("#controls_" + opts.id + " .draw_overlay").on("click", () => this.drawing = true);
		try{
			imageViewConfig.image.tileSource = this.getImageInfo(opts.source);
			this.image = new ImageView.Image(imageViewConfig);
			this.image.load()
			.then( (image) => {
				if(this.opts.item) {
					this.opts.item.image = this.image;

				    var now = rxjs.of(image);
					this.opts.item.setImageSource = function(source) {
					    this.image.setTileSource(this.getImageInfo(source));
					}.bind(this);
				    this.opts.item.notifyImageOpened(image.observables.viewerOpen.pipe(rxjs.operators.map( () => image),rxjs.operators.merge(now)));
				}
				return image;
			})
		} catch(error) {
		    console.error("ERROR ", error);
	    	this.error = error;
	    	this.update();
		}

		this.actionListener = new rxjs.Subject();
		this.actionListener.subscribe((event) => this.handleImageControlAction(event));

	})

	this.initTooltips = function() {
	    $('.thumbnails-image-wrapper.review').tooltip({
	        placement: 'top',
	      title: Crowdsourcing.translate("crowdsourcing__campaign_tooltip_in_review"),
	      trigger: 'hover'
	    });

	    $('.thumbnails-image-wrapper.finished').tooltip({
	        placement: 'top',
	      title: Crowdsourcing.translate("crowdsourcing__campaign_tooltip_completed"),
	      trigger: 'hover'
	    });

	    function updateLockedTooltip() {
	    	$('.thumbnails-image-wrapper.locked').tooltip('dispose');
		    $('.thumbnails-image-wrapper.locked').tooltip({
		      placement: 'top',
		      title: Crowdsourcing.translate("crowdsourcing__campaign_tooltip_locked"),
		      trigger: 'hover'
		    });

		    $(".thumbnails-image-wrapper.locked").each(function() {
				if ($(this).is(":hover")) {
    		$(this).tooltip('show');
			  }
			})

		    setTimeout(updateLockedTooltip, 4000);
	    }
	    updateLockedTooltip();

	}.bind(this)

	this.initFilters = function() {
    	this.refs.filter_unfinished.onclick = event => {
    		$('.thumbnails-image-wrapper').show();
    		$('.thumbnails-image-wrapper.review').hide();
    		$('.thumbnails-image-wrapper.annotate').hide();
    		$('.thumbnails-image-wrapper.finished').hide();
    	};

    	this.refs.filter_reset.onclick = event => {
    		$('.thumbnails-image-wrapper').show();
    	};

	}.bind(this)

	$( document ).ready(function() {

	    $('.thumbnails-filter-reset').addClass('-activeFilter');
	    $('.thumbnails-filter-reset, .thumbnails-filter-finished, .thumbnails-filter-unfinished, .thumbnails-filter-annotated').click(function() {
	    	$('.thumbnails-filter-reset, .thumbnails-filter-finished, .thumbnails-filter-unfinished, .thumbnails-filter-annotated').removeClass('-activeFilter');
	    	$(this).addClass('-activeFilter');
	    });
	});

    $('.image_thumbnails-wrapper.reviewmode .thumbnails-image-wrapper:not(".image_thumbnails-wrapper.reviewmode .thumbnails-image-wrapper.finished")').tooltip('dispose');

	this.getPosition = function() {
		let pos_os = this.dataPoint.getPosition();
		let pos_image = ImageView.CoordinateConversion.scaleToImage(pos_os, this.image.viewer, this.image.getOriginalImageSize());
		let pos_image_rot = ImageView.CoordinateConversion.convertPointFromImageToRotatedImage(pos_image, this.image.controls.getRotation(), this.image.getOriginalImageSize());
		return pos_image_rot;
	}.bind(this)

	this.handleImageControlAction = function(event) {

		switch(event.action) {
			case "toggleThumbs":
				this.showThumbs = event.value;
				this.update();
				break;
			case "rotate":
		        if(this.opts.item) {
		            this.opts.item.notifyImageRotated(event.value);
		        }
		        break;
			case "clickImage":
				this.showThumbs = false;
			case "setImageIndex":
				this.opts.item.loadImage(event.value, true);
		}
	}.bind(this)

	this.getImageInfo = function(canvas) {
	    return canvas.images[0].resource.service["@id"] + "/info.json"
	}.bind(this)

	this.getPageStatusMap = function() {
		return this.opts.item.pageStatusMap;
	}.bind(this)

	this.isShowThumbs = function() {
		if(this.opts.item.reviewMode) {

			let count = 0;
			for(let status of this.opts.item.pageStatusMap.values()) {
				if(status == "REVIEW") {
					count++;
				}
			}
			return count > 1;
		} else {
			return this.opts.item.canvases.length > 1
		}
	}.bind(this)

	const imageViewConfig = {
			global : {
				divId : "image_" + opts.id,
				fitToContainer: true,
				adaptContainerWidth: false,
				adaptContainerHeight: false,
				footerHeight: 00,
				zoomSpeed: 1.3,
				allowPanning : true,
			},
			image : {}
	};

	const drawStyle = {
			borderWidth: 2,
			borderColor: "#2FEAD5"
	}

	const lineStyle = {
			lineWidth : 1,
			lineColor : "#EEC83B"
	}

	const pointStyle = ImageView.DataPoint.getPointStyle(20, "#EEC83B");

});


riot.tag2('metadataquestion', '<div if="{this.showInstructions()}" class="crowdsourcing-annotations__instruction"><label>{Crowdsourcing.translate(⁗crowdsourcing__help__create_rect_on_image⁗)}</label></div><div if="{this.showInactiveInstructions()}" class="crowdsourcing-annotations__single-instruction -inactive"><label>{Crowdsourcing.translate(⁗crowdsourcing__help__make_active⁗)}</label></div><div class="crowdsourcing-annotations__wrapper" id="question_{opts.index}_annotation_{index}" each="{anno, index in this.question.annotations}"><div class="crowdsourcing-annotations__annotation-area"><div if="{this.showAnnotationImages()}" class="crowdsourcing-annotations__annotation-area-image" riot-style="border-color: {anno.getColor()}"><img riot-src="{this.question.getImage(anno)}"></img></div><div class="crowdsourcing-annotations__question-metadata-list"><div each="{field, fieldindex in this.metadataFields}" class="crowdsourcing-annotations__question-metadata-list-item mb-2"><label class="crowdsourcing-annotations__question-metadata-list-item-label">{Crowdsourcing.translate(field)}:</label><div class="crowdsourcing-annotations__question-metadata-list-item-field" if="{this.hasOriginalValue(field)}">{this.getOriginalValue(field)}</div><input class="crowdsourcing-annotations__question-metadata-list-item-input form-control" if="{!this.hasOriginalValue(field)}" disabled="{this.opts.item.isReviewMode() ? \'disabled\' : \'\'}" ref="input_{index}_{fieldindex}" type="text" data-annotationindex="{index}" riot-value="{anno.getValue(field)}" onchange="{setValueFromEvent}"></input></div></div></div></div><button if="{showAddAnnotationButton()}" onclick="{addAnnotation}" class="options-wrapper__option btn btn--default" id="add-annotation">{Crowdsourcing.translate(⁗action__add_annotation⁗)}</button>', '', '', function(opts) {

	this.question = this.opts.question;

	this.metadataFields = [];

	this.originalData = {};

	this.on("mount", function() {
	    this.initOriginalMetadata(this.question);
	    this.question.initializeView((anno) => new Crowdsourcing.Annotation.Metadata(anno, this.originalData), this.update, this.update, this.focusAnnotation);
	    console.log("mounted ", this);
		    this.opts.item.onImageOpen(function() {
		        switch(this.question.targetSelector) {
		            case Crowdsourcing.Question.Selector.WHOLE_PAGE:
		            case Crowdsourcing.Question.Selector.WHOLE_SOURCE:
		                if(this.question.annotations.length == 0 && !this.question.item.isReviewMode()) {
		                    this.question.addAnnotation();
		                }
		        }
		        this.update();
		    }.bind(this));
	    Crowdsourcing.translator.addTranslations(this.question.metadataFields)
	    .then(() => this.update());
	});

	this.initOriginalMetadata = function(question) {
        this.metadataFields = question.metadataFields;
        let allMetadata = question.item.metadata;
        this.originalData = {};
        this.metadataFields.forEach(field => {
            let value = allMetadata[field];
            if(value) {
                this.originalData[field] = value;
            }
        })
	}.bind(this)

    this.hasOriginalValue = function(field) {
        return this.originalData[field] != undefined;
    }.bind(this)

    this.getOriginalValue = function(field) {
	    let value =this.originalData[field];
	    if(!value) {
	        return "";
	    } else if(Array.isArray(value)) {
	        return value.join("; ");
	    } else {
	        return value;
	    }
    }.bind(this)

	this.focusAnnotation = function(index) {
	    let id = "question_" + this.opts.index + "_annotation_" + index + "_0";
	    let inputSelector = "#" + id;
	    this.refs.input_0.focus();
	}.bind(this)

	this.showAnnotationImages = function() {
	    return this.question.isRegionTarget();
	}.bind(this)

	this.showInstructions = function() {
	    return !this.opts.item.isReviewMode() &&  this.question.active && this.question.targetSelector == Crowdsourcing.Question.Selector.RECTANGLE && this.question.annotations.length == 0;
	}.bind(this)

	this.showInactiveInstructions = function() {
	    return !this.opts.item.isReviewMode() &&  !this.question.active && this.question.targetSelector == Crowdsourcing.Question.Selector.RECTANGLE && this.opts.item.questions.filter(q => q.isRegionTarget()).length > 1;

	}.bind(this)

	this.showAddAnnotationButton = function() {
	    return !this.question.isReviewMode() && !this.question.isRegionTarget() && this.question.mayAddAnnotation();
	}.bind(this)

	this.setValueFromEvent = function(event) {
        event.preventUpdate = true;
        let annoIndex = event.target.dataset.annotationindex;
        let anno = this.question.annotations[annoIndex];
        let field = event.item.field;
        let value = event.target.value;
        if(anno && field) {
            anno.setValue(field, value);
            this.question.saveToLocalStorage();
        } else {
            throw "No annotation to set"
        }
    }.bind(this)

    this.deleteAnnotationFromEvent = function(event) {
        if(event.item.anno) {
            this.question.deleteAnnotation(event.item.anno);
            this.update();
        }
    }.bind(this)

    this.addAnnotation = function() {
        this.question.addAnnotation();
        this.question.focusCurrentAnnotation();
    }.bind(this)

});

riot.tag2('plaintextquestion', '<div if="{this.showInstructions()}" class="crowdsourcing-annotations__instruction"><label>{Crowdsourcing.translate(⁗crowdsourcing__help__create_rect_on_image⁗)}</label></div><div if="{this.showInactiveInstructions()}" class="crowdsourcing-annotations__single-instruction -inactive"><label>{Crowdsourcing.translate(⁗crowdsourcing__help__make_active⁗)}</label></div><div class="crowdsourcing-annotations__wrapper" id="question_{opts.index}_annotation_{index}" each="{anno, index in this.question.annotations}"><div class="crowdsourcing-annotations__annotation-area"><div if="{this.showAnnotationImages()}" class="crowdsourcing-annotations__annotation-area-image" riot-style="border-color: {anno.getColor()}"><img riot-src="{this.question.getImage(anno)}"></img></div><div class="crowdsourcing-annotations__question-text-input"><textarea disabled="{this.opts.item.isReviewMode() ? \'disabled\' : \'\'}" onchange="{setTextFromEvent}" riot-value="{anno.getText()}"></textarea></div></div><div class="cms-module__actions crowdsourcing-annotations__annotation-action"><button if="{!this.opts.item.isReviewMode()}" onclick="{deleteAnnotationFromEvent}" class="crowdsourcing-annotations__delete-annotation btn btn--clean delete">{Crowdsourcing.translate(⁗action__delete_annotation⁗)} </button></div></div><button if="{showAddAnnotationButton()}" onclick="{addAnnotation}" class="options-wrapper__option btn btn--default" id="add-annotation">{Crowdsourcing.translate(⁗action__add_annotation⁗)}</button>', '', '', function(opts) {

	this.question = this.opts.question;

	this.on("mount", function() {
	    this.question.initializeView((anno) => new Crowdsourcing.Annotation.Plaintext(anno), this.update, this.update, this.focusAnnotation);
	    this.opts.item.onImageOpen(function() {
	        switch(this.question.targetSelector) {
	            case Crowdsourcing.Question.Selector.WHOLE_PAGE:
	            case Crowdsourcing.Question.Selector.WHOLE_SOURCE:
	                if(this.question.annotations.length == 0 && !this.question.item.isReviewMode()) {
	                    this.question.addAnnotation();
	                }
	        }
	        this.update()
	    }.bind(this));
	});

	this.focusAnnotation = function(index) {
	    let id = "question_" + this.opts.index + "_annotation_" + index;
	    let inputSelector = "#" + id + " textarea";
	    this.root.querySelector(inputSelector).focus();
	}.bind(this)

	this.showAnnotationImages = function() {
	    return this.question.isRegionTarget();
	}.bind(this)

	this.showInstructions = function() {
	    return !this.opts.item.isReviewMode() &&  this.question.active && this.question.targetSelector == Crowdsourcing.Question.Selector.RECTANGLE && this.question.annotations.length == 0;
	}.bind(this)

	this.showInactiveInstructions = function() {
	    return !this.opts.item.isReviewMode() &&  !this.question.active && this.question.targetSelector == Crowdsourcing.Question.Selector.RECTANGLE && this.opts.item.questions.filter(q => q.isRegionTarget()).length > 1;

	}.bind(this)

	this.showAddAnnotationButton = function() {
	    return !this.question.isReviewMode() && !this.question.isRegionTarget() && this.question.mayAddAnnotation();
	}.bind(this)

    this.setTextFromEvent = function(event) {
        event.preventUpdate = true;
        if(event.item.anno) {
            event.item.anno.setText(event.target.value);
            this.question.saveToLocalStorage();
        } else {
            throw "No annotation to set"
        }
    }.bind(this)

    this.deleteAnnotationFromEvent = function(event) {
        if(event.item.anno) {
            this.question.deleteAnnotation(event.item.anno);
            this.update();
        }
    }.bind(this)

    this.addAnnotation = function() {
        this.question.addAnnotation();
        this.question.focusCurrentAnnotation();
    }.bind(this)

});
riot.tag2('progressbar', '<div class="goobi-progress-bar-wrapper"><div class="goobi-progress-bar"><div each="{value, index in this.values}" class="goobi-progress-bar__bar {styleClasses[index]}" riot-style="width: {getRelativeWidth(value)};"></div></div></div>', '', '', function(opts) {
	this.values = JSON.parse(this.opts.values);
	this.styleClasses = JSON.parse(this.opts.styleclasses);

	this.on("mount", function() {
	    let bar = this.root.querySelector(".goobi-progress-bar");
	    this.totalBarWidth = bar.getBoundingClientRect().width;
		this.update();
	})

	this.getRelativeWidth = function(value) {
		    let barWidth = value/this.opts.total*this.totalBarWidth;
		    return barWidth + "px";
	}.bind(this)

	this.loaded = function() {
	    console.log("on load");
	}.bind(this)

});
riot.tag2('questiontemplate', '<div if="{showInstructions()}" class="annotation_instruction"><label>{Crowdsourcing.translate(⁗crowdsourcing__help__create_rect_on_image⁗)}</label></div><div if="{showInactiveInstructions()}" class="annotation_instruction annotation_instruction_inactive"><label>{Crowdsourcing.translate(⁗crowdsourcing__help__make_active⁗)}</label></div><div class="annotation_wrapper" id="question_{opts.index}_annotation_{index}" each="{anno, index in this.question.annotations}"><div class="annotation_area"></div></div><button if="{showAddAnnotationButton()}" onclick="{addAnnotation}" class="options-wrapper__option btn btn--default" id="add-annotation">{Crowdsourcing.translate(⁗action__add_annotation⁗)}</button>', '', '', function(opts) {

this.question = this.opts.question;

this.on("mount", function() {
    this.question.initializeView((anno) => new Crowdsourcing.Annotation.Implementation(anno), this.update, this.update, this.focusAnnotation);
    this.opts.item.onImageOpen(function() {
        this.update()
    }.bind(this));
});

this.focusAnnotation = function(index) {
    let id = "question_" + this.opts.index + "_annotation_" + index;
    let inputSelector = "#" + id + " textarea";
    this.root.querySelector(inputSelector).focus();
}.bind(this)

this.showInstructions = function() {
    return !this.opts.item.isReviewMode() &&  this.question.active && this.question.targetSelector == Crowdsourcing.Question.Selector.RECTANGLE && this.question.annotations.length == 0;
}.bind(this)

this.showInactiveInstructions = function() {
    return !this.opts.item.isReviewMode() &&  !this.question.active && this.question.targetSelector == Crowdsourcing.Question.Selector.RECTANGLE && this.opts.item.questions.filter(q => q.isRegionTarget()).length > 1;

}.bind(this)

this.showAddAnnotationButton = function() {
    return !this.question.isReviewMode() && !this.question.isRegionTarget() && this.question.mayAddAnnotation();
}.bind(this)

this.setBodyFromEvent = function(event) {
    event.preventUpdate = true;
    if(event.item.anno) {

        this.question.saveToLocalStorage();
    } else {
        throw "No annotation to set"
    }
}.bind(this)

this.deleteAnnotationFromEvent = function(event) {
    if(event.item.anno) {
        this.question.deleteAnnotation(event.item.anno);
        this.update();
    }
}.bind(this)

this.addAnnotation = function() {
    this.question.addAnnotation();
    this.question.focusCurrentAnnotation();
}.bind(this)

});


riot.tag2('richtextquestion', '<div if="{this.showInstructions()}" class="annotation_instruction"><label>{Crowdsourcing.translate(⁗crowdsourcing__help__create_rect_on_image⁗)}</label></div><div if="{this.showInactiveInstructions()}" class="crowdsourcing-annotations__single-instruction -inactive"><label>{Crowdsourcing.translate(⁗crowdsourcing__help__make_active⁗)}</label></div><div class="crowdsourcing-annotations__wrapper" id="question_{opts.index}_annotation_{index}" each="{anno, index in this.question.annotations}"><div class="crowdsourcing-annotations__annotation-area"><div if="{this.showAnnotationImages()}" class="crowdsourcing-annotations__annotation-area-image" riot-style="border-color: {anno.getColor()}"><img riot-src="{this.question.getImage(anno)}"></img></div><div class="crowdsourcing-annotations__question-text-input"><textarea class="tinyMCE" disabled="{this.opts.item.isReviewMode() ? \'disabled\' : \'\'}" onchange="{setTextFromEvent}" riot-value="{anno.getText()}"></textarea></div></div><div class="cms-module__actions crowdsourcing-annotations__annotation-action"><button if="{!this.opts.item.isReviewMode()}" onclick="{deleteAnnotationFromEvent}" class="annotation_area__button btn btn--clean delete">{Crowdsourcing.translate(⁗action__delete_annotation⁗)} </button></div></div><button if="{showAddAnnotationButton()}" onclick="{addAnnotation}" class="options-wrapper__option btn btn--default" id="add-annotation">{Crowdsourcing.translate(⁗action__add_annotation⁗)}</button>', '', '', function(opts) {

	this.question = this.opts.question;

	this.on("mount", function() {
	  console.log("item ", this.question.item);
	    this.question.initializeView((anno) => new Crowdsourcing.Annotation.Richtext(anno), this.update, this.update, this.focusAnnotation);

	    this.opts.item.onImageOpen(function() {
	        switch(this.question.targetSelector) {
	            case Crowdsourcing.Question.Selector.WHOLE_PAGE:
	            case Crowdsourcing.Question.Selector.WHOLE_SOURCE:
	                if(this.question.annotations.length == 0 && !this.question.item.isReviewMode()) {
	                    this.question.addAnnotation();
	                }
	        }
	        this.update();
	    }.bind(this));
	});

	this.on("updated", function(e) {
	    this.initTinyMce();
	});

	this.initTinyMce = function() {
	    if($(".tinyMCE").length) {
		    let config = viewerJS.tinyMce.getConfig({
		        language: Crowdsourcing.language,
		    	setup: (editor) => {
		    	    editor.on('change', (e) => {
		    	        editor.save();
		    	        editor.targetElm.dispatchEvent(new Event('change'));
		    	    });
		    	}
		    });
		    if(this.opts.item.isReviewMode()) {
		        config.readonly = 1;
		    }
	  	    tinymce.init( config );
	    }
	}.bind(this)

	this.focusAnnotation = function(index) {
	    let id = "question_" + this.opts.index + "_annotation_" + index;
	    let inputSelector = "#" + id + " textarea";
	    this.root.querySelector(inputSelector).focus();
	}.bind(this)

	this.showAnnotationImages = function() {
	    return this.question.isRegionTarget();
	}.bind(this)

	this.showInstructions = function() {
	    return !this.opts.item.isReviewMode() &&  this.question.active && this.question.targetSelector == Crowdsourcing.Question.Selector.RECTANGLE && this.question.annotations.length == 0;
	}.bind(this)

	this.showInactiveInstructions = function() {
	    return !this.opts.item.isReviewMode() &&  !this.question.active && this.question.targetSelector == Crowdsourcing.Question.Selector.RECTANGLE && this.opts.item.questions.filter(q => q.isRegionTarget()).length > 1;

	}.bind(this)

	this.showAddAnnotationButton = function() {
	    return !this.question.isReviewMode() && !this.question.isRegionTarget() && this.question.mayAddAnnotation();
	}.bind(this)

    this.setTextFromEvent = function(event) {
        event.preventUpdate = true;
        if(event.item.anno) {
            event.item.anno.setText(event.target.value);
            this.question.saveToLocalStorage();
        } else {
            throw "No annotation to set"
        }
    }.bind(this)

    this.deleteAnnotationFromEvent = function(event) {
        if(event.item.anno) {
            this.question.deleteAnnotation(event.item.anno);
            this.update();
        }
    }.bind(this)

    this.addAnnotation = function() {
        this.question.addAnnotation();
        this.question.focusCurrentAnnotation();
    }.bind(this)

});


riot.tag2('fsthumbnailimage', '<div class="fullscreen__view-image-thumb-preloader" if="{preloader}"></div><img ref="image" alt="Thumbnail Image">', '', '', function(opts) {
    	this.preloader = false;

    	this.on('mount', function() {
    		this.createObserver();

    		this.refs.image.onload = function() {
        		this.refs.image.classList.add( 'in' );
				this.opts.observable.trigger( 'imageLoaded', this.opts.thumbnail );
        		this.preloader = false;
        		this.update();
    		}.bind(this);
    	}.bind(this));

    	this.createObserver = function() {
    		var observer;
    		var options = {
    			root: document.querySelector(this.opts.root),
    		    rootMargin: "1000px 0px 1000px 0px",
    		    threshold: 0.8
    		};

    		observer = new IntersectionObserver(this.loadImages, options);
    		observer.observe(this.refs.image);
    	}.bind(this)

    	this.loadImages = function(entries, observer) {
    		entries.forEach( entry => {
    			if (entry.isIntersecting) {
    				this.preloader = true;
    				this.refs.image.src = this.opts.imgsrc;
    				this.update();
    			}
    		} );
    	}.bind(this)
});
riot.tag2('fsthumbnails', '<div class="fullscreen__view-image-thumbs" ref="thumbnailWrapper"><div each="{thumbnail in thumbnails}" class="fullscreen__view-image-thumb"><figure class="fullscreen__view-image-thumb-image"><a href="{getViewerPageUrl(thumbnail)[\'@id\']}"><fsthumbnailimage thumbnail="{thumbnail}" observable="{observable}" root=".fullscreen__view-image-thumbs-wrapper" imgsrc="{thumbnail.thumbnail[\'@id\']}"></fsThumbnailImage></a><figcaption><div class="fullscreen__view-image-thumb-image-order {thumbnail.loaded ? \'in\' : \'\'}">{thumbnail.label}</div></figcaption></figure></div></div>', '', '', function(opts) {
        function rmObservable() {
    		riot.observable( this );
    	}

    	this.observable = new rmObservable();
        this.thumbnails = [];
    	this.wrapper = document.getElementsByClassName( 'fullscreen__view-image-thumbs-wrapper' );
    	this.controls = document.getElementsByClassName( 'image-controls' );
    	this.image = document.getElementById( 'imageContainer' );
    	this.viewportWidth;
    	this.sidebarWidth;
    	this.thumbsWidth;

    	this.on( 'mount', function() {
        	$( '[data-show="thumbs"]' ).on( 'click', function(e) {
        		e.currentTarget.classList.toggle('in');

        		if ( e.currentTarget.classList.contains( 'in' ) ) {
            		$( '[data-show="thumbs"]' ).attr( 'title', opts.msg.hideThumbs ).tooltip( '_fixTitle' ).tooltip( 'show' );
        		}
        		else {
            		$( '[data-show="thumbs"]' ).attr( 'title', opts.msg.showThumbs ).tooltip( '_fixTitle' ).tooltip( 'show' );
        		}

        		console.log("controls", this.controls);
        		for (let control of this.controls) {
        		    control.classList.toggle( 'faded' );
        		};

            	this.viewportWidth = document.getElementById( 'fullscreen' ).offsetWidth;
            	this.sidebarWidth = document.getElementById( 'fullscreenViewSidebar' ).offsetWidth;
            	if ( sessionStorage.getItem( 'fsSidebarStatus' ) === 'false' ) {
                	this.thumbsWidth = this.viewportWidth;
            	}
            	else {
                	this.thumbsWidth = this.viewportWidth - this.sidebarWidth;
            	}

            	let visibility = $( this.image ).css('visibility');
            	if(visibility == 'hidden') {
            		$( this.image ).css('visibility','visible');
            	} else {
            		$( this.image ).css('visibility','hidden');
            	}

        		$( this.wrapper ).outerWidth( this.thumbsWidth ).fadeToggle( 'fast' );

            	if ( this.thumbnails.length == 0 ) {

            		$.ajax( {
                        url: opts.thumbnailUrl,
                        type: "GET",
                        datatype: "JSON"
                    } ).then( function( data ) {
                    	this.thumbnails = data.canvases;
                    	this.update();
                    }.bind( this ) );
    			}
        	}.bind(this));
    	}.bind( this ) );

    	this.observable.on( 'imageLoaded', function( thumbnail ) {
    		thumbnail.loaded = true;
    		this.update();
    	}.bind( this ) );

    	this.getViewerPageUrl = function(thumbnail) {
    	    if(thumbnail.rendering) {
    	        if(Array.isArray(thumbnail.rendering)) {
    	            return thumbnail.rendering.find(render => "text/html" == render.format)
    	        } else {
    	            return thumbnail.rendering;
    	        }
    	    }
    	}.bind(this)
});
riot.tag2('imagefilters', '<div class="imagefilters__filter-list"><div class="imagefilters__filter" each="{filter in filters}"><span class="imagefilters__label {filter.config.slider ? \'\' : \'imagefilters__label-long\'}">{filter.config.label}</span><input disabled="{filter.disabled ? \'disabled=\' : \'\'}" class="imagefilters__checkbox" if="{filter.config.checkbox}" type="checkbox" onchange="{apply}" checked="{filter.isActive() ? \'checked\' : \'\'}" aria-label="{filter.config.label}"><input disabled="{filter.disabled ? \'disabled=\' : \'\'}" class="imagefilters__slider" title="{filter.getValue()}" if="{filter.config.slider}" type="range" oninput="{apply}" riot-value="{filter.getValue()}" min="{filter.config.min}" max="{filter.config.max}" step="{filter.config.step}" orient="horizontal" aria-label="{filter.config.label}: {filter.getValue()}"></div></div><div class="imagefilters__options"><button type="button" class="btn btn--full" onclick="{resetAll}">{this.config.messages.clearAll}</button></div>', '', '', function(opts) {

		if(!this.opts.image) {
		    throw "ImageView object must be defined for imageFilters";
		}

		var defaultConfig = {
			filters: {
		        brightness : {
				    label: "Brightness",
				    type: ImageView.Tools.Filter.Brightness,
				    min: -255,
				    max: 255,
				    step: 1,
				    base: 0,
				    slider: true,
				    checkbox: false,
				    visible: true,
				},
		        contrast : {
				    label: "Contrast",
				    type: ImageView.Tools.Filter.Contrast,
				    min: 0,
				    max: 2,
				    step: 0.05,
				    base: 1,
				    slider: true,
				    checkbox: false,
				    visible: true
				},
		        saturate : {
				    label: "Color Saturation",
				    type: ImageView.Tools.Filter.ColorSaturation,
				    min: 0,
				    max: 5,
				    step: 0.1,
				    base: 1,
				    slider: true,
				    checkbox: false,
				    visible: true
				},
				hue : {
				    label: "Color rotation",
				    type: ImageView.Tools.Filter.ColorRotate,
				    min: -180,
				    max: 180,
				    step: 1,
				    base: 0,
				    slider: true,
				    checkbox: false,
				    visible: true
				},
				threshold : {
				    label: "Bitonal",
				    type: ImageView.Tools.Filter.Threshold,
				    min: 0,
				    max: 255,
				    step: 1,
				    base: 128,
				    slider: true,
				    checkbox: true,
				    visible: true,
				    preclude: ["grayscale", "sharpen"]
				},
		        grayscale : {
				    label: "Grayscale",
				    type: ImageView.Tools.Filter.Grayscale,
				    slider: false,
				    checkbox: true,
				    visible: true,
				    preclude: ["threshold"]
				},
				invert : {
				    label: "Invert",
				    type: ImageView.Tools.Filter.Invert,
				    slider: false,
				    checkbox: true,
				    visible: true
				},
		        blur : {
				    label: "Blur",
				    type: ImageView.Tools.Filter.Blur,
				    min: 1,
				    max: 10,
				    step: 1,
				    base: 1,
				    slider: true,
				    checkbox: false,
				    visible: true
				},
		        sharpen : {
				    label: "Sharpen",
				    type: ImageView.Tools.Filter.Sharpen,
				    base: 1,
				    slider: false,
				    checkbox: true,
				    visible: true
				},
			},
			messages : {
			    clearAll: "Clear all",
			    apply: "Apply"
			}
		}
		this.config = $.extend(true, {}, defaultConfig, this.opts.config);

		this.on("mount", function() {
		    this.filters = this.initFilters(this.config, this.opts.image);
			this.update();
		});

		this.initFilters = function(filterConfig, image) {
		    let filters = [];
		    for(var key in filterConfig.filters) {
		        let conf = filterConfig.filters[key];
		        if(conf.visible) {
		            let filter = new conf.type(image, conf.base);
		            filter.config = conf;
		            filter.name = key;
		            filters.push(filter);
		        }
		    }
		    return filters;
		}.bind(this)

		this.apply = function(event) {
		    let filter = event.item.filter;
		    let value = event.target.value;
		    if(filter) {
			    if(!filter.isActive()) {
			        filter.start();
			        this.disable(filter.config.preclude);
			    } else if(isNaN(value) ) {
			        filter.close();
			        this.enable(filter.config.preclude);
			    }
			    if(!isNaN(value) ) {
			    	filter.setValue(parseFloat(value));
			    	event.target.title = value;
			    }
		    }

		}.bind(this)

		this.disable = function(filterNames) {
		    if(filterNames) {
			    this.filters
			    .filter( filter => filterNames.includes(filter.name) )
			    .forEach( filter => {
			        filter.disabled = true;
			    })
			    this.update();
		    }
		}.bind(this)

		this.enable = function(filterNames) {
		    if(filterNames) {
			    this.filters
			    .filter( filter => filterNames.includes(filter.name) )
			    .forEach( filter => {
			   		filter.disabled = false;
			    })
			    this.update();
		    }
		}.bind(this)

		this.resetAll = function() {
		   this.filters.forEach( filter => {
		       filter.close();
		       filter.disabled = false;
		       if(filter.config.slider) {
		       	filter.setValue(filter.config.base);
		       }
		   })
		   this.update();
		}.bind(this)

});

riot.tag2('metadataeditor', '<div if="{this.metadataList}"><ul class="nav nav-tabs"><li each="{language, index in this.opts.languages}" class="{language == this.currentLanguage ? \'active\' : \'\'}"><a onclick="{this.setCurrentLanguage}">{language}</a></li></ul><div class="tab-content"><div class="tab-pane active"><div class="input_form"><div each="{metadata, index in this.metadataList}" class="input_form__option_group"><div class="input_form__option_label"><label for="input-{metadata.property}">{metadata.label}:</label></div><div class="input_form__option_marker {metadata.required ? \'in\' : \'\'}"><label>*</label></div><div class="input_form__option_control"><input tabindex="{index+1}" disabled="{this.isEditable(metadata) ? \'\' : \'disabled\'}" ref="input" if="{metadata.type != \'longtext\'}" type="{metadata.type}" id="input-{metadata.property}" class="form-control" riot-value="{getValue(metadata)}" oninput="{this.updateMetadata}"><textarea tabindex="{index+1}" disabled="{this.isEditable(metadata) ? \'\' : \'disabled\'}" ref="input" if="{metadata.type == \'longtext\'}" id="input-{metadata.property}" class="form-control" riot-value="{getValue(metadata)}" oninput="{this.updateMetadata}"></textarea></div><div if="{metadata.helptext}" class="input_form__option_help"><button type="button" class="btn btn--clean" data-toggle="helptext" for="help_{metadata.property}"><i class="fa fa-question-circle" aria-hidden="true"></i></button></div><div if="{metadata.helptext}" id="help_{metadata.property}" class="input_form__option_control_helptext">{metadata.helptext}</div></div><div class="input_form__actions"><a if="{this.opts.deleteListener}" disabled="{this.mayDelete() ? \'\' : \'disabled\'}" class="btn btn--clean delete" onclick="{this.notifyDelete}">{this.opts.deleteLabel}</a></div></div></div></div></div>', '', '', function(opts) {

 	this.on("mount", () => {
 	    console.log("mount metadataEditor ", this.opts);
 	    this.currentLanguage = this.opts.currentLanguage;
 	    this.updateMetadataList(this.opts.metadata);
 	    this.focusInput();
 	    if(this.opts.provider) {
 	        this.opts.provider.subscribe( (metadata) => {
 	            this.updateMetadataList(metadata)
 	            this.update();
 	            this.focusInput();
 	        });
 	    }
 	})

 	this.focusInput = function() {
 	    if(Array.isArray(this.refs.input)) {
 	        this.refs.input[0].focus();
 	    } else if(this.refs.input) {
 	        this.refs.input.focus();
 	    }
 	}.bind(this)

 	this.updateMetadataList = function(metadataList) {
 	   this.metadataList = metadataList;
 	}.bind(this)

 	this.updateMetadata = function(event) {
 	    let metadata = event.item.metadata;
 	    if(!metadata.value) {
 	        metadata.value = {};
 	    }
 	    let value = event.target.value;
 	    if(value) {
	 	    metadata.value[this.currentLanguage] = [event.target.value];
 	    } else {
 	       metadata.value[this.currentLanguage] = undefined;
 	    }
 	    if(this.opts.updateListener) {
 	       this.opts.updateListener.next(metadata);
 	    }
 	}.bind(this)

 	this.getValue = function(metadata) {
 	    if(metadata.value && metadata.value[this.currentLanguage]) {
	 	    let value = metadata.value[this.currentLanguage][0];
	 	    return value;
 	    } else {
 	        return "";
 	    }
 	}.bind(this)

 	this.setCurrentLanguage = function(event) {
 	    this.currentLanguage = event.item.language;
 	    this.update();
 	}.bind(this)

 	this.notifyDelete = function() {
 	    this.opts.deleteListener.next();
 	}.bind(this)

 	this.isEditable = function(metadata) {
 	    return metadata.editable === undefined || metadata.editable === true;
 	}.bind(this)

 	this.mayDelete = function() {
 	    editable = this.metadataList.find( md => this.isEditable(md));
 	    return editable !== undefined;
 	}.bind(this)

});



riot.tag2('pdfdocument', '<div class="pdf-container"><pdfpage each="{page, index in pages}" page="{page}" pageno="{index+1}"></pdfPage></div>', '', '', function(opts) {

		this.pages = [];

		var loadingTask = pdfjsLib.getDocument( this.opts.data );
	    loadingTask.promise.then( function( pdf ) {
	        var pageLoadingTasks = [];
	        for(var pageNo = 1; pageNo <= pdf.numPages; pageNo++) {
   		        var page = pdf.getPage(pageNo);
   		        pageLoadingTasks.push(Q(page));
   		    }
   		    return Q.allSettled(pageLoadingTasks);
	    }.bind(this))
	    .then(function(results) {
			results.forEach(function (result) {
			    if (result.state === "fulfilled") {
                	var page = result.value;
                	this.pages.push(page);
                } else {
                    logger.error("Error loading page: ", result.reason);
                }
			}.bind(this));
			this.update();
        }.bind(this))
	    .then( function() {
			$(".pdf-container").show();
            $( '#literatureLoader' ).hide();
		} );

});
riot.tag2('pdfpage', '<div class="page" id="page_{opts.pageno}"><canvas class="pdf-canvas" id="pdf-canvas_{opts.pageno}"></canvas><div class="text-layer" id="pdf-text_{opts.pageno}"></div><div class="annotation-layer" id="pdf-annotations_{opts.pageno}"></div></div>', '', '', function(opts) {
	this.on('mount', function () {

           this.container = document.getElementById( "page_" + this.opts.pageno );
           this.canvas = document.getElementById( "pdf-canvas_" + this.opts.pageno );
           this.textLayer = document.getElementById( "pdf-text_" + this.opts.pageno );
           this.annotationLayer = document.getElementById( "pdf-annotations_" + this.opts.pageno );

		var containerWidth = $(this.container).width();
		var pageWidth = this.opts.page._pageInfo.view[2];
           var scale = containerWidth/pageWidth;
		this.viewport = this.opts.page.getViewport( scale );

           if(this.container) {
               this.loadPage();
           }
	});

    this.loadPage = function() {
        var canvasOffset = $( this.canvas ).offset();
        var context = this.canvas.getContext( "2d" );
        this.canvas.height = this.viewport.height;
        this.canvas.width = this.viewport.width;

        this.opts.page.render( {
            canvasContext: context,
            viewport: this.viewport
        } ).then( function() {
            return this.opts.page.getTextContent();
        }.bind( this ) ).then( function( textContent ) {
            console.log( "viewport ", this.viewport );
            $( this.textLayer ).css( {
                height: this.viewport.height + 'px',
                width: this.viewport.width + 'px',
            } );

            pdfjsLib.renderTextLayer( {
                textContent: textContent,
                container: this.textLayer,
                viewport: this.viewport,
                textDivs: []
            } );

            return this.opts.page.getAnnotations();
        }.bind( this ) ).then( function( annotationData ) {

            $( this.annotationLayer ).css( {
                width: this.viewport.width + 'px',
            } );

            pdfjsLib.AnnotationLayer.render( {
                viewport: this.viewport.clone( {
                    dontFlip: true
                } ),
                div: this.annotationLayer,
                annotations: annotationData,
                page: this.opts.page,
                linkService: {
                    getDestinationHash: function( dest ) {
                        return '#';
                    },
                    getAnchorUrl: function( hash ) {
                        return '#';
                    },
                    isPageVisible: function() {
                        return true;
                    },
                    externalLinkTarget: pdfjsLib.LinkTarget.BLANK,
                }
            } );

        }.bind( this ) )
    }.bind(this)

});
	
	
riot.tag2('popup', '<yield></yield>', '', '', function(opts) {

this.on( 'mount', function() {
	this.addCloseHandler();
	$(this.root).offset(this.opts.offset);
    $("body").append($(this.root));
    $(this.root).css("position", "absolute");
    $(this.root).show();
});

this.addCloseHandler = function() {
    $(this.root).on("click", function(event){
        event.stopPropagation();
    });

    $('body').one("click", function(event) {
        this.unmount(true);
        $(this.root).off();
        if(this.opts.myparent) {
             $(this.root).hide();
            $(this.opts.myparent).append($(this.root));
            $(this.root).offset({left:0, top:0});
        } else {
            this.root.remove();
        }
    }.bind(this));

}.bind(this)

});


riot.tag2('slide_default', '<a class="swiper-link slider-{this.opts.stylename}__link" href="{this.opts.link}" target="{this.opts.link_target}"><h3 class="swiper-heading slider-{this.opts.stylename}__header">{this.opts.label}</h3><div class="swiper-image slider-{this.opts.stylename}__image" riot-style="background-image: url({this.opts.image})"></div><div class="swiper-description slider-{this.opts.stylename}__description">{this.opts.description}</div></a>', '', '', function(opts) {
});
riot.tag2('slide_stories', '<div class="slider-{this.opts.stylename}__image" riot-style="background-image: url({this.opts.image})"></div><a class="slider-{this.opts.stylename}__info-link" href="{this.opts.link}"><div class="slider-{this.opts.stylename}__info-symbol"><svg width="6" height="13" viewbox="0 0 6 13" fill="none" xmlns="http://www.w3.org/2000/svg"><path fill-rule="evenodd" clip-rule="evenodd" d="M4.664 1.21C4.664 2.134 4.092 2.728 3.168 2.728C2.354 2.728 1.936 2.134 1.936 1.474C1.936 0.506 2.706 0 3.454 0C4.136 0 4.664 0.506 4.664 1.21ZM5.258 11.528C4.664 12.1 3.586 12.584 2.42 12.716C1.386 12.496 0.748 11.792 0.748 10.78C0.748 10.362 0.836 9.658 1.1 8.58C1.276 7.81 1.452 6.534 1.452 5.852C1.452 5.588 1.43 5.302 1.408 5.236C1.144 5.17 0.726 5.104 0.198 5.104L0 4.488C0.572 4.07 1.716 3.718 2.398 3.718C3.542 3.718 4.202 4.312 4.202 5.566C4.202 6.248 4.026 7.194 3.828 8.118C3.542 9.328 3.432 10.12 3.432 10.472C3.432 10.802 3.454 11.022 3.542 11.154C3.96 11.066 4.4 10.868 4.928 10.56L5.258 11.528Z" fill="white"></path></svg></div><div class="slider-single-story__info-phrase">{this.opts.label}</div></a>', '', '', function(opts) {
});


riot.tag2('slider', '<div ref="container" class="swiper-container slider-{this.styleName}__container"><div class="swiper-wrapper slider-{this.styleName}__wrapper"><div each="{slide, index in slides}" class="swiper-slide slider-{this.styleName}__slide" ref="slide_{index}"></div></div><div if="{this.showPaginator}" ref="paginator" class="swiper-pagination slider-{this.styleName}__dots"></div></div>', '', '', function(opts) {


	this.showPaginator = true;

    this.on( 'mount', function() {
		this.style = this.opts.styles.get(this.opts.style);

		this.amendStyle(this.style);
		this.styleName = this.opts.styles.getStyleNameOrDefault(this.opts.style);

		this.timeout = this.style.timeout ? this.style.timeout : 100000;
		this.maxSlides = this.style.maxSlides ? this.style.maxSlides : 1000;
		this.linkTarget = this.opts.linktarget ? this.opts.linktarget : "_self";

    	let pSource;
    	if(this.opts.sourceelement) {
    		let sourceElement = document.getElementById(this.opts.sourceelement);
    		if(sourceElement) {
    			pSource = Promise.resolve(JSON.parse(sourceElement.textContent));

    		} else {
    			logger.error("sourceElement was included but no matching dom element found");
    			return;
    		}
    	}  else {
    		pSource = fetch(this.opts.source)
        	.then(result => result.json());
    	}
    	rxjs.from(pSource)
    	.pipe(
    		rxjs.operators.flatMap(source => source),
    		rxjs.operators.flatMap(uri => fetch(uri), undefined, 5),
    		rxjs.operators.filter(result => result.status == 200),
    		rxjs.operators.takeUntil(rxjs.timer(this.timeout)),
    		rxjs.operators.flatMap(result => result.json()),
    		rxjs.operators.map(element => this.createSlide(element)),
    		rxjs.operators.filter(element => element != undefined),
    		rxjs.operators.take(this.maxSlides),
    		rxjs.operators.reduce((res, item) => res.concat(item), []),
    	)
    	.subscribe(slides => this.setSlides(slides))
    });

    this.on( 'updated', function() {

    	if(this.slides && this.slides.length > 0) {
    		if(this.slider) {
    			this.slider.destroy();
    		}
			this.initSlideTags(this.slides);
    		this.swiper = new Swiper(this.refs.container, this.style.swiperConfig);
    	}
    });

    this.setSlides = function(slides) {

    	this.slides = slides;
    	this.update();
    }.bind(this)

    this.initSlideTags = function(slides) {
    	slides.forEach( (slide, index) => {
    		let tagElement = this.refs["slide_" + index];

    		riot.mount(tagElement, "slide_" + this.getLayout(),  {
    			stylename: this.styleName,
   				link: this.getLink(slide),
   				link_target: this.linkTarget,
   				image: this.getImage(slide),
   				label: this.translate(slide.label),
   				description: this.translate(slide.description),
    		});
    	});
    }.bind(this)

	this.getElements = function(source) {
		if(viewerJS.iiif.isCollection(source)) {
			return source.members.filter(member => viewerJS.iiif.isCollection(member));
		} else {
			console.error("Cannot get slides from ", source);
		}
	}.bind(this)

    this.createSlide = function(element) {

    	if(viewerJS.iiif.isCollection(element) || viewerJS.iiif.isManifest(element)) {
    		let slide = {
    				label : element.label,
    				description : element.description,
    				image : element.thumbnail,
    				link : viewerJS.iiif.getId(viewerJS.iiif.getViewerPage(element))
    		}
    		return slide;
    	} else {
    		return element;
    	}
    }.bind(this)

    this.translate = function(text) {
    	let translation =  viewerJS.iiif.getValue(text, this.opts.language);
    	if(!translation) {
    			translation = viewerJS.getMetadataValue(text, this.opts.language);
    	}
    	return translation;
    }.bind(this)

    this.getImage = function(slide) {
    	let image = slide.image;
    	if(image == undefined) {
    		return undefined;
    	} else if(viewerJS.isString(image)) {
    		return image;
    	} else if(image.service && (this.style.imageWidth || this.style.imageHeight)) {
    		let url = viewerJS.iiif.getId(image.service) + "/full/" + this.getIIIFSize(this.style.imageWidth, this.style.imageHeight) + "/0/default.jpg"
    		return url;
    	} else if(image["@id"]) {
    		return image["@id"]
    	} else {
    		return image.id;
    	}
    }.bind(this)

    this.getIIIFSize = function(width, height) {
    	if(width && height) {
    		return "!" + width + "," + height;
    	} else if(width) {
    		return width + ",";
    	} else if(height) {
    		return "," + height;
    	} else {
    		return "max";
    	}
    }.bind(this)

    this.getLink = function(slide) {
    	if(this.linkTarget == 'none') {
    		return "";
    	} else {
    		return slide.link;
    	}
    }.bind(this)

    this.amendStyle = function(styleConfig) {
    	let swiperConfig = styleConfig.swiperConfig;
    	if(swiperConfig.pagination) {
    		swiperConfig.pagination.el = this.refs.paginator;
    		this.showPaginator = true;
    	} else {
    		this.showPaginator = false;
    	}
    }.bind(this)

    this.getLayout = function() {
    	let layout = this.style.layout ? this.style.layout : 'default';
    	return layout;
    }.bind(this)

});














riot.tag2('slideshow', '<a if="{manifest === undefined}" data-linkid="{opts.pis}"></a><figure class="slideshow" if="{manifest !== undefined}" onmouseenter="{mouseenter}" onmouseleave="{mouseleave}"><div class="slideshow__image"><a href="{getLink(manifest)}" class="remember-scroll-position" data-linkid="{opts.pis}" onclick="{storeScrollPosition}"><img riot-src="{getThumbnail(manifest)}" class="{\'active\' : active}" alt="{getLabel(manifest)}" onload="{setImageActive}"></a></div><figcaption><h4>{getTitleOrLabel(manifest)}</h4><p><span each="{md in metadataList}"> {getMetadataValue(manifest, md)} <br></span></p><div if="{pis.length > 1}" class="slideshow__dots"><ul><li each="{imagepi in pis}"><button class="btn btn--clean {\'active\' : pi === imagepi}" onclick="{setPi}"></button></li></ul></div></figcaption></figure>', '', '', function(opts) {

    	$.fn.isInViewport = function() {
        	var elementTop = $( this ).offset().top;
        	var elementBottom = elementTop + $( this ).outerHeight();
        	var elementHeight = $( this ).outerHeight();
        	var viewportTop = $( window ).scrollTop();
        	var viewportBottom = viewportTop + $( window ).height();

        	return elementBottom > (viewportTop + elementHeight) && elementTop < (viewportBottom - elementHeight);
    	};

    	this.pis = this.opts.pis.split(/[\s,;]+/);
    	this.pis = this.pis.filter( function( pi ) {
    		return pi != undefined && pi.length > 0;
    	} );
        this.metadataList = this.opts.metadata.split(/[,;]+/);
        this.manifest = undefined;
        this.manifests = new Map();
        this.active = false;
        this.visible = false;
        this.mouseover = false;

        this.on( 'mount', function() {
        	this.loadManifest( this.pis[0] );
        }.bind( this ));

        this.mouseenter = function() {
        	this.mouseover = true;
        }.bind(this)

        this.mouseleave = function() {
        	this.mouseover = false;
        }.bind(this)

        this.checkPosition = function() {
        	var slideshow = $( '#' + this.opts.id + ' figure' );

        	if ( !this.visible && this.pis.length > 1 && slideshow.isInViewport() ) {
        		this.visible = true;
            	this.moveSlides( this.pis, true );
        	}
        	else if ( this.visible && !slideshow.isInViewport() ) {
        		this.visible = false;
        		this.moveSlides( this.pis, false );
        	}
        }.bind(this)

        this.moveSlides = function( pis, move ) {
        	var index = 1;

        	if ( move ) {
        		clearInterval( this.interval );

        		this.interval = setInterval( function() {
                	if ( index === pis.length ) {
                		index = 0;
                	}
                	if ( !this.mouseover ) {
            			this.loadManifest( pis[ index ] );
                    	index++;
                	}
                }.bind( this ), 3000 );
        	}
        	else {
        		clearInterval( this.interval );
        	}
        }.bind(this)

        this.setPi = function( event ) {
        	let pi = event.item.imagepi;

        	if ( pi != this.pi ) {
        		this.pi = pi;

        		return this.loadManifest( pi );
        	}
        }.bind(this)

        this.setImageActive = function() {
        	this.active = true;
        	this.update();
        }.bind(this)

        this.loadManifest = function( pi ) {
        	let url = this.opts.manifest_base_url.replace( "{pi}", pi );
        	let json = this.manifests.get( url );
        	this.pi = pi;
        	this.active = false;
        	this.update();

        	if ( !json ) {
        		$.getJSON( url, function( manifest ) {
        			if ( manifest ) {

        				this.manifest = manifest;
        				this.manifests.set( url, manifest );
        				this.update();
            			this.checkPosition();

        				$( window ).on( 'resize scroll', function() {
            				this.checkPosition();
        				}.bind( this ) );
        			}
        		}.bind( this ))
        		.then(function(data) {
        		})
        		.catch(function(error) {
        			console.error("error loading ", url, ": ", error);
        		});
        	}
        	else {

            	setTimeout( function() {
            		this.manifest = json;
            		this.update();
            	}.bind( this ), 300 );
        	}
        }.bind(this)
        this.getThumbnail = function( manifest, width, height ) {
        	if( !manifest.thumbnail.service || ( !width && !height ) ) {
        		return manifest.thumbnail['@id'];
        	}
        	else {
        		let sizePrefix = width && height ? "!" : "";

        		return manifest.thumbnail.service['@id'] + "/full/" + sizePrefix + width + "," + height + "/0/default.jpg";
        	}
        }.bind(this)

        this.getLink = function( manifest ) {
        	rendering = manifest.rendering;

        	if ( Array.isArray( rendering ) ) {
        		rendering = rendering.find( ( rend ) => rend.format == "text/html" );
        	}
        	if ( rendering ) {
        		return rendering['@id'];
        	}
        	else {
        		return '';
        	}
        }.bind(this)

        this.getTitleOrLabel = function( manifest ) {
        	var title = this.getMetadataValue( manifest, 'Title' );

        	if(title) {
        		return title;
        	} else {
        		return getLabel( manifest );
        	}
        }.bind(this)

        this.getLabel = function( manifest ) {
        	return this.getValue(manifest.label, this.opts.locale);
        }.bind(this)

        this.getMetadataValue = function( manifest, metadataLabel ) {
        	if ( manifest && metadataLabel ) {
        		let metadata = manifest.metadata.find( ( md ) => {
        			let label = md.label;
        			if ( Array.isArray( label ) ) {
        				label = label.find( (l) => l['@value'].trim() == metadataLabel.trim());
        				if ( label ) {
        					label = label['@value']
        				}
        			}
        			return label && label.trim() == metadataLabel.trim();
        		});

        		if ( metadata ) {
        			let value = this.getValue( metadata.value, this.opts.locale );

        			return value;
        		}
        	}
        }.bind(this)

        this.getValue = function ( element, locale ) {
            if ( element ) {
            	if ( typeof element === 'string' ) {
            		return element;
            	}
        		else if ( Array.isArray( element ) ) {
            		var fallback;

            		for ( var index in element  ) {
            			var item = element[index];

            			if ( typeof item === 'string' ) {
            				return item;
            			}
            			else {
            				var value = item['@value'];
            				var language = item['@language'];

            				if ( locale == language ) {
            					return value;
            				}
            				else if ( !fallback || language == 'en' ) {
            					fallback = value;
            				}
            			}
            		}

            		return fallback;
            	}
            	else {
            		return element['@value'];
            	}
            }
        }.bind(this)

        this.storeScrollPosition = function(event) {
            $target = $(event.target).closest("a");
            viewerJS.handleScrollPositionClick($target);
        }.bind(this)
});


riot.tag2('thumbnails', '<div ref="thumb" class="thumbnails-image-wrapper {this.opts.index == index ? \'selected\' : \'\'} {getPageStatus(index)}" each="{canvas, index in thumbnails}"><a class="thumbnails-image-link" href="{getLink(canvas)}" onclick="{handleClickOnImage}"><img class="thumbnails-image" alt="{getValue(canvas.label)}" riot-src="{getImage(canvas)}" loading="lazy"><div class="thumbnails-image-overlay"><div class="thumbnails-label">{getValue(canvas.label)}</div></div></a></div>', '', '', function(opts) {

this.thumbnails = [];
this._debug = false;

this.on("mount", () => {

	this.type = opts.type ? opts.type : "items";
	this.language = opts.language ? opts.language : "en";
	this.imageSize = opts.imagesize;

	let source = opts.source;
	if(viewerJS.isString(source)) {
		fetch(source)
		.then(response => response.json())
		.then(json => this.loadThumbnails(json, this.type));
	} else {
		this.loadThumbnails(source, this.type);
	}
});

this.on("updated", () => {
<<<<<<< HEAD
	if(this._debug)console.log("updated", this.opts);
	if(this.opts.onload) {
	    this.opts.onload();
=======

	let activeThumb = this.refs.thumb[this.opts.index];
	if(activeThumb) {
		activeThumb.scrollIntoView({block: "end", behavior: "smooth"});
>>>>>>> f8ccf857
	}
});

this.loadThumbnails = function(source, type) {
<<<<<<< HEAD
    if(this._debug)console.log("Loading thumbnails from ", source);
=======
>>>>>>> f8ccf857

	switch(type) {
		case "structures":
			rxjs.from(source.structures)
			.pipe(
					rxjs.operators.map(range => this.getFirstCanvas(range, true)),
					rxjs.operators.concatMap(canvas => this.loadCanvas(canvas))
					)
			.subscribe(item => this.addThumbnail(item));
			break;
		case "sequence":
			this.createThumbnails(source.sequences[0].canvases);
			break;
		case "items":
		case "default":
			this.createThumbnails(source.items)
	}

}.bind(this)

this.addThumbnail = function(item) {
<<<<<<< HEAD
    if(this._debug)console.log("add thumbnail from ", item);
=======

>>>>>>> f8ccf857
	this.thumbnails.push(item);
	this.update();
}.bind(this)

this.createThumbnails = function(items) {
<<<<<<< HEAD
    if(this._debug)console.log("creating thumbnails from ", items);
=======

>>>>>>> f8ccf857
	this.thumbnails = items;
	this.update();
}.bind(this)

this.getFirstCanvas = function(range, overwriteLabel) {

	let canvas = undefined;
	if(range.start) {
		canvas = range.start;
	} else if(range.items) {
		canvas = range.items.find( item => item.type == "Canvas");
	}
	if(canvas && overwriteLabel) {
		if(this.opts.label) {
			let md = range.metadata.find(md => viewerJS.iiif.getValue(md.label, "none") == this.opts.label);
			if(md) {
				canvas.label = this.getValue(md.value);
			} else {
				canvas.label = range.label;
			}
		} else {
			canvas.label = range.label;
		}

	}
	return canvas;
}.bind(this)

this.loadCanvas = function(source) {
	return fetch(viewerJS.iiif.getId(source))
	.then(response => response.json())
	.then(canvas => {

		if(source.label) {
			canvas.label = source.label;
		}
		return canvas;
	})
}.bind(this)

this.getValue = function(value) {
	return viewerJS.iiif.getValue(value, this.language, this.language == "en" ? "de" : "en");
}.bind(this)

this.getImage = function(canvas) {

	if(canvas.items) {
		return canvas.items
		.filter(page => page.items != undefined)
		.flatMap(page => page.items)
		.filter(anno => anno.body != undefined)
		.map(anno => anno.body)
		.map(res => this.getImageUrl(res, this.imageSize))
		.find(url => url != undefined)
	} else if(canvas.images && canvas.images.length > 0) {
		return this.getImageUrl(canvas.images[0].resource, this.imageSize);
	} else {
		return undefined;
	}
}.bind(this)

this.getImageUrl = function(resource, size) {

	if(size && resource.service && (!Array.isArray(resource.service) || resource.service.length > 0)) {
		let url = viewerJS.iiif.getId(viewerJS.iiif.getId(resource.id) ? resource.service[0] : resource.service);
		return url + "/full/" + size + "/0/default." + this.getExtension(resource.format);
	} else {
		return viewerJS.iiif.getId(resource);
	}
}.bind(this)

this.getExtension = function(format) {
	if(format && format == "image/png") {
		return "png";
	} else {
		return "jpg";
	}
}.bind(this)

this.getLink = function(canvas) {
	if(this.opts.link) {
		return this.opts.link(canvas);
	} else {
		return this.getHomepage(canvas);
	}
}.bind(this)

this.getHomepage = function(canvas) {
	if(canvas.homepage && canvas.homepage.length > 0) {
		return canvas.homepage[0].id;
	} else {
		return undefined;
	}
}.bind(this)

this.handleClickOnImage = function(event) {
	if(this.opts.actionlistener) {
		this.opts.actionlistener.next({
			action: "clickImage",
			value: event.item.index
		})
	}

	event.preventUpdate = true;
}.bind(this)

this.getPageStatus = function(index) {
	if(this.opts.statusmap) {
		return this.opts.statusmap.get(index);
	}
}.bind(this)

});
riot.tag2('timematrix', '<div class="timematrix__objects"><div each="{manifest in manifests}" class="timematrix__content"><div class="timematrix__img"><a href="{getViewerUrl(manifest)}"><img riot-src="{getImageUrl(manifest)}" class="timematrix__image" data-viewer-thumbnail="thumbnail" alt="" aria-hidden="true" onerror="this.onerror=null;this.src=\'/viewer/resources/images/access_denied.png\'"><div class="timematrix__text"><p if="{hasTitle(manifest)}" name="timetext" class="timetext">{getDisplayTitle(manifest)}</p></div></a></div></div></div>', '', '', function(opts) {
	    this.on( 'mount', function() {

	        rxjs.fromEvent($( this.opts.button ), "click").pipe(
	                rxjs.operators.map( e => this.getIIIFApiUrl()),
	                rxjs.operators.switchMap( url => {

	                    this.opts.loading.show();
	                    return fetch(url);
	                }),
	                rxjs.operators.switchMap( result => {

	                    return result.json();
	                }),
	                ).subscribe(json => {
	                    this.manifests = json.orderedItems;
	                    this.update();
	                    this.opts.loading.hide();
	                })

	        this.manifests = [];
	        this.startDate = parseInt( $( this.opts.startInput ).val() );
	        this.endDate = parseInt( $( this.opts.endInput ).val() );
	        this.initSlider( this.opts.slider, this.startDate, this.endDate );
	    } );

	    this.getViewerUrl = function(manifest) {
	        let viewer  = manifest.rendering;
	        if(Array.isArray(viewer)) {
	            viewer = viewer.find(r => r.format == "text/html");
	        }
	        if(viewer) {
	            return viewer["@id"];
	        } else {
	            return "";
	        }
	    }.bind(this)

	    this.getImageUrl = function(manifest) {
	        if(manifest.thumbnail) {
	            let url = manifest.thumbnail["@id"];
	            return url;
	        }
	    }.bind(this)

	    this.hasTitle = function(manifest) {
	        return manifest.label != undefined;
	    }.bind(this)

	    this.getDisplayTitle = function(manifest) {
	        return viewerJS.iiif.getValue(manifest.label, this.opts.language, "en");
	    }.bind(this)

	    this.getIIIFApiUrl = function() {
	        var apiTarget = this.opts.contextPath;
	        apiTarget += "api/v1/records/list";
	        apiTarget += "?start=" + $( this.opts.startInput ).val();
	        apiTarget += "&end=" + $( this.opts.endInput ).val();
	        apiTarget += "&rows=" + $( this.opts.count ).val();
	        apiTarget += "&sort=RANDOM";
	        if ( this.opts.subtheme ) {
	            apiTarget += ( "&subtheme=" + this.opts.subtheme );
	        }
	        return apiTarget;
	    }.bind(this)

	    this.getApiUrl = function() {

	        var apiTarget = this.opts.contextPath;
	        apiTarget += 'rest/records/timematrix/range/';
	        apiTarget += $( this.opts.startInput ).val();
	        apiTarget += "/";
	        apiTarget += $( this.opts.endInput ).val();
	        apiTarget += '/';
	        apiTarget += $( this.opts.count ).val();
	        apiTarget += '/';

	        if ( this.opts.subtheme ) {
	            apiTarget += ( "?subtheme=" + this.opts.subtheme );
	        }

	        return apiTarget;
	    }.bind(this)

	    this.initSlider = function( sliderSelector, startDate, endDate ) {
	        let $slider = $( sliderSelector );
	        let rtl = $( sliderSelector ).closest('[dir="rtl"]').length > 0;

	        $slider.slider( {
	            range: true,
	            isRTL: rtl,
	            min: parseInt( startDate ),
	            max: parseInt( endDate ),
	            values: [ startDate, endDate ],
	            slide: function( event, ui ) {
	                $( this.opts.startInput ).val( ui.values[ 0 ] ).change();
	                this.startDate = parseInt( ui.values[ 0 ] );
	                $( this.opts.endInput ).val( ui.values[ 1 ] ).change();
	                this.endDate = parseInt( ui.values[ 1 ] );
	            }.bind( this )
	        } );

	        $slider.find( ".ui-slider-handle" ).on( 'mousedown', function() {
	            $( '.ui-slider-handle' ).removeClass( 'top' );
	            $( this ).addClass( 'top' );
	        } );
	    }.bind(this)

});
<|MERGE_RESOLUTION|>--- conflicted
+++ resolved
@@ -3184,24 +3184,18 @@
 });
 
 this.on("updated", () => {
-<<<<<<< HEAD
 	if(this._debug)console.log("updated", this.opts);
-	if(this.opts.onload) {
-	    this.opts.onload();
-=======
-
 	let activeThumb = this.refs.thumb[this.opts.index];
 	if(activeThumb) {
 		activeThumb.scrollIntoView({block: "end", behavior: "smooth"});
->>>>>>> f8ccf857
 	}
+	if(this.opts.onload) {
+	    this.opts.onload();
+	}
 });
 
 this.loadThumbnails = function(source, type) {
-<<<<<<< HEAD
     if(this._debug)console.log("Loading thumbnails from ", source);
-=======
->>>>>>> f8ccf857
 
 	switch(type) {
 		case "structures":
@@ -3223,21 +3217,15 @@
 }.bind(this)
 
 this.addThumbnail = function(item) {
-<<<<<<< HEAD
     if(this._debug)console.log("add thumbnail from ", item);
-=======
-
->>>>>>> f8ccf857
+
 	this.thumbnails.push(item);
 	this.update();
 }.bind(this)
 
 this.createThumbnails = function(items) {
-<<<<<<< HEAD
     if(this._debug)console.log("creating thumbnails from ", items);
-=======
-
->>>>>>> f8ccf857
+
 	this.thumbnails = items;
 	this.update();
 }.bind(this)
