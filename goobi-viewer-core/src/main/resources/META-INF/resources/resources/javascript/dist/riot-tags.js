riot.tag2('adminmediaupload', '<div class="admin-cms-media__upload-wrapper"><div class="admin-cms-media__upload" ref="dropZone"><div class="admin-cms-media__upload-input"><p> {opts.msg.uploadText} <br><small>({opts.msg.allowedFileTypes}: {fileTypes})</small></p><label for="file" class="btn btn--default">{opts.msg.buttonUpload}</label><input id="file" class="admin-cms-media__upload-file" type="file" multiple="multiple" onchange="{buttonFilesSelected}"></div><div class="admin-cms-media__upload-messages"><div class="admin-cms-media__upload-message uploading"><i class="fa fa-spinner fa-pulse fa-fw"></i> {opts.msg.mediaUploading} </div><div class="admin-cms-media__upload-message success"><i class="fa fa-check-square-o" aria-hidden="true"></i> {opts.msg.mediaFinished} </div><div class="admin-cms-media__upload-message error"><i class="fa fa-exclamation-circle" aria-hidden="true"></i><span></span></div></div></div><div if="{this.opts.showFiles}" class="admin-cms-media__list-files {this.uploadedFiles.length > 0 ? \'in\' : \'\'}" ref="filesZone"><div each="{file in this.uploadedFiles}" class="admin-cms-media__list-files__file"><img riot-src="{file}" alt="{getFilename(file)}" title="{getFilename(file)}"><div class="delete_overlay" onclick="{deleteFile}"><i class="fa fa-trash" aria-hidden="true"></i></div></div></div></div>', '', '', function(opts) {
        this.files = [];
        this.displayFiles = [];
        this.uploadedFiles = []
        if(this.opts.fileTypes) {
            this.fileTypes = this.opts.fileTypes;
        } else {
        	this.fileTypes = 'jpg, png, tif, jp2, gif, pdf, svg, ico, mp4';
        }

        this.on('mount', function () {
            if(this.opts.showFiles) {
                this.initUploadedFiles();
            }

            this.initDrop();

        }.bind(this));

        this.initDrop = function() {
			var dropZone = (this.refs.dropZone);

            dropZone.addEventListener('dragover', e => {
                e.stopPropagation();
                e.preventDefault();
                e.dataTransfer.dropEffect = 'copy';

                $('.admin-cms-media__upload-messages, .admin-cms-media__upload-message.uploading, .admin-cms-media__upload-message.success, .admin-cms-media__upload-message.error').removeClass('in-progress');

                this.setDragover(true);
                this.update();
            });

            dropZone.addEventListener('dragleave', e => {
                this.setDragover(false);
                this.update();
            });

            dropZone.addEventListener('drop', (e) => {
                e.stopPropagation();
                e.preventDefault();
                this.files = [];

                for (var f of e.dataTransfer.files) {
                    this.files.push(f);
                    var sizeUnit = 'KB';
                    var size = f.size / 1000;

                    if (size > 1024) {
                        size = size / 1024;
                        sizeUnit = 'MB';
                    }

                    if (size > 1024) {
                        size = size / 1024;
                        sizeUnit = 'GB';
                    }

                    this.displayFiles.push({ name: f.name, size: Math.floor(size) + ' ' + sizeUnit, completed: 0 });
                }
    			this.uploadFiles()
    			.then( () => {
    			    this.setDragover(false);
    			    this.update();
    			})

            });
        }.bind(this)

        this.initUploadedFiles = function() {
			this.getUploadedFiles();

            var filesZone = (this.refs.filesZone);
        }.bind(this)

        this.buttonFilesSelected = function(e) {
            this.files = [];
            for (var f of e.target.files) {
                this.files.push(f);
                var sizeUnit = 'KB';
                var size = f.size / 1000;

                if (size > 1024) {
                    size = size / 1024;
                    sizeUnit = 'MB';
                }
                if (size > 1024) {
                    size = size / 1024;
                    sizeUnit = 'GB';
                }

                this.displayFiles.push({ name: f.name, size: Math.floor(size) + ' ' + sizeUnit, completed: 0 });
            }

            this.uploadFiles();
        }.bind(this)

        this.uploadFiles = function() {
            var uploads = [];

            $('.admin-cms-media__upload-messages, .admin-cms-media__upload-message.success, .admin-cms-media__upload-message.error').removeClass('in-progress');
            $('.admin-cms-media__upload-messages, .admin-cms-media__upload-message.uploading').addClass('in-progress');

            for (i = 0; i < this.files.length; i++) {
            	if(this.opts.fileTypeValidator) {
            		let regex = this.opts.fileTypeValidator;
            		if(!this.files[i]?.name?.match(regex)) {
	            		let errormessage = "File " + this.files[i].name + " is not allowed for upload";
	            		console.log(errormessage)
	            		uploads.push(Promise.reject(errormessage));
	            		continue;
            		}
            	}
                uploads.push(this.uploadFile(i));
            }

            return Promise.allSettled(uploads).then(function(results) {
             	var errorMsg = "";
                 results.forEach(function (result) {
                     if (result.status === "fulfilled") {
                     	var value = result.value;
                     	this.fileUploaded(value);
                     } else {
                         var responseText = result.reason.message ? result.reason.message : result.reason;
                         errorMsg += (responseText + "</br>");
                     }
                 }.bind(this));

                 if (errorMsg) {
                 	this.fileUploadError(errorMsg);
                 } else if(this.opts.onUploadSuccess) {
                     this.opts.onUploadSuccess();
                 }

           		if (this.opts.onUploadComplete) {
           			this.opts.onUploadComplete();
           		}

            }.bind(this))
            .then( () => {
                if(this.opts.showFiles) {
                	return this.getUploadedFiles();
                }
            });
        }.bind(this)

        this.fileUploaded = function(fileInfo) {
            $('.admin-cms-media__upload-messages, .admin-cms-media__upload-message.uploading').removeClass('in-progress');
            $('.admin-cms-media__upload-messages, .admin-cms-media__upload-message.success').addClass('in-progress');

            setTimeout( function() {
                $('.admin-cms-media__upload-messages, .admin-cms-media__upload-message.uploading, .admin-cms-media__upload-message.success').removeClass('in-progress');
        	}, 5000 );
        }.bind(this)

        this.fileUploadError = function(responseText) {
        	console.log("fileUploadError", responseText);
            $('.admin-cms-media__upload-messages, .admin-cms-media__upload-message.uploading').removeClass('in-progress');
        	if (responseText) {
                $('.admin-cms-media__upload-messages, .admin-cms-media__upload-message.error').addClass('in-progress');
                $('.admin-cms-media__upload-message.error span').html(responseText);
            }
        }.bind(this)

        this.getUploadedFiles = function() {
            return fetch(this.opts.postUrl, {
                method: "GET",
       		})
       		.then(response => response.json())
       		.then(json => {
       		    this.uploadedFiles = json;
       		    this.update();
       		})
        }.bind(this)

        this.deleteUploadedFiles = function() {
            return fetch(this.opts.postUrl, {
                method: "DELETE",
       		})
        }.bind(this)

        this.deleteUploadedFile = function(file) {
            return fetch(this.opts.postUrl + this.getFilename(file), {
                method: "DELETE",
       		})
        }.bind(this)

        this.deleteFile = function(data) {
            this.deleteUploadedFile(data.item.file)
            .then( () => {
                this.getUploadedFiles();
            })
        }.bind(this)

        this.uploadFile = function(i) {
            if (this.files.length <= i) {
                new Modal(this.refs.doneModal).show();
                return new Promise.resolve();
            }

            var displayFile = this.displayFiles[i];
            var config = {
                onUploadProgress: (progressEvent) => {
                    displayFile.completed = (progressEvent.loaded * 100) / progressEvent.total;
                    this.update();
                }
            };

            return fetch(this.opts.postUrl + this.files[i].name, {
                method: "HEAD",
                redirect: 'follow'
            })
            .then( response => {
                return response.status == 200;
            })
            .then(exists => {
                if (exists) {
                    const fileName = this.files[i].name;
                    const message = this.opts.msg.overwriteFileConfirm.replace("{0}", fileName);
                    return viewerJS.notifications.confirm(
                        '',
                        this.opts.msg.button__overwrite,
                        undefined,
                        message,
                        {
                            icon: 'warning',
                            confirmButtonClass: 'btn btn--full',
                        }
                    )
                        .catch(() => {
                            throw this.opts.msg.overwriteFileRefused.replace("{0}", fileName);
                        });
                }
            })
            .then(overwrite => {
	            var data = new FormData();
	            data.append("filename", this.files[i].name);
	            data.append('file', this.files[i]);
				return data;
            })
            .then( data => fetch(this.opts.postUrl, {
                method: "POST",
                body: data,

       		})
       		.then( result => {

       		    return new Promise((resolve, reject) => {
	       		    if(result.ok) {
	       		    	resolve(result);
	       		    } else if(result.body && !result.responseText){
	                   result.body.getReader().read()
						.then(({ done, value }) => {
							reject({
							  responseText:   new TextDecoder("utf-8").decode(value)
							})
						});
	       		    } else {
	       		        reject(result);
	       		    }

       		    });

       		}));
        }.bind(this)

        this.getFilename = function(url) {
            let filename = url.replace(this.opts.postUrl, "");
            if(filename.startsWith("/")) {
                filename = filename.slice(1);
            }
            let filenameEnd = filename.indexOf("/");
            if(filenameEnd > 0) {
                filename = filename.slice(0,filenameEnd);
            }
            return filename;
        }.bind(this)

        this.setDragover = function(dragover) {
        	this.isDragover = dragover;
        	var dropZone = (this.refs.dropZone);
        	if(dropZone) {
        		if(dragover) {
        			dropZone.classList.add("isdragover");
        		} else {
        			dropZone.classList.remove("isdragover");
        		}
        	}

        }.bind(this)
});

riot.tag2('bookmarklist', '<ul class="{mainClass} list"><li each="{bookmarkList in getBookmarkLists()}"><button if="{pi}" class="btn btn--clean" type="button" onclick="{inList(bookmarkList, this.pi, this.page, this.logid) ? remove : add}"><i if="{inList(bookmarkList, this.pi, this.page, this.logid)}" class="fa fa-check" aria-hidden="true"></i> {bookmarkList.name} <span>{bookmarkList.numItems}</span></button><div if="{!pi}" class="row no-margin"><div class="col-9 no-padding"><a href="{opts.bookmarks.getBookmarkListUrl(bookmarkList.id)}">{bookmarkList.name}</a></div><div class="col-2 no-padding icon-list"><a if="{maySendList(bookmarkList)}" href="{sendListUrl(bookmarkList)}" title="{msg(\'bookmarkList_session_mail_sendList\')}"><i class="fa fa-paper-plane-o" aria-hidden="true"></i></a><a href="{searchListUrl(bookmarkList)}" data-toggle="tooltip" data-placement="top" data-original-title="" title="{msg(\'action__search_in_bookmarks\')}"><i class="fa fa-search" aria-hidden="true"></i></a><a href="{miradorUrl(bookmarkList)}" target="_blank" title="{msg(\'viewMiradorComparison\')}"><i class="fa fa-th" aria-hidden="true"></i></a></div><div class="col-1 no-padding"><span class="{mainClass}-counter">{bookmarkList.numItems}</span></div></div></li></ul>', '', '', function(opts) {


this.pi = this.opts.data.pi;
this.logid = this.opts.data.logid;
this.page = this.opts.data.page;
this.loader = this.opts.loader;
this.button = this.opts.button;
this.mainClass = (this.opts.style && this.opts.style.mainClass) ? this.opts.style.mainClass : "bookmark-popup__body-list";

this.on( 'mount', function() {
    this.opts.bookmarks.listsUpdated.pipe(rxjs.operators.merge(rxjs.of(""))).subscribe( () => this.onListUpdate());
});

this.getBookmarkLists = function() {
    let lists =  this.opts.bookmarks.getBookmarkLists();
    return lists;
}.bind(this)

this.updateLists = function() {
    this.opts.bookmarks.listsNeedUpdate.next();
}.bind(this)

this.onListUpdate = function() {
	this.update();
    this.hideLoader();
}.bind(this)

this.hideLoader = function() {
    $(this.loader).hide();
}.bind(this)

this.showLoader = function() {
    $(this.loader).show();
}.bind(this)

this.add = function(event) {
    let list = event.item.bookmarkList;
    let pi = this.pi;
    let logid = undefined;
    let page = this.opts.bookmarks.isTypePage() ? this.page : undefined;
    this.opts.bookmarks.addToBookmarkList(list.id, pi, page, logid)
    .then( () => this.updateLists());
}.bind(this)

this.remove = function(event) {
    if(this.opts.bookmarks.config.userLoggedIn) {
	    let list = event.item.bookmarkList;
	    let pi = this.pi;
	    let logid = undefined;
	    let page = this.opts.bookmarks.isTypePage() ? this.page : undefined;
	    this.opts.bookmarks.removeFromBookmarkList(list.id, pi, page, logid)
	    .then( () => this.updateLists())
    } else {
        let bookmark = event.item.bookmark;
        this.opts.bookmarks.removeFromBookmarkList(0, bookmark.pi, undefined, undefined)
	    .then( () => this.updateLists())
    }
}.bind(this)

this.inList = function(list, pi, page, logid) {
    return this.opts.bookmarks.inList(list, pi, page, logid);
}.bind(this)

this.maySendList = function(list) {
    return !opts.bookmarks.config.userLoggedIn && list.items.length > 0;
}.bind(this)

this.sendListUrl = function(list) {
	return this.opts.bookmarks.config.root + "/bookmarks/send/";
}.bind(this)

this.maySearchList = function(list) {
    return list.items.length > 0;
}.bind(this)

this.searchListUrl = function(list) {
    let url;
    if(this.opts.bookmarks.config.userLoggedIn) {
	    url = this.opts.bookmarks.config.root + "/user/bookmarks/search/" + list.name + "/";
    } else {
	    url = this.opts.bookmarks.config.root + "/bookmarks/search/" + list.name + "/";
    }
    return url;
}.bind(this)

this.mayCompareList = function(list) {
    return list.items.length > 0;
}.bind(this)

this.miradorUrl = function(list) {
    if(list.id != null) {
    	return this.opts.bookmarks.config.root + "/mirador/id/" + list.id + "/";
    } else {
    	return this.opts.bookmarks.config.root + "/mirador/";
    }
}.bind(this)

this.msg = function(key) {
    return this.opts.bookmarks.translator.translate(key);
}.bind(this)

});


riot.tag2('bookmarklistloggedin', '<ul if="{opts.bookmarks.config.userLoggedIn}" class="{mainClass}-small-list list"><li class="{mainClass}-entry" each="{bookmarkList in getBookmarkLists()}"><div class="login-navigation__bookmarks-name"><a href="{opts.bookmarks.getBookmarkListUrl(bookmarkList.id)}">{bookmarkList.name}</a></div><div class="login-navigation__bookmarks-icon-list icon-list"><a href="{searchListUrl(bookmarkList)}" data-toggle="tooltip" data-placement="top" data-original-title="" title="{msg(\'action__search_in_bookmarks\')}"><i class="fa fa-search" aria-hidden="true"></i></a><a href="{miradorUrl(bookmarkList)}" target="_blank" title="{msg(\'viewMiradorComparison\')}"><i class="fa fa-th" aria-hidden="true"></i></a><span title="{msg(\'admin__crowdsourcing_campaign_statistics_numRecords\')}" class="{mainClass}-counter">{bookmarkList.numItems}</span></div></li><li class="{mainClass}-entry"><a class="login-navigation__bookmarks-overview-link" href="{allBookmarksUrl()}" data-toggle="tooltip" data-placement="top" data-original-title="" title="{msg(\'bookmarkList_overview_all\')}">{msg(\'bookmarkList_overview_all\')} </a></li></ul>', '', '', function(opts) {


this.pi = this.opts.data.pi;
this.logid = this.opts.data.logid;
this.page = this.opts.data.page;
this.loader = this.opts.loader;
this.button = this.opts.button;
this.mainClass = (this.opts.style && this.opts.style.mainClass) ? this.opts.style.mainClass : "bookmark-popup__body-list";

this.on( 'mount', function() {
    this.opts.bookmarks.listsUpdated.subscribe( () => this.onListUpdate());
});

this.getBookmarkLists = function() {
    let lists =  this.opts.bookmarks.getBookmarkLists().slice(0,5);
    return lists;
}.bind(this)

this.updateLists = function() {
    this.opts.bookmarks.listsNeedUpdate.next();
}.bind(this)

this.onListUpdate = function() {
	this.update();
    this.hideLoader();
}.bind(this)

this.hideLoader = function() {
    $(this.loader).hide();
}.bind(this)

this.showLoader = function() {
    $(this.loader).show();
}.bind(this)

this.add = function(event) {
    let list = event.item.bookmarkList
    this.opts.bookmarks.addToBookmarkList(list.id, this.pi, this.page, this.logid, this.opts.bookmarks.isTypePage())
    .then( () => this.updateLists());
}.bind(this)

this.remove = function(event) {
	    let list = event.item.bookmarkList
	    this.opts.bookmarks.removeFromBookmarkList(list.id, this.pi, this.page, this.logid, this.opts.bookmarks.isTypePage())
	    .then( () => this.updateLists())
}.bind(this)

this.inList = function(list, pi, page, logid) {
    return this.opts.bookmarks.inList(list, pi, page, logid);
}.bind(this)

this.mayEmptyList = function(list) {
    return list.items.length > 0;
}.bind(this)

this.deleteList = function(event) {
    let list = event.item.bookmarkList
    this.opts.bookmarks.removeBookmarkList(list.id)
    .then( () => this.updateLists());
}.bind(this)

this.maySendList = function(list) {
    return !opts.bookmarks.config.userLoggedIn && list.items.length > 0;
}.bind(this)

this.sendListUrl = function(list) {
	return this.opts.bookmarks.config.root + "/bookmarks/send/";
}.bind(this)

this.maySearchList = function(list) {
    return list.items.length > 0;
}.bind(this)

this.searchListUrl = function(list) {
    let url;
    if(this.opts.bookmarks.config.userLoggedIn) {
	    url = this.opts.bookmarks.config.root + "/user/bookmarks/search/" + list.name + "/";
    } else {
	    url = this.opts.bookmarks.config.root + "/bookmarks/search/" + list.name + "/";
    }
    return url;
}.bind(this)

this.allBookmarksUrl = function() {
    	return this.opts.bookmarks.config.root + "/user/bookmarks/";
}.bind(this)

this.mayCompareList = function(list) {
    return list.items.length > 0;
}.bind(this)

this.miradorUrl = function(list) {
    if(list.id != null) {
    	return this.opts.bookmarks.config.root + "/mirador/id/" + list.id + "/";
    } else {
    	return this.opts.bookmarks.config.root + "/mirador/";
    }
}.bind(this)

this.msg = function(key) {
    return this.opts.bookmarks.translator.translate(key);
}.bind(this)

});


riot.tag2('bookmarklistsession', '<ul each="{bookmarkList in getBookmarkLists()}" class="{mainClass} list"><li each="{bookmark in bookmarkList.items}"><div class="row no-margin {mainClass}-single-entry"><div class="col-11 no-padding {mainClass}-title"><a href="{opts.bookmarks.config.root}{bookmark.url}"><div class="row no-gutters"><div class="col-4 no-padding"><div class="{mainClass}-image" riot-style="background-image: url({bookmark.representativeImageUrl});"></div></div><div class="col-7 no-padding"><h3>{bookmark.name}</h3></div></div></a></div><div class="col-1 no-padding {mainClass}-remove"><button class="btn btn--clean" type="button" data-bookmark-list-type="delete" onclick="{remove}" aria-label="{msg(\'bookmarkList_removeFromBookmarkList\')}"><i class="fa fa-ban" aria-hidden="true"></i></button></div></div></li></ul><div each="{bookmarkList in getBookmarkLists()}" class="{mainClass}-actions"><div if="{mayEmptyList(bookmarkList)}" class="{mainClass}-reset"><button class="btn btn--clean" type="button" data-bookmark-list-type="reset" onclick="{deleteList}"><span>{msg(\'bookmarkList_reset\')}</span><i class="fa fa-trash-o" aria-hidden="true"></i></button></div><div if="{maySendList(bookmarkList)}" class="{mainClass}-send"><a href="{sendListUrl(bookmarkList)}"><span>{msg(\'bookmarkList_session_mail_sendList\')}</span><i class="fa fa-paper-plane-o" aria-hidden="true"></i></a></div><div if="{maySearchList(bookmarkList)}" class="{mainClass}-search"><a href="{searchListUrl(bookmarkList)}" data-toggle="tooltip" data-placement="top" data-original-title="" title=""><span>{msg(\'action__search_in_bookmarks\')}</span><i class="fa fa-search" aria-hidden="true"></i></a></div><div if="{mayCompareList(bookmarkList)}" class="{mainClass}-mirador"><a href="{miradorUrl(bookmarkList)}" target="_blank"><span>{msg(\'viewMiradorComparison\')}</span><i class="fa fa-th" aria-hidden="true"></i></a></div></div>', '', '', function(opts) {


this.pi = this.opts.data.pi;
this.logid = this.opts.data.logid;
this.page = this.opts.data.page;
this.loader = this.opts.loader;
this.button = this.opts.button;
this.mainClass = (this.opts.style && this.opts.style.mainClass) ? this.opts.style.mainClass : "bookmark-popup__body-list";

this.on( 'mount', function() {
    this.opts.bookmarks.listsUpdated.subscribe( () => this.onListUpdate());
});

this.getBookmarkLists = function() {
    let lists =  this.opts.bookmarks.getBookmarkLists();
    return lists;
}.bind(this)

this.updateLists = function() {
    this.opts.bookmarks.listsNeedUpdate.next();
}.bind(this)

this.onListUpdate = function() {
	this.update();
    this.hideLoader();
}.bind(this)

this.hideLoader = function() {
    $(this.loader).hide();
}.bind(this)

this.showLoader = function() {
    $(this.loader).show();
}.bind(this)

this.mayEmptyList = function(list) {
    return list.items.length > 0;
}.bind(this)

this.remove = function(event) {
        let bookmark = event.item.bookmark;
        this.opts.bookmarks.removeFromBookmarkList(0, bookmark.pi, undefined, undefined, false)
	    .then( () => this.updateLists())
}.bind(this)

this.deleteList = function(event) {
    this.opts.bookmarks.removeBookmarkList(0)
    .then( () => this.updateLists());
}.bind(this)

this.maySendList = function(list) {
    return !opts.bookmarks.config.userLoggedIn && list.items.length > 0;
}.bind(this)

this.sendListUrl = function(list) {
	return this.opts.bookmarks.config.root + "/bookmarks/send/";
}.bind(this)

this.maySearchList = function(list) {
    return list.items.length > 0;
}.bind(this)

this.searchListUrl = function(list) {
    let url;
    if(this.opts.bookmarks.config.userLoggedIn) {
	    url = this.opts.bookmarks.config.root + "/user/bookmarks/search/" + list.name + "/";
    } else {
	    url = this.opts.bookmarks.config.root + "/bookmarks/search/" + list.name + "/";
    }
    return url;
}.bind(this)

this.mayCompareList = function(list) {
    return list.items.length > 0;
}.bind(this)

this.miradorUrl = function(list) {
    	return this.opts.bookmarks.config.root + "/mirador/id/0/";
}.bind(this)

this.msg = function(key) {
    return this.opts.bookmarks.translator.translate(key);
}.bind(this)

});


riot.tag2('bookmarkspopup', '<div class="bookmark-popup__body-loader"></div><div if="{opts.data.page !== undefined}" class="bookmark-popup__radio-buttons"><div><label><input type="radio" checked="{opts.bookmarks.isTypeRecord()}" name="bookmarkType" riot-value="{msg(\'bookmarkList_typeRecord\')}" onclick="{setBookmarkTypeRecord}">{msg(\'bookmarkList_typeRecord\')}</label></div><div><label><input type="radio" checked="{opts.bookmarks.isTypePage()}" name="bookmarkType" riot-value="{msg(\'bookmarkList_typePage\')}" onclick="{setBookmarkTypePage}">{msg(\'bookmarkList_typePage\')}</label></div></div><div class="bookmark-popup__header"> {msg(\'bookmarkList_selectBookmarkList\')} </div><div class="bookmark-popup__body"><bookmarklist data="{this.opts.data}" loader="{this.opts.loader}" button="{this.opts.button}" bookmarks="{this.opts.bookmarks}"></bookmarkList></div><div class="bookmark-popup__footer"><div class="row no-margin"><div class="col-11 no-padding"><input ref="inputValue" type="text" placeholder="{msg(\'bookmarkList_addNewBookmarkList\')}" aria-label="{msg(\'bookmarkList_addNewBookmarkList\')}"></div><div class="col-1 no-padding"><button class="btn btn-clean" type="button" aria-label="{msg(\'bookmarkList_addNewBookmarkList\')}" onclick="{add}"><svg xmlns="http://www.w3.org/2000/svg" viewbox="0 0 41.57 41.57"><g id="icon-bs-add" transform="translate(-27.5 -243.5)"><line id="Linie_12" data-name="Linie 12" class="cls-1" x2="41.57" transform="translate(27.5 264.285)"></line><line id="Linie_13" data-name="Linie 13" class="cls-1" x2="41.57" transform="translate(48.285 243.5) rotate(90)"></line></g></svg></button></div></div></div>', '', 'class="bookmark-popup bottom" role="region" aria-label="{msg(\'bookmarks\')}"', function(opts) {

const popupOffset = 6;

this.opts.loader = ".bookmark-popup__body-loader";

this.on( 'mount', function() {

	this.setPosition();
	this.addCloseHandler();

});

this.setPosition = function() {
    var $button = $(this.opts.button);
    var $popup = $(this.root);
    var popupOffset = 10;

    var anchor = {
        x: $button.offset().left + $button.outerWidth() / 2,
        y: $button.offset().top + $button.outerHeight(),
    };

    var popupWidth = $popup.outerWidth();
    var popupHeight = $popup.outerHeight();

    var position = {
        left: anchor.x - popupWidth / 2,
        top: anchor.y + popupOffset
    };

    var viewportWidth = $(window).width();
    var viewportHeight = $(window).height();
    var scrollTop = $(window).scrollTop();

    if (position.left < 0) {
        position.left = 0;
    } else if (position.left + popupWidth > viewportWidth) {
        position.left = viewportWidth - popupWidth;
    }

    if (position.top + popupHeight > scrollTop + viewportHeight) {
        position.top = $button.offset().top - popupHeight - popupOffset;
        if (position.top < scrollTop) {
            position.top = scrollTop + 10;
        }
    }

    $popup.offset(position);
}.bind(this)

this.addCloseHandler = function() {

    $(this.root).on("click", function(event){
        event.stopPropagation();
    });

    $('body').one("click", function(event) {
        this.unmount(true);
        $(this.root).off();
        this.root.remove();
    }.bind(this));
}.bind(this)

this.add = function() {
    let name = this.refs.inputValue.value;
    this.refs.inputValue.value = "";
    this.opts.bookmarks.addBookmarkList(name)
    .then( () => {
        this.opts.bookmarks.listsNeedUpdate.next();
        this.update();
    })
}.bind(this)

this.setBookmarkTypeRecord = function() {
    this.opts.bookmarks.setTypeRecord();
    this.opts.bookmarks.listsNeedUpdate.next();
}.bind(this)

this.setBookmarkTypePage = function() {
    this.opts.bookmarks.setTypePage();
    this.opts.bookmarks.listsNeedUpdate.next();
}.bind(this)

this.hideLoader = function() {
    $(this.opts.data.loader).hide();
}.bind(this)

this.showLoader = function() {
    $(this.opts.data.loader).show();
}.bind(this)

this.msg = function(key) {
    return this.opts.bookmarks.translator.translate(key);
}.bind(this)

});
riot.tag2('chronologygraph', '<div class="widget-chronology-slider__item chronology-slider" if="{this.yearList.length > 0}"><div class="chronology-slider__container" ref="container"><canvas class="chronology-slider__chart" ref="chart"></canvas><canvas class="chronology-slider__draw" ref="draw"></canvas></div><div class="chronology-slider__input-wrapper"><input onchange="{setStartYear}" data-input="number" data-toggle="tooltip" data-placement="top" aria-label="{msg.enterYearStart}" title="{msg.enterYearStart}" class="form-control chronology-slider__input-start" ref="input_start" riot-value="{startYear}"></input><div class="chronology-slider__between-year-symbol">-</div><input onchange="{setEndYear}" data-input="number" data-toggle="tooltip" data-placement="top" aria-label="{msg.enterYearEnd}" title="{msg.enterYearEnd}" class="form-control chronology-slider__input-end" ref="input_end" riot-value="{endYear}"></input><button ref="button_search" class="btn btn--full chronology-slider__ok-button" data-trigger="triggerFacettingGraph" onclick="{setRange}">{msg.ok}</button></div></div><div hidden ref="line" class="chronology-slider__graph-line"></div><div hidden ref="area" class="chronology-slider__graph-area"></div><div hidden ref="range" class="chronology-slider__graph-range"></div>', '', '', function(opts) {


		this.yearList = [1];
		this.msg = {};
		this.on( 'mount', function() {

			this.lineColor = window.getComputedStyle(this.refs?.line)?.color;
			this.areaColor = window.getComputedStyle(this.refs?.area)?.color;
			this.rangeBorderColor = window.getComputedStyle(this.refs?.range)?.color;
			this.rangeFillColor = window.getComputedStyle(this.refs?.range)?.backgroundColor;
			this.rangeOpacity = window.getComputedStyle(this.refs?.range)?.opacity;

			let completeYearMap = this.generateCompleteYearMap(this.opts.datamap);

			let chartElement = this.refs.chart;
			this.yearList = Array.from(completeYearMap.keys()).map(y => parseInt(y));
			this.yearValues = Array.from(completeYearMap.values());
			this.startYear = parseInt(opts.startYear);
			this.endYear = parseInt(opts.endYear);
			this.minYear = this.yearList[0];
			this.maxYear = this.yearList[this.yearList.length - 1];
			this.valueInput = document.getElementById(opts.valueInput);
			this.updateFacet = document.getElementById(opts.updateFacet);
			this.loader = document.getElementById(opts.loader);
			this.msg = opts.msg;
			this.rtl = $( this.refs.slider ).closest('[dir="rtl"]').length > 0;
			this.reloadingPage = false;

			this.chartConfig = {
					type: "line",
					data: {
						labels: this.yearList,
						datasets: [
							{
								data: this.yearValues,
								borderWidth: 1,
								borderColor: this.lineColor,
								backgroundColor: this.areaColor,
								fill: "origin",
							}
						]
					},
					options: {

						elements: {
							point: {
								pointStyle: false,
							}
						},
						plugins: {
							legend: {
						        display: false
						    },
							tooltip: {
								  enabled: this.opts.showTooltip?.toLowerCase() == "true",
							      mode: 'index',
							      intersect: false,
							      displayColors: false,

							      callbacks: {
							    	  label: item => item.raw + " " + this.msg.hits
							      }
							},
						},
						scales: {
							y: {
								beginAtZero: true,
								display: false,
							},
							x: {
								type: "time",

								time: {
									unit: "year",
									tooltipFormat: "yyyy",
									displayFormats: {
										"year" : "yyyy"
									},
									parser: s => {
										let date = new Date();
										date.setYear(parseInt(s));
										return date.getTime();
									}
								},
							    ticks: {
							    	maxTicksLimit: 5,
							    	maxRotation: 0,
							    }
							}
						}
					}

			}
			if(this.refs.chart) {

				this.chart = new Chart(chartElement, this.chartConfig);
				this.initDraw();

				if(this.startYear > this.yearList[0] || this.endYear < this.yearList[this.yearList.length-1]) {
					this.drawInitialRange();
				}
				this.update();
			}
		})

		this.generateCompleteYearMap = function(datamap) {
			let keys = Array.from(datamap.keys());
			let startYear = parseInt(keys[0]);
			let endYear = parseInt(keys[keys.length-1]);
			let yearMap = new Map();
			for(let year = startYear; year <= endYear; year++) {
				let value = datamap.get(year.toString());
				yearMap.set(year, value !== undefined ? value : 0);
			}
			return yearMap;
		}.bind(this)

		this.drawInitialRange = function() {
			var points = this.chart.getDatasetMeta(0).data;
			if(points && points.length){
				let startYearIndex = this.yearList.indexOf(this.startYear);
				let endYearIndex = this.yearList.indexOf(this.endYear);
				let x1 = points[startYearIndex].x;
				let x2 = points[endYearIndex].x;
				this.drawRect(x1, x2, this.refs.draw);
			}
		}.bind(this)

		this.initDraw = function() {
			let width = this.refs.chart.offsetWidth;
			let height = this.refs.chart.offsetHeight;
			this.refs.draw.style.width = width + "px";
			this.refs.draw.style.height = height + "px";
			this.refs.draw.style.position = "absolute";
			this.refs.draw.style.top = 0;
			this.refs.container.style.position = "relative";

			let startPoint = undefined;
 			let initialYear = undefined;
			let drawing = false;

			this.refs.draw.addEventListener("mousedown", e => {
				if(!this.refs["button_search"].disabled) {
					initialYear = this.calculateYearFromEvent(e);
					this.startYear = initialYear;
					this.endYear = initialYear;
					startPoint = this.getPointFromEvent(e, this.refs.draw);
					drawing = true;
					this.refs.draw.getContext("2d").clearRect(0, 0, this.refs.draw.width, this.refs.draw.height);
					this.update();
				}
			})
			this.refs.draw.addEventListener("mouseout", e => {
				if(drawing) {

					drawing = false;
				}
				let event = new MouseEvent("mouseout", {
					bubbles: false,
					target: e.target,
					clientX: e.clientX,
					clientY: e.clientY
				});
				this.refs.chart.dispatchEvent(event);
			});
			this.refs.draw.addEventListener("mousemove", e => {
				if(drawing) {
					let year = this.calculateYearFromEvent(e);
					if(!isNaN(year)) {
						if(year < initialYear) {
							this.endYear = initialYear;
							this.startYear = year;
						} else {
							this.endYear = year;
							this.startYear = initialYear;
						}
						this.startYear = Math.min(year, this.startYear);
						this.endYear = Math.max(year, this.endYear);
						let currPoint = this.getPointFromEvent(e, this.refs.draw);
						this.drawRect(startPoint.x, currPoint.x, this.refs.draw);
						this.update();
					}
				} else {
					let event = new MouseEvent("mousemove", {
						bubbles: false,
						target: e.target,
						clientX: e.clientX,
						clientY: e.clientY
					});
					this.refs.chart.dispatchEvent(event);
				}
			})
			this.refs.draw.addEventListener("mouseup", e => {
				if(drawing) {
					drawing = false;
					if(this.startYear && this.endYear) {
						this.setRange();
					}
					this.update();
				}
			})
		}.bind(this)

		this.drawRect = function(x1, x2, canvas) {
			let scaleX = canvas.width/canvas.getBoundingClientRect().width;

		    let x1Scaled = x1*scaleX;
		    let x2Scaled = x2*scaleX;
			let drawContext = canvas.getContext("2d");
			drawContext.clearRect(0,0, canvas.width, canvas.height);
			drawContext.beginPath();
			drawContext.rect(x1Scaled, 1, x2Scaled-x1Scaled, canvas.height-1);
			drawContext.globalAlpha = 1;
			drawContext.strokeStyle = this.rangeBorderColor;
			drawContext.stroke();
 			drawContext.globalAlpha = this.rangeOpacity;
			drawContext.fillStyle = this.rangeFillColor;
			drawContext.fill();
		}.bind(this)

		this.setStartYear = function(e) {
			e.preventUpdate = true;
			let year = parseInt(e.target.value);
			this.startYear = Math.min.apply(Math, this.yearList.filter((x) => x >= year));
			this.fixDateOrder();
		}.bind(this)

		this.setEndYear = function(e) {
			e.preventUpdate = true;
			let year = parseInt(e.target.value);
			this.endYear = Math.max.apply(Math, this.yearList.filter((x) => x <= year));
			this.fixDateOrder();
		}.bind(this)

		this.fixDateOrder = function() {
			if(this.startYear > this.endYear) {
				let temp = this.startYear;
				this.startYear = this.endYear;
				this.endYear = temp;
			}
		}.bind(this)

		this.setRange = function() {

			    $( this.loader ).addClass( 'active' );

			    Array.from(document.getElementsByClassName("chronology-slider__input-start")).forEach(element => element.disabled = true);
			    Array.from(document.getElementsByClassName("chronology-slider__input-end")).forEach(element => element.disabled = true);
			    Array.from(document.getElementsByClassName("chronology-slider__ok-button")).forEach(element => element.disabled = true);

			    let value = '[' + this.startYear + ' TO ' + this.endYear + ']' ;
			    $( this.valueInput ).val(value);

			    $( this.updateFacet ).click();
		}.bind(this)

		this.calculateYearFromEvent = function(e) {
			var activePoints = this.chart.getElementsAtEventForMode(e, 'nearest', { axis: "x" }, true);
		    if(activePoints.length > 0) {
		    	let year = this.yearList[activePoints[0].index];
		    	return year;
		    }
		}.bind(this)

		this.getPointFromEvent = function(e, canvas) {
			let currX = e.clientX - canvas.getBoundingClientRect().left;
		    let currY = e.clientY - canvas.getBoundingClientRect().top;
		    return {x: currX, y: currY};
		}.bind(this)

	  this.on('update', function(){
		$(".chronology-slider__input-start, .chronology-slider__input-end").keyup(function(event) {
		    if (event.keyCode === 13) {
		        $('[data-trigger="triggerFacettingGraph"]').click();
		    }
		});
	  })

	  this.on('mount', function(){
		$(".chronology-slider__input-start, .chronology-slider__input-end").keyup(function(event) {
		    if (event.keyCode === 13) {
		        $('[data-trigger="triggerFacettingGraph"]').click();
		    }
		});
	  })

});
riot.tag2('chronologyslider', '<p class="widget__description-text widget-chronology-slider__description-text" ref="descriptionText"></p><div class="widget-chronology-slider__item chronology-slider-start"><input ref="inputStart" data-input="number" class="widget-chronology-slider__item-input -no-outline -active-border" riot-value="{startYear}" title="{msg.enterYearStart}" data-toggle="tooltip" data-placement="top" aria-label="{msg.enterYearStart}"></input></div><div class="widget-chronology-slider__item chronology-slider-end"><input ref="inputEnd" data-input="number" class="widget-chronology-slider__item-input -no-outline -active-border" riot-value="{endYear}" title="{msg.enterYearEnd}" data-toggle="tooltip" data-placement="top" aria-label="{msg.enterYearEnd}"></input></div><div class="widget-chronology-slider__item chronology-slider"><div class="widget-chronology-slider__slider" ref="slider"></div></div>', '', '', function(opts) {

this.msg={}
this.on("mount", () => {
	this.yearList = JSON.parse(opts.yearList);
	this.startYear = parseInt(opts.startYear);
	this.endYear = parseInt(opts.endYear);
	this.minYear = this.yearList[0];
	this.maxYear = this.yearList[this.yearList.length - 1];
	this.valueInput = document.getElementById(opts.valueInput);
	this.updateFacet = document.getElementById(opts.updateFacet);
	this.loader = document.getElementById(opts.loader);
	this.msg = opts.msg;
	this.rtl = $( this.refs.slider ).closest('[dir="rtl"]').length > 0;

	if (this.msg.description && this.refs.descriptionText) {
	    this.refs.descriptionText.innerHTML = this.msg.description;
	}
	this.update();

});

this.on("updated", () => {
	this.initSlider();
	this.initChangeEvents();
	this.setHandlePositions();
});

this.initSlider = function() {
	let options = {
			range: true,
			isRTL: this.rtl,
			min: 0,
			max: this.yearList.length - 1,
			values: [ this.yearList.indexOf( this.startYear ), this.yearList.indexOf( this.endYear ) ],
			slide: ( event, ui ) => {

				$( this.refs.inputStart ).val( this.yearList[ ui.values[ 0 ] ] );
				$( this.refs.inputEnd ).val( this.yearList[ ui.values[ 1 ] ] );

				if (this.rtl) {

					if ( ui.values[ 0 ] == ui.values[ 1 ] ) {
		        		$(this.refs.slider).find( ".ui-slider-handle" ).first().css('margin-right', '0px');
		        		$(this.refs.slider).find( ".ui-slider-handle" ).last().css('margin-left', '-10px');
		        	}	else {
		        		$(this.refs.slider).find( ".ui-slider-handle" ).last().css('margin-left', '0px');
					}

					$(this.refs.slider).find( ".ui-slider-handle" ).first().css('margin-left', '-10px');

				}
				else {

	    			this.$getLastHandle().css('margin-left', -1 * this.$getLastHandle().width() * ( ui.values[ 1 ] / this.$getSlider().slider('option', 'max')));

	    			this.$getFirstHandle().css('margin-left', -1 * this.$getFirstHandle().width() * ( ui.values[ 0 ] / this.$getSlider().slider('option', 'max')));

				}

			},
			change: ( event, ui ) => {
				var startDate = parseInt( $( this.refs.inputStart ).val() );
				var endDate = parseInt( $( this.refs.inputEnd ).val() );

				startDate =  this.yearList[ui.values[0]];
				endDate =  this.yearList[ui.values[1]];

				if(endDate >= startDate) {

				    $( this.loader ).addClass( 'active' );

				    let value = '[' + startDate + ' TO ' + endDate + ']' ;
				    $( this.valueInput ).val(value);

				   $( this.updateFacet ).click();
				}

			},
		}

    $( this.refs.slider ).slider(options);
}.bind(this)

this.setHandlePositions = function() {

	let firstHandlePos = parseInt( $(this.refs.slider).find(".ui-slider-handle:first" ).css('left') );
	let lastHandlePos = parseInt( $(this.refs.slider).find(".ui-slider-handle:last" ).css('left') );

	if (this.rtl) {

		$(this.refs.slider).find(".ui-slider-handle" ).first().css('margin-left', '-10px');
		$(this.refs.slider).find(".ui-slider-handle" ).last().css('margin-left', '0px');

    	if ( firstHandlePos == lastHandlePos ) {
    		$(this.refs.slider).find(".ui-slider-handle" ).last().css('margin-left', '-10px');
    	}

	} else {
		$(this.refs.slider).find(".ui-slider-handle" ).last().css('margin-left', -1 * $(this.refs.slider).find(".ui-slider-handle" ).last().width() * ($(this.refs.slider).slider( "values", 1 ) / $(this.refs.slider).slider('option', 'max')));
		$(this.refs.slider).find(".ui-slider-handle" ).first().css('margin-left', -1 * $(this.refs.slider).find(".ui-slider-handle" ).first().width() * ($(this.refs.slider).slider( "values", 0 ) / $(this.refs.slider).slider('option', 'max')));
	}
}.bind(this)

this.initChangeEvents = function() {
	$(this.refs.inputStart).on("change", (event) => {

      let value = parseInt(event.target.value);
      if(!isNaN(value)) {
          let yearIndex = this.getClosestYearIndexAbove(value, this.yearList);

          $(this.refs.slider).slider( "values", 0, yearIndex );
      }
  })
  $(this.refs.inputEnd).on("change", (event) => {
      let value = parseInt(event.target.value);
      if(!isNaN(value)) {
          let yearIndex = this.getClosestYearIndexBelow(value, this.yearList);

          $(this.refs.slider).slider( "values", 1, yearIndex );
      }
  })
}.bind(this)

this.getClosestYearIndexAbove = function(value, years) {
    for (var i = 0; i < years.length; i++) {
        let year = years[i];
        if(year >= value) {
            return i;
        }
    }
    return years.length-1;
}.bind(this)

this.getClosestYearIndexBelow = function(value, years) {
    for (var i = years.length; i > -1 ; i--) {
        let year = years[i];
        if(year <= value) {
            return i;
        }
    }
    return 0;
}.bind(this)

this.$getFirstHandle = function() {
	return $(this.refs.slider).find( ".ui-slider-handle" ).first();
}.bind(this)

this.$getLastHandle = function() {
	return $(this.refs.slider).find( ".ui-slider-handle" ).last();
}.bind(this)

this.$getSlider = function() {
	return $(this.refs.slider);
}.bind(this)

});
riot.tag2('collectionlist', '<div if="{collections}" each="{collection, index in collections}" class="card-group"><div class="card" role="tablist"><div class="card-header"><div class="card-thumbnail"><img if="{collection.thumbnail}" alt="{getValue(collection.label)}" class="img-fluid" riot-src="{collection.thumbnail[\'@id\']}"></div><h3 class="card-title"><a href="{getId(collection.rendering)}">{getValue(collection.label)} ({viewerJS.iiif.getContainedWorks(collection)})</a><a if="{hasChildren(collection)}" class="collapsed card-title-collapse" href="#collapse-{this.opts.setindex}-{index}" role="button" data-toggle="collapse" aria-expanded="false"><i class="fa fa-angle-flip" aria-hidden="true"></i></a></h3><div class="tpl-stacked-collection__actions"><div class="tpl-stacked-collection__info-toggle"><a if="{hasDescription(collection)}" href="#description-{this.opts.setindex}-{index}" role="button" data-toggle="collapse" aria-expanded="false"><i class="fa fa-info-circle" aria-hidden="true"></i></a></div><div class="card-rss"><a href="{viewerJS.iiif.getRelated(collection, \'Rss feed\')[\'@id\']}"><i class="fa fa-rss" aria-hidden="true"></i></a></div></div></div><div if="{hasDescription(collection)}" id="description-{this.opts.setindex}-{index}" class="card-collapse collapse" role="tabcard" aria-expanded="false"><p class="tpl-stacked-collection__long-info"><raw html="{getDescription(collection)}"></raw></p></div><div if="{hasChildren(collection)}" id="collapse-{this.opts.setindex}-{index}" class="card-collapse collapse" role="tabcard" aria-expanded="false"><div class="card-body"><subcollection if="{collection.members && collection.members.length > 0}" collection="{collection}" language="{this.opts.language}" defaultlanguage="{this.opts.defaultlanguage}"></subcollection></div></div></div></div>', '', 'class="tpl-stacked-collection__collection-list"', function(opts) {

riot.tag('raw', '', function(opts) {
    this.root.innerHTML = opts.html;
});

this.collections = this.opts.collections;

this.on("mount", () => {

    if(opts.depth == undefined) {
        opts.depth = 1;
    } else {
        opts.depth = parseInt(opts.depth);
    }
    this.loadSubCollections();
})

this.loadSubCollections = function() {
    let observable = rxjs.from(this.collections);

    for (let level = 0; level < opts.depth; level++) {
        observable = observable.pipe(
         	rxjs.operators.mergeMap( child => this.fetchMembers(child) ),
         	rxjs.operators.mergeMap( child => child ),
        );
    }
    observable.pipe(
    	rxjs.operators.debounceTime(100)
     )
    .subscribe( () => this.update());

}.bind(this)

this.fetchMembers = function(collection) {
    if(this.hasChildren(collection)) {
	    return fetch(collection['@id'])
	    .then( result => result.json())
	    .then(json => {collection.members = json.members; return collection.members;})
    } else {
        return Promise.resolve([collection]);
    }
}.bind(this)

this.getValue = function(element) {
    return viewerJS.iiif.getValue(element, this.opts.language, this.opts.defaultlanguage);
}.bind(this)

this.hasChildren = function(element) {
    let count = viewerJS.iiif.getChildCollections(element);
    return count > 0;
}.bind(this)

this.getChildren = function(collection) {
    if(collection.members) {
    	return collection.members.filter( child => viewerJS.iiif.isCollection(child));
    } else {
        return [collection];
    }
}.bind(this)

this.hasDescription = function(element) {
    return element.description != undefined;
}.bind(this)

this.getDescription = function(element) {
    return this.getValue(element.description);
}.bind(this)

this.getId = function(element) {
    if(!element) {
        return undefined;
    } else if (Array.isArray(element) && element.length > 0) {
        return viewerJS.iiif.getId(element[0]);
    } else {
        return viewerJS.iiif.getId(element);
    }
}.bind(this)

});


riot.tag2('collectionview', '<div each="{set, index in collectionSets}"><h2 if="{set[0] != \'\'}">{translator.translate(set[0])}</h2><collectionlist collections="{set[1]}" language="{opts.language}" defaultlanguage="{opts.defaultlanguage}" setindex="{index}" depth="{opts.depth}"></collectionlist></div>', '', '', function(opts) {

this.collectionSets = [];

this.on("mount", () => {
	console.log("mounting collection view", this.opts);
    this.fetchCollections()
    .then( () => {
        let keys = this.collectionSets.map(set => set[0]);
        this.translator = new viewerJS.translator(this.opts.restapi.replace("/rest", "/api/v1"), this.opts.language);
        return this.translator.init(keys);
    })
    .then( () => {
        this.update();
    })
})

this.fetchCollections = function() {
    let url = this.opts.url;
    if(this.opts.basecollection) {
        url += this.opts.basecollection + "/";
    }
    let separator = "?";
    if(this.opts.grouping) {
        url += (separator + "grouping=" + this.opts.grouping);
        separator = "&";
    }
    if(this.opts.blacklist) {
        url += (separator + "ignore=" + this.opts.blacklist);
    }
    return fetch(url)
    .then( result => result.json())
    .then( json => this.buildSets(json))
    .then( sets => this.collectionSets = sets);
}.bind(this)

this.buildSets = function(collection) {
    let map = new Map();
    collection.members
    .filter( member => viewerJS.iiif.isCollection(member))
    .sort( (m1,m2) => this.compareMembers(m1, m2, this.opts.sorting) )
    .forEach( member => {
        let tagList = viewerJS.iiif.getTags(collection, "grouping");
        console.log("tags ", tagList);
        if(tagList == undefined || tagList.length == 0) {
            this.addToMap(map, "", member);
        } else {
            tagList.forEach(tag => {
            	console.log("add to map ", tag, member);
               this.addToMap(map, tag, member);
            });
        }
    })
    let entries = Array.from(map.entries());
	entries.sort( (e1,e2) => {
	   	 let key1 = e1[0];
	   	 let key2 = e2[0];
	   	 if(key1 == "" && key2 != "") {
	   	     return 1;
	   	 } else if(key2 == "" && key1 != "") {
	   	     return -1;
	   	 } else {
	   	     return key1.localeCompare(key2);
	   	 }
	});
    return entries;
}.bind(this)

this.compareMembers = function(m1, m2, compareMode) {
    let l1 = viewerJS.iiif.getValue(m1.label, this.opts.language, this.opts.defaultlanguage);
    let l2 = viewerJS.iiif.getValue(m2.label, this.opts.language, this.opts.defaultlanguage);
    if(compareMode && compareMode.toLocaleLowerCase() == "numeric") {
        let res = viewerJS.helper.compareNumerical(l1, l2);
        if(res == 0) {
            return viewerJS.helper.compareAlphanumerical(l1, l2);
        } else {
            return res;
        }
    } else if(compareMode && compareMode.toLocaleLowerCase() == "alphanumeric"){
        return viewerJS.helper.compareAlphanumerical(l1, l2);
    }
}.bind(this)

this.addToMap = function(map, key, value) {
    let list = map.get(key);
    if(list === undefined) {
        list = [];
        map.set(key, list);
    }
    list.push(value);
}.bind(this)

});

riot.tag2('external-resource-download', '<div class="download-external-resource__list"><div class="download-external-resource__item" each="{url in urls}"><div class="download-external-resource__error_wrapper {isError(url) ? \'-active\' : \'\'}"><i class="fa fa-exclamation-triangle"></i><label class="download-external-resource__error">{getErrorMessage(url)}</label></div><div class="download-external-resource__inner-wrapper {isFinished(url) ? \'\' : \'-active\'}"><span class="download-external-resource__label">{url}</span><div class="download-external-resource__button-wrapper"><button class="download-external-resource__order download-external-resource__button btn btn--full {isRequested(url)|isError(url)|isFinished(url) ? \'\' : \'-active\'}" onclick="{startDownloadTask}">{msg.downloadButton}</button></div><div class="download-external-resource__waiting_animation {isWaiting(url) ? \'-active\' : \'\'}"><img riot-src="{preloader}" class="img-responsive" alt="{msg.action__external_files__download_in_queue}" title="{msg.action__external_files__download_in_queue}"></div><div class="download-external-resource__loading_animation {isDownloading(url) ? \'-active\' : \'\'}"><progress riot-value="{getDownloadProgress(url)}" max="{getDownloadSize(url)}" title="{getDownloadProgressLabel(url)}">{getDownloadProgressLabel(url)}</progress></div></div><div class="download-external-resource__results {isFinished(url) ? \'-active\' : \'\'}"><virtual each="{object in getFiles(url)}"><div class="born-digital__items-wrapper"><div class="born-digital__head-mobile"><span>{msg.label__born_digital__filename}</span></div><div class="born-digital__item"><span>{object.path}</span></div><div class="born-digital__head-mobile"><span>{msg.label__born_digital__filedescription}</span></div><div class="born-digital__item"><span>{object.description}</span></div><div class="born-digital__head-mobile"><span>{msg.label__born_digital__filesize}</span></div><div class="born-digital__item"><span>{object.size}</span></div><div class="born-digital__head-mobile"><span>{msg.label__born_digital__fileformat}</span></div><div class="born-digital__item"><span>{msg[object.mimeType]}</span></div><div class="born-digital__item-download-last"><a class="born-digital__item__download btn btn--full" href="{object.url}" target="_blank">{msg.action__born_digital__download}</a></div></div></virtual></div></div></div>', '', '', function(opts) {
      this.urls = [];
      this.downloads = new Map();
      this.updateListeners = new Map();
      this.updateDelay = 1000;
      this.ws = null;
      this.contextPath = "";
      this.preloader = "/resources/images/ajax_preloader.gif";
      this.msg = {
    		  action__external_files__order_download: "action__external_files__order_download",
    		  action__external_files__cancel_download: "action__external_files__cancel_download",
    		  action__external_files__download_in_queue: "action__external_files__download_in_queue",
    		  label__born_digital__filename: "label__born_digital__filename",
    		  label__born_digital__filedescription: "label__born_digital__filedescription",
    		  label__born_digital__filesize: "label__born_digital__filesize",
    		  label__born_digital__fileformat: "label__born_digital__fileformat",
    		  action__born_digital__download: "label__born_digital__fileformat",
    		  label__born_digital__downloading: "label__born_digital__downloading",
      }

      this.on("mount", () => {
    	  console.log("mounting external resource download", this, this.opts);
      	this.urls = this.opts.urls;
      	this.pi = this.opts.pi;
      	this.msg = this.opts.msg;
      	this.contextPath = this.opts.contextPath ? this.opts.contextPath : this.contextPath;
      	this.preloader = this.contextPath + this.preloader;
      	this.msg = $.extend(true, {}, this.msg, this.opts.msg ? this.opts.msg : {});
      	this.ws = this.initWebSocket();
      	this.ws.onOpen.subscribe(() => {
      		rxjs.from(this.urls).pipe(
      			rxjs.operators.flatMap(url => this.sendMessage(this.createSocketMessage(this.pi, url, "status")))
      		).subscribe(() => {});
      	})
      	console.log("mount download external resources for urls ", this.urls);
      	this.update();
      });

      this.on("unmount", () => {
    	  if (this.ws && this.ws.isOpen()) {
              this.ws.close();
          }
    	  this.updateListeners.forEach(value => value.cancel());
      });

      this.initWebSocket = function() {

        const socket = new viewerJS.WebSocket(window.location.host, this.contextPath, viewerJS.WebSocket.PATH_DOWNLOAD_TASK);
        console.log("created web socket ", socket.socket.url);
        socket.onMessage.subscribe( (event) => {
          this.handleUpdateMessage(event);
          this.update();
        });
        return socket;
      }.bind(this)

      this.sendMessage = function(message) {

    	  if(typeof message != "string") {
    		message = JSON.stringify(message);
    	  }
    	  this.ws.sendMessage(message);
    	  return new Promise((resolve, reject) => {
    		 rxjs.merge(this.ws.onMessage, this.ws.onError).pipe(rxjs.operators.first()).subscribe(e => resolve(e));
    	  });
      }.bind(this)

      this.startDownloadTask = function(e) {

    	const urlToDownload = e.item.url;
    	if(urlToDownload) {
    		if(this.updateListeners.has(urlToDownload)) {
    			this.updateListeners.get(urlToDownload).cancel();
    		}
	      	this.sendMessage({pi: this.pi, url: urlToDownload, action: 'startdownload'})
	        const listener = viewerJS.helper.repeatPromise(() => this.sendMessage(this.createSocketMessage(this.pi, urlToDownload, "update")), this.updateDelay);
	        this.updateListeners.set(urlToDownload, listener);
	        listener.then(() => {});
    	} else {
    		console.error("No url found to download");
    	}
      }.bind(this)

      this.handleUpdateMessage = function(event) {
    	  let data = this.parseSocketMessage(event.data);
          if(data == null) {
        	  this.handleError("Not a valid message object: " + event.data);
          } else if(data.pi == this.pi && data.url && data.status) {

        	  switch(data.status) {
        	  case "waiting":
        	  case "processing":
	        	  this.downloads.set(data.url, data);
	        	  if(!this.updateListeners.has(data.url)) {

	        		const listener = viewerJS.helper.repeatPromise(() => this.sendMessage(this.createSocketMessage(this.pi, data.url, "update")), this.updateDelay);
			        this.updateListeners.set(data.url, listener);
			        listener.then(() => {});

	        	  }
        		  break;
        	  case "complete":
        		  if(data.files && data.files.length > 0) {
        			  data = $.extend(true, {}, this.downloads.get(data.url), data);
    	        	  console.log("download completed", data);
    	        	  this.downloads.set(data.url, data);
    	        	  this.cancelListener(data.url);
        		  } else {
    	        	  this.downloads.set(data.url, data);
    		          this.sendMessage(this.createSocketMessage(this.pi, data.url, 'listfiles'));
        		  }
        		  break;
        	  case "error":
        		  console.log("error in ", data);
        		  this.downloads.set(data.url, data);
        		  this.cancelListener(data.url);
          		  break;
        	  case "canceled":
        		  if(this.downloads.has(data.url)) {
	        		  this.downloads.delete(data.url);
        		  }
        		  this.cancelListener(data.url);
        		  break;
        	  case "dormant":
        	  }

          } else {
        	  this.handleError("Wrong or insufficient data in message object: " + event.data);
        	  this.updateListeners.forEach(value => value.cancel());
        	  this.updateListeners = new Map();
          }
      }.bind(this)

      this.cancelListener = function(url) {
    	  if(this.updateListeners.has(url)) {
      	  	this.updateListeners.get(url).cancel();
	  		this.updateListeners.delete(url);
      	  }
      }.bind(this)

      this.handleError = function(message) {
    	  alert(message);
      }.bind(this)

      this.isRequested = function(url) {
    	  return this.downloads.has(url) && this.downloads.get(url).status !== 'dormant';
      }.bind(this)

      this.isDownloading = function(url) {
    	return this.downloads.get(url)?.status == 'processing';
      }.bind(this)

      this.isWaiting = function(url) {
    	  return this.downloads.get(url)?.status == 'waiting';
      }.bind(this)

      this.isFinished = function(url) {
    	  return this.downloads.get(url)?.status == 'complete';
      }.bind(this)

      this.getDownloadProgress = function(url) {
   	  	if(this.getDownloadSize(url) <= 0 || isNaN(this.getDownloadSize(url))) {
   	  		return undefined;
   	  	}
    	return this.downloads.get(url)?.progress;
      }.bind(this)

      this.getDownloadProgressLabel = function(url) {
    	  let fraction = this.getDownloadProgress(url)/this.getDownloadSize(url);
    	  if(isNaN(fraction) || fraction < 0) {
    		  console.log("title: ", this.msg.label__born_digital__downloading)
    		  return this.msg.label__born_digital__downloading;
    	  } else {
    		  return this.msg.label__born_digital__downloading + ": " + (fraction * 100) + "%";
    	  }
      }.bind(this)

      this.getDownloadSize = function(url) {
    	  return this.downloads.get(url)?.resourceSize;
      }.bind(this)

      this.getFiles = function(url) {
    	  console.log("get files ", url, this.downloads.get(url));
    	  return this.downloads.get(url)?.files;
      }.bind(this)

      this.isError = function(url) {
    	  return this.downloads.get(url)?.status == "error";
      }.bind(this)

      this.getErrorMessage = function(url) {
    	  return this.downloads.get(url)?.errorMessage;
      }.bind(this)

      this.cancelDownload = function(e) {
    	  const url = e.item.url;
    	  if(url && this.downloads.has(url)) {
	    	  this.sendMessage(this.createSocketMessage(this.pi, url, 'canceldownload'));
	    	  this.downloads.delete(url);
	    	  if(this.updateListeners.has(url)) {
	  			this.updateListeners.get(url).cancel();
	  			this.updateListeners.delete(url);
	  		  }

    	  }
    	  this.update();
      }.bind(this)

      this.parseSocketMessage = function(jsonString) {
    	  try {
    	        const json = JSON.parse(jsonString);
    	        if(!viewerJS.jsonValidator.validate(json)) {
    	        	throw new Error("The json object does not conform to the json signature " + json.jsonSignature);
    	        } else {
    	        	return json;
    	        }
    	    } catch (error) {
    	        console.error('Error parsing socket message string as JSON:', jsonString, error.message);
    	        return null;
    	    }
      }.bind(this)

      this.createSocketMessage = function(pi, url, action) {
    	  if(this.downloads.has(url)) {
    		  let oldMessage = this.downloads.get(url);
    		  let newMessage = $.extend(true, {}, oldMessage, {pi: pi, url: url, action: action});

    		  return newMessage;
    	  } else {

    		  return {
    		  	  pi: pi,
	    		  url: url,
	    		  action: action,
	    		  messageQueueId: undefined,
	    		  progress: 0,
	    		  resourceSize: 1,
	    		  status: undefined,
	    		  files: []
	    	  }
    	  }
      }.bind(this)

});

riot.tag2('fsthumbnailimage', '<div class="fullscreen__view-image-thumb-preloader" if="{preloader}"></div><img ref="image" alt="Thumbnail Image">', '', '', function(opts) {
    	this.preloader = false;

    	this.on('mount', function() {
    		this.createObserver();

    		this.refs.image.onload = function() {
        		this.refs.image.classList.add( 'in' );
				this.opts.observable.trigger( 'imageLoaded', this.opts.thumbnail );
        		this.preloader = false;
        		this.update();
    		}.bind(this);
    	}.bind(this));

    	this.createObserver = function() {
    		var observer;
    		var options = {
    			root: document.querySelector(this.opts.root),
    		    rootMargin: "1000px 0px 1000px 0px",
    		    threshold: 0.8
    		};

    		observer = new IntersectionObserver(this.loadImages, options);
    		observer.observe(this.refs.image);
    	}.bind(this)

    	this.loadImages = function(entries, observer) {
    		entries.forEach( entry => {
    			if (entry.isIntersecting) {
    				this.preloader = true;
    				this.refs.image.src = this.opts.imgsrc;
    				this.update();
    			}
    		} );
    	}.bind(this)
});
riot.tag2('fsthumbnails', '<div class="fullscreen__view-image-thumbs" ref="thumbnailWrapper"><div each="{thumbnail in thumbnails}" class="fullscreen__view-image-thumb"><figure class="fullscreen__view-image-thumb-image"><a href="{getViewerPageUrl(thumbnail)[\'@id\']}"><fsthumbnailimage thumbnail="{thumbnail}" observable="{observable}" root=".fullscreen__view-image-thumbs-wrapper" imgsrc="{thumbnail.thumbnail[\'@id\']}"></fsThumbnailImage></a><figcaption><div class="fullscreen__view-image-thumb-image-order {thumbnail.loaded ? \'in\' : \'\'}">{thumbnail.label}</div></figcaption></figure></div></div>', '', '', function(opts) {
        function rmObservable() {
    		riot.observable( this );
    	}

    	this.observable = new rmObservable();
        this.thumbnails = [];
    	this.wrapper = document.getElementsByClassName( 'fullscreen__view-image-thumbs-wrapper' );
    	this.controls = document.getElementsByClassName( 'image-controls' );
    	this.image = document.getElementById( 'imageContainer' );
    	this.sidebarScrollPreview = document.getElementById( 'sidebarScrollPreview' );
    	this.object = document.getElementById( 'objectContainer' );
    	this.viewportWidth;
    	this.sidebarWidth;
    	this.thumbsWidth;

    	this.on( 'mount', function() {
        	$( '[data-show="thumbs"]' ).on( 'click', function(e) {
        		e.currentTarget.classList.toggle('in');

        		if ( e.currentTarget.classList.contains( 'in' ) ) {
            		$( '[data-show="thumbs"]' ).attr( 'title', opts.msg.hideThumbs ).tooltip( '_fixTitle' ).tooltip( 'show' );
        		}
        		else {
            		$( '[data-show="thumbs"]' ).attr( 'title', opts.msg.showThumbs ).tooltip( '_fixTitle' ).tooltip( 'show' );
        		}

        		for (let control of this.controls) {
        		    control.classList.toggle( 'faded' );
        		};

            	this.viewportWidth = document.getElementById( 'fullscreen' ).offsetWidth;
            	this.sidebarWidth = document.getElementById( 'fullscreenViewSidebar' ).offsetWidth;
            	if ( sessionStorage.getItem( 'fsSidebarStatus' ) === 'false' ) {
                	this.thumbsWidth = this.viewportWidth;
            	}
            	else {
                	this.thumbsWidth = this.viewportWidth - this.sidebarWidth;
            	}

            	let visibility = $( this.image ).css('visibility');
            	if(visibility == 'hidden') {
            		$( this.image ).css('visibility','visible');
            		$( this.sidebarScrollPreview ).show();

            	} else {
            		$( this.image ).css('visibility','hidden');
            		$( this.sidebarScrollPreview ).hide();
            	}

            	let objVisibility = $( this.object ).css('visibility');
            	if(objVisibility == 'hidden') {
            		$( this.object ).css('visibility','visible');
            	} else {
            		$( this.object ).css('visibility','hidden');
            	}

        		$( this.wrapper ).outerWidth( this.thumbsWidth ).fadeToggle( 'fast' );

            	if ( this.thumbnails.length == 0 ) {

            		$.ajax( {
                        url: opts.thumbnailUrl,
                        type: "GET",
                        datatype: "JSON"
                    } ).then( function( data ) {
                    	this.thumbnails = data.canvases;
                    	this.update();
                    }.bind( this ) );
    			}
        	}.bind(this));
    	}.bind( this ) );

    	this.observable.on( 'imageLoaded', function( thumbnail ) {
    		thumbnail.loaded = true;
    		this.update();
    	}.bind( this ) );

    	this.getViewerPageUrl = function(thumbnail) {
    	    if(thumbnail.rendering) {
    	        if(Array.isArray(thumbnail.rendering)) {
    	            return thumbnail.rendering.find(render => "text/html" == render.format)
    	        } else {
    	            return thumbnail.rendering;
    	        }
    	    }
    	}.bind(this)
});
riot.tag2('geomapsearch', '<yield><div class="geo-map__wrapper"><div ref="geocoder" class="geocoder"></div><div class="geo-map__buttons-wrapper"></div><div ref="map" class="geo-map"></div></div>', '', '', function(opts) {

this.on("mount", function() {

	this.geoMap = this.initMap();
	this.drawLayer = this.initDrawLayer(this.geoMap);
    if(this.opts.area) {
    	this.initArea(this.drawLayer, this.opts.area);
    }
	if(!this.opts.inactive) {
	    this.initGeocoder(this.geoMap);
	    this.drawnItems = this.initMapDraw(this.geoMap, this.drawLayer);
	}
 	this.hitsLayer = this.initHitsLayer(this.geoMap);
	if(this.opts.toggleFeatures) {
		this.initToggleLayer(this.geoMap, this.hitsLayer, this.opts.toggleFeatures);
	}

});

this.initMap = function() {

    let geoMap = new viewerJS.GeoMap({
        element : this.refs.map,
        language: viewerJS.translator.language,
        fixed: this.opts.inactive ? true : false,
        layer: this.opts.hitsLayer
    })
    let initialView = {
        zoom: 5,
        center: [11.073397, 49.451993]
    };
    geoMap.init(initialView, this.opts.features);
    return geoMap;
}.bind(this)

this.initDrawLayer = function(map) {
    let drawLayer = new viewerJS.GeoMap.featureGroup(map, {
   	    style : this.opts.areaLayer.style
    });
	return drawLayer;
}.bind(this)

this.initGeocoder = function(map) {
	let geocoderConfig = {};
	if(this.opts.search_placeholder) {
		geocoderConfig.placeholder = this.opts.search_placeholder
	}
	if(this.opts.search_enabled) {
   		map.initGeocoder(this.refs.geocoder, geocoderConfig);
	}
}.bind(this)

this.initToggleLayer = function(geoMap, layer, button) {
	let ToggleFeaturesControl = L.Control.extend({
	    options: {
	        position: "topleft"
	    },
	    onAdd: function(map) {
	        L.DomEvent.on(button, "dblclick" , (e) => {
	            L.DomEvent.stopPropagation(e);
	            e.stopPropagation();
	            return false;
	        });
	        L.DomEvent.on(button, "click" , (e) => {
	            layer.setVisible(!layer.isVisible());
	            L.DomEvent.stopPropagation(e);
	            e.stopPropagation();
	            return false;
	        });
	        return button;
	    }.bind(this),
	    onRemove: function(map) {

	    }
	})
	let control = new ToggleFeaturesControl();
	geoMap.map.addControl(control);
}.bind(this)

this.initArea = function(layer, shape) {
	if(viewerJS.isString(shape)) {
        try {
        	shape = JSON.parse(shape);
        } catch(e) {
            console.error("Unable to draw geomap area ", this.opts.area, ": cannot parse json");
        }
    }

    let feature = undefined;
    switch(shape.type) {
        case "polygon":
            feature = layer.drawPolygon(shape.vertices, true);
            break;
        case "circle":
            feature = layer.drawCircle(shape.center, shape.radius, true);
            break;
        case "rectangle":
            feature = layer.drawRectangle([shape.vertices[0], shape.vertices[2]], true);
            break;
    }
    this.onLayerDrawn({layer: feature});
}.bind(this)

this.initMapDraw = function(geomap, drawLayer) {

    let drawnItems = new L.FeatureGroup();

    geomap.map.addLayer(drawnItems);
    let drawControl = new L.Control.Draw({
        edit: {
            featureGroup: drawnItems,
            edit: false,
            remove: false
        },
        draw: {
            polyline: false,
            marker: false,
            circlemarker: false
        }
    });
    drawControl.setDrawingOptions({
        rectangle: {
        	shapeOptions: drawLayer.config.style
        },
        circle: {
        	shapeOptions: drawLayer.config.style
        },
        polygon: {
        	shapeOptions: drawLayer.config.style
        }
    });

    geomap.map.addControl(drawControl);

    let edited = new rxjs.Subject();
    edited.pipe(rxjs.operators.debounceTime(300)).subscribe(e => this.onLayerEdited(e));
    geomap.map.on(L.Draw.Event.EDITMOVE, e => edited.next(e));
    geomap.map.on(L.Draw.Event.EDITRESIZE, e => edited.next(e));
    geomap.map.on(L.Draw.Event.EDITVERTEX, e => edited.next(e));

    let deleted = new rxjs.Subject();
    deleted.subscribe(e => this.onLayerDeleted(e));
    geomap.map.on(L.Draw.Event.DELETED, e => deleted.next(e));
    geomap.map.on(L.Draw.Event.DRAWSTART, e => deleted.next(e));

    geomap.map.on(L.Draw.Event.CREATED, (e) => this.onLayerDrawn(e));

    if(this.opts.reset_button) {
        $(this.opts.reset_button).on("click",  e => deleted.next(e));
    }
    return drawnItems;
}.bind(this)

this.onLayerDeleted = function(e) {
    if(this.searchLayer) {
        if(this.drawnItems) {
        	this.drawnItems.removeLayer(this.searchLayer);
        }
        this.searchLayer = undefined;
    }
    this.notifyFeatureSet(undefined);
}.bind(this)

this.onLayerEdited = function(e) {

    if(e.layer) {
    	this.searchLayer = e.layer;
    } else if(e.poly) {
        this.searchLayer = e.poly;
    } else {
        logger.warn("Called layer edited event with no given layer ", e);
        return;
    }
	this.setSearchArea(this.searchLayer);
}.bind(this)

this.onLayerDrawn = function(e) {
    if(e.layer) {
	    this.searchLayer = e.layer;
		if(this.drawnItems) {
	    	this.drawnItems.addLayer(e.layer);
		}
		this.searchLayer.editing.enable();
		this.setSearchArea(this.searchLayer);
    }
}.bind(this)

this.setSearchArea = function(layer) {

    let type = this.getType(layer);
    switch(type) {
        case "polygon":
        case "rectangle":
            let origLayer = L.polygon(layer.getLatLngs());
            let wrappedCenter = this.geoMap.map.wrapLatLng(layer.getCenter());
            let distance = layer.getCenter().lng - wrappedCenter.lng;

	        let vertices = [...layer.getLatLngs()[0]].map(p => L.latLng(p.lat, p.lng-distance)).map(p => this.geoMap.normalizePoint(p));

	        if(vertices[0] != vertices[vertices.length-1]) {
	        	vertices.push(vertices[0]);
	        }

	        this.notifyFeatureSet({
	           type : type,
	           vertices: vertices.map(p => [p.lat, p.lng])
	        })
	        break;
        case "circle":
            let bounds = this.geoMap.map.wrapLatLngBounds(layer.getBounds());
            let center = this.geoMap.map.wrapLatLng(layer.getLatLng());
            let circumgon = this.createCircumgon(bounds.getCenter(), bounds.getSouthWest(), bounds.getSouthWest(), 16);
            let diameterM = bounds.getSouthWest().distanceTo(bounds.getNorthWest());
            this.notifyFeatureSet({
                type : "circle",
                vertices: circumgon.map(p => this.geoMap.normalizePoint(p)).map(p => [p.lat, p.lng]),
                center: center,
            	radius: layer.getRadius()
            })
            break;
    }
}.bind(this)

this.createCircumgon = function(center, sw, ne, numVertices) {

    let lSW = this.geoMap.map.latLngToLayerPoint(sw);
    let lNE = this.geoMap.map.latLngToLayerPoint(ne);
    let lCenter = this.geoMap.map.latLngToLayerPoint(center);

    let radius = Math.abs(lCenter.x - lSW.x);

    let points = [];
    for(let i = 0; i < numVertices; i++) {
        let x = lCenter.x + radius *  Math.cos(2*Math.PI*i/numVertices);
        let y = lCenter.y + radius *  Math.sin(2*Math.PI*i/numVertices);
        points.push([x,y]);
    }
    points.push(points[0]);
    let geoPoints = points.map(p => this.geoMap.map.layerPointToLatLng(p));
    return geoPoints;
}.bind(this)

this.notifyFeatureSet = function(feature) {

    if(this.opts.onFeatureSelect) {
        this.opts.onFeatureSelect(feature);
    }

}.bind(this)

this.buildSearchString = function(vertices) {
    let string = "WKT_COORDS:\"IsWithin(POLYGON((";
    string += vertices.map(v => v[1] + " " + v[0]).join(", ");
    string += "))) distErrPct=0\"";
    return string;
}.bind(this)

this.getType = function(layer) {
    if(layer.getRadius) {
        return "circle";
    } else if(layer.setBounds) {
        return "rectangle";
    } else if(layer.getLatLngs) {
        return "polygon"
    } else {
        throw "Unknown layer type: " + layer;
    }
}.bind(this)

this.initHitsLayer = function(map) {
    this.opts.hitsLayer.language = viewerJS.translator.language;
	let hitsLayer = new viewerJS.GeoMap.featureGroup(map, this.opts.hitsLayer);
	map.layers.push(hitsLayer);
	hitsLayer.init(this.opts.features, false);
	return hitsLayer;
}.bind(this)

this.initHeatmap = function(hitsLayer) {
	let heatmapQuery = this.opts.hitsLayer.heatmap.mainQuery;
	let heatmapFacetQuery = this.opts.hitsLayer.heatmap.facetQuery;
	let heatmap = L.solrHeatmap(this.opts.hitsLayer.heatmap.heatmapUrl, this.opts.hitsLayer.heatmap.featureUrl, hitsLayer, {
		field: "WKT_COORDS",
		type: "clusters",
		filterQuery: heatmapQuery,
		facetQuery: heatmapFacetQuery,
		labelField: this.opts.hitsLayer.heatmap.labelField,
		queryAdapter: "goobiViewer"
	});
	heatmap.addTo(this.geoMap.map);
	return heatmap;
}.bind(this)

});
riot.tag2('imagefilters', '<div class="imagefilters__filter-list"><div class="imagefilters__filter" each="{filter in filters}"><span class="imagefilters__label {filter.config.slider ? \'\' : \'imagefilters__label-long\'}">{filter.config.label}</span><input disabled="{filter.disabled ? \'disabled=\' : \'\'}" class="imagefilters__checkbox" if="{filter.config.checkbox}" type="checkbox" onchange="{apply}" checked="{filter.isActive() ? \'checked\' : \'\'}" aria-label="{filter.config.label}"><input disabled="{filter.disabled ? \'disabled=\' : \'\'}" class="imagefilters__slider" title="{filter.getValue()}" if="{filter.config.slider}" type="range" oninput="{apply}" riot-value="{filter.getValue()}" min="{filter.config.min}" max="{filter.config.max}" step="{filter.config.step}" orient="horizontal" aria-label="{filter.config.label}: {filter.getValue()}"></div></div><div class="imagefilters__options"><button type="button" class="btn btn--full" onclick="{resetAll}">{this.config.messages.clearAll}</button></div>', '', '', function(opts) {

		if(!this.opts.image) {
		    throw "ImageView object must be defined for imageFilters";
		}

		var defaultConfig = {
			filters: {
		        brightness : {
				    label: "Brightness",
				    type: ImageView.Tools.Filter.Brightness,
				    min: -255,
				    max: 255,
				    step: 1,
				    base: 0,
				    slider: true,
				    checkbox: false,
				    visible: true,
				},
		        contrast : {
				    label: "Contrast",
				    type: ImageView.Tools.Filter.Contrast,
				    min: 0,
				    max: 2,
				    step: 0.05,
				    base: 1,
				    slider: true,
				    checkbox: false,
				    visible: true
				},
		        saturate : {
				    label: "Color Saturation",
				    type: ImageView.Tools.Filter.ColorSaturation,
				    min: 0,
				    max: 5,
				    step: 0.1,
				    base: 1,
				    slider: true,
				    checkbox: false,
				    visible: true
				},
				hue : {
				    label: "Color rotation",
				    type: ImageView.Tools.Filter.ColorRotate,
				    min: -180,
				    max: 180,
				    step: 1,
				    base: 0,
				    slider: true,
				    checkbox: false,
				    visible: true
				},
				threshold : {
				    label: "Bitonal",
				    type: ImageView.Tools.Filter.Threshold,
				    min: 0,
				    max: 255,
				    step: 1,
				    base: 128,
				    slider: true,
				    checkbox: true,
				    visible: true,
				    preclude: ["grayscale", "sharpen"]
				},
		        grayscale : {
				    label: "Grayscale",
				    type: ImageView.Tools.Filter.Grayscale,
				    slider: false,
				    checkbox: true,
				    visible: true,
				    preclude: ["threshold"]
				},
				invert : {
				    label: "Invert",
				    type: ImageView.Tools.Filter.Invert,
				    slider: false,
				    checkbox: true,
				    visible: true
				},
		        blur : {
				    label: "Blur",
				    type: ImageView.Tools.Filter.Blur,
				    min: 1,
				    max: 10,
				    step: 1,
				    base: 1,
				    slider: true,
				    checkbox: false,
				    visible: true
				},
		        sharpen : {
				    label: "Sharpen",
				    type: ImageView.Tools.Filter.Sharpen,
				    base: 1,
				    slider: false,
				    checkbox: true,
				    visible: true
				},
			},
			messages : {
			    clearAll: "Clear all",
			    apply: "Apply"
			}
		}
		this.config = $.extend(true, {}, defaultConfig, this.opts.config);
<<<<<<< HEAD

		this.on("mount", function() {
		    this.filters = this.initFilters(this.config, this.opts.image);
			this.update();
		});

		this.initFilters = function(filterConfig, image) {
		    let filters = [];
		    for(var key in filterConfig.filters) {
		        let conf = filterConfig.filters[key];
		        if(conf.visible) {
		            let filter = new conf.type(image, conf.base);
		            filter.config = conf;
		            filter.name = key;
		            filters.push(filter);
		        }
		    }
		    return filters;
		}.bind(this)

		this.apply = function(event) {
		    let filter = event.item.filter;
		    let value = event.target.value;
		    if(filter) {
			    if(!filter.isActive()) {
			        filter.start();
			        this.disable(filter.config.preclude);
			    } else if(isNaN(value) ) {
			        filter.close();
			        this.enable(filter.config.preclude);
			    }
			    if(!isNaN(value) ) {
			    	filter.setValue(parseFloat(value));
			    	event.target.title = value;
			    }
		    }

		}.bind(this)

		this.disable = function(filterNames) {
		    if(filterNames) {
			    this.filters
			    .filter( filter => filterNames.includes(filter.name) )
			    .forEach( filter => {
			        filter.disabled = true;
			    })
			    this.update();
		    }
		}.bind(this)

		this.enable = function(filterNames) {
		    if(filterNames) {
			    this.filters
			    .filter( filter => filterNames.includes(filter.name) )
			    .forEach( filter => {
			   		filter.disabled = false;
			    })
			    this.update();
		    }
		}.bind(this)

		this.resetAll = function() {
		   this.filters.forEach( filter => {
		       filter.close();
		       filter.disabled = false;
		       if(filter.config.slider) {
		       	filter.setValue(filter.config.base);
		       }
		   })
		   this.update();
		}.bind(this)

});
riot.tag2('imagepaginator', '<virtual if="{opts.enablePageNavigation}"><li if="{opts.numPages > 2}" class="image-controls__action {opts.rtl ? \'end\' : \'start\'} {isFirstPage() ? \'inactive\' : \'\'}"><a if="{!isFirstPage() && !isSequenceMode()}" data-target="paginatorFirstPage" href="{getPageUrl(opts.firstPageNumber)}" title="{msg.firstImage}" data-toggle="tooltip" data-placement="{opts.tooltipPlacement}" aria-labelledby="firstImageLabel"><virtual if="{!opts.rtl}"><yield from="first-page"></yield></virtual><virtual if="{opts.rtl}"><yield from="last-page"></yield></virtual><span id="firstImageLabel" class="labeltext">{msg.firstImage}</span></a><button if="{!isFirstPage() && isSequenceMode()}" data-target="paginatorFirstPage" onclick="{gotoFirstPage}" type="button" title="{msg.firstImage}" data-toggle="tooltip" data-placement="{opts.tooltipPlacement}" aria-labelledby="firstImageLabel"><virtual if="{!opts.rtl}"><yield from="first-page"></yield></virtual><virtual if="{opts.rtl}"><yield from="last-page"></yield></virtual><span id="firstImageLabel" class="labeltext">{msg.firstImage}</span></button><span if="{isFirstPage()}"><virtual if="{!opts.rtl}"><yield from="first-page"></yield></virtual><virtual if="{opts.rtl}"><yield from="last-page"></yield></virtual></span></li><li each="{step in opts.navigationSteps.slice().reverse()}" class="image-controls__action page-browse prev {getPageNumberMinus(step) < opts.firstPageNumber ? \'inactive\' : \'\'}"><virtual if="{opts.numPages > step}"><a if="{getPageNumberMinus(step) >= opts.firstPageNumber && !isSequenceMode()}" data-target="paginatorPrevPage" href="{getPageUrl(getPageNumberMinus(step))}" title="{step + ⁗ ⁗ + msg.stepBack}" data-toggle="tooltip" data-placement="{opts.tooltipPlacement}" aria-labelledby="imageLabel-back-{step}"><virtual if="{!opts.rtl && step == 1}"><yield from="prev-page"></yield></virtual><virtual if="{opts.rtl && step == 1}"><yield from="next-page"></yield></virtual><virtual if="{!opts.rtl && step > 1}">-{step}</virtual><virtual if="{opts.rtl && step > 1}">+{step}</virtual><span id="imageLabel-back-{step}" class="labeltext">{step + msg.stepBack}</span></a><button if="{getPageNumberMinus(step) >= opts.firstPageNumber && isSequenceMode()}" data-target="paginatorPrevPage" onclick="{navigateBack}" type="button" title="{step + ⁗ ⁗ + msg.stepBack}" data-toggle="tooltip" data-placement="{opts.tooltipPlacement}" aria-labelledby="imageLabel-back-{step}"><virtual if="{!opts.rtl && step == 1}"><yield from="prev-page"></yield></virtual><virtual if="{opts.rtl && step == 1}"><yield from="next-page"></yield></virtual><virtual if="{!opts.rtl && step > 1}">-{step}</virtual><virtual if="{opts.rtl && step > 1}">+{step}</virtual><span id="imageLabel-back-{step}" class="labeltext">{step} {msg.stepBack}</span></button><span if="{getPageNumberMinus(step) < opts.firstPageNumber}"><virtual if="{!opts.rtl && step == 1}"><yield from="prev-page"></yield></virtual><virtual if="{opts.rtl && step == 1}"><yield from="next-page"></yield></virtual><virtual if="{!opts.rtl && step > 1}">-{step}</virtual><virtual if="{opts.rtl && step > 1}">+{step}</virtual></span></virtual></li><li if="{opts.showDropdown}" class="image-controls__action select"><div class="custom-control custom-control--select"><select ref="dropdown" id="pageDropdown" aria-label="{msg.aria_label__select_page}" onchange="{changeDropdownValue}"><option each="{item in opts.pageList}" riot-value="{item.value}" title="{item.description ? item.description : item.label}">{item.label}</option></select></div></li><li each="{step in opts.navigationSteps}" class="image-controls__action page-browse next {getPageNumberPlus(step) > opts.lastPageNumber ? \'inactive\' : \'\'}"><virtual if="{opts.numPages > step}"><a if="{getPageNumberPlus(step) <= opts.lastPageNumber && !isSequenceMode()}" data-target="paginatorNextPage" href="{getPageUrl(getPageNumberPlus(step))}" title="{step + ⁗ ⁗ + msg.stepForward}" data-toggle="tooltip" data-placement="{opts.tooltipPlacement}" aria-labelledby="imageLabel-forward-{step}"><virtual if="{!opts.rtl && step == 1}"><yield from="next-page"></yield></virtual><virtual if="{opts.rtl && step == 1}"><yield from="prev-page"></yield></virtual><virtual if="{!opts.rtl && step > 1}">+{step}</virtual><virtual if="{opts.rtl && step > 1}">-{step}</virtual><span id="imageLabel-forward-{step}" class="labeltext">{step} {msg.stepForward}</span></a><button if="{getPageNumberPlus(step) <= opts.lastPageNumber && isSequenceMode()}" data-target="paginatorNextPage" onclick="{navigateForward}" type="button" title="{step + ⁗ ⁗ + msg.stepForward}" data-toggle="tooltip" data-placement="{opts.tooltipPlacement}" aria-labelledby="imageLabel-forward-{step}"><virtual if="{!opts.rtl && step == 1}"><yield from="next-page"></yield></virtual><virtual if="{opts.rtl && step == 1}"><yield from="prev-page"></yield></virtual><virtual if="{!opts.rtl && step > 1}">+{step}</virtual><virtual if="{opts.rtl && step > 1}">-{step}</virtual><span id="imageLabel-forward-{step}" class="labeltext">{step} {msg.stepForward}</span></button><span if="{getPageNumberPlus(step) > opts.lastPageNumber}"><virtual if="{!opts.rtl && step == 1}"><yield from="next-page"></yield></virtual><virtual if="{opts.rtl && step == 1}"><yield from="prev-page"></yield></virtual><virtual if="{!opts.rtl && step > 1}">+{step}</virtual><virtual if="{opts.rtl && step > 1}">-{step}</virtual></span></virtual></li><li if="{opts.numPages > 2}" class="image-controls__action {opts.rtl ? \'start\' : \'end\'} {isLastPage() ? \'inactive\' : \'\'}"><a if="{!isLastPage() && !isSequenceMode()}" data-target="paginatorLastPage" href="{getPageUrl(opts.lastPageNumber)}" title="{msg.lastImage}" data-toggle="tooltip" data-placement="{opts.tooltipPlacement}" aria-labelledby="lastImageLabel"><virtual if="{!opts.rtl}"><yield from="last-page"></yield></virtual><virtual if="{opts.rtl}"><yield from="first-page"></yield></virtual><span id="lastImageLabel" class="labeltext">{msg.lastImage}</span></a><button if="{!isLastPage() && isSequenceMode()}" data-target="paginatorLastPage" onclick="{gotoLastPage}" type="button" title="{msg.lastImage}" data-toggle="tooltip" data-placement="{opts.tooltipPlacement}" aria-labelledby="lastImageLabel"><virtual if="{!opts.rtl}"><yield from="last-page"></yield></virtual><virtual if="{opts.rtl}"><yield from="first-page"></yield></virtual><span id="lastImageLabel" class="labeltext">{msg.lastImage}</span></button><span if="{isLastPage()}"><virtual if="{!opts.rtl}"><yield from="last-page"></yield></virtual><virtual if="{opts.rtl}"><yield from="first-page"></yield></virtual></span></li></virtual>', '', '', function(opts) {

        this.currentPageNumbers = [0];
        this.msg = {};

        this.on("mount", () => {

            this.currentPageNumbers = this.parsePageNumbers(this.opts.currentPageNumber);
            this.msg = this.opts.msg;
            if(this.opts.update) {
                this.opts.update.subscribe(pageNumber => {
                    this.currentPageNumbers = this.isDoublePageMode() ? [pageNumber, pageNumber+1] : [pageNumber];
                    this.update();
                });
            }
            this.update();
        });

        this.on("update", () => {

            $("[data-toggle='tooltip']").tooltip('hide');
            if(this.refs.dropdown) {
                this.refs.dropdown.value = this.isDoublePageMode() ? (this.currentPageNumbers[0] + "-" + this.currentPageNumbers[0]) : this.currentPageNumbers[0];

            }
        });

        this.parsePageNumbers = function(pageNoString) {
        	return pageNoString.match(/\d+/g).map(s => Number(s));
        }.bind(this)

        this.getPageNumberMinus = function(step) {
        	if(this.isDoublePageMode()) {
        		return this.currentPageNumbers[0] - 2 * step;
        	} else {
        		return this.currentPageNumbers[0] - step;
        	}
        }.bind(this)

        this.getPageNumberPlus = function(step) {
        	if(this.isDoublePageMode()) {
        		return this.currentPageNumbers[0] + 2 * step;
        	} else {
        		return this.currentPageNumbers[0] + step;
        	}
        }.bind(this)

        this.getPageUrl = function(pageNo) {
        	if(this.isDoublePageMode()) {
        		return this.opts.pageUrlTemplate(pageNo + "-" + (pageNo+1));
        	} else {
            	return this.opts.pageUrlTemplate(pageNo);
        	}
        }.bind(this)

        this.gotoFirstPage = function() {
            this.gotoPage(this.opts.firstPageNumber);
        }.bind(this)

        this.gotoLastPage = function() {
            this.gotoPage(this.opts.lastPageNumber);
        }.bind(this)

        this.navigateBack = function(e) {
            const step = e.item.step;
            if(this.isDoublePageMode()) {
            	this.gotoPage(this.currentPageNumbers[0] - 2 * step);
            } else {
            	this.gotoPage(this.currentPageNumbers[0] - step);
            }
        }.bind(this)

        this.navigateForward = function(e) {
            const step = e.item.step;
            if(this.isDoublePageMode()) {
            	this.gotoPage(this.currentPageNumbers[0] + 2 * step);
            } else {
            	this.gotoPage(this.currentPageNumbers[0] + step);
            }
        }.bind(this)

        this.gotoPage = function(pageNumber) {
        	if(this.isDoublePageMode()) {
        		this.currentPageNumbers = [pageNumber, pageNumber+1];
        	} else {
				this.currentPageNumbers = [pageNumber];
        	}
            if(this.opts.onUpdate) {
                this.opts.onUpdate(pageNumber);
            }
        }.bind(this)

        this.changeDropdownValue = function(e) {
            let pageNo = e.target.value;
            if(this.isSequenceMode()) {
                this.gotoPage(pageNo);
            } else {
                window.location.assign(this.getPageUrl(pageNo));
            }
        }.bind(this)

        this.isSequenceMode = function() {
            return this.opts.navigationMode.toLowerCase() == 'sequence'
        }.bind(this)

        this.isDoublePageMode = function() {
            return this.opts.navigationMode.toLowerCase() == 'double'
        }.bind(this)

        this.isSinglePageMode = function() {
            return this.opts.navigationMode.toLowerCase() == 'single'
        }.bind(this)

        this.isFirstPage = function() {
            return this.currentPageNumber == this.opts.firstPageNumber;
        }.bind(this)

        this.isLastPage = function() {
            return this.currentPageNumber == this.opts.lastPageNumber;
        }.bind(this)

});

riot.tag2('metadataeditor', '<div if="{this.metadataList}"><h2>Pin content</h2><div class="admin__language-tabs"><ul class="nav nav-tabs"><li each="{language, index in this.opts.languages}" class="admin__language-tab {language == this.currentLanguage ? \'active\' : \'\'}"><a onclick="{this.setCurrentLanguage}">{language}</a></li></ul></div><div class="cms__geomap__featureset_panel "><div class="active"><div class="input_form"><div each="{metadata, index in this.metadataList}" class="input_form__option_group"><div class="input_form__option_label"><label for="input-{metadata.property}">{metadata.label}:</label></div><div class="input_form__option_marker {metadata.required ? \'in\' : \'\'}"><label>*</label></div><div class="input_form__option_control"><input tabindex="{index+1}" disabled="{this.isEditable(metadata) ? \'\' : \'disabled\'}" ref="input" if="{metadata.type != \'longtext\'}" type="{metadata.type}" id="input-{metadata.property}" class="form-control" riot-value="{getValue(metadata)}" oninput="{this.updateMetadata}"><textarea tabindex="{index+1}" disabled="{this.isEditable(metadata) ? \'\' : \'disabled\'}" ref="input" if="{metadata.type == \'longtext\'}" id="input-{metadata.property}" class="form-control" riot-value="{getValue(metadata)}" oninput="{this.updateMetadata}"></textarea></div><div if="{metadata.helptext}" class="input_form__option_help"><button type="button" class="btn btn--clean" data-toggle="helptext" for="help_{metadata.property}"><i class="fa fa-question-circle" aria-hidden="true"></i></button></div><div if="{metadata.helptext}" id="help_{metadata.property}" class="input_form__option_control_helptext">{metadata.helptext}</div></div><div class="admin__geomap-edit-delete-wrapper"><a if="{this.opts.deleteListener}" disabled="{this.mayDelete() ? \'\' : \'disabled\'}" class="btn btn--clean -redlink" onclick="{this.notifyDelete}">{this.opts.deleteLabel}</a></div></div></div></div></div>', '', '', function(opts) {

 	this.on("mount", () => {
 	    this.currentLanguage = this.opts.currentLanguage;
 	    this.updateMetadataList(this.opts.metadata);
 	    this.focusInput();
 	    if(this.opts.provider) {
 	        this.opts.provider.subscribe( (metadata) => {
 	            this.updateMetadataList(metadata)
 	            this.update();
 	            this.focusInput();
 	        });
 	    }
 	})

 	this.focusInput = function() {
 	    if(Array.isArray(this.refs.input)) {
 	        this.refs.input[0].focus();
 	    } else if(this.refs.input) {
 	        this.refs.input.focus();
 	    }
 	}.bind(this)

 	this.updateMetadataList = function(metadataList) {
 	   this.metadataList = metadataList;
 	}.bind(this)

 	this.updateMetadata = function(event) {
 	    let metadata = event.item.metadata;
 	    if(!metadata.value) {
 	        metadata.value = {};
 	    }
 	    let value = event.target.value;
 	    if(value) {
	 	    metadata.value[this.currentLanguage] = [event.target.value];
 	    } else {
 	       metadata.value[this.currentLanguage] = undefined;
 	    }
 	    if(this.opts.updateListener) {
 	       this.opts.updateListener.next(metadata);
 	    }
 	}.bind(this)

 	this.getValue = function(metadata) {
 	    if(metadata.value && metadata.value[this.currentLanguage]) {
	 	    let value = metadata.value[this.currentLanguage][0];
	 	    return value;
 	    } else {
 	        return "";
 	    }
 	}.bind(this)

 	this.setCurrentLanguage = function(event) {
 	    this.currentLanguage = event.item.language;
 	    this.update();
 	}.bind(this)

 	this.notifyDelete = function() {
 	    this.opts.deleteListener.next();
 	}.bind(this)

 	this.isEditable = function(metadata) {
 	    return metadata.editable === undefined || metadata.editable === true;
 	}.bind(this)

 	this.mayDelete = function() {
 	    editable = this.metadataList.find( md => this.isEditable(md));
 	    return editable !== undefined;
 	}.bind(this)

});



riot.tag2('modal', '<div class="modal fade {modalClass}" id="{modalId}" tabindex="-1" ref="modal" role="dialog" aria-labelledby="{modalTitle}" aria-hidden="true"><div class="modal-dialog modal-dialog-centered" role="document"><div class="modal-content"><div class="modal-header"><h1 class="modal-title">{modalTitle}</h1><button class="fancy-close" data-dismiss="modal" aria-label="Close"><span aria-hidden="true">x</span></button></div><div class="modal-body"><yield from="body"></yield></div><div class="modal-right"><yield from="right"></yield></div><div class="modal-footer"><yield from="footer"></yield></div></div></div><div class="alt-backdrop"></div></div>', '', '', function(opts) {

    this.modalClass = this.opts.styleclass ? this.opts.styleclass : "";
    this.modalId = this.opts.modalid;
    this.modalTitle = this.opts.title;

	this.on("mount", () => {
=======

		this.on("mount", function() {
		    this.filters = this.initFilters(this.config, this.opts.image);
			this.update();
		});

		this.initFilters = function(filterConfig, image) {
		    let filters = [];
		    for(var key in filterConfig.filters) {
		        let conf = filterConfig.filters[key];
		        if(conf.visible) {
		            let filter = new conf.type(image, conf.base);
		            filter.config = conf;
		            filter.name = key;
		            filters.push(filter);
		        }
		    }
		    return filters;
		}.bind(this)

		this.apply = function(event) {
		    let filter = event.item.filter;
		    let value = event.target.value;
		    if(filter) {
			    if(!filter.isActive()) {
			        filter.start();
			        this.disable(filter.config.preclude);
			    } else if(isNaN(value) ) {
			        filter.close();
			        this.enable(filter.config.preclude);
			    }
			    if(!isNaN(value) ) {
			    	filter.setValue(parseFloat(value));
			    	event.target.title = value;
			    }
		    }

		}.bind(this)

		this.disable = function(filterNames) {
		    if(filterNames) {
			    this.filters
			    .filter( filter => filterNames.includes(filter.name) )
			    .forEach( filter => {
			        filter.disabled = true;
			    })
			    this.update();
		    }
		}.bind(this)

		this.enable = function(filterNames) {
		    if(filterNames) {
			    this.filters
			    .filter( filter => filterNames.includes(filter.name) )
			    .forEach( filter => {
			   		filter.disabled = false;
			    })
			    this.update();
		    }
		}.bind(this)

		this.resetAll = function() {
		   this.filters.forEach( filter => {
		       filter.close();
		       filter.disabled = false;
		       if(filter.config.slider) {
		       	filter.setValue(filter.config.base);
		       }
		   })
		   this.update();
		}.bind(this)

});
riot.tag2('imagepaginator', '<virtual if="{opts.enablePageNavigation}"><li if="{opts.numPages > 2}" class="image-controls__action {opts.rtl ? \'end\' : \'start\'} {isFirstPage() ? \'inactive\' : \'\'}"><a if="{!isFirstPage() && !isSequenceMode()}" data-target="paginatorFirstPage" href="{getPageUrl(opts.firstPageNumber)}" title="{msg.firstImage}" data-toggle="tooltip" data-placement="{opts.tooltipPlacement}" aria-labelledby="firstImageLabel"><virtual if="{!opts.rtl}"><yield from="first-page"></yield></virtual><virtual if="{opts.rtl}"><yield from="last-page"></yield></virtual><span id="firstImageLabel" class="labeltext">{msg.firstImage}</span></a><button if="{!isFirstPage() && isSequenceMode()}" data-target="paginatorFirstPage" onclick="{gotoFirstPage}" type="button" title="{msg.firstImage}" data-toggle="tooltip" data-placement="{opts.tooltipPlacement}" aria-labelledby="firstImageLabel"><virtual if="{!opts.rtl}"><yield from="first-page"></yield></virtual><virtual if="{opts.rtl}"><yield from="last-page"></yield></virtual><span id="firstImageLabel" class="labeltext">{msg.firstImage}</span></button><span if="{isFirstPage()}"><virtual if="{!opts.rtl}"><yield from="first-page"></yield></virtual><virtual if="{opts.rtl}"><yield from="last-page"></yield></virtual></span></li><li each="{step in opts.navigationSteps.slice().reverse()}" class="image-controls__action page-browse prev {getPageNumberMinus(step) < opts.firstPageNumber ? \'inactive\' : \'\'}"><virtual if="{opts.numPages > step}"><a if="{getPageNumberMinus(step) >= opts.firstPageNumber && !isSequenceMode()}" data-target="paginatorPrevPage" href="{getPageUrl(getPageNumberMinus(step))}" title="{step + ⁗ ⁗ + msg.stepBack}" data-toggle="tooltip" data-placement="{opts.tooltipPlacement}" aria-labelledby="imageLabel-back-{step}"><virtual if="{!opts.rtl && step == 1}"><yield from="prev-page"></yield></virtual><virtual if="{opts.rtl && step == 1}"><yield from="next-page"></yield></virtual><virtual if="{!opts.rtl && step > 1}">-{step}</virtual><virtual if="{opts.rtl && step > 1}">+{step}</virtual><span id="imageLabel-back-{step}" class="labeltext">{step + msg.stepBack}</span></a><button if="{getPageNumberMinus(step) >= opts.firstPageNumber && isSequenceMode()}" data-target="paginatorPrevPage" onclick="{navigateBack}" type="button" title="{step + ⁗ ⁗ + msg.stepBack}" data-toggle="tooltip" data-placement="{opts.tooltipPlacement}" aria-labelledby="imageLabel-back-{step}"><virtual if="{!opts.rtl && step == 1}"><yield from="prev-page"></yield></virtual><virtual if="{opts.rtl && step == 1}"><yield from="next-page"></yield></virtual><virtual if="{!opts.rtl && step > 1}">-{step}</virtual><virtual if="{opts.rtl && step > 1}">+{step}</virtual><span id="imageLabel-back-{step}" class="labeltext">{step} {msg.stepBack}</span></button><span if="{getPageNumberMinus(step) < opts.firstPageNumber}"><virtual if="{!opts.rtl && step == 1}"><yield from="prev-page"></yield></virtual><virtual if="{opts.rtl && step == 1}"><yield from="next-page"></yield></virtual><virtual if="{!opts.rtl && step > 1}">-{step}</virtual><virtual if="{opts.rtl && step > 1}">+{step}</virtual></span></virtual></li><li if="{opts.showDropdown}" class="image-controls__action select"><div class="custom-control custom-control--select"><select ref="dropdown" id="pageDropdown" aria-label="{msg.aria_label__select_page}" onchange="{changeDropdownValue}"><option each="{item in opts.pageList}" riot-value="{item.value}" title="{item.description ? item.description : item.label}">{item.label}</option></select></div></li><li each="{step in opts.navigationSteps}" class="image-controls__action page-browse next {getPageNumberPlus(step) > opts.lastPageNumber ? \'inactive\' : \'\'}"><virtual if="{opts.numPages > step}"><a if="{getPageNumberPlus(step) <= opts.lastPageNumber && !isSequenceMode()}" data-target="paginatorNextPage" href="{getPageUrl(getPageNumberPlus(step))}" title="{step + ⁗ ⁗ + msg.stepForward}" data-toggle="tooltip" data-placement="{opts.tooltipPlacement}" aria-labelledby="imageLabel-forward-{step}"><virtual if="{!opts.rtl && step == 1}"><yield from="next-page"></yield></virtual><virtual if="{opts.rtl && step == 1}"><yield from="prev-page"></yield></virtual><virtual if="{!opts.rtl && step > 1}">+{step}</virtual><virtual if="{opts.rtl && step > 1}">-{step}</virtual><span id="imageLabel-forward-{step}" class="labeltext">{step} {msg.stepForward}</span></a><button if="{getPageNumberPlus(step) <= opts.lastPageNumber && isSequenceMode()}" data-target="paginatorNextPage" onclick="{navigateForward}" type="button" title="{step + ⁗ ⁗ + msg.stepForward}" data-toggle="tooltip" data-placement="{opts.tooltipPlacement}" aria-labelledby="imageLabel-forward-{step}"><virtual if="{!opts.rtl && step == 1}"><yield from="next-page"></yield></virtual><virtual if="{opts.rtl && step == 1}"><yield from="prev-page"></yield></virtual><virtual if="{!opts.rtl && step > 1}">+{step}</virtual><virtual if="{opts.rtl && step > 1}">-{step}</virtual><span id="imageLabel-forward-{step}" class="labeltext">{step} {msg.stepForward}</span></button><span if="{getPageNumberPlus(step) > opts.lastPageNumber}"><virtual if="{!opts.rtl && step == 1}"><yield from="next-page"></yield></virtual><virtual if="{opts.rtl && step == 1}"><yield from="prev-page"></yield></virtual><virtual if="{!opts.rtl && step > 1}">+{step}</virtual><virtual if="{opts.rtl && step > 1}">-{step}</virtual></span></virtual></li><li if="{opts.numPages > 2}" class="image-controls__action {opts.rtl ? \'start\' : \'end\'} {isLastPage() ? \'inactive\' : \'\'}"><a if="{!isLastPage() && !isSequenceMode()}" data-target="paginatorLastPage" href="{getPageUrl(opts.lastPageNumber)}" title="{msg.lastImage}" data-toggle="tooltip" data-placement="{opts.tooltipPlacement}" aria-labelledby="lastImageLabel"><virtual if="{!opts.rtl}"><yield from="last-page"></yield></virtual><virtual if="{opts.rtl}"><yield from="first-page"></yield></virtual><span id="lastImageLabel" class="labeltext">{msg.lastImage}</span></a><button if="{!isLastPage() && isSequenceMode()}" data-target="paginatorLastPage" onclick="{gotoLastPage}" type="button" title="{msg.lastImage}" data-toggle="tooltip" data-placement="{opts.tooltipPlacement}" aria-labelledby="lastImageLabel"><virtual if="{!opts.rtl}"><yield from="last-page"></yield></virtual><virtual if="{opts.rtl}"><yield from="first-page"></yield></virtual><span id="lastImageLabel" class="labeltext">{msg.lastImage}</span></button><span if="{isLastPage()}"><virtual if="{!opts.rtl}"><yield from="last-page"></yield></virtual><virtual if="{opts.rtl}"><yield from="first-page"></yield></virtual></span></li></virtual>', '', '', function(opts) {

        this.currentPageNumbers = [0];
        this.msg = {};

        this.on("mount", () => {

            this.currentPageNumbers = this.parsePageNumbers(this.opts.currentPageNumber);
            this.msg = this.opts.msg;
            if(this.opts.update) {
                this.opts.update.subscribe(pageNumber => {
                    this.currentPageNumbers = this.isDoublePageMode() ? [pageNumber, pageNumber+1] : [pageNumber];
                    this.update();
                });
            }
            this.update();
        });

        this.on("update", () => {

            $("[data-toggle='tooltip']").tooltip('hide');
            if(this.refs.dropdown) {
                this.refs.dropdown.value = this.isDoublePageMode() ? (this.currentPageNumbers[0] + "-" + this.currentPageNumbers[0]) : this.currentPageNumbers[0];

            }
        });

        this.parsePageNumbers = function(pageNoString) {
        	return pageNoString.match(/\d+/g).map(s => Number(s));
        }.bind(this)

        this.getPageNumberMinus = function(step) {
        	if(this.isDoublePageMode()) {
        		return this.currentPageNumbers[0] - 2 * step;
        	} else {
        		return this.currentPageNumbers[0] - step;
        	}
        }.bind(this)

        this.getPageNumberPlus = function(step) {
        	if(this.isDoublePageMode()) {
        		return this.currentPageNumbers[0] + 2 * step;
        	} else {
        		return this.currentPageNumbers[0] + step;
        	}
        }.bind(this)

        this.getPageUrl = function(pageNo) {
        	if(this.isDoublePageMode()) {
        		return this.opts.pageUrlTemplate(pageNo + "-" + (pageNo+1));
        	} else {
            	return this.opts.pageUrlTemplate(pageNo);
        	}
        }.bind(this)

        this.gotoFirstPage = function() {
            this.gotoPage(this.opts.firstPageNumber);
        }.bind(this)

        this.gotoLastPage = function() {
            this.gotoPage(this.opts.lastPageNumber);
        }.bind(this)

        this.navigateBack = function(e) {
            const step = e.item.step;
            if(this.isDoublePageMode()) {
            	this.gotoPage(this.currentPageNumbers[0] - 2 * step);
            } else {
            	this.gotoPage(this.currentPageNumbers[0] - step);
            }
        }.bind(this)

        this.navigateForward = function(e) {
            const step = e.item.step;
            if(this.isDoublePageMode()) {
            	this.gotoPage(this.currentPageNumbers[0] + 2 * step);
            } else {
            	this.gotoPage(this.currentPageNumbers[0] + step);
            }
        }.bind(this)

        this.gotoPage = function(pageNumber) {
        	if(this.isDoublePageMode()) {
        		this.currentPageNumbers = [pageNumber, pageNumber+1];
        	} else {
				this.currentPageNumbers = [pageNumber];
        	}
            if(this.opts.onUpdate) {
                this.opts.onUpdate(pageNumber);
            }
        }.bind(this)

        this.changeDropdownValue = function(e) {
            let pageNo = e.target.value;
            if(this.isSequenceMode()) {
                this.gotoPage(pageNo);
            } else {
                window.location.assign(this.getPageUrl(pageNo));
            }
        }.bind(this)

        this.isSequenceMode = function() {
            return this.opts.navigationMode.toLowerCase() == 'sequence'
        }.bind(this)

        this.isDoublePageMode = function() {
            return this.opts.navigationMode.toLowerCase() == 'double'
        }.bind(this)

        this.isSinglePageMode = function() {
            return this.opts.navigationMode.toLowerCase() == 'single'
        }.bind(this)

        this.isFirstPage = function() {
            return this.currentPageNumber == this.opts.firstPageNumber;
        }.bind(this)

        this.isLastPage = function() {
            return this.currentPageNumber == this.opts.lastPageNumber;
        }.bind(this)
>>>>>>> 7384e124

	    if(this.opts.onClose) {
	        $(this.refs.modal).on('hide.bs.modal', () => this.opts.onClose());
	    }
	});

<<<<<<< HEAD
});
riot.tag2('pdfdocument', '<div class="pdf-container"><pdfpage each="{page, index in pages}" page="{page}" pageno="{index+1}"></pdfPage></div>', '', '', function(opts) {

		this.pages = [];

		var loadingTask = pdfjsLib.getDocument( this.opts.data );
	    loadingTask.promise.then( ( pdf ) => {
	        var pageLoadingTasks = [];
	        for(var pageNo = 1; pageNo <= pdf.numPages; pageNo++) {
   		        var page = pdf.getPage(pageNo);
   		        pageLoadingTasks.push(page);
   		    }
   		    return Promise.allSettled(pageLoadingTasks);
	    })
	    .then( (results) => {
			results.forEach(result => {
			    if (result.status === "fulfilled") {
                	var page = result.value;
                	this.pages.push(page);
                } else {
                    console.log("Error loading page: ", result);
                }
			});
			this.update();
        })
	    .then( () => {
			$(".pdf-container").show();
			console.log("loader", this.opts.loaderSelector);
            $(this.opts.loaderSelector).hide();
		} );

});
riot.tag2('pdfpage', '<div class="page" id="page_{opts.pageno}"><canvas class="pdf-canvas" id="pdf-canvas_{opts.pageno}"></canvas><div class="text-layer" id="pdf-text_{opts.pageno}"></div><div class="annotation-layer" id="pdf-annotations_{opts.pageno}"></div></div>', '', '', function(opts) {
	this.on('mount', function () {

           this.container = document.getElementById( "page_" + this.opts.pageno );
           this.canvas = document.getElementById( "pdf-canvas_" + this.opts.pageno );
           this.textLayer = document.getElementById( "pdf-text_" + this.opts.pageno );
           this.annotationLayer = document.getElementById( "pdf-annotations_" + this.opts.pageno );

		var containerWidth = $(this.container).width();
		var pageWidth = this.opts.page._pageInfo.view[2];
           var scale = containerWidth/pageWidth;
		this.viewport = this.opts.page.getViewport( scale );

           if(this.container) {
               this.loadPage();
           }
	});

    this.loadPage = function() {
        var canvasOffset = $( this.canvas ).offset();
        var context = this.canvas.getContext( "2d" );
        this.canvas.height = this.viewport.height;
        this.canvas.width = this.viewport.width;

        this.opts.page.render( {
            canvasContext: context,
            viewport: this.viewport
        } ).then( function() {
            return this.opts.page.getTextContent();
        }.bind( this ) ).then( function( textContent ) {

            $( this.textLayer ).css( {
                height: this.viewport.height + 'px',
                width: this.viewport.width + 'px',
            } );

            pdfjsLib.renderTextLayer( {
                textContent: textContent,
                container: this.textLayer,
                viewport: this.viewport,
                textDivs: []
            } );

            return this.opts.page.getAnnotations();
        }.bind( this ) ).then( function( annotationData ) {

            $( this.annotationLayer ).css( {
                width: this.viewport.width + 'px',
            } );

            pdfjsLib.AnnotationLayer.render( {
                viewport: this.viewport.clone( {
                    dontFlip: true
                } ),
                div: this.annotationLayer,
                annotations: annotationData,
                page: this.opts.page,
                linkService: {
                    getDestinationHash: function( dest ) {
                        return '#';
                    },
                    getAnchorUrl: function( hash ) {
                        return '#';
                    },
                    isPageVisible: function() {
                        return true;
                    },
                    externalLinkTarget: pdfjsLib.LinkTarget.BLANK,
                }
            } );

        }.bind( this ) )
    }.bind(this)

});
	
	
riot.tag2('popup', '<yield></yield>', '', '', function(opts) {

this.on( 'mount', function() {
	this.addCloseHandler();
	$(this.root).offset(this.opts.offset);
    $("body").append($(this.root));
    $(this.root).css("position", "absolute");
    $(this.root).show();
});

this.addCloseHandler = function() {
    $(this.root).on("click", function(event){
        event.stopPropagation();
    });

=======
riot.tag2('metadataeditor', '<div if="{this.metadataList}"><h2>Pin content</h2><div class="admin__language-tabs"><ul class="nav nav-tabs"><li each="{language, index in this.opts.languages}" class="admin__language-tab {language == this.currentLanguage ? \'active\' : \'\'}"><a onclick="{this.setCurrentLanguage}">{language}</a></li></ul></div><div class="cms__geomap__featureset_panel "><div class="active"><div class="input_form"><div each="{metadata, index in this.metadataList}" class="input_form__option_group"><div class="input_form__option_label"><label for="input-{metadata.property}">{metadata.label}:</label></div><div class="input_form__option_marker {metadata.required ? \'in\' : \'\'}"><label>*</label></div><div class="input_form__option_control"><input tabindex="{index+1}" disabled="{this.isEditable(metadata) ? \'\' : \'disabled\'}" ref="input" if="{metadata.type != \'longtext\'}" type="{metadata.type}" id="input-{metadata.property}" class="form-control" riot-value="{getValue(metadata)}" oninput="{this.updateMetadata}"><textarea tabindex="{index+1}" disabled="{this.isEditable(metadata) ? \'\' : \'disabled\'}" ref="input" if="{metadata.type == \'longtext\'}" id="input-{metadata.property}" class="form-control" riot-value="{getValue(metadata)}" oninput="{this.updateMetadata}"></textarea></div><div if="{metadata.helptext}" class="input_form__option_help"><button type="button" class="btn btn--clean" data-toggle="helptext" for="help_{metadata.property}"><i class="fa fa-question-circle" aria-hidden="true"></i></button></div><div if="{metadata.helptext}" id="help_{metadata.property}" class="input_form__option_control_helptext">{metadata.helptext}</div></div><div class="admin__geomap-edit-delete-wrapper"><a if="{this.opts.deleteListener}" disabled="{this.mayDelete() ? \'\' : \'disabled\'}" class="btn btn--clean -redlink" onclick="{this.notifyDelete}">{this.opts.deleteLabel}</a></div></div></div></div></div>', '', '', function(opts) {

 	this.on("mount", () => {
 	    this.currentLanguage = this.opts.currentLanguage;
 	    this.updateMetadataList(this.opts.metadata);
 	    this.focusInput();
 	    if(this.opts.provider) {
 	        this.opts.provider.subscribe( (metadata) => {
 	            this.updateMetadataList(metadata)
 	            this.update();
 	            this.focusInput();
 	        });
 	    }
 	})

 	this.focusInput = function() {
 	    if(Array.isArray(this.refs.input)) {
 	        this.refs.input[0].focus();
 	    } else if(this.refs.input) {
 	        this.refs.input.focus();
 	    }
 	}.bind(this)

 	this.updateMetadataList = function(metadataList) {
 	   this.metadataList = metadataList;
 	}.bind(this)

 	this.updateMetadata = function(event) {
 	    let metadata = event.item.metadata;
 	    if(!metadata.value) {
 	        metadata.value = {};
 	    }
 	    let value = event.target.value;
 	    if(value) {
	 	    metadata.value[this.currentLanguage] = [event.target.value];
 	    } else {
 	       metadata.value[this.currentLanguage] = undefined;
 	    }
 	    if(this.opts.updateListener) {
 	       this.opts.updateListener.next(metadata);
 	    }
 	}.bind(this)

 	this.getValue = function(metadata) {
 	    if(metadata.value && metadata.value[this.currentLanguage]) {
	 	    let value = metadata.value[this.currentLanguage][0];
	 	    return value;
 	    } else {
 	        return "";
 	    }
 	}.bind(this)

 	this.setCurrentLanguage = function(event) {
 	    this.currentLanguage = event.item.language;
 	    this.update();
 	}.bind(this)

 	this.notifyDelete = function() {
 	    this.opts.deleteListener.next();
 	}.bind(this)

 	this.isEditable = function(metadata) {
 	    return metadata.editable === undefined || metadata.editable === true;
 	}.bind(this)

 	this.mayDelete = function() {
 	    editable = this.metadataList.find( md => this.isEditable(md));
 	    return editable !== undefined;
 	}.bind(this)

});



riot.tag2('modal', '<div class="modal fade {modalClass}" id="{modalId}" tabindex="-1" ref="modal" role="dialog" aria-labelledby="{modalTitle}" aria-hidden="true"><div class="modal-dialog modal-dialog-centered" role="document"><div class="modal-content"><div class="modal-header"><h1 class="modal-title">{modalTitle}</h1><button class="fancy-close" data-dismiss="modal" aria-label="Close"><span aria-hidden="true">x</span></button></div><div class="modal-body"><yield from="body"></yield></div><div class="modal-right"><yield from="right"></yield></div><div class="modal-footer"><yield from="footer"></yield></div></div></div><div class="alt-backdrop"></div></div>', '', '', function(opts) {

    this.modalClass = this.opts.styleclass ? this.opts.styleclass : "";
    this.modalId = this.opts.modalid;
    this.modalTitle = this.opts.title;

	this.on("mount", () => {

	    if(this.opts.onClose) {
	        $(this.refs.modal).on('hide.bs.modal', () => this.opts.onClose());
	    }
	});

});
riot.tag2('pdfdocument', '<div class="pdf-container"><pdfpage each="{page, index in pages}" page="{page}" pageno="{index+1}"></pdfPage></div>', '', '', function(opts) {

		this.pages = [];

		var loadingTask = pdfjsLib.getDocument( this.opts.data );
	    loadingTask.promise.then( ( pdf ) => {
	        var pageLoadingTasks = [];
	        for(var pageNo = 1; pageNo <= pdf.numPages; pageNo++) {
   		        var page = pdf.getPage(pageNo);
   		        pageLoadingTasks.push(page);
   		    }
   		    return Promise.allSettled(pageLoadingTasks);
	    })
	    .then( (results) => {
			results.forEach(result => {
			    if (result.status === "fulfilled") {
                	var page = result.value;
                	this.pages.push(page);
                } else {
                    console.log("Error loading page: ", result);
                }
			});
			this.update();
        })
	    .then( () => {
			$(".pdf-container").show();
			console.log("loader", this.opts.loaderSelector);
            $(this.opts.loaderSelector).hide();
		} );

});
riot.tag2('pdfpage', '<div class="page" id="page_{opts.pageno}"><canvas class="pdf-canvas" id="pdf-canvas_{opts.pageno}"></canvas><div class="text-layer" id="pdf-text_{opts.pageno}"></div><div class="annotation-layer" id="pdf-annotations_{opts.pageno}"></div></div>', '', '', function(opts) {
	this.on('mount', function () {

           this.container = document.getElementById( "page_" + this.opts.pageno );
           this.canvas = document.getElementById( "pdf-canvas_" + this.opts.pageno );
           this.textLayer = document.getElementById( "pdf-text_" + this.opts.pageno );
           this.annotationLayer = document.getElementById( "pdf-annotations_" + this.opts.pageno );

		var containerWidth = $(this.container).width();
		var pageWidth = this.opts.page._pageInfo.view[2];
           var scale = containerWidth/pageWidth;
		this.viewport = this.opts.page.getViewport( scale );

           if(this.container) {
               this.loadPage();
           }
	});

    this.loadPage = function() {
        var canvasOffset = $( this.canvas ).offset();
        var context = this.canvas.getContext( "2d" );
        this.canvas.height = this.viewport.height;
        this.canvas.width = this.viewport.width;

        this.opts.page.render( {
            canvasContext: context,
            viewport: this.viewport
        } ).then( function() {
            return this.opts.page.getTextContent();
        }.bind( this ) ).then( function( textContent ) {

            $( this.textLayer ).css( {
                height: this.viewport.height + 'px',
                width: this.viewport.width + 'px',
            } );

            pdfjsLib.renderTextLayer( {
                textContent: textContent,
                container: this.textLayer,
                viewport: this.viewport,
                textDivs: []
            } );

            return this.opts.page.getAnnotations();
        }.bind( this ) ).then( function( annotationData ) {

            $( this.annotationLayer ).css( {
                width: this.viewport.width + 'px',
            } );

            pdfjsLib.AnnotationLayer.render( {
                viewport: this.viewport.clone( {
                    dontFlip: true
                } ),
                div: this.annotationLayer,
                annotations: annotationData,
                page: this.opts.page,
                linkService: {
                    getDestinationHash: function( dest ) {
                        return '#';
                    },
                    getAnchorUrl: function( hash ) {
                        return '#';
                    },
                    isPageVisible: function() {
                        return true;
                    },
                    externalLinkTarget: pdfjsLib.LinkTarget.BLANK,
                }
            } );

        }.bind( this ) )
    }.bind(this)

});
	
	
riot.tag2('popup', '<yield></yield>', '', '', function(opts) {

this.on( 'mount', function() {
	this.addCloseHandler();
	$(this.root).offset(this.opts.offset);
    $("body").append($(this.root));
    $(this.root).css("position", "absolute");
    $(this.root).show();
});

this.addCloseHandler = function() {
    $(this.root).on("click", function(event){
        event.stopPropagation();
    });

>>>>>>> 7384e124
    $('body').one("click", function(event) {
        this.unmount(true);
        $(this.root).off();
        if(this.opts.myparent) {
             $(this.root).hide();
            $(this.opts.myparent).append($(this.root));
            $(this.root).offset({left:0, top:0});
        } else {
            this.root.remove();
        }
    }.bind(this));

}.bind(this)

});
<<<<<<< HEAD


riot.tag2('rawhtml', '', '', '', function(opts) {
  this.on("mount", () => {
	    this.root.innerHTML = opts.content;
	  })
  this.on("updated", () => {
    this.root.innerHTML = opts.content;
  })
});
riot.tag2('simplepaginator', '<div if="{opts.itemCount > 1}" class="{opts.rtl ? \'numeric-paginator -rtl\' : \'numeric-paginator -ltr\'} {opts.classSuffix}"><nav aria-label="{opts.positionBottom ? msg.aria_label__pagination_bottom : msg.aria_label__pagination_pages}"><ul><li if="{this.currentItem > this.opts.firstItem}" class="numeric-paginator__navigate navigate_prev"><a if="{isRenderLinks()}" href="{getItemUrl(currentItem-1)}" data-target="paginatorPrevPage" aria-label="{msg.aria_label__pagination_previous}"><i if="{!opts.rtl}" class="fa {msg.numericPaginator_prev}" aria-hidden="true"></i><i if="{opts.rtl}" class="fa {msg.numericPaginator_next}" aria-hidden="true"></i></a><button if="{isRenderButtons()}" onclick="{navigateToPrevItem}" data-target="paginatorPrevPage" aria-label="{msg.aria_label__pagination_previous}"><i if="{!opts.rtl}" class="fa {msg.numericPaginator_prev}" aria-hidden="true"></i><i if="{opts.rtl}" class="fa {msg.numericPaginator_next}" aria-hidden="true"></i></button></li><li each="{item in getFirstItems()}" class="numeric-paginator__navigate"><a if="{isRenderLinks()}" href="{getItemUrl(item)}" aria-label="{msg.aria_label__pagination_goto}"><span>{item}</span></a><button if="{isRenderButtons()}" onclick="{navigateToItem}" aria-label="{msg.aria_label__pagination_goto}"><span>{item}</span></button></li><li class="numeric-paginator__dots" if="{isShowDotsAfterFirstItems()}"><span>...</span></li><li each="{item in getCenterItems()}" class="numeric-paginator__navigate {item == currentItem ? \'-active\' : \'\'}"><a if="{isRenderLinks() && item != currentItem}" href="{getItemUrl(item)}" aria-label="{msg.aria_label__pagination_goto}"><span>{item}</span></a><button if="{isRenderButtons() && item != currentItem}" onclick="{navigateToItem}" aria-label="{msg.aria_label__pagination_goto}"><span>{item}</span></button><span if="{item == currentItem}">{item}</span></li><li class="numeric-paginator__dots" if="{isShowDotsBeforeLastItems()}"><span>...</span></li><li each="{item in getLastItems()}" class="numeric-paginator__navigate"><a if="{isRenderLinks()}" href="{getItemUrl(item)}" aria-label="{msg.aria_label__pagination_goto}"><span>{item}</span></a><button if="{isRenderButtons()}" onclick="{navigateToItem}" aria-label="{msg.aria_label__pagination_goto}"><span>{item}</span></button></li><li if="{this.currentItem < this.opts.lastItem}" class="numeric-paginator__navigate navigate_next"><a if="{isRenderLinks()}" href="{getItemUrl(currentItem+1)}" data-target="paginatorNextPage" aria-label="{msg.aria_label__pagination_next}"><i if="{!opts.rtl}" class="fa {msg.numericPaginator_next}" aria-hidden="true"></i><i if="{opts.rtl}" class="fa {msg.numericPaginator_prev}" aria-hidden="true"></i></a><button if="{isRenderButtons()}" onclick="{navigateToNextItem}" data-target="paginatorNextPage" aria-label="{msg.aria_label__pagination_next}"><i if="{!opts.rtl}" class="fa {msg.numericPaginator_next}" aria-hidden="true"></i><i if="{opts.rtl}" class="fa {msg.numericPaginator_prev}" aria-hidden="true"></i></button></li></ul></nav></div>', '', '', function(opts) {

        this.currentItem = 0;
        this.msg = {};
        this.range = 2;

        this.on("mount", () => {
            this.msg = opts.msg;
            this.currentItem = opts.itemActive;
            if(this.opts.range) {
                this.range = this.opts.range;
            }
            if(this.opts.update) {
                this.opts.update.subscribe(itemNumber => {
                    this.currentItem = itemNumber;
                    this.update();
                });
            }
            this.update();
        });

        this.on("update", () => {

            $("[data-toggle='tooltip']").tooltip('hide');
            if(this.refs.dropdown) {
                this.refs.dropdown.value = this.currentItem;
            }
        });

        this.getItemUrl = function(itemNumber) {
            return this.opts.urlTemplate(itemNumber);
        }.bind(this)

        this.gotoFirstItem = function() {
            this.gotoItem(this.opts.firstItem);
        }.bind(this)

        this.gotoLastItem = function() {
            this.gotoItem(this.opts.lastItem);
        }.bind(this)

        this.navigateToItem = function(e) {
            const item = e.item.item;
            this.gotoItem(item);
        }.bind(this)

        this.navigateToPrevItem = function() {
            this.gotoItem(this.currentItem-1);
        }.bind(this)

        this.navigateToNextItem = function() {
            this.gotoItem(this.currentItem+1);
        }.bind(this)

        this.gotoItem = function(itemNumber) {
            this.currentItem = itemNumber;
            if(this.opts.onUpdate) {
                this.opts.onUpdate(itemNumber);
            }
        }.bind(this)

        this.isShowDotsAfterFirstItems = function() {
            return this.currentItem - this.range > this.opts.firstItem + this.range + 1
        }.bind(this)

        this.isShowDotsBeforeLastItems = function() {
            return this.currentItem + this.range < this.opts.lastItem - this.range - 1
        }.bind(this)

        this.getFirstItems = function() {
            let result = [];
            let firstCenterItem = this.getCenterItems()[0];
            let lastItem = Math.min(this.opts.firstItem + this.range + 1, firstCenterItem);
            for (let i = this.opts.firstItem; i < lastItem; i++) {
                result.push(i);
            }

            return result;
        }.bind(this)

        this.getLastItems = function() {
            let result = [];
            let centerItems = this.getCenterItems();
            let lastCenterItem = centerItems[centerItems.length-1];
            let firstItem = Math.max(this.opts.lastItem - this.range - 1, lastCenterItem);
                for (let i = firstItem + 1; i <= this.opts.lastItem; i++) {
                    result.push(i);
                }
            return result;
        }.bind(this)

        this.getCenterItems = function() {
            let result = [];
            for (let i = this.currentItem - this.range; i <= this.currentItem + this.range; i++) {
                if(i >= this.opts.firstItem && i <= this.opts.lastItem) {
                    result.push(i);
                }
            }
            return result;
        }.bind(this)

        this.isRenderLinks = function() {
            return this.opts.navigationMode != "buttons";
        }.bind(this)

        this.isRenderButtons = function() {
            return this.opts.navigationMode == "buttons";
        }.bind(this)

        this.isFirstItem = function() {
            return this.currentItem == this.opts.firstItem;
        }.bind(this)

        this.isLastItem = function() {
            return this.currentItem == this.opts.lastItem;
        }.bind(this)
});














riot.tag2('slideshow', '<a if="{manifest === undefined}" data-linkid="{opts.pis}"></a><figure class="slideshow" if="{manifest !== undefined}" onmouseenter="{mouseenter}" onmouseleave="{mouseleave}"><div class="slideshow__image"><a href="{getLink(manifest)}" class="remember-scroll-position" data-linkid="{opts.pis}" onclick="{storeScrollPosition}"><img riot-src="{getThumbnail(manifest)}" class="{\'active\' : active}" alt="{getLabel(manifest)}" onload="{setImageActive}"></a></div><figcaption><h3>{getTitleOrLabel(manifest)}</h3><p><span each="{md in metadataList}"> {getMetadataValue(manifest, md)} <br></span></p><div if="{pis.length > 1}" class="slideshow__dots"><ul><li each="{imagepi in pis}"><button class="btn btn--clean {\'active\' : pi === imagepi}" onclick="{setPi}"></button></li></ul></div></figcaption></figure>', '', '', function(opts) {

    	$.fn.isInViewport = function() {
        	var elementTop = $( this ).offset().top;
        	var elementBottom = elementTop + $( this ).outerHeight();
        	var elementHeight = $( this ).outerHeight();
        	var viewportTop = $( window ).scrollTop();
        	var viewportBottom = viewportTop + $( window ).height();

        	return elementBottom > (viewportTop + elementHeight) && elementTop < (viewportBottom - elementHeight);
    	};

    	this.pis = this.opts.pis.split(/[\s,;]+/);
    	this.pis = this.pis.filter( function( pi ) {
    		return pi != undefined && pi.length > 0;
    	} );
        this.metadataList = this.opts.metadata.split(/[,;]+/);
        this.manifest = undefined;
        this.manifests = new Map();
        this.active = false;
        this.visible = false;
        this.mouseover = false;

        this.on( 'mount', function() {
        	this.loadManifest( this.pis[0] );
        }.bind( this ));

        this.mouseenter = function() {
        	this.mouseover = true;
        }.bind(this)

        this.mouseleave = function() {
        	this.mouseover = false;
        }.bind(this)

        this.checkPosition = function() {
        	var slideshow = $( '#' + this.opts.id + ' figure' );

        	if ( !this.visible && this.pis.length > 1 && slideshow.isInViewport() ) {
        		this.visible = true;
            	this.moveSlides( this.pis, true );
        	}
        	else if ( this.visible && !slideshow.isInViewport() ) {
        		this.visible = false;
        		this.moveSlides( this.pis, false );
        	}
        }.bind(this)

        this.moveSlides = function( pis, move ) {
        	var index = 1;

        	if ( move ) {
        		clearInterval( this.interval );

        		this.interval = setInterval( function() {
                	if ( index === pis.length ) {
                		index = 0;
                	}
                	if ( !this.mouseover ) {
            			this.loadManifest( pis[ index ] );
                    	index++;
                	}
                }.bind( this ), 3000 );
        	}
        	else {
        		clearInterval( this.interval );
        	}
        }.bind(this)

        this.setPi = function( event ) {
        	let pi = event.item.imagepi;

        	if ( pi != this.pi ) {
        		this.pi = pi;

        		return this.loadManifest( pi );
        	}
        }.bind(this)

        this.setImageActive = function() {
        	this.active = true;
        	this.update();
        }.bind(this)

        this.loadManifest = function( pi ) {
        	let url = this.opts.manifest_base_url.replace( "{pi}", pi );
        	let json = this.manifests.get( url );
        	this.pi = pi;
        	this.active = false;
        	this.update();

        	if ( !json ) {
        		$.getJSON( url, function( manifest ) {
        			if ( manifest ) {

        				this.manifest = manifest;
        				this.manifests.set( url, manifest );
        				this.update();
            			this.checkPosition();

        				$( window ).on( 'resize scroll', function() {
            				this.checkPosition();
        				}.bind( this ) );
        			}
        		}.bind( this ))
        		.then(function(data) {
        		})
        		.catch(function(error) {
        			console.error("error loading ", url, ": ", error);
        		});
        	}
        	else {

            	setTimeout( function() {
            		this.manifest = json;
            		this.update();
            	}.bind( this ), 300 );
        	}
        }.bind(this)
        this.getThumbnail = function( manifest, width, height ) {
        	if( !manifest.thumbnail.service || ( !width && !height ) ) {
        		return manifest.thumbnail['@id'];
        	}
        	else {
        		let sizePrefix = width && height ? "!" : "";

        		return manifest.thumbnail.service['@id'] + "/full/" + sizePrefix + width + "," + height + "/0/default.jpg";
        	}
        }.bind(this)

        this.getLink = function( manifest ) {
        	rendering = manifest.rendering;

        	if ( Array.isArray( rendering ) ) {
        		rendering = rendering.find( ( rend ) => rend.format == "text/html" );
        	}
        	if ( rendering ) {
        		return rendering['@id'];
        	}
        	else {
        		return '';
        	}
        }.bind(this)

        this.getTitleOrLabel = function( manifest ) {
        	var title = this.getMetadataValue( manifest, 'Title' );

        	if(title) {
        		return title;
        	} else {
        		return getLabel( manifest );
        	}
        }.bind(this)

        this.getLabel = function( manifest ) {
        	return this.getValue(manifest.label, this.opts.locale);
        }.bind(this)

        this.getMetadataValue = function( manifest, metadataLabel ) {
        	if ( manifest && metadataLabel ) {
        		let metadata = manifest.metadata.find( ( md ) => {
        			let label = md.label;
        			if ( Array.isArray( label ) ) {
        				label = label.find( (l) => l['@value'].trim() == metadataLabel.trim());
        				if ( label ) {
        					label = label['@value']
        				}
        			}
        			return label && label.trim() == metadataLabel.trim();
        		});

        		if ( metadata ) {
        			let value = this.getValue( metadata.value, this.opts.locale );

        			return value;
        		}
        	}
        }.bind(this)

        this.getValue = function ( element, locale ) {
            if ( element ) {
            	if ( typeof element === 'string' ) {
            		return element;
            	}
        		else if ( Array.isArray( element ) ) {
            		var fallback;

            		for ( var index in element  ) {
            			var item = element[index];

            			if ( typeof item === 'string' ) {
            				return item;
            			}
            			else {
            				var value = item['@value'];
            				var language = item['@language'];

            				if ( locale == language ) {
            					return value;
            				}
            				else if ( !fallback || language == 'en' ) {
            					fallback = value;
            				}
            			}
            		}

            		return fallback;
            	}
            	else {
            		return element['@value'];
            	}
            }
        }.bind(this)

        this.storeScrollPosition = function(event) {
            $target = $(event.target).closest("a");
            viewerJS.handleScrollPositionClick($target);
        }.bind(this)
});
riot.tag2('subcollection', '<ul if="{collection.members && collection.members.length > 0}" class="list card-body__list"><li each="{child in getChildren(collection)}"><div class="card-body__links"><a class="card-body__collection" href="{getId(child.rendering)}">{getValue(child.label)} ({viewerJS.iiif.getContainedWorks(child)})</a><a class="card-body__rss" href="{viewerJS.iiif.getRelated(child, \'Rss feed\')[\'@id\']}" target="_blank"><i class="fa fa-rss" aria-hidden="true"></i></a></div><subcollection if="{child.members && child.members.length > 0}" collection="{child}" language="{this.opts.language}" defaultlanguage="{this.opts.defaultlanguage}"></subcollection></li></ul>', '', '', function(opts) {
		this.collection = this.opts.collection;

		this.getId = function(element) {
		    if(!element) {
		        return undefined;
		    } else if (Array.isArray(element) && element.length > 0) {
		        return viewerJS.iiif.getId(element[0]);
		    } else {
		        return viewerJS.iiif.getId(element);
		    }
		}.bind(this)

		this.getValue = function(element) {
		    return viewerJS.iiif.getValue(element, this.opts.language, this.opts.defaultlanguage);
		}.bind(this)

		this.getChildren = function(collection) {
		    if(collection.members) {
		    	return collection.members.filter( child => viewerJS.iiif.isCollection(child));
		    } else {
		        return [];
		    }
		}.bind(this)
});



riot.tag2('thumbnails', '<div ref="thumb" class="thumbnails-image-wrapper {this.opts.index == index ? \'selected\' : \'\'} {getPageStatus(index)}" each="{canvas, index in thumbnails}"><a class="thumbnails-image-link" href="{getLink(canvas)}" onclick="{handleClickOnImage}"><img class="thumbnails-image" alt="{getObjectTitle() + \': \' + getValue(canvas.label)}" riot-src="{getImage(canvas)}" loading="lazy"><div class="thumbnails-image-overlay"><div class="thumbnails-label">{getValue(canvas.label)}</div></div></a></div>', '', '', function(opts) {

this.thumbnails = [];
this._debug = false;

this.on("mount", () => {
	if(this._debug)console.log("mount ", this.opts);
	this.type = opts.type ? opts.type : "items";
	this.language = opts.language ? opts.language : "en";
	this.imageSize = opts.imagesize;
	if(this.opts.index === undefined) {
		this.opts.index = 0;
	}

	let source = opts.source;
	if(viewerJS.isString(source)) {
		fetch(source)
		.then(response => response.json())
		.then(json => this.loadThumbnails(json, this.type))
		.catch(e => {
			console.error("Error reading manifest from ", source);
		})
	} else {
		this.loadThumbnails(source, this.type);
	}
});

this.on("updated", () => {
	if(this._debug)console.log("updated", this.opts);
	let activeThumb = this.refs.thumb[this.opts.index];
	if(activeThumb) {
		activeThumb.scrollIntoView({block: "end", behavior: "smooth"});
	}
	if(this.opts.onload) {
	    this.opts.onload();
	}
});

this.loadThumbnails = function(source, type) {
    if(this._debug)console.log("Loading thumbnails from ", source);
	if(source) {
		switch(type) {
			case "structures":
				if(this._debug)console.log("structures", source.structures);
				rxjs.from(source.structures)
				.pipe(
						rxjs.operators.map(range => this.getFirstCanvas(range, true)),
						rxjs.operators.filter(canvas => canvas != undefined),
						rxjs.operators.concatMap(canvas => this.loadCanvas(canvas))
						)
				.subscribe(item => this.addThumbnail(item));
				break;
			case "sequence":
				this.createThumbnails(source.sequences[0].canvases);
				break;
			case "items":
			case "default":
				this.createThumbnails(source.items)
		}
	} else {
		throw "source manifest not defined";
	}

}.bind(this)

this.addThumbnail = function(item) {
    if(this._debug)console.log("add thumbnail from ", item);

	this.thumbnails.push(item);
	this.update();
}.bind(this)

this.createThumbnails = function(items) {
    if(this._debug)console.log("creating thumbnails from ", items);

	this.thumbnails = items;
	this.update();
}.bind(this)

this.getFirstCanvas = function(range, overwriteLabel) {

	let canvas = undefined;
	if(range.start) {
		canvas = range.start;
	} else if(range.items) {
		canvas = range.items.find( item => item.type == "Canvas");
	}
	if(canvas && overwriteLabel) {
		if(this.opts.label) {
			let md = range.metadata.find(md => viewerJS.iiif.getValue(md.label, "none") == this.opts.label);
			if(md) {
				canvas.label = this.getValue(md.value);
			} else {
				canvas.label = range.label;
			}
		} else {
			canvas.label = range.label;
		}

	}
	return canvas;
}.bind(this)

this.loadCanvas = function(source) {
	return fetch(viewerJS.iiif.getId(source))
	.then(response => response.json())
	.then(canvas => {

		if(source.label) {
			canvas.label = source.label;
		}
		return canvas;
	})
}.bind(this)

this.getValue = function(value) {
	return viewerJS.iiif.getValue(value, this.language, this.language == "en" ? "de" : "en");
}.bind(this)

this.getObjectTitle = function() {
	try {
	return document.querySelector('.archives__object-title').innerHTML;
	}
	catch (e) {

		return '';
	}
}.bind(this)

this.getImage = function(canvas) {

	if(canvas.items) {
		return canvas.items
		.filter(page => page.items != undefined)
		.flatMap(page => page.items)
		.filter(anno => anno.body != undefined)
		.map(anno => anno.body)
		.map(res => this.getImageUrl(res, this.imageSize))
		.find(url => url != undefined)
	} else if(canvas.images && canvas.images.length > 0) {
		return this.getImageUrl(canvas.images[0].resource, this.imageSize);
	} else {
		return undefined;
	}
}.bind(this)

this.getImageUrl = function(resource, size) {

	if(size && resource.service && (!Array.isArray(resource.service) || resource.service.length > 0)) {
		let url = viewerJS.iiif.getId(viewerJS.iiif.getId(resource.id) ? resource.service[0] : resource.service);
		return url + "/full/" + size + "/0/default." + this.getExtension(resource.format);
	} else {
		return viewerJS.iiif.getId(resource);
	}
}.bind(this)

this.getExtension = function(format) {
	if(format && format == "image/png") {
		return "png";
	} else {
		return "jpg";
	}
}.bind(this)

this.getLink = function(canvas) {
	if(this.opts.link) {
		return this.opts.link(canvas);
	} else {
		return this.getHomepage(canvas);
	}
}.bind(this)

this.getHomepage = function(canvas) {
	if(canvas.homepage && canvas.homepage.length > 0) {
		return canvas.homepage[0].id;
	} else {
		return undefined;
	}
}.bind(this)

this.handleClickOnImage = function(event) {
	if(this.opts.actionlistener) {
		this.opts.actionlistener.next({
			action: "clickImage",
			value: event.item.index
		})
	}

	event.preventUpdate = true;
}.bind(this)

this.getPageStatus = function(index) {
	if(this.opts.statusmap) {
		return this.opts.statusmap.get(index);
	}
}.bind(this)

});
riot.tag2('timematrix', '<div class="timematrix__subarea"><span class="timematrix__loader" ref="loader"><img if="{loading}" riot-src="{opts.contextPath}resources/images/infinity_loader.svg" class="img-fluid" alt="Timematrix Loader"></span></div><div class="timematrix__selection"><div id="locateTimematrix"><div class="timematrix__bar"><div class="timematrix__period"><span>{translate(⁗timematrix__timePeriod⁗)}:</span>&#xA0; <input tabindex="0" aria-label="{translate(\'aria_label__timeline_period_start\')}" class="timematrix__selectionRangeInput" ref="inputStartYear" riot-value="{this.startYear}" maxlength="4"> &#xA0;<span>-</span>&#xA0; <input tabindex="0" aria-label="{translate(\'aria_label__timeline_period_end\')}" class="timematrix__selectionRangeInput" ref="inputEndYear" riot-value="{this.endYear}" maxlength="4"></div><div class="timematrix__hitsForm"><div class="timematrix__hitsInput"><span>{translate(⁗timematrix__maxResults⁗)}: &#xA0;</span><input onchange="{updateHitsPerPage}" type="text" id="hitsPerPage" class="hitsPerPage" name="hitsPerPage" riot-value="{this.maxHits}" placeholder="" maxlength="5" aria-label="{translate(\'aria_label__timeline_hits\')}"></div></div></div><div id="slider-range" ref="sliderRange"></div><button type="submit" ref="setTimematrix" class="btn btn--full setTimematrix">{translate(⁗timematrix__calculate⁗)}</button></div></div><div class="timematrix__objects"><label if="{!loading && manifests.length == 0}">{translate(⁗hitsZero⁗)}</label><div each="{manifest in manifests}" class="timematrix__content"><div class="timematrix__img"><a href="{getViewerUrl(manifest)}"><img ref="image" riot-src="{getImageUrl(manifest)}" class="timematrix__image" data-viewer-thumbnail="thumbnail" alt="" aria-hidden="true" onload="$(this).parents(\'.timematrix__img\').css(\'background\', \'transparent\')"><div class="timematrix__text"><p if="{hasTitle(manifest)}" name="timetext" class="timetext">{getDisplayTitle(manifest)}</p></div></a></div></div></div>', '', '', function(opts) {
		this.manifests = [];
		this.loading = true;

		this.on( 'updated', function() {
		    if(this.refs.image) {
		        if(Array.isArray(this.refs.image)) {
				    this.refs.image.forEach(ele => {
				        if(!ele.src) {
				        	viewerJS.thumbnailLoader.load(ele);
				        }
				    })
		        } else {
		            viewerJS.thumbnailLoader.load(this.refs.image)
		        }
		    }
		});

	    this.on( 'mount', function() {

	        let restoredValues = this.restoreValues();
	        if(restoredValues) {
	            this.startYear = restoredValues.startYear;
		        this.endYear = restoredValues.endYear;
		        this.maxHits = restoredValues.maxHits;
	        } else {
		        this.startYear = this.opts.minYear;
		        this.endYear = this.opts.maxYear;
		        this.maxHits = this.opts.maxHits;
	        }

	        this.updateTimeMatrix = new rxjs.Subject();

	        this.updateTimeMatrix.pipe(
	                rxjs.operators.map( e => this.getIIIFApiUrl()),
	                rxjs.operators.switchMap( url => {

	                    this.loading = true;
	                    this.update();
	                    return fetch(url);
	                }),
	                rxjs.operators.switchMap( result => {

	                    return result.json();
	                }),
	                ).subscribe(json => {
	                    this.manifests = json.orderedItems ? json.orderedItems : [];

	                    this.loading = false;
	                    this.update();
	                })

	        this.initSlider( this.opts.slider, this.startYear, this.endYear, this.opts.minYear, this.opts.maxYear );
	        this.updateTimeMatrix.next();
	    } );

	    this.getViewerUrl = function(manifest) {
	        let viewer  = manifest.rendering;
	        if(Array.isArray(viewer)) {
	            viewer = viewer.find(r => r.format == "text/html");
	        }
	        if(viewer) {
	            return viewer["@id"];
	        } else {
	            return "";
	        }
	    }.bind(this)

	    this.getImageUrl = function(manifest) {
	        if(manifest.thumbnail) {
	            let url = manifest.thumbnail["@id"];
	            return url;
	        }
	    }.bind(this)

	    this.hasTitle = function(manifest) {
	        return manifest.label != undefined;
	    }.bind(this)

	    this.getDisplayTitle = function(manifest) {
	        return viewerJS.iiif.getValue(manifest.label, this.opts.language, "en");
	    }.bind(this)

	    this.getIIIFApiUrl = function() {
	        var apiTarget = this.opts.contextPath;
	        apiTarget += "api/v1/records/list";
	        apiTarget += "?start=" + this.startYear;
	        apiTarget += "&end=" + this.endYear;
	        apiTarget += "&rows=" + this.maxHits;
	        apiTarget += "&sort=RANDOM";
	        if ( this.opts.subtheme ) {
	            apiTarget += ( "&subtheme=" + this.opts.subtheme );
	        }
	        return apiTarget;
	    }.bind(this)

	    this.getApiUrl = function() {

	        var apiTarget = this.opts.contextPath;
	        apiTarget += 'rest/records/timematrix/range/';
	        apiTarget += $( this.opts.startInput ).val();
	        apiTarget += "/";
	        apiTarget += $( this.opts.endInput ).val();
	        apiTarget += '/';
	        apiTarget += $( this.maxHits ).val();
	        apiTarget += '/';

	        if ( this.opts.subtheme ) {
	            apiTarget += ( "?subtheme=" + this.opts.subtheme );
	        }

	        return apiTarget;
	    }.bind(this)

	    this.initSlider = function( sliderSelector, startYear, endYear, minYear, maxYear ) {
	        let $slider = $( this.refs.sliderRange );

	        let rtl = $slider.closest('[dir="rtl"]').length > 0;

	        $slider.slider( {
	            range: true,
	            isRTL: rtl,
	            min: minYear,
	            max: maxYear,
	            values: [ startYear, endYear ],
	            slide: function( event, ui ) {
	                $( this.refs.inputStartYear ).val( ui.values[ 0 ] ).change();
	                this.startYear = parseInt( ui.values[ 0 ] );
	                $( this.refs.inputEndYear ).val( ui.values[ 1 ] ).change();
	                this.endYear = parseInt( ui.values[ 1 ] );
	            }.bind( this ),
	            stop: (event, ui) => {
	                this.updateTimeMatrix.next();
                    this.storeValues();
	            }
	        } );

	        $slider.find( ".ui-slider-handle" ).on( 'mousedown', function() {
	            $( '.ui-slider-handle' ).removeClass( 'top' );
	            $( this ).addClass( 'top' );
	        } );
	    }.bind(this)

	    this.translate = function(key) {
	        return this.opts.msg[key];
	    }.bind(this)
	    this.updateHitsPerPage = function(event) {
	        this.maxHits = event.target.value;
	        this.storeValues();
	        this.updateTimeMatrix.next();
	    }.bind(this)

	    this.restoreValues = function() {
	        let string = sessionStorage.getItem("viewer_timematrix");
	        if(string) {
	            let json = JSON.parse(string);
	            return json;
	        } else {
	            return undefined;
	        }
	    }.bind(this)

	    this.storeValues = function() {
	        let json = {startYear: this.startYear, endYear: this.endYear, maxHits: this.maxHits}
	        let string = JSON.stringify(json);
	        sessionStorage.setItem("viewer_timematrix", string);
	    }.bind(this)

});



riot.tag2('slider', '<div ref="container" class="swiper slider-{this.styleName}__container slider-{this.sliderInstance}"><div class="swiper-wrapper slider-{this.styleName}__wrapper"><div each="{slide, index in slides}" class="swiper-slide slider-{this.styleName}__slide" ref="slide_{index}"></div></div><div if="{this.showStandardNav}" ref="navigation" class="slider-navigation-wrapper slider-navigation-wrapper-{this.styleName} slider-navigation-wrapper-{this.sliderInstance}"><div ref="navigationLeft" class="swiper-button-prev"></div><div ref="navigationRight" class="swiper-button-next"></div></div><div if="{this.showStandardPaginator}" ref="paginator" class="swiper-pagination swiper-pagination-wrapper slider-paginator-wrapper-{this.styleName} slider-pagination-{this.sliderInstance}"></div></div>', '', '', function(opts) {


	this.showStandardPaginator = true;
	this.showStandardNav = true;

    this.on( 'mount', function() {
    	this.sliderInstance = this.opts.sliderinstanceid;

		this.style = $.extend(true, {}, this.opts.styles.get(this.opts.style));

		this.amendStyle(this.style);
		this.styleName = this.opts.styles.getStyleNameOrDefault(this.opts.style);

		this.timeout = this.style.timeout ? this.style.timeout : 100000;
		this.maxSlides = this.style.maxSlides ? this.style.maxSlides : 1000;
		this.linkTarget = this.opts.linktarget ? this.opts.linktarget : "_self";

		firstSlideMessage = this.opts.firstslidemessage;

    	let pSource;
    	if(this.opts.sourceelement) {
    		let sourceElement = document.getElementById(this.opts.sourceelement);
    		if(sourceElement) {
    			pSource = Promise.resolve(JSON.parse(sourceElement.textContent));

    		} else {
    			logger.error("sourceElement was included but no matching dom element found");
    			return;
    		}
    	} else if(this.opts.slides) {
    		let sourceArray = this.opts.slides.replaceAll("_qm_", "?").split("$")
    		pSource = Promise.resolve(sourceArray);
    	}  else {
    		pSource = fetch(this.opts.source)
        	.then(result => result.json());
    	}
    	rxjs.from(pSource)
    	.pipe(
    		rxjs.operators.flatMap(source => source),
    		rxjs.operators.flatMap(uri => fetch(uri), undefined, 5),
    		rxjs.operators.filter(result => result.status == 200),
    		rxjs.operators.takeUntil(rxjs.timer(this.timeout)),
    		rxjs.operators.flatMap(result => result.json()),
    		rxjs.operators.map(element => this.createSlide(element)),
    		rxjs.operators.filter(element => element != undefined),
    		rxjs.operators.take(this.maxSlides),
    		rxjs.operators.reduce((res, item) => res.concat(item), []),
    		rxjs.operators.map(array => array.sort( (s1,s2) => s1.order-s2.order ))
    	)
    	.subscribe(slides => this.setSlides(slides))
    });

    this.on( 'updated', function() {

    	if(this.slides && this.slides.length > 0) {
    		if(this.slider) {
    			this.slider.destroy();

    		}
			this.initSlideTags(this.slides);
    		this.swiper = new Swiper(this.refs.container, this.style.swiperConfig);
    		window.viewerJS.slider.sliders.push(this.swiper);

    	}

    	if (this.style.onUpdate) {
    		this.style.onUpdate();
    	}

    });

    this.setSlides = function(slides) {

    	this.slides = slides;
    	this.update();
    }.bind(this)

    let imagealtmsgkey = this.opts.imagealtmsgkey;

    this.initSlideTags = function(slides) {
    	slides.forEach( (slide, index) => {
    		let tagElement = this.refs["slide_" + index];

    		riot.mount(tagElement, "slide_" + this.getLayout(),  {
    			stylename: this.styleName,
   				link: this.getLink(slide),
   				link_target: this.linkTarget,
   				image: this.getImage(slide),
   				label: this.translate(slide.label),
   				description: this.translate(slide.description),
   				alttext: this.translate(slide.altText),
   				altimagemsgkey: this.translate(imagealtmsgkey),
    		});
    	});
    }.bind(this)

	this.getElements = function(source) {
		if(viewerJS.iiif.isCollection(source)) {
			return source.members.filter(member => viewerJS.iiif.isCollection(member));
		} else {
			console.error("Cannot get slides from ", source);
		}
	}.bind(this)

    this.createSlide = function(element) {

    	if(viewerJS.iiif.isCollection(element) || viewerJS.iiif.isManifest(element)) {
    		let slide = {
    				label : element.label,
    				description : element.description,
    				image : element.thumbnail,
    				link : viewerJS.iiif.getId(viewerJS.iiif.getViewerPage(element)),
    				order : element.order
    		}
    		return slide;
    	} else {
    		return element;
    	}
    }.bind(this)

    this.translate = function(text) {
    	let translation =  viewerJS.iiif.getValue(text, this.opts.language, this.opts.defaultlanguage);
    	if(!translation) {
    			translation = viewerJS.getMetadataValue(text, this.opts.language, this.opts.defaultlanguage);
    	}
    	return translation;
    }.bind(this)

    this.getImage = function(slide) {
    	let image = slide.image;
    	if(image == undefined) {
    		return undefined;
    	} else if(viewerJS.isString(image)) {
    		return image;
    	} else if(image.service && (this.style.imageWidth || this.style.imageHeight)) {
    		let url = viewerJS.iiif.getId(image.service) + "/full/" + this.getIIIFSize(this.style.imageWidth, this.style.imageHeight) + "/0/default.jpg"
    		return url;
    	} else if(image["@id"]) {
    		return image["@id"]
    	} else {
    		return image.id;
    	}
    }.bind(this)

    this.getIIIFSize = function(width, height) {
    	if(width && height) {
    		return "!" + width + "," + height;
    	} else if(width) {
    		return width + ",";
    	} else if(height) {
    		return "," + height;
    	} else {
    		return "max";
    	}
    }.bind(this)

    this.getLink = function(slide) {
    	if(this.linkTarget == 'none') {
    		return "";
    	} else {
    		return slide.link;
    	}
    }.bind(this)

    this.amendStyle = function(styleConfig) {
    	let swiperConfig = styleConfig.swiperConfig;
    	if(swiperConfig.pagination && !swiperConfig.pagination.el)  {

    		if (this.opts.paginator != 'none') {
    			swiperConfig.pagination.el = this.opts.paginator;

        		this.showStandardPaginator = false;
    		} else {
        		swiperConfig.pagination.el = '.slider-pagination-' + this.sliderInstance;
        		this.showStandardPaginator = true;

    		}

    	} else {
    		this.showStandardPaginator = false;

    	}

	  	swiperConfig.a11y = {
	  		prevSlideMessage: this.opts.prevslideMessage,
			nextSlideMessage: this.opts.nextslideMessage,
	  		lastSlideMessage: this.opts.firstslidemessage,
			firstSlideMessage: this.opts.lastslidemessage,
			paginationBulletMessage: this.opts.paginationbulletmessage + ' \{\{index\}\}',
		}

    	if(swiperConfig.navigation && swiperConfig.navigation.prevEl == '.swiper-button-prev' && swiperConfig.navigation.nextEl == '.swiper-button-next')  {

        		this.showStandardNav = true;
    	} else {
    		this.showStandardNav = false;

    	}

	}.bind(this)

    this.getLayout = function() {
    	let layout = this.style.layout ? this.style.layout : 'default';

    	return layout;
    }.bind(this)

});
riot.tag2('slide_default', '<a class="swiper-link slider-{this.opts.stylename}__link" href="{this.opts.link}" target="{this.opts.link_target}" rel="noopener"><div class="swiper-heading slider-{this.opts.stylename}__header">{this.opts.label}</div><img class="swiper-image slider-{this.opts.stylename}__image" riot-src="{this.opts.image}" alt="{this.opts.alttext}"><p class="swiper-description slider-{this.opts.stylename}__description" ref="description"></p></a>', '', '', function(opts) {
		this.on("mount", () => {
			if(this.refs.description) {
				   this.refs.description.innerHTML = this.opts.description;
			}
		});
});

riot.tag2('slide_indexslider', '<a class="slider-{this.opts.stylename}__link-wrapper" href="{this.opts.link}"><div class="swiper-heading slider-mnha__header">{this.opts.label}</div><img class="slider-{this.opts.stylename}__image" loading="lazy" riot-src="{this.opts.image}"><div class="swiper-lazy-preloader"></div></a>', '', '', function(opts) {
});
riot.tag2('slide_stories', '<div class="slider-{this.opts.stylename}__image" riot-style="background-image: url({this.opts.image})"></div><a class="slider-{this.opts.stylename}__info-link" href="{this.opts.link}"><div class="slider-{this.opts.stylename}__info-symbol"><svg width="6" height="13" viewbox="0 0 6 13" fill="none" xmlns="http://www.w3.org/2000/svg"><path fill-rule="evenodd" clip-rule="evenodd" d="M4.664 1.21C4.664 2.134 4.092 2.728 3.168 2.728C2.354 2.728 1.936 2.134 1.936 1.474C1.936 0.506 2.706 0 3.454 0C4.136 0 4.664 0.506 4.664 1.21ZM5.258 11.528C4.664 12.1 3.586 12.584 2.42 12.716C1.386 12.496 0.748 11.792 0.748 10.78C0.748 10.362 0.836 9.658 1.1 8.58C1.276 7.81 1.452 6.534 1.452 5.852C1.452 5.588 1.43 5.302 1.408 5.236C1.144 5.17 0.726 5.104 0.198 5.104L0 4.488C0.572 4.07 1.716 3.718 2.398 3.718C3.542 3.718 4.202 4.312 4.202 5.566C4.202 6.248 4.026 7.194 3.828 8.118C3.542 9.328 3.432 10.12 3.432 10.472C3.432 10.802 3.454 11.022 3.542 11.154C3.96 11.066 4.4 10.868 4.928 10.56L5.258 11.528Z" fill="white"></path></svg></div><div class="slider-single-story__info-phrase">{this.opts.label}</div></a>', '', '', function(opts) {
});
riot.tag2('authorityresourcequestion', '<div if="{this.showInstructions()}" class="crowdsourcing-annotations__instruction"><label>{Crowdsourcing.translate(⁗crowdsourcing__help__create_rect_on_image⁗)}</label></div><div if="{this.showInactiveInstructions()}" class="crowdsourcing-annotations__single-instruction -inactive"><label>{Crowdsourcing.translate(⁗crowdsourcing__help__make_active⁗)}</label></div><div class="crowdsourcing-annotations__wrapper" id="question_{opts.index}_annotation_{index}" each="{anno, index in this.question.annotations}"><div class="crowdsourcing-annotations__annotation-area -small"><div if="{this.showAnnotationImages()}" class="crowdsourcing-annotations__annotation-area-image" riot-style="border-color: {anno.getColor()}"><img riot-src="{this.question.getImage(anno)}"></img></div><div if="{!this.opts.item.isReviewMode()}" class="crowdsourcing-annotations__question-text-input"><span class="crowdsourcing-annotations__gnd-text">https://d-nb.info/gnd/</span><input class="crowdsourcing-annotations__gnd-id form-control" onchange="{setIdFromEvent}" riot-value="{question.authorityData.baseUri && getIdAsNumber(anno)}"></input></div><div if="{this.opts.item.isReviewMode()}" class="crowdsourcing-annotations__question-text-input"><input class="form-control pl-1" disabled="{this.opts.item.isReviewMode() ? \'disabled\' : \'\'}" riot-value="{question.authorityData.baseUri}{getIdAsNumber(anno)}"></input><div if="{this.opts.item.isReviewMode()}" class="crowdsourcing-annotations__jump-to-gnd"><a target="_blank" href="{question.authorityData.baseUri}{getIdAsNumber(anno)}">{Crowdsourcing.translate(⁗cms_menu_create_item_new_tab⁗)}</a></div></div><div class="cms-module__actions crowdsourcing-annotations__annotation-action"><button if="{!this.opts.item.isReviewMode()}" onclick="{deleteAnnotationFromEvent}" class="crowdsourcing-annotations__delete-annotation btn btn--clean delete">{Crowdsourcing.translate(⁗action__delete_annotation⁗)} </button></div></div></div><button if="{showAddAnnotationButton()}" onclick="{addAnnotation}" class="options-wrapper__option btn btn--default" id="add-annotation">{Crowdsourcing.translate(⁗action__add_annotation⁗)}</button>', '', '', function(opts) {

	this.question = this.opts.question;

	this.on("mount", function() {
	    this.question.initializeView((anno) => new Crowdsourcing.Annotation.AuthorityResource(anno, this.question.authorityData.context), this.update, this.update, this.focusAnnotation);
	    this.opts.item.onImageOpen(function() {
	        switch(this.question.targetSelector) {
	            case Crowdsourcing.Question.Selector.WHOLE_PAGE:
	            case Crowdsourcing.Question.Selector.WHOLE_SOURCE:
	                if(this.question.annotations.length == 0 && !this.question.item.isReviewMode()) {
	                    this.question.addAnnotation();

	                    this.opts.item.dirty = false;
	                }
	        }
	        this.update()
	    }.bind(this));
	});

	this.focusAnnotation = function(index) {
	    let id = "question_" + this.opts.index + "_annotation_" + index;
	    let inputSelector = "#" + id + " input";
	    this.root.querySelector(inputSelector).focus();
	}.bind(this)

	this.showAnnotationImages = function() {
	    return this.question.isRegionTarget();
	}.bind(this)

	this.showInstructions = function() {
	    return !this.opts.item.isReviewMode() &&  this.question.active && this.question.targetSelector == Crowdsourcing.Question.Selector.RECTANGLE && this.question.annotations.length == 0;
	}.bind(this)

	this.showInactiveInstructions = function() {
	    return !this.opts.item.isReviewMode() &&  !this.question.active && this.question.targetSelector == Crowdsourcing.Question.Selector.RECTANGLE && this.opts.item.questions.filter(q => q.isRegionTarget()).length > 1;

	}.bind(this)

	this.showAddAnnotationButton = function() {
	    return !this.question.isReviewMode() && !this.question.isRegionTarget() && this.question.mayAddAnnotation();
	}.bind(this)

	this.showLinkToGND = function() {
	    return this.question.isReviewMode() && this.question.isRegionTarget();
	}.bind(this)

    this.setIdFromEvent = function(event) {
        event.preventUpdate = true;
        if(event.item.anno) {
            let uri = this.question.authorityData.baseUri;
            if(!uri.endsWith("/")) {
                uri += "/"
            }
            uri += event.target.value;
            event.item.anno.setId(uri);
            this.question.saveToLocalStorage();
        } else {
            throw "No annotation to set"
        }
    }.bind(this)

    this.deleteAnnotationFromEvent = function(event) {
        if(event.item.anno) {
            this.question.deleteAnnotation(event.item.anno);
            this.update();
        }
    }.bind(this)

    this.addAnnotation = function() {
        this.question.addAnnotation();
        this.question.focusCurrentAnnotation();
    }.bind(this)

    this.getIdAsNumber = function(anno) {
        if(anno.isEmpty()) {
            return "";
        } else {
            return anno.getId().replace(this.question.authorityData.baseUri, "").replace("/", "");
        }
    }.bind(this)

});


riot.tag2('campaignitem', '<div if="{!opts.pi}" class="crowdsourcing-annotations__content-wrapper"> {Crowdsourcing.translate(⁗crowdsourcing__error__no_item_available⁗)} </div><div if="{opts.pi}" class="crowdsourcing-annotations__content-wrapper"><span if="{this.loading}" class="crowdsourcing-annotations__loader-wrapper"><img riot-src="{this.opts.loaderimageurl}"></span></span><div class="crowdsourcing-annotations__content-left"><imageview if="{this.item}" id="mainImage" source="{this.item.getCurrentCanvas()}" item="{this.item}"></imageView></div><div if="{this.item}" class="crowdsourcing-annotations__content-right"><div class="crowdsourcing-annotations__questions-wrapper"><div each="{question, index in this.item.questions}" onclick="{setActive}" class="crowdsourcing-annotations__question-wrapper {question.isRegionTarget() ? \'area-selector-question\' : \'\'} {question.active ? \'active\' : \'\'}"><div class="crowdsourcing-annotations__question-wrapper-description">{Crowdsourcing.translate(question.text)}</div><plaintextquestion if="{question.questionType == \'PLAINTEXT\'}" question="{question}" item="{this.item}" index="{index}"></plaintextQuestion><richtextquestion if="{question.questionType == \'RICHTEXT\'}" question="{question}" item="{this.item}" index="{index}"></richtextQuestion><geolocationquestion if="{question.questionType == \'GEOLOCATION_POINT\'}" question="{question}" item="{this.item}" index="{index}" geomap="{this.opts.geomap}"></geoLocationQuestion><authorityresourcequestion if="{question.questionType == \'NORMDATA\'}" question="{question}" item="{this.item}" index="{index}"></authorityResourceQuestion><metadataquestion if="{question.questionType == \'METADATA\'}" question="{question}" item="{this.item}" index="{index}"></metadataQuestion></div></div><campaignitemlog if="{item.showLog}" item="{item}"></campaignItemLog><div if="{!item.pageStatisticMode && !item.isReviewMode()}" class="crowdsourcing-annotations__options-wrapper crowdsourcing-annotations__options-wrapper-annotate"><button onclick="{saveAnnotations}" class="crowdsourcing-annotations__options-wrapper__option btn btn--default" id="save">{Crowdsourcing.translate(⁗button__save⁗)}</button><div>{Crowdsourcing.translate(⁗label__or⁗)}</div><button if="{item.isReviewActive()}" onclick="{submitForReview}" class="options-wrapper__option btn btn--success" id="review">{Crowdsourcing.translate(⁗action__submit_for_review⁗)}</button><button if="{!item.isReviewActive()}" onclick="{saveAndAcceptReview}" class="options-wrapper__option btn btn--success" id="review">{Crowdsourcing.translate(⁗action__accept_review⁗)}</button><div>{Crowdsourcing.translate(⁗label__or⁗)}</div><button if="{this.opts.nextitemurl}" onclick="{skipItem}" class="options-wrapper__option btn btn--link" id="skip">{Crowdsourcing.translate(⁗action__skip_item⁗)}</button></div><div if="{!item.pageStatisticMode && item.isReviewActive() && item.isReviewMode()}" class="crowdsourcing-annotations__options-wrapper crowdsourcing-annotations__options-wrapper-review"><button onclick="{acceptReview}" class="options-wrapper__option btn btn--success" id="accept">{Crowdsourcing.translate(⁗action__accept_review⁗)}</button><div>{Crowdsourcing.translate(⁗label__or⁗)}</div><button onclick="{rejectReview}" class="options-wrapper__option btn btn--default" id="reject">{Crowdsourcing.translate(⁗action__reject_review⁗)}</button><div>{Crowdsourcing.translate(⁗label__or⁗)}</div><button if="{this.opts.nextitemurl}" onclick="{skipItem}" class="options-wrapper__option btn btn--link" id="skip">{Crowdsourcing.translate(⁗action__skip_item⁗)}</button></div><div if="{item.pageStatisticMode && !item.isReviewMode()}" class="crowdsourcing-annotations__options-wrapper crowdsourcing-annotations__options-wrapper-annotate"><button onclick="{savePageAnnotations}" class="crowdsourcing-annotations__options-wrapper__option btn btn--default" id="save">{Crowdsourcing.translate(⁗button__save_page⁗)}</button><div>{Crowdsourcing.translate(⁗label__or⁗)}</div><button if="{item.isReviewActive()}" onclick="{submitPageForReview}" class="options-wrapper__option btn btn--success" id="review">{Crowdsourcing.translate(⁗action__submit_page_for_review⁗)}</button><button if="{!item.isReviewActive()}" onclick="{saveAndAcceptReviewForPage}" class="options-wrapper__option btn btn--success" id="review">{Crowdsourcing.translate(⁗action__accept_page_review⁗)}</button><div>{Crowdsourcing.translate(⁗label__or⁗)}</div><button if="{this.opts.nextitemurl}" onclick="{skipItem}" class="options-wrapper__option btn btn--link" id="skip">{Crowdsourcing.translate(⁗action__skip_item⁗)}</button></div><div if="{item.pageStatisticMode && item.isReviewActive() && item.isReviewMode()}" class="crowdsourcing-annotations__options-wrapper crowdsourcing-annotations__options-wrapper-review"><button onclick="{acceptReviewForPage}" class="options-wrapper__option btn btn--success" id="accept">{Crowdsourcing.translate(⁗action__accept_page_review⁗)}</button><div>{Crowdsourcing.translate(⁗label__or⁗)}</div><button onclick="{rejectReviewForPage}" class="options-wrapper__option btn btn--default" id="reject">{Crowdsourcing.translate(⁗action__reject_page_review⁗)}</button><div>{Crowdsourcing.translate(⁗label__or⁗)}</div><button if="{this.opts.nextitemurl}" onclick="{skipItem}" class="options-wrapper__option btn btn--link" id="skip">{Crowdsourcing.translate(⁗action__skip_item⁗)}</button></div></div></div>', '', '', function(opts) {

	this.itemSource = this.opts.restapiurl + "crowdsourcing/campaigns/" + this.opts.campaign + "/" + this.opts.pi + "/";
	this.annotationSource = this.itemSource + "annotations/";
	this.loading = true;

	this.on("mount", function() {
	    fetch(this.itemSource)
	    .then(response => this.handleServerResponse(response))
	    .then( itemConfig => this.loadItem(itemConfig))
	    .then( () => this.fetch(this.annotationSource))
	    .then(response => this.handleServerResponse(response))
	    .then( annotations => this.initAnnotations(annotations))
	    .then( () => this.item.notifyItemInitialized())
		.catch( error => {
		   	this.handleError(error);
			this.item = undefined;
	    	this.loading = false;
	    	this.update();
		})
	});

	this.loadItem = function(itemConfig) {
	    this.item = new Crowdsourcing.Item(itemConfig, 0);
	    this.item.logEndpoint = this.item.id + "/" + this.opts.pi + "/log/";
	    if(this.opts.currentuserid) {
	        this.item.setCurrentUser(this.opts.currentuserid, this.opts.currentusername, this.opts.currentuseravatar);
	    }
	    this.item.nextItemUrl = this.opts.nextitemurl;
	    this.item.setReviewMode(this.opts.itemstatus && this.opts.itemstatus.toUpperCase() == "REVIEW");
		this.item.onImageRotated( () => this.update());
		return fetch(this.item.imageSource)
		.then(response => this.handleServerResponse(response))
		.then( imageSource => this.item.initViewer(imageSource))
		.then( () => this.loading = false)
		.then( () => this.update())
		.then( () => this.item.onImageOpen( () => {this.loading = false; this.update()}))
		.then( () => this.item.statusMapUpdates.subscribe( statusMap => this.update()))

	}.bind(this)

=======


riot.tag2('rawhtml', '', '', '', function(opts) {
  this.on("mount", () => {
	    this.root.innerHTML = opts.content;
	  })
  this.on("updated", () => {
    this.root.innerHTML = opts.content;
  })
});
riot.tag2('simplepaginator', '<div if="{opts.itemCount > 1}" class="{opts.rtl ? \'numeric-paginator -rtl\' : \'numeric-paginator -ltr\'} {opts.classSuffix}"><nav aria-label="{opts.positionBottom ? msg.aria_label__pagination_bottom : msg.aria_label__pagination_pages}"><ul><li if="{this.currentItem > this.opts.firstItem}" class="numeric-paginator__navigate navigate_prev"><a if="{isRenderLinks()}" href="{getItemUrl(currentItem-1)}" data-target="paginatorPrevPage" aria-label="{msg.aria_label__pagination_previous}"><i if="{!opts.rtl}" class="fa {msg.numericPaginator_prev}" aria-hidden="true"></i><i if="{opts.rtl}" class="fa {msg.numericPaginator_next}" aria-hidden="true"></i></a><button if="{isRenderButtons()}" onclick="{navigateToPrevItem}" data-target="paginatorPrevPage" aria-label="{msg.aria_label__pagination_previous}"><i if="{!opts.rtl}" class="fa {msg.numericPaginator_prev}" aria-hidden="true"></i><i if="{opts.rtl}" class="fa {msg.numericPaginator_next}" aria-hidden="true"></i></button></li><li each="{item in getFirstItems()}" class="numeric-paginator__navigate"><a if="{isRenderLinks()}" href="{getItemUrl(item)}" aria-label="{msg.aria_label__pagination_goto}"><span>{item}</span></a><button if="{isRenderButtons()}" onclick="{navigateToItem}" aria-label="{msg.aria_label__pagination_goto}"><span>{item}</span></button></li><li class="numeric-paginator__dots" if="{isShowDotsAfterFirstItems()}"><span>...</span></li><li each="{item in getCenterItems()}" class="numeric-paginator__navigate {item == currentItem ? \'-active\' : \'\'}"><a if="{isRenderLinks() && item != currentItem}" href="{getItemUrl(item)}" aria-label="{msg.aria_label__pagination_goto}"><span>{item}</span></a><button if="{isRenderButtons() && item != currentItem}" onclick="{navigateToItem}" aria-label="{msg.aria_label__pagination_goto}"><span>{item}</span></button><span if="{item == currentItem}">{item}</span></li><li class="numeric-paginator__dots" if="{isShowDotsBeforeLastItems()}"><span>...</span></li><li each="{item in getLastItems()}" class="numeric-paginator__navigate"><a if="{isRenderLinks()}" href="{getItemUrl(item)}" aria-label="{msg.aria_label__pagination_goto}"><span>{item}</span></a><button if="{isRenderButtons()}" onclick="{navigateToItem}" aria-label="{msg.aria_label__pagination_goto}"><span>{item}</span></button></li><li if="{this.currentItem < this.opts.lastItem}" class="numeric-paginator__navigate navigate_next"><a if="{isRenderLinks()}" href="{getItemUrl(currentItem+1)}" data-target="paginatorNextPage" aria-label="{msg.aria_label__pagination_next}"><i if="{!opts.rtl}" class="fa {msg.numericPaginator_next}" aria-hidden="true"></i><i if="{opts.rtl}" class="fa {msg.numericPaginator_prev}" aria-hidden="true"></i></a><button if="{isRenderButtons()}" onclick="{navigateToNextItem}" data-target="paginatorNextPage" aria-label="{msg.aria_label__pagination_next}"><i if="{!opts.rtl}" class="fa {msg.numericPaginator_next}" aria-hidden="true"></i><i if="{opts.rtl}" class="fa {msg.numericPaginator_prev}" aria-hidden="true"></i></button></li></ul></nav></div>', '', '', function(opts) {

        this.currentItem = 0;
        this.msg = {};
        this.range = 2;

        this.on("mount", () => {
            this.msg = opts.msg;
            this.currentItem = opts.itemActive;
            if(this.opts.range) {
                this.range = this.opts.range;
            }
            if(this.opts.update) {
                this.opts.update.subscribe(itemNumber => {
                    this.currentItem = itemNumber;
                    this.update();
                });
            }
            this.update();
        });

        this.on("update", () => {

            $("[data-toggle='tooltip']").tooltip('hide');
            if(this.refs.dropdown) {
                this.refs.dropdown.value = this.currentItem;
            }
        });

        this.getItemUrl = function(itemNumber) {
            return this.opts.urlTemplate(itemNumber);
        }.bind(this)

        this.gotoFirstItem = function() {
            this.gotoItem(this.opts.firstItem);
        }.bind(this)

        this.gotoLastItem = function() {
            this.gotoItem(this.opts.lastItem);
        }.bind(this)

        this.navigateToItem = function(e) {
            const item = e.item.item;
            this.gotoItem(item);
        }.bind(this)

        this.navigateToPrevItem = function() {
            this.gotoItem(this.currentItem-1);
        }.bind(this)

        this.navigateToNextItem = function() {
            this.gotoItem(this.currentItem+1);
        }.bind(this)

        this.gotoItem = function(itemNumber) {
            this.currentItem = itemNumber;
            if(this.opts.onUpdate) {
                this.opts.onUpdate(itemNumber);
            }
        }.bind(this)

        this.isShowDotsAfterFirstItems = function() {
            return this.currentItem - this.range > this.opts.firstItem + this.range + 1
        }.bind(this)

        this.isShowDotsBeforeLastItems = function() {
            return this.currentItem + this.range < this.opts.lastItem - this.range - 1
        }.bind(this)

        this.getFirstItems = function() {
            let result = [];
            let firstCenterItem = this.getCenterItems()[0];
            let lastItem = Math.min(this.opts.firstItem + this.range + 1, firstCenterItem);
            for (let i = this.opts.firstItem; i < lastItem; i++) {
                result.push(i);
            }

            return result;
        }.bind(this)

        this.getLastItems = function() {
            let result = [];
            let centerItems = this.getCenterItems();
            let lastCenterItem = centerItems[centerItems.length-1];
            let firstItem = Math.max(this.opts.lastItem - this.range - 1, lastCenterItem);
                for (let i = firstItem + 1; i <= this.opts.lastItem; i++) {
                    result.push(i);
                }
            return result;
        }.bind(this)

        this.getCenterItems = function() {
            let result = [];
            for (let i = this.currentItem - this.range; i <= this.currentItem + this.range; i++) {
                if(i >= this.opts.firstItem && i <= this.opts.lastItem) {
                    result.push(i);
                }
            }
            return result;
        }.bind(this)

        this.isRenderLinks = function() {
            return this.opts.navigationMode != "buttons";
        }.bind(this)

        this.isRenderButtons = function() {
            return this.opts.navigationMode == "buttons";
        }.bind(this)

        this.isFirstItem = function() {
            return this.currentItem == this.opts.firstItem;
        }.bind(this)

        this.isLastItem = function() {
            return this.currentItem == this.opts.lastItem;
        }.bind(this)
});














riot.tag2('slideshow', '<a if="{manifest === undefined}" data-linkid="{opts.pis}"></a><figure class="slideshow" if="{manifest !== undefined}" onmouseenter="{mouseenter}" onmouseleave="{mouseleave}"><div class="slideshow__image"><a href="{getLink(manifest)}" class="remember-scroll-position" data-linkid="{opts.pis}" onclick="{storeScrollPosition}"><img riot-src="{getThumbnail(manifest)}" class="{\'active\' : active}" alt="{getLabel(manifest)}" onload="{setImageActive}"></a></div><figcaption><h3>{getTitleOrLabel(manifest)}</h3><p><span each="{md in metadataList}"> {getMetadataValue(manifest, md)} <br></span></p><div if="{pis.length > 1}" class="slideshow__dots"><ul><li each="{imagepi in pis}"><button class="btn btn--clean {\'active\' : pi === imagepi}" onclick="{setPi}"></button></li></ul></div></figcaption></figure>', '', '', function(opts) {

    	$.fn.isInViewport = function() {
        	var elementTop = $( this ).offset().top;
        	var elementBottom = elementTop + $( this ).outerHeight();
        	var elementHeight = $( this ).outerHeight();
        	var viewportTop = $( window ).scrollTop();
        	var viewportBottom = viewportTop + $( window ).height();

        	return elementBottom > (viewportTop + elementHeight) && elementTop < (viewportBottom - elementHeight);
    	};

    	this.pis = this.opts.pis.split(/[\s,;]+/);
    	this.pis = this.pis.filter( function( pi ) {
    		return pi != undefined && pi.length > 0;
    	} );
        this.metadataList = this.opts.metadata.split(/[,;]+/);
        this.manifest = undefined;
        this.manifests = new Map();
        this.active = false;
        this.visible = false;
        this.mouseover = false;

        this.on( 'mount', function() {
        	this.loadManifest( this.pis[0] );
        }.bind( this ));

        this.mouseenter = function() {
        	this.mouseover = true;
        }.bind(this)

        this.mouseleave = function() {
        	this.mouseover = false;
        }.bind(this)

        this.checkPosition = function() {
        	var slideshow = $( '#' + this.opts.id + ' figure' );

        	if ( !this.visible && this.pis.length > 1 && slideshow.isInViewport() ) {
        		this.visible = true;
            	this.moveSlides( this.pis, true );
        	}
        	else if ( this.visible && !slideshow.isInViewport() ) {
        		this.visible = false;
        		this.moveSlides( this.pis, false );
        	}
        }.bind(this)

        this.moveSlides = function( pis, move ) {
        	var index = 1;

        	if ( move ) {
        		clearInterval( this.interval );

        		this.interval = setInterval( function() {
                	if ( index === pis.length ) {
                		index = 0;
                	}
                	if ( !this.mouseover ) {
            			this.loadManifest( pis[ index ] );
                    	index++;
                	}
                }.bind( this ), 3000 );
        	}
        	else {
        		clearInterval( this.interval );
        	}
        }.bind(this)

        this.setPi = function( event ) {
        	let pi = event.item.imagepi;

        	if ( pi != this.pi ) {
        		this.pi = pi;

        		return this.loadManifest( pi );
        	}
        }.bind(this)

        this.setImageActive = function() {
        	this.active = true;
        	this.update();
        }.bind(this)

        this.loadManifest = function( pi ) {
        	let url = this.opts.manifest_base_url.replace( "{pi}", pi );
        	let json = this.manifests.get( url );
        	this.pi = pi;
        	this.active = false;
        	this.update();

        	if ( !json ) {
        		$.getJSON( url, function( manifest ) {
        			if ( manifest ) {

        				this.manifest = manifest;
        				this.manifests.set( url, manifest );
        				this.update();
            			this.checkPosition();

        				$( window ).on( 'resize scroll', function() {
            				this.checkPosition();
        				}.bind( this ) );
        			}
        		}.bind( this ))
        		.then(function(data) {
        		})
        		.catch(function(error) {
        			console.error("error loading ", url, ": ", error);
        		});
        	}
        	else {

            	setTimeout( function() {
            		this.manifest = json;
            		this.update();
            	}.bind( this ), 300 );
        	}
        }.bind(this)
        this.getThumbnail = function( manifest, width, height ) {
        	if( !manifest.thumbnail.service || ( !width && !height ) ) {
        		return manifest.thumbnail['@id'];
        	}
        	else {
        		let sizePrefix = width && height ? "!" : "";

        		return manifest.thumbnail.service['@id'] + "/full/" + sizePrefix + width + "," + height + "/0/default.jpg";
        	}
        }.bind(this)

        this.getLink = function( manifest ) {
        	rendering = manifest.rendering;

        	if ( Array.isArray( rendering ) ) {
        		rendering = rendering.find( ( rend ) => rend.format == "text/html" );
        	}
        	if ( rendering ) {
        		return rendering['@id'];
        	}
        	else {
        		return '';
        	}
        }.bind(this)

        this.getTitleOrLabel = function( manifest ) {
        	var title = this.getMetadataValue( manifest, 'Title' );

        	if(title) {
        		return title;
        	} else {
        		return getLabel( manifest );
        	}
        }.bind(this)

        this.getLabel = function( manifest ) {
        	return this.getValue(manifest.label, this.opts.locale);
        }.bind(this)

        this.getMetadataValue = function( manifest, metadataLabel ) {
        	if ( manifest && metadataLabel ) {
        		let metadata = manifest.metadata.find( ( md ) => {
        			let label = md.label;
        			if ( Array.isArray( label ) ) {
        				label = label.find( (l) => l['@value'].trim() == metadataLabel.trim());
        				if ( label ) {
        					label = label['@value']
        				}
        			}
        			return label && label.trim() == metadataLabel.trim();
        		});

        		if ( metadata ) {
        			let value = this.getValue( metadata.value, this.opts.locale );

        			return value;
        		}
        	}
        }.bind(this)

        this.getValue = function ( element, locale ) {
            if ( element ) {
            	if ( typeof element === 'string' ) {
            		return element;
            	}
        		else if ( Array.isArray( element ) ) {
            		var fallback;

            		for ( var index in element  ) {
            			var item = element[index];

            			if ( typeof item === 'string' ) {
            				return item;
            			}
            			else {
            				var value = item['@value'];
            				var language = item['@language'];

            				if ( locale == language ) {
            					return value;
            				}
            				else if ( !fallback || language == 'en' ) {
            					fallback = value;
            				}
            			}
            		}

            		return fallback;
            	}
            	else {
            		return element['@value'];
            	}
            }
        }.bind(this)

        this.storeScrollPosition = function(event) {
            $target = $(event.target).closest("a");
            viewerJS.handleScrollPositionClick($target);
        }.bind(this)
});
riot.tag2('subcollection', '<ul if="{collection.members && collection.members.length > 0}" class="list card-body__list"><li each="{child in getChildren(collection)}"><div class="card-body__links"><a class="card-body__collection" href="{getId(child.rendering)}">{getValue(child.label)} ({viewerJS.iiif.getContainedWorks(child)})</a><a class="card-body__rss" href="{viewerJS.iiif.getRelated(child, \'Rss feed\')[\'@id\']}" target="_blank"><i class="fa fa-rss" aria-hidden="true"></i></a></div><subcollection if="{child.members && child.members.length > 0}" collection="{child}" language="{this.opts.language}" defaultlanguage="{this.opts.defaultlanguage}"></subcollection></li></ul>', '', '', function(opts) {
		this.collection = this.opts.collection;

		this.getId = function(element) {
		    if(!element) {
		        return undefined;
		    } else if (Array.isArray(element) && element.length > 0) {
		        return viewerJS.iiif.getId(element[0]);
		    } else {
		        return viewerJS.iiif.getId(element);
		    }
		}.bind(this)

		this.getValue = function(element) {
		    return viewerJS.iiif.getValue(element, this.opts.language, this.opts.defaultlanguage);
		}.bind(this)

		this.getChildren = function(collection) {
		    if(collection.members) {
		    	return collection.members.filter( child => viewerJS.iiif.isCollection(child));
		    } else {
		        return [];
		    }
		}.bind(this)
});



riot.tag2('thumbnails', '<div ref="thumb" class="thumbnails-image-wrapper {this.opts.index == index ? \'selected\' : \'\'} {getPageStatus(index)}" each="{canvas, index in thumbnails}"><a class="thumbnails-image-link" href="{getLink(canvas)}" onclick="{handleClickOnImage}"><img class="thumbnails-image" alt="{getObjectTitle() + \': \' + getValue(canvas.label)}" riot-src="{getImage(canvas)}" loading="lazy"><div class="thumbnails-image-overlay"><div class="thumbnails-label">{getValue(canvas.label)}</div></div></a></div>', '', '', function(opts) {

this.thumbnails = [];
this._debug = false;

this.on("mount", () => {
	if(this._debug)console.log("mount ", this.opts);
	this.type = opts.type ? opts.type : "items";
	this.language = opts.language ? opts.language : "en";
	this.imageSize = opts.imagesize;
	if(this.opts.index === undefined) {
		this.opts.index = 0;
	}

	let source = opts.source;
	if(viewerJS.isString(source)) {
		fetch(source)
		.then(response => response.json())
		.then(json => this.loadThumbnails(json, this.type))
		.catch(e => {
			console.error("Error reading manifest from ", source);
		})
	} else {
		this.loadThumbnails(source, this.type);
	}
});

this.on("updated", () => {
	if(this._debug)console.log("updated", this.opts);
	let activeThumb = this.refs.thumb[this.opts.index];
	if(activeThumb) {
		activeThumb.scrollIntoView({block: "end", behavior: "smooth"});
	}
	if(this.opts.onload) {
	    this.opts.onload();
	}
});

this.loadThumbnails = function(source, type) {
    if(this._debug)console.log("Loading thumbnails from ", source);
	if(source) {
		switch(type) {
			case "structures":
				if(this._debug)console.log("structures", source.structures);
				rxjs.from(source.structures)
				.pipe(
						rxjs.operators.map(range => this.getFirstCanvas(range, true)),
						rxjs.operators.filter(canvas => canvas != undefined),
						rxjs.operators.concatMap(canvas => this.loadCanvas(canvas))
						)
				.subscribe(item => this.addThumbnail(item));
				break;
			case "sequence":
				this.createThumbnails(source.sequences[0].canvases);
				break;
			case "items":
			case "default":
				this.createThumbnails(source.items)
		}
	} else {
		throw "source manifest not defined";
	}

}.bind(this)

this.addThumbnail = function(item) {
    if(this._debug)console.log("add thumbnail from ", item);

	this.thumbnails.push(item);
	this.update();
}.bind(this)

this.createThumbnails = function(items) {
    if(this._debug)console.log("creating thumbnails from ", items);

	this.thumbnails = items;
	this.update();
}.bind(this)

this.getFirstCanvas = function(range, overwriteLabel) {

	let canvas = undefined;
	if(range.start) {
		canvas = range.start;
	} else if(range.items) {
		canvas = range.items.find( item => item.type == "Canvas");
	}
	if(canvas && overwriteLabel) {
		if(this.opts.label) {
			let md = range.metadata.find(md => viewerJS.iiif.getValue(md.label, "none") == this.opts.label);
			if(md) {
				canvas.label = this.getValue(md.value);
			} else {
				canvas.label = range.label;
			}
		} else {
			canvas.label = range.label;
		}

	}
	return canvas;
}.bind(this)

this.loadCanvas = function(source) {
	return fetch(viewerJS.iiif.getId(source))
	.then(response => response.json())
	.then(canvas => {

		if(source.label) {
			canvas.label = source.label;
		}
		return canvas;
	})
}.bind(this)

this.getValue = function(value) {
	return viewerJS.iiif.getValue(value, this.language, this.language == "en" ? "de" : "en");
}.bind(this)

this.getObjectTitle = function() {
	try {
	return document.querySelector('.archives__object-title').innerHTML;
	}
	catch (e) {

		return '';
	}
}.bind(this)

this.getImage = function(canvas) {

	if(canvas.items) {
		return canvas.items
		.filter(page => page.items != undefined)
		.flatMap(page => page.items)
		.filter(anno => anno.body != undefined)
		.map(anno => anno.body)
		.map(res => this.getImageUrl(res, this.imageSize))
		.find(url => url != undefined)
	} else if(canvas.images && canvas.images.length > 0) {
		return this.getImageUrl(canvas.images[0].resource, this.imageSize);
	} else {
		return undefined;
	}
}.bind(this)

this.getImageUrl = function(resource, size) {

	if(size && resource.service && (!Array.isArray(resource.service) || resource.service.length > 0)) {
		let url = viewerJS.iiif.getId(viewerJS.iiif.getId(resource.id) ? resource.service[0] : resource.service);
		return url + "/full/" + size + "/0/default." + this.getExtension(resource.format);
	} else {
		return viewerJS.iiif.getId(resource);
	}
}.bind(this)

this.getExtension = function(format) {
	if(format && format == "image/png") {
		return "png";
	} else {
		return "jpg";
	}
}.bind(this)

this.getLink = function(canvas) {
	if(this.opts.link) {
		return this.opts.link(canvas);
	} else {
		return this.getHomepage(canvas);
	}
}.bind(this)

this.getHomepage = function(canvas) {
	if(canvas.homepage && canvas.homepage.length > 0) {
		return canvas.homepage[0].id;
	} else {
		return undefined;
	}
}.bind(this)

this.handleClickOnImage = function(event) {
	if(this.opts.actionlistener) {
		this.opts.actionlistener.next({
			action: "clickImage",
			value: event.item.index
		})
	}

	event.preventUpdate = true;
}.bind(this)

this.getPageStatus = function(index) {
	if(this.opts.statusmap) {
		return this.opts.statusmap.get(index);
	}
}.bind(this)

});
riot.tag2('timematrix', '<div class="timematrix__subarea"><span class="timematrix__loader" ref="loader"><img if="{loading}" riot-src="{opts.contextPath}resources/images/infinity_loader.svg" class="img-fluid" alt="Timematrix Loader"></span></div><div class="timematrix__selection"><div id="locateTimematrix"><div class="timematrix__bar"><div class="timematrix__period"><span>{translate(⁗timematrix__timePeriod⁗)}:</span>&#xA0; <input tabindex="0" aria-label="{translate(\'aria_label__timeline_period_start\')}" class="timematrix__selectionRangeInput" ref="inputStartYear" riot-value="{this.startYear}" maxlength="4"> &#xA0;<span>-</span>&#xA0; <input tabindex="0" aria-label="{translate(\'aria_label__timeline_period_end\')}" class="timematrix__selectionRangeInput" ref="inputEndYear" riot-value="{this.endYear}" maxlength="4"></div><div class="timematrix__hitsForm"><div class="timematrix__hitsInput"><span>{translate(⁗timematrix__maxResults⁗)}: &#xA0;</span><input onchange="{updateHitsPerPage}" type="text" id="hitsPerPage" class="hitsPerPage" name="hitsPerPage" riot-value="{this.maxHits}" placeholder="" maxlength="5" aria-label="{translate(\'aria_label__timeline_hits\')}"></div></div></div><div id="slider-range" ref="sliderRange"></div><button type="submit" ref="setTimematrix" class="btn btn--full setTimematrix">{translate(⁗timematrix__calculate⁗)}</button></div></div><div class="timematrix__objects"><label if="{!loading && manifests.length == 0}">{translate(⁗hitsZero⁗)}</label><div each="{manifest in manifests}" class="timematrix__content"><div class="timematrix__img"><a href="{getViewerUrl(manifest)}"><img ref="image" riot-src="{getImageUrl(manifest)}" class="timematrix__image" data-viewer-thumbnail="thumbnail" alt="" aria-hidden="true" onload="$(this).parents(\'.timematrix__img\').css(\'background\', \'transparent\')"><div class="timematrix__text"><p if="{hasTitle(manifest)}" name="timetext" class="timetext">{getDisplayTitle(manifest)}</p></div></a></div></div></div>', '', '', function(opts) {
		this.manifests = [];
		this.loading = true;

		this.on( 'updated', function() {
		    if(this.refs.image) {
		        if(Array.isArray(this.refs.image)) {
				    this.refs.image.forEach(ele => {
				        if(!ele.src) {
				        	viewerJS.thumbnailLoader.load(ele);
				        }
				    })
		        } else {
		            viewerJS.thumbnailLoader.load(this.refs.image)
		        }
		    }
		});

	    this.on( 'mount', function() {

	        let restoredValues = this.restoreValues();
	        if(restoredValues) {
	            this.startYear = restoredValues.startYear;
		        this.endYear = restoredValues.endYear;
		        this.maxHits = restoredValues.maxHits;
	        } else {
		        this.startYear = this.opts.minYear;
		        this.endYear = this.opts.maxYear;
		        this.maxHits = this.opts.maxHits;
	        }

	        this.updateTimeMatrix = new rxjs.Subject();

	        this.updateTimeMatrix.pipe(
	                rxjs.operators.map( e => this.getIIIFApiUrl()),
	                rxjs.operators.switchMap( url => {

	                    this.loading = true;
	                    this.update();
	                    return fetch(url);
	                }),
	                rxjs.operators.switchMap( result => {

	                    return result.json();
	                }),
	                ).subscribe(json => {
	                    this.manifests = json.orderedItems ? json.orderedItems : [];

	                    this.loading = false;
	                    this.update();
	                })

	        this.initSlider( this.opts.slider, this.startYear, this.endYear, this.opts.minYear, this.opts.maxYear );
	        this.updateTimeMatrix.next();
	    } );

	    this.getViewerUrl = function(manifest) {
	        let viewer  = manifest.rendering;
	        if(Array.isArray(viewer)) {
	            viewer = viewer.find(r => r.format == "text/html");
	        }
	        if(viewer) {
	            return viewer["@id"];
	        } else {
	            return "";
	        }
	    }.bind(this)

	    this.getImageUrl = function(manifest) {
	        if(manifest.thumbnail) {
	            let url = manifest.thumbnail["@id"];
	            return url;
	        }
	    }.bind(this)

	    this.hasTitle = function(manifest) {
	        return manifest.label != undefined;
	    }.bind(this)

	    this.getDisplayTitle = function(manifest) {
	        return viewerJS.iiif.getValue(manifest.label, this.opts.language, "en");
	    }.bind(this)

	    this.getIIIFApiUrl = function() {
	        var apiTarget = this.opts.contextPath;
	        apiTarget += "api/v1/records/list";
	        apiTarget += "?start=" + this.startYear;
	        apiTarget += "&end=" + this.endYear;
	        apiTarget += "&rows=" + this.maxHits;
	        apiTarget += "&sort=RANDOM";
	        if ( this.opts.subtheme ) {
	            apiTarget += ( "&subtheme=" + this.opts.subtheme );
	        }
	        return apiTarget;
	    }.bind(this)

	    this.getApiUrl = function() {

	        var apiTarget = this.opts.contextPath;
	        apiTarget += 'rest/records/timematrix/range/';
	        apiTarget += $( this.opts.startInput ).val();
	        apiTarget += "/";
	        apiTarget += $( this.opts.endInput ).val();
	        apiTarget += '/';
	        apiTarget += $( this.maxHits ).val();
	        apiTarget += '/';

	        if ( this.opts.subtheme ) {
	            apiTarget += ( "?subtheme=" + this.opts.subtheme );
	        }

	        return apiTarget;
	    }.bind(this)

	    this.initSlider = function( sliderSelector, startYear, endYear, minYear, maxYear ) {
	        let $slider = $( this.refs.sliderRange );

	        let rtl = $slider.closest('[dir="rtl"]').length > 0;

	        $slider.slider( {
	            range: true,
	            isRTL: rtl,
	            min: minYear,
	            max: maxYear,
	            values: [ startYear, endYear ],
	            slide: function( event, ui ) {
	                $( this.refs.inputStartYear ).val( ui.values[ 0 ] ).change();
	                this.startYear = parseInt( ui.values[ 0 ] );
	                $( this.refs.inputEndYear ).val( ui.values[ 1 ] ).change();
	                this.endYear = parseInt( ui.values[ 1 ] );
	            }.bind( this ),
	            stop: (event, ui) => {
	                this.updateTimeMatrix.next();
                    this.storeValues();
	            }
	        } );

	        $slider.find( ".ui-slider-handle" ).on( 'mousedown', function() {
	            $( '.ui-slider-handle' ).removeClass( 'top' );
	            $( this ).addClass( 'top' );
	        } );
	    }.bind(this)

	    this.translate = function(key) {
	        return this.opts.msg[key];
	    }.bind(this)
	    this.updateHitsPerPage = function(event) {
	        this.maxHits = event.target.value;
	        this.storeValues();
	        this.updateTimeMatrix.next();
	    }.bind(this)

	    this.restoreValues = function() {
	        let string = sessionStorage.getItem("viewer_timematrix");
	        if(string) {
	            let json = JSON.parse(string);
	            return json;
	        } else {
	            return undefined;
	        }
	    }.bind(this)

	    this.storeValues = function() {
	        let json = {startYear: this.startYear, endYear: this.endYear, maxHits: this.maxHits}
	        let string = JSON.stringify(json);
	        sessionStorage.setItem("viewer_timematrix", string);
	    }.bind(this)

});

riot.tag2('annotationbody', '<plaintextresource if="{isPlaintext()}" resource="{this.annotationBody}" annotationid="{this.opts.annotationid}"></plaintextResource><htmltextresource if="{isHtml()}" resource="{this.annotationBody}" annotationid="{this.opts.annotationid}"></htmltextResource><geomapresource if="{isGeoJson()}" resource="{this.annotationBody}" annotationid="{this.opts.annotationid}" mapboxtoken="{this.opts.mapboxtoken}" initialview="{this.opts.geomap.initialView}"></geoMapResource><authorityresource if="{isAuthorityResource()}" resource="{this.annotationBody}" annotationid="{this.opts.annotationid}" currentlang="{this.opts.currentlang}" resturl="{this.opts.resturl}"></authorityResource><datasetresource if="{isDatasetResource()}" resource="{this.annotationBody}" annotationid="{this.opts.annotationid}" currentlang="{this.opts.currentlang}" resturl="{this.opts.resturl}"></datasetResource>', '', '', function(opts) {

this.on("mount", () => {
    if(this.opts.contentid) {
        let content = document.getElementById(this.opts.contentid).innerText;
        try {
	        this.annotationBody = JSON.parse(content);
	        this.type = this.annotationBody.type;
	        if(!this.type) {
	            this.type = this.anotationBody["@type"];
	        }
	        this.format = this.annotationBody.format;
    	} catch(e) {
    	    this.annotationBody = {value: content};
    	    this.type = "TextualResource";
    	    this.format = "text/plain";
   		}
        this.update();
    }
})

this.isPlaintext = function() {
    if(this.type == "TextualBody" || this.type == "TextualResource") {
        return !this.format || this.format == "text/plain";
    }
    return false;
}.bind(this)

this.isHtml = function() {
    if(this.type == "TextualBody" || this.type == "TextualResource") {
        return this.format == "text/html";
    }
    return false;
}.bind(this)

this.isGeoJson = function() {
    return this.type == "Feature";
}.bind(this)

this.isAuthorityResource = function() {
    return this.type == "AuthorityResource";
}.bind(this)

this.isDatasetResource = function() {
    return this.type == "Dataset";
}.bind(this)

});


riot.tag2('authorityresource', '<div class="annotation__body__authority"><div if="{normdataList.length == 0}">{authorityId}</div><dl class="annotation__body__authority__normdata_list" each="{normdata in normdataList}"><dt class="normdata_list__label">{normdata.property}: </dt><dd class="normdata_list__value">{normdata.value}</dd></dl></div>', '', '', function(opts) {
    this.normdataList = [];

	this.on("mount", () => {
		this.authorityId = this.opts.resource.id;
	    this.url = this.opts.resturl + "authority/resolver?id=" + this.unicodeEscapeUri(this.authorityId) + "&template=ANNOTATION&lang=" + this.opts.currentlang
		this.update();
	    fetch(this.url)
	    .then(response => {
	        if(!response.ok) {
	            throw "Error: " + response.status;
	        } else {
	            return response;
	        }
	    })
	    .then(response => response.json())
	    .then(response => {
	        this.normdataList = this.parseResponse(response);
	    })
	    .catch(error => {
	        console.error("failed to load ", this.url, ": " + error);
	    })
	    .then(() => this.update());
	})

	this.unicodeEscapeUri = function(uri) {
    	return uri.replace(/\//g, 'U002F').replace('/\\/g','U005C').replace('/?/g','U003F').replace('/%/g','U0025');
	}.bind(this)

	this.parseResponse = function(jsonResponse) {
	    let normdataList = [];
	    $.each( jsonResponse, (i, object ) => {
            $.each( object, ( property, value ) => {
                let stringValue = value.map(v => v.text).join("; ");
                normdataList.push({property: property, value:stringValue});
            });
	    });
	    return normdataList;
	}.bind(this)

});
riot.tag2('datasetresource', '<div class="annotation__body__dataset"><dl class="annotation__body__dataset__data_list" each="{field in dataFields}"><dt class="data_list__label">{getName(field)}: </dt><dd class="data_list__value">{getValue(field)}</dd></dl></div>', '', '', function(opts) {
    this.dataSet = {};
    this.dataFields = [];

	this.on("mount", () => {
		this.dataSet = this.opts.resource.data;
		this.dataFields = Object.keys(this.dataSet);
		if(viewerJS.translator) {
		    viewerJS.translator.addTranslations(this.dataFields)
			.then(() => this.update());
		} else {
			viewerJS.initialized.subscribe(() => {
		        viewerJS.translator.addTranslations(this.dataFields)
				.then(() => this.update());
			});
		}
	})

	this.getValue = function(field) {
	    let value = this.dataSet[field];
	    if(!value) {
	        return "";
	    } else if(Array.isArray(value)) {
	        return value.join("; ")
	    } else {
	        return value;
	    }
	}.bind(this)

	this.getName = function(field) {
	    return viewerJS.translator.translate(field);
	}.bind(this)

});

riot.tag2('geomapresource', '<div id="geomap_{opts.annotationid}" class="annotation__body__geomap geomap"></div>', '', '', function(opts) {

this.on("mount", () => {
	this.feature = this.opts.resource;
	this.config = {
	        popover: undefined,
	        mapId: "geomap_" + this.opts.annotationid,
	        fixed: true,
	        clusterMarkers: false,
	        initialView : this.opts.initialview,
	    };
    this.geoMap = new viewerJS.GeoMap(this.config);
    let view = this.feature.view;
    let features = [this.feature];
    this.geoMap.init(view, features);

});

});
riot.tag2('htmltextresource', '<div ref="container" class="annotation__body__htmltext"></div>', '', '', function(opts) {

	this.on("mount", () => {
	    this.refs.container.innerHTML = this.opts.resource.value;
	})

});
riot.tag2('plaintextresource', '<div class="annotation__body__plaintext">{this.opts.resource.value}</div>', '', '', function(opts) {
});
riot.tag2('authorityresourcequestion', '<div if="{this.showInstructions()}" class="crowdsourcing-annotations__instruction"><label>{Crowdsourcing.translate(⁗crowdsourcing__help__create_rect_on_image⁗)}</label></div><div if="{this.showInactiveInstructions()}" class="crowdsourcing-annotations__single-instruction -inactive"><label>{Crowdsourcing.translate(⁗crowdsourcing__help__make_active⁗)}</label></div><div class="crowdsourcing-annotations__wrapper" id="question_{opts.index}_annotation_{index}" each="{anno, index in this.question.annotations}"><div class="crowdsourcing-annotations__annotation-area -small"><div if="{this.showAnnotationImages()}" class="crowdsourcing-annotations__annotation-area-image" riot-style="border-color: {anno.getColor()}"><img riot-src="{this.question.getImage(anno)}"></img></div><div if="{!this.opts.item.isReviewMode()}" class="crowdsourcing-annotations__question-text-input"><span class="crowdsourcing-annotations__gnd-text">https://d-nb.info/gnd/</span><input class="crowdsourcing-annotations__gnd-id form-control" onchange="{setIdFromEvent}" riot-value="{question.authorityData.baseUri && getIdAsNumber(anno)}"></input></div><div if="{this.opts.item.isReviewMode()}" class="crowdsourcing-annotations__question-text-input"><input class="form-control pl-1" disabled="{this.opts.item.isReviewMode() ? \'disabled\' : \'\'}" riot-value="{question.authorityData.baseUri}{getIdAsNumber(anno)}"></input><div if="{this.opts.item.isReviewMode()}" class="crowdsourcing-annotations__jump-to-gnd"><a target="_blank" href="{question.authorityData.baseUri}{getIdAsNumber(anno)}">{Crowdsourcing.translate(⁗cms_menu_create_item_new_tab⁗)}</a></div></div><div class="cms-module__actions crowdsourcing-annotations__annotation-action"><button if="{!this.opts.item.isReviewMode()}" onclick="{deleteAnnotationFromEvent}" class="crowdsourcing-annotations__delete-annotation btn btn--clean delete">{Crowdsourcing.translate(⁗action__delete_annotation⁗)} </button></div></div></div><button if="{showAddAnnotationButton()}" onclick="{addAnnotation}" class="options-wrapper__option btn btn--default" id="add-annotation">{Crowdsourcing.translate(⁗action__add_annotation⁗)}</button>', '', '', function(opts) {

	this.question = this.opts.question;

	this.on("mount", function() {
	    this.question.initializeView((anno) => new Crowdsourcing.Annotation.AuthorityResource(anno, this.question.authorityData.context), this.update, this.update, this.focusAnnotation);
	    this.opts.item.onImageOpen(function() {
	        switch(this.question.targetSelector) {
	            case Crowdsourcing.Question.Selector.WHOLE_PAGE:
	            case Crowdsourcing.Question.Selector.WHOLE_SOURCE:
	                if(this.question.annotations.length == 0 && !this.question.item.isReviewMode()) {
	                    this.question.addAnnotation();

	                    this.opts.item.dirty = false;
	                }
	        }
	        this.update()
	    }.bind(this));
	});

	this.focusAnnotation = function(index) {
	    let id = "question_" + this.opts.index + "_annotation_" + index;
	    let inputSelector = "#" + id + " input";
	    this.root.querySelector(inputSelector).focus();
	}.bind(this)

	this.showAnnotationImages = function() {
	    return this.question.isRegionTarget();
	}.bind(this)

	this.showInstructions = function() {
	    return !this.opts.item.isReviewMode() &&  this.question.active && this.question.targetSelector == Crowdsourcing.Question.Selector.RECTANGLE && this.question.annotations.length == 0;
	}.bind(this)

	this.showInactiveInstructions = function() {
	    return !this.opts.item.isReviewMode() &&  !this.question.active && this.question.targetSelector == Crowdsourcing.Question.Selector.RECTANGLE && this.opts.item.questions.filter(q => q.isRegionTarget()).length > 1;

	}.bind(this)

	this.showAddAnnotationButton = function() {
	    return !this.question.isReviewMode() && !this.question.isRegionTarget() && this.question.mayAddAnnotation();
	}.bind(this)

	this.showLinkToGND = function() {
	    return this.question.isReviewMode() && this.question.isRegionTarget();
	}.bind(this)

    this.setIdFromEvent = function(event) {
        event.preventUpdate = true;
        if(event.item.anno) {
            let uri = this.question.authorityData.baseUri;
            if(!uri.endsWith("/")) {
                uri += "/"
            }
            uri += event.target.value;
            event.item.anno.setId(uri);
            this.question.saveToLocalStorage();
        } else {
            throw "No annotation to set"
        }
    }.bind(this)

    this.deleteAnnotationFromEvent = function(event) {
        if(event.item.anno) {
            this.question.deleteAnnotation(event.item.anno);
            this.update();
        }
    }.bind(this)

    this.addAnnotation = function() {
        this.question.addAnnotation();
        this.question.focusCurrentAnnotation();
    }.bind(this)

    this.getIdAsNumber = function(anno) {
        if(anno.isEmpty()) {
            return "";
        } else {
            return anno.getId().replace(this.question.authorityData.baseUri, "").replace("/", "");
        }
    }.bind(this)

});


riot.tag2('campaignitem', '<div if="{!opts.pi}" class="crowdsourcing-annotations__content-wrapper"> {Crowdsourcing.translate(⁗crowdsourcing__error__no_item_available⁗)} </div><div if="{opts.pi}" class="crowdsourcing-annotations__content-wrapper"><span if="{this.loading}" class="crowdsourcing-annotations__loader-wrapper"><img riot-src="{this.opts.loaderimageurl}"></span></span><div class="crowdsourcing-annotations__content-left"><imageview if="{this.item}" id="mainImage" source="{this.item.getCurrentCanvas()}" item="{this.item}"></imageView></div><div if="{this.item}" class="crowdsourcing-annotations__content-right"><div class="crowdsourcing-annotations__questions-wrapper"><div each="{question, index in this.item.questions}" onclick="{setActive}" class="crowdsourcing-annotations__question-wrapper {question.isRegionTarget() ? \'area-selector-question\' : \'\'} {question.active ? \'active\' : \'\'}"><div class="crowdsourcing-annotations__question-wrapper-description">{Crowdsourcing.translate(question.text)}</div><plaintextquestion if="{question.questionType == \'PLAINTEXT\'}" question="{question}" item="{this.item}" index="{index}"></plaintextQuestion><richtextquestion if="{question.questionType == \'RICHTEXT\'}" question="{question}" item="{this.item}" index="{index}"></richtextQuestion><geolocationquestion if="{question.questionType == \'GEOLOCATION_POINT\'}" question="{question}" item="{this.item}" index="{index}" geomap="{this.opts.geomap}"></geoLocationQuestion><authorityresourcequestion if="{question.questionType == \'NORMDATA\'}" question="{question}" item="{this.item}" index="{index}"></authorityResourceQuestion><metadataquestion if="{question.questionType == \'METADATA\'}" question="{question}" item="{this.item}" index="{index}"></metadataQuestion></div></div><campaignitemlog if="{item.showLog}" item="{item}"></campaignItemLog><div if="{!item.pageStatisticMode && !item.isReviewMode()}" class="crowdsourcing-annotations__options-wrapper crowdsourcing-annotations__options-wrapper-annotate"><button onclick="{saveAnnotations}" class="crowdsourcing-annotations__options-wrapper__option btn btn--default" id="save">{Crowdsourcing.translate(⁗button__save⁗)}</button><div>{Crowdsourcing.translate(⁗label__or⁗)}</div><button if="{item.isReviewActive()}" onclick="{submitForReview}" class="options-wrapper__option btn btn--success" id="review">{Crowdsourcing.translate(⁗action__submit_for_review⁗)}</button><button if="{!item.isReviewActive()}" onclick="{saveAndAcceptReview}" class="options-wrapper__option btn btn--success" id="review">{Crowdsourcing.translate(⁗action__accept_review⁗)}</button><div>{Crowdsourcing.translate(⁗label__or⁗)}</div><button if="{this.opts.nextitemurl}" onclick="{skipItem}" class="options-wrapper__option btn btn--link" id="skip">{Crowdsourcing.translate(⁗action__skip_item⁗)}</button></div><div if="{!item.pageStatisticMode && item.isReviewActive() && item.isReviewMode()}" class="crowdsourcing-annotations__options-wrapper crowdsourcing-annotations__options-wrapper-review"><button onclick="{acceptReview}" class="options-wrapper__option btn btn--success" id="accept">{Crowdsourcing.translate(⁗action__accept_review⁗)}</button><div>{Crowdsourcing.translate(⁗label__or⁗)}</div><button onclick="{rejectReview}" class="options-wrapper__option btn btn--default" id="reject">{Crowdsourcing.translate(⁗action__reject_review⁗)}</button><div>{Crowdsourcing.translate(⁗label__or⁗)}</div><button if="{this.opts.nextitemurl}" onclick="{skipItem}" class="options-wrapper__option btn btn--link" id="skip">{Crowdsourcing.translate(⁗action__skip_item⁗)}</button></div><div if="{item.pageStatisticMode && !item.isReviewMode()}" class="crowdsourcing-annotations__options-wrapper crowdsourcing-annotations__options-wrapper-annotate"><button onclick="{savePageAnnotations}" class="crowdsourcing-annotations__options-wrapper__option btn btn--default" id="save">{Crowdsourcing.translate(⁗button__save_page⁗)}</button><div>{Crowdsourcing.translate(⁗label__or⁗)}</div><button if="{item.isReviewActive()}" onclick="{submitPageForReview}" class="options-wrapper__option btn btn--success" id="review">{Crowdsourcing.translate(⁗action__submit_page_for_review⁗)}</button><button if="{!item.isReviewActive()}" onclick="{saveAndAcceptReviewForPage}" class="options-wrapper__option btn btn--success" id="review">{Crowdsourcing.translate(⁗action__accept_page_review⁗)}</button><div>{Crowdsourcing.translate(⁗label__or⁗)}</div><button if="{this.opts.nextitemurl}" onclick="{skipItem}" class="options-wrapper__option btn btn--link" id="skip">{Crowdsourcing.translate(⁗action__skip_item⁗)}</button></div><div if="{item.pageStatisticMode && item.isReviewActive() && item.isReviewMode()}" class="crowdsourcing-annotations__options-wrapper crowdsourcing-annotations__options-wrapper-review"><button onclick="{acceptReviewForPage}" class="options-wrapper__option btn btn--success" id="accept">{Crowdsourcing.translate(⁗action__accept_page_review⁗)}</button><div>{Crowdsourcing.translate(⁗label__or⁗)}</div><button onclick="{rejectReviewForPage}" class="options-wrapper__option btn btn--default" id="reject">{Crowdsourcing.translate(⁗action__reject_page_review⁗)}</button><div>{Crowdsourcing.translate(⁗label__or⁗)}</div><button if="{this.opts.nextitemurl}" onclick="{skipItem}" class="options-wrapper__option btn btn--link" id="skip">{Crowdsourcing.translate(⁗action__skip_item⁗)}</button></div></div></div>', '', '', function(opts) {

	this.itemSource = this.opts.restapiurl + "crowdsourcing/campaigns/" + this.opts.campaign + "/" + this.opts.pi + "/";
	this.annotationSource = this.itemSource + "annotations/";
	this.loading = true;

	this.on("mount", function() {
	    fetch(this.itemSource)
	    .then(response => this.handleServerResponse(response))
	    .then( itemConfig => this.loadItem(itemConfig))
	    .then( () => this.fetch(this.annotationSource))
	    .then(response => this.handleServerResponse(response))
	    .then( annotations => this.initAnnotations(annotations))
	    .then( () => this.item.notifyItemInitialized())
		.catch( error => {
		   	this.handleError(error);
			this.item = undefined;
	    	this.loading = false;
	    	this.update();
		})
	});

	this.loadItem = function(itemConfig) {
	    this.item = new Crowdsourcing.Item(itemConfig, 0);
	    this.item.logEndpoint = this.item.id + "/" + this.opts.pi + "/log/";
	    if(this.opts.currentuserid) {
	        this.item.setCurrentUser(this.opts.currentuserid, this.opts.currentusername, this.opts.currentuseravatar);
	    }
	    this.item.nextItemUrl = this.opts.nextitemurl;
	    this.item.setReviewMode(this.opts.itemstatus && this.opts.itemstatus.toUpperCase() == "REVIEW");
		this.item.onImageRotated( () => this.update());
		return fetch(this.item.imageSource)
		.then(response => this.handleServerResponse(response))
		.then( imageSource => this.item.initViewer(imageSource))
		.then( () => this.loading = false)
		.then( () => this.update())
		.then( () => this.item.onImageOpen( () => {this.loading = false; this.update()}))
		.then( () => this.item.statusMapUpdates.subscribe( statusMap => this.update()))

	}.bind(this)

>>>>>>> 7384e124
	this.resetQuestions = function() {
	    this.item.questions.forEach(question => {
		    question.loadAnnotationsFromLocalStorage();
		    question.initAnnotations();
	    })
	}.bind(this)
<<<<<<< HEAD

	this.setActive = function(event) {
	    if(event.item.question.isRegionTarget()) {
		    this.item.questions.forEach(q => q.active = false);
		    event.item.question.active = true;
	    }
	}.bind(this)

	this.initAnnotations = function(annotations) {
	    let save = this.item.createAnnotationMap(annotations);
	    this.item.saveToLocalStorage(save);
	}.bind(this)

	this.initAnnotationsForPage = function(annotations, pageId) {
	    annotations = annotations.filter( (anno) => pageId == Crowdsourcing.getResourceId(anno.target) );
	    let save = this.item.getFromLocalStorage();
	    this.item.deleteAnnotations(save, pageId);
        this.item.addAnnotations(annotations, save);

	    this.item.saveToLocalStorage(save);
	}.bind(this)

	this.resetItems = function() {
	    fetch(this.annotationSource)
	    .then( response => response.json() )
	    .then( annotations => this.initAnnotations(annotations))
	    .then( () => this.resetQuestions())
	    .then( () => this.item.notifyAnnotationsReload())
	    .then( () => this.update())
		.catch( error => console.error("ERROR ", error));
	}.bind(this)

	this.resetItemsForPage = function() {
	    fetch(this.annotationSource)
	    .then( response => response.json() )
	    .then( annotations => this.initAnnotationsForPage(annotations, this.item.getCurrentPageId()))
	    .then( () => this.resetQuestions())
	    .then( () => this.item.notifyAnnotationsReload())
	    .then( () => this.update())
		.catch( error => console.error("ERROR ", error));
	}.bind(this)

	this.saveToServer = function() {
	    let pages = this.item.loadAnnotationPages();
	    this.loading = true;
	    this.update();
	    return fetch(this.annotationSource, {
            method: "PUT",
            headers: {
                'Content-Type': 'application/json'
            },
            cache: "no-cache",
            mode: 'cors',
            body: JSON.stringify(pages)
	    })
	    .then( res => res.ok ? res : Promise.reject(res) )
	    .then(res => {this.item.dirty=false; return res});
	}.bind(this)

	this.savePageToServer = function() {
	    let pages = this.item.loadAnnotationPages(undefined, this.item.getCurrentPageId());
	    this.loading = true;
	    this.update();
	    return fetch(this.annotationSource, {
            method: "PUT",
            headers: {
                'Content-Type': 'application/json'
            },
            cache: "no-cache",
            mode: 'cors',
            body: JSON.stringify(pages)
	    })
	    .then( res => res.ok ? res : Promise.reject(res) )
	    .then(res => {this.item.dirty=false; return res});

	}.bind(this)

	this.saveAnnotations = function() {
	    this.saveToServer()
	    .then(() => this.resetItems())
	    .then(() => this.setStatus("ANNOTATE"))
	    .then((res) => {
	        this.loading = false;
	        viewerJS.notifications.success(Crowdsourcing.translate("crowdsourcing__save_annotations__success"));
		    this.update();
	    })
	    .catch((error) => {
	        this.loading = false;
	        console.log("Error saving page annotations ", error);
	        viewerJS.notifications.error(Crowdsourcing.translate("crowdsourcing__save_annotations__error"));
		    this.update();
	    })
	}.bind(this)

	this.savePageAnnotations = function() {
	    this.savePageToServer()
	    .then(() => this.resetItemsForPage())
	    .then(() => this.setStatus("ANNOTATE"))
	    .then((res) => {
	        this.loading = false;
	        viewerJS.notifications.success(Crowdsourcing.translate("crowdsourcing__save_annotations__success"));
		    this.update();
	    })
	    .catch((error) => {
	        this.loading = false;
	        console.log("Error saving page annotations ", error);
	        viewerJS.notifications.error(Crowdsourcing.translate("crowdsourcing__save_annotations__error"));
		    this.update();
	    })
	}.bind(this)

	this.submitForReview = function() {
	    this.saveToServer()
	    .then(() => this.setStatus("REVIEW"))
	    .then(() => this.skipItem());
	}.bind(this)

	this.submitPageForReview = function() {
	    this.savePageToServer()
	    .then(() => this.setPageStatus("REVIEW"))
	    .then(() => this.skipPage());
	}.bind(this)

	this.saveAndAcceptReview = function() {
	    this.saveToServer()
	    .then(() => this.setStatus("FINISHED"))
	    .then(() => this.skipItem());
	}.bind(this)

	this.saveAndAcceptReviewForPage = function() {
	    this.savePageToServer()
	    .then(() => this.setPageStatus("FINISHED"))
	    .then(() => this.skipPage());
	}.bind(this)

	this.acceptReview = function() {
	    this.setStatus("FINISHED")
	    .then(() => this.skipItem());
	}.bind(this)

	this.acceptReviewForPage = function() {
	    this.setPageStatus("FINISHED")
	    .then(() => this.skipPage());
	}.bind(this)

	this.rejectReview = function() {
	    this.setStatus("ANNOTATE")
	    .then(() => this.skipItem());
	}.bind(this)

	this.rejectReviewForPage = function() {
	    this.setPageStatus("ANNOTATE")
	    .then(() => this.skipPage());
	}.bind(this)

	this.skipItem = function() {
		this.item.loadNextItem(true);
	}.bind(this)

	this.skipPage = function() {
	    let index = this.item.getNextAccessibleIndex(this.item.currentCanvasIndex);
	    if(index == undefined) {
	        this.skipItem();
	    } else {
	        this.item.loadImage(index);
	    }
	}.bind(this)

	this.setPageStatus = function(status) {
	    return this.setStatus(status);
	}.bind(this)

	this.setStatus = function(status) {
	    let body = {
	            recordStatus: status,
	            creator: this.item.getCreator().id,
	    }
	    return fetch(this.itemSource + (this.item.currentCanvasIndex + 1 ) + "/", {
            method: "PUT",
            headers: {
                'Content-Type': 'application/json',
            },
            cache: "no-cache",
            mode: 'cors',
            body: JSON.stringify(body)
	    })
	}.bind(this)

	this.fetch = function(url) {
	    return fetch(url, {
            method: "GET",
            cache: "no-cache",
            mode: 'cors',
	    })
	}.bind(this)

	this.handleServerResponse = function(response) {
   		if(!response.ok){
   			try {
   				throw response.json()
   			} catch(error) {
   				response.message = error;
   				throw response;
   			}
   		} else {
   			try {
   				return response.json();
   			} catch(error) {
   				response.message = error;
   				throw response;
   			}
   		}
	}.bind(this)

	this.handleError = function(error) {
		 console.error("ERROR", error);
		    if(viewerJS.isString(error)) {
		    	viewerJS.notifications.error(error);
		    } else if(error.message && error.message.then) {
		    	error.message.then((err) => {
			    	console.log("error ", err)
			    	let errorMessage = "Error retrieving data from <br/>";
			    	errorMessage += error.url + "<br/><br/>";
			    	if(err.message) {
			    		errorMessage += "Message = " + err.message + "<br/><br/>";
			    	}
			    	errorMessage += "Status = " + error.status;
			    	viewerJS.notifications.error(errorMessage);
		    	})
		    } else {
		    	let errorMessage = "Error retrieving data from\n\n";
		    	errorMessage += error.url + "\n\n";
		    	if(error.message) {
		    		errorMessage += "Message = " + error.message + "\n\n";
		    	}
		    	errorMessage += "Status = " + error.status;
		    	viewerJS.notifications.error(errorMessage);
		    }
	}.bind(this)

});
riot.tag2('campaignitemlog', '<div class="crowdsourcing-annotations__log-wrapper"><div class="crowdsourcing-annotations__log-title"><span>{Crowdsourcing.translate(⁗log⁗)}</span><button ref="compress" onclick="{compressLog}" class="crowdsourcing-annotations__log-expand btn btn--clear"><i class="fa fa-angle-up" aria-hidden="true"></i></button><button ref="expand" onclick="{expandLog}" class="btn btn--clear crowdsourcing-annotations__log-expand"><i class="fa fa-angle-down" aria-hidden="true"></i></button></div><div ref="toggleBox" class="crowdsourcing-annotations__toggle-box"><div ref="innerWrapper" class="crowdsourcing-annotations__log-inner-wrapper"><div each="{message in messages}" class="crowdsourcing-annotations__log-message-entry {isCurrentUser(message.creator) ? \'-from-me\' : \'\'}"><img class="crowdsourcing-annotations__log-round-avatar" riot-src="{message.creator.avatar}"></img><div class="crowdsourcing-annotations__log-speech-bubble"><div class="crowdsourcing-annotations__log-message-info"><div class="crowdsourcing-annotations__log-message-user-name"> {message.creator.name} </div></div><div class="crowdsourcing-annotations__log-message-text"> {message.message} </div><div class="crowdsourcing-annotations__log-message-time-stamp"> {formatDate(message.dateCreated)} </div></div></div></div><div ref="messageBox" class="crowdsourcing-annotations__log-send-message-area"><input onkeypress="{addMessageOnEnter}" placeholder="{Crowdsourcing.translate(\'label__enter_message_here\')}" class="crowdsourcing-annotations__log-message-input" id="crowdsourcingAnnotationsLogMessageInput" name="crowdsourcingAnnotationsLogMessageInput" ref="messageText"></input><button class="btn btn--default crowdsourcing-annotations__log-message-send-button" onclick="{addMessage}">{Crowdsourcing.translate(\'action__send\')}</button></div></div></div>', '', '', function(opts) {

this.currentUser = this.opts.item.currentUser;
this.messages = this.opts.item.log;
this.expanded = false;

this.on("mount", function() {

    if (sessionStorage.getItem("logCompressed") === 'logIsCompressed') {
    	$(this.refs.toggleBox).hide();
        $(this.refs.compress).hide();
    }
    else {
        $(this.refs.expand).hide();
    }

});

this.on("updated", function() {

    this.scrollToBottom();

});

this.addMessageOnEnter = function(event) {
    var code = event.keyCode || event.which;
	if(code==13){
	    this.addMessage();
	} else {

	    event.preventUpdate = true;
	}
}.bind(this)

this.addMessage = function() {
    let text = this.refs.messageText.value;
    this.refs.messageText.value = "";
    if(text.trim().length > 0) {
        let message = {
                message : text,
                dateCreated : new Date().toJSON(),
                creator : this.currentUser,
        }
        this.opts.item.addLogMessage(message);

    }

}.bind(this)

this.isCurrentUser = function(user) {
    return user.userId == this.currentUser.userId;
}.bind(this)

this.scrollToBottom = function() {
	$(this.refs.innerWrapper).scrollTop(this.refs.innerWrapper.scrollHeight);
}.bind(this)

this.expandLog = function() {
    $(this.refs.expand).hide({
        complete: () => {
        	$(this.refs.compress).show();
    	},
        duration: 0
    });
	$(this.refs.toggleBox).slideToggle(400);
    $('.crowdsourcing-annotations__content-right').animate({scrollTop: '+=400px'}, 400);
    sessionStorage.setItem('logCompressed', 'logNotCompressed');
}.bind(this)

this.compressLog = function() {
    $(this.refs.compress).hide({
        complete: () => {
        	$(this.refs.expand).show();
    	},
        duration: 0
    });
	$(this.refs.toggleBox).slideToggle(400);
	sessionStorage.setItem('logCompressed', 'logIsCompressed');
}.bind(this)

this.formatDate = function(dateString) {
    let date = new Date(dateString);
    return date.toLocaleString(Crowdsourcing.translator.language, {
		dateStyle: "long",
		timeStyle: "short"
    });
}.bind(this)

});

riot.tag2('canvaspaginator', '<nav class="numeric-paginator" aria-label="{Crowdsourcing.translate(aria_label__nav_pagination)}"><ul><li if="{getCurrentIndex() > 0}" class="numeric-paginator__navigate navigate_prev"><span onclick="{this.loadPrevious}"><i class="fa fa-angle-left" aria-hidden="true"></i></span></li><li each="{canvas in this.firstCanvases()}" class="group_left {this.getIndex(canvas) == this.getCurrentIndex() ? \'numeric-paginator__active\' : \'\'}"><span index="{this.getIndex(canvas)}" onclick="{this.loadFromEvent}">{this.getOrder(canvas)}</span></li><li class="numeric-paginator__separator" if="{this.useMiddleButtons()}">...</li><li each="{canvas in this.middleCanvases()}" class="group_middle {this.getIndex(canvas) == this.getCurrentIndex() ? \'numeric-paginator__active\' : \'\'}"><span index="{this.getIndex(canvas)}" onclick="{this.loadFromEvent}">{this.getOrder(canvas)}</span></li><li class="numeric-paginator__separator" if="{this.useLastButtons()}">...</li><li each="{canvas in this.lastCanvases()}" class="group_right {this.getIndex(canvas) == this.getCurrentIndex() ? \'numeric-paginator__active\' : \'\'}"><span index="{this.getIndex(canvas)}" onclick="{this.loadFromEvent}">{this.getOrder(canvas)}</span></li><li if="{getCurrentIndex() < getTotalImageCount()-1}" class="numeric-paginator__navigate navigate_next"><span onclick="{this.loadNext}"><i class="fa fa-angle-right" aria-hidden="true"></i></span></li></ul></nav>', '', '', function(opts) {

this.on( "mount", function() {

    var paginatorConfig = {
	        previous: () => this.load(this.getCurrentIndex()-1),
	        next: () => this.load(this.getCurrentIndex()+1),
	        first: () => this.load(0),
	        last: () => this.load(this.getTotalImageCount()-1),
	}
	viewerJS.paginator.init(paginatorConfig);

});

this.loadFromEvent = function(e) {
    let index = parseInt(e.target.attributes["index"].value);
	this.load(index);
}.bind(this)

this.load = function(index) {
    if(index != this.getCurrentIndex() && index >= 0 && index < this.getTotalImageCount()) {
		if(this.opts.actionlistener) {
			this.opts.actionlistener.next({
				action: "setImageIndex",
				value: index
			})
		}
    }
}.bind(this)

this.loadPrevious = function() {
    let index = this.getCurrentIndex()-1;
	this.load(index);
}.bind(this)

this.loadNext = function() {
    let index = this.getCurrentIndex()+1;
	this.load(index);
}.bind(this)

this.getCurrentIndex = function() {
    return this.opts.index
}.bind(this)

this.getIndex = function(canvas) {
    return this.opts.items.indexOf(canvas);
}.bind(this)

this.getOrder = function(canvas) {
    return this.getIndex(canvas) + 1;
}.bind(this)

this.getTotalImageCount = function() {
    return this.opts.items.length;
}.bind(this)

this.useMiddleButtons = function() {
    return this.getTotalImageCount() > 9 && this.getCurrentIndex() > 4 && this.getCurrentIndex() < this.getTotalImageCount()-5;
}.bind(this)

this.useLastButtons = function() {
    return this.getTotalImageCount() > 9;
=======

	this.setActive = function(event) {
	    if(event.item.question.isRegionTarget()) {
		    this.item.questions.forEach(q => q.active = false);
		    event.item.question.active = true;
	    }
	}.bind(this)

	this.initAnnotations = function(annotations) {
	    let save = this.item.createAnnotationMap(annotations);
	    this.item.saveToLocalStorage(save);
	}.bind(this)

	this.initAnnotationsForPage = function(annotations, pageId) {
	    annotations = annotations.filter( (anno) => pageId == Crowdsourcing.getResourceId(anno.target) );
	    let save = this.item.getFromLocalStorage();
	    this.item.deleteAnnotations(save, pageId);
        this.item.addAnnotations(annotations, save);

	    this.item.saveToLocalStorage(save);
	}.bind(this)

	this.resetItems = function() {
	    fetch(this.annotationSource)
	    .then( response => response.json() )
	    .then( annotations => this.initAnnotations(annotations))
	    .then( () => this.resetQuestions())
	    .then( () => this.item.notifyAnnotationsReload())
	    .then( () => this.update())
		.catch( error => console.error("ERROR ", error));
	}.bind(this)

	this.resetItemsForPage = function() {
	    fetch(this.annotationSource)
	    .then( response => response.json() )
	    .then( annotations => this.initAnnotationsForPage(annotations, this.item.getCurrentPageId()))
	    .then( () => this.resetQuestions())
	    .then( () => this.item.notifyAnnotationsReload())
	    .then( () => this.update())
		.catch( error => console.error("ERROR ", error));
	}.bind(this)

	this.saveToServer = function() {
	    let pages = this.item.loadAnnotationPages();
	    this.loading = true;
	    this.update();
	    return fetch(this.annotationSource, {
            method: "PUT",
            headers: {
                'Content-Type': 'application/json'
            },
            cache: "no-cache",
            mode: 'cors',
            body: JSON.stringify(pages)
	    })
	    .then( res => res.ok ? res : Promise.reject(res) )
	    .then(res => {this.item.dirty=false; return res});
	}.bind(this)

	this.savePageToServer = function() {
	    let pages = this.item.loadAnnotationPages(undefined, this.item.getCurrentPageId());
	    this.loading = true;
	    this.update();
	    return fetch(this.annotationSource, {
            method: "PUT",
            headers: {
                'Content-Type': 'application/json'
            },
            cache: "no-cache",
            mode: 'cors',
            body: JSON.stringify(pages)
	    })
	    .then( res => res.ok ? res : Promise.reject(res) )
	    .then(res => {this.item.dirty=false; return res});

	}.bind(this)

	this.saveAnnotations = function() {
	    this.saveToServer()
	    .then(() => this.resetItems())
	    .then(() => this.setStatus("ANNOTATE"))
	    .then((res) => {
	        this.loading = false;
	        viewerJS.notifications.success(Crowdsourcing.translate("crowdsourcing__save_annotations__success"));
		    this.update();
	    })
	    .catch((error) => {
	        this.loading = false;
	        console.log("Error saving page annotations ", error);
	        viewerJS.notifications.error(Crowdsourcing.translate("crowdsourcing__save_annotations__error"));
		    this.update();
	    })
	}.bind(this)

	this.savePageAnnotations = function() {
	    this.savePageToServer()
	    .then(() => this.resetItemsForPage())
	    .then(() => this.setStatus("ANNOTATE"))
	    .then((res) => {
	        this.loading = false;
	        viewerJS.notifications.success(Crowdsourcing.translate("crowdsourcing__save_annotations__success"));
		    this.update();
	    })
	    .catch((error) => {
	        this.loading = false;
	        console.log("Error saving page annotations ", error);
	        viewerJS.notifications.error(Crowdsourcing.translate("crowdsourcing__save_annotations__error"));
		    this.update();
	    })
	}.bind(this)

	this.submitForReview = function() {
	    this.saveToServer()
	    .then(() => this.setStatus("REVIEW"))
	    .then(() => this.skipItem());
	}.bind(this)

	this.submitPageForReview = function() {
	    this.savePageToServer()
	    .then(() => this.setPageStatus("REVIEW"))
	    .then(() => this.skipPage());
	}.bind(this)

	this.saveAndAcceptReview = function() {
	    this.saveToServer()
	    .then(() => this.setStatus("FINISHED"))
	    .then(() => this.skipItem());
	}.bind(this)

	this.saveAndAcceptReviewForPage = function() {
	    this.savePageToServer()
	    .then(() => this.setPageStatus("FINISHED"))
	    .then(() => this.skipPage());
	}.bind(this)

	this.acceptReview = function() {
	    this.setStatus("FINISHED")
	    .then(() => this.skipItem());
	}.bind(this)

	this.acceptReviewForPage = function() {
	    this.setPageStatus("FINISHED")
	    .then(() => this.skipPage());
	}.bind(this)

	this.rejectReview = function() {
	    this.setStatus("ANNOTATE")
	    .then(() => this.skipItem());
	}.bind(this)

	this.rejectReviewForPage = function() {
	    this.setPageStatus("ANNOTATE")
	    .then(() => this.skipPage());
	}.bind(this)

	this.skipItem = function() {
		this.item.loadNextItem(true);
	}.bind(this)

	this.skipPage = function() {
	    let index = this.item.getNextAccessibleIndex(this.item.currentCanvasIndex);
	    if(index == undefined) {
	        this.skipItem();
	    } else {
	        this.item.loadImage(index);
	    }
	}.bind(this)

	this.setPageStatus = function(status) {
	    return this.setStatus(status);
	}.bind(this)

	this.setStatus = function(status) {
	    let body = {
	            recordStatus: status,
	            creator: this.item.getCreator().id,
	    }
	    return fetch(this.itemSource + (this.item.currentCanvasIndex + 1 ) + "/", {
            method: "PUT",
            headers: {
                'Content-Type': 'application/json',
            },
            cache: "no-cache",
            mode: 'cors',
            body: JSON.stringify(body)
	    })
	}.bind(this)

	this.fetch = function(url) {
	    return fetch(url, {
            method: "GET",
            cache: "no-cache",
            mode: 'cors',
	    })
	}.bind(this)

	this.handleServerResponse = function(response) {
   		if(!response.ok){
   			try {
   				throw response.json()
   			} catch(error) {
   				response.message = error;
   				throw response;
   			}
   		} else {
   			try {
   				return response.json();
   			} catch(error) {
   				response.message = error;
   				throw response;
   			}
   		}
	}.bind(this)

	this.handleError = function(error) {
		 console.error("ERROR", error);
		    if(viewerJS.isString(error)) {
		    	viewerJS.notifications.error(error);
		    } else if(error.message && error.message.then) {
		    	error.message.then((err) => {
			    	console.log("error ", err)
			    	let errorMessage = "Error retrieving data from <br/>";
			    	errorMessage += error.url + "<br/><br/>";
			    	if(err.message) {
			    		errorMessage += "Message = " + err.message + "<br/><br/>";
			    	}
			    	errorMessage += "Status = " + error.status;
			    	viewerJS.notifications.error(errorMessage);
		    	})
		    } else {
		    	let errorMessage = "Error retrieving data from\n\n";
		    	errorMessage += error.url + "\n\n";
		    	if(error.message) {
		    		errorMessage += "Message = " + error.message + "\n\n";
		    	}
		    	errorMessage += "Status = " + error.status;
		    	viewerJS.notifications.error(errorMessage);
		    }
	}.bind(this)

});
riot.tag2('campaignitemlog', '<div class="crowdsourcing-annotations__log-wrapper"><div class="crowdsourcing-annotations__log-title"><span>{Crowdsourcing.translate(⁗log⁗)}</span><button ref="compress" onclick="{compressLog}" class="crowdsourcing-annotations__log-expand btn btn--clear"><i class="fa fa-angle-up" aria-hidden="true"></i></button><button ref="expand" onclick="{expandLog}" class="btn btn--clear crowdsourcing-annotations__log-expand"><i class="fa fa-angle-down" aria-hidden="true"></i></button></div><div ref="toggleBox" class="crowdsourcing-annotations__toggle-box"><div ref="innerWrapper" class="crowdsourcing-annotations__log-inner-wrapper"><div each="{message in messages}" class="crowdsourcing-annotations__log-message-entry {isCurrentUser(message.creator) ? \'-from-me\' : \'\'}"><img class="crowdsourcing-annotations__log-round-avatar" riot-src="{message.creator.avatar}"></img><div class="crowdsourcing-annotations__log-speech-bubble"><div class="crowdsourcing-annotations__log-message-info"><div class="crowdsourcing-annotations__log-message-user-name"> {message.creator.name} </div></div><div class="crowdsourcing-annotations__log-message-text"> {message.message} </div><div class="crowdsourcing-annotations__log-message-time-stamp"> {formatDate(message.dateCreated)} </div></div></div></div><div ref="messageBox" class="crowdsourcing-annotations__log-send-message-area"><input onkeypress="{addMessageOnEnter}" placeholder="{Crowdsourcing.translate(\'label__enter_message_here\')}" class="crowdsourcing-annotations__log-message-input" id="crowdsourcingAnnotationsLogMessageInput" name="crowdsourcingAnnotationsLogMessageInput" ref="messageText"></input><button class="btn btn--default crowdsourcing-annotations__log-message-send-button" onclick="{addMessage}">{Crowdsourcing.translate(\'action__send\')}</button></div></div></div>', '', '', function(opts) {

this.currentUser = this.opts.item.currentUser;
this.messages = this.opts.item.log;
this.expanded = false;

this.on("mount", function() {

    if (sessionStorage.getItem("logCompressed") === 'logIsCompressed') {
    	$(this.refs.toggleBox).hide();
        $(this.refs.compress).hide();
    }
    else {
        $(this.refs.expand).hide();
    }

});

this.on("updated", function() {

    this.scrollToBottom();

});

this.addMessageOnEnter = function(event) {
    var code = event.keyCode || event.which;
	if(code==13){
	    this.addMessage();
	} else {

	    event.preventUpdate = true;
	}
}.bind(this)

this.addMessage = function() {
    let text = this.refs.messageText.value;
    this.refs.messageText.value = "";
    if(text.trim().length > 0) {
        let message = {
                message : text,
                dateCreated : new Date().toJSON(),
                creator : this.currentUser,
        }
        this.opts.item.addLogMessage(message);

    }

}.bind(this)

this.isCurrentUser = function(user) {
    return user.userId == this.currentUser.userId;
}.bind(this)

this.scrollToBottom = function() {
	$(this.refs.innerWrapper).scrollTop(this.refs.innerWrapper.scrollHeight);
}.bind(this)

this.expandLog = function() {
    $(this.refs.expand).hide({
        complete: () => {
        	$(this.refs.compress).show();
    	},
        duration: 0
    });
	$(this.refs.toggleBox).slideToggle(400);
    $('.crowdsourcing-annotations__content-right').animate({scrollTop: '+=400px'}, 400);
    sessionStorage.setItem('logCompressed', 'logNotCompressed');
}.bind(this)

this.compressLog = function() {
    $(this.refs.compress).hide({
        complete: () => {
        	$(this.refs.expand).show();
    	},
        duration: 0
    });
	$(this.refs.toggleBox).slideToggle(400);
	sessionStorage.setItem('logCompressed', 'logIsCompressed');
}.bind(this)

this.formatDate = function(dateString) {
    let date = new Date(dateString);
    return date.toLocaleString(Crowdsourcing.translator.language, {
		dateStyle: "long",
		timeStyle: "short"
    });
>>>>>>> 7384e124
}.bind(this)

this.firstCanvases = function() {
    if(this.getTotalImageCount() < 10) {
        return this.opts.items;
    } else if(this.getCurrentIndex() < 5) {
        return this.opts.items.slice(0, this.getCurrentIndex()+3);
    } else {
        return this.opts.items.slice(0, 2);
    }
}.bind(this)

<<<<<<< HEAD
this.middleCanvases = function() {
    if(this.getTotalImageCount() < 10) {
        return [];
    } else if(this.getCurrentIndex() < this.getTotalImageCount()-5 && this.getCurrentIndex() > 4) {
        return this.opts.items.slice(this.getCurrentIndex()-2, this.getCurrentIndex()+3);
    } else {
        return [];
    }
}.bind(this)

this.lastCanvases = function() {
    if(this.getTotalImageCount() < 10) {
        return [];
    } else if(this.getCurrentIndex() < this.getTotalImageCount()-5) {
        return this.opts.items.slice(this.getTotalImageCount()-2);
    } else {
        return this.opts.items.slice(this.getCurrentIndex()-2);
    }
}.bind(this)

this.toPageNumber = function(e) {
    let page = parseInt(e.target.value);
    if(page > 0 && page <= this.getTotalImageCount()) {
    	this.load(page-1);
    } else{
        alert(page + " is not a valid page number")
    }
}.bind(this)

});
riot.tag2('geolocationquestion', '<div if="{this.showInstructions()}" class="crowdsourcing-annotations__instruction"><label>{Crowdsourcing.translate(⁗crowdsourcing__help__create_rect_on_image⁗)}</label></div><div if="{this.showAddMarkerInstructions()}" class="crowdsourcing-annotations__single-instruction"><label>{Crowdsourcing.translate(⁗crowdsourcing__help__add_marker_to_image⁗)}</label></div><div if="{this.showInactiveInstructions()}" class="crowdsourcing-annotations__single-instruction -inactive"><label>{Crowdsourcing.translate(⁗crowdsourcing__help__make_active⁗)}</label></div><div class="geo-map__wrapper"><div ref="geocoder" class="geocoder"></div><div id="geoMap_{opts.index}" class="geo-map"></div></div><div id="annotation_{index}" each="{anno, index in this.annotations}"></div>', '', '', function(opts) {


this.question = this.opts.question;
this.annotationToMark = null;
this.addMarkerActive = !this.question.isRegionTarget() && !this.opts.item.reviewMode;

const DEFAULT_VIEW = {
    zoom: 5,
    center: [11.073397, 49.451993]
};

this.on("mount", function() {
	this.opts.item.onItemInitialized( () => {
	    this.question.initializeView((anno) => new Crowdsourcing.Annotation.GeoJson(anno), this.addAnnotation, this.updateAnnotation, this.focusAnnotation);
	    this.initMap();
	    this.opts.item.onImageOpen(() => this.resetFeatures());
	    this.opts.item.onAnnotationsReload(() => this.resetFeatures());
	})
});

this.setView = function(view) {
    this.map.setView(view.center, view.zoom);
}.bind(this)

this.resetFeatures = function() {
    this.setFeatures(this.question.annotations);
    if(this.geoMap.layers[0].getMarkerCount() > 0) {
        let zoom = 12;
        if(this.geoMap.layers[0].getMarkerCount() == 1) {
            let marker = this.geoMap.layers[0].getMarker(this.question.annotations[0].markerId);
            if(marker) {
            	zoom = marker.feature.view.zoom;
            }
        }
        let featureView = this.geoMap.getViewAroundFeatures(this.geoMap.layers[0].getFeatures(), zoom);
	    this.geoMap.setView(featureView);
    }
}.bind(this)

this.setFeatures = function(annotations) {
    this.geoMap.layers.forEach(l => l.resetMarkers());
    annotations.filter(anno => !anno.isEmpty()).forEach((anno) => {
        if(anno.color) {
            let markerIcon = this.geoMap.layers[0].getMarkerIcon().options;
            markerIcon.markerColor = anno.color;
            this.geoMap.layers[0].config.markerIcon = markerIcon;
        }
        let marker = this.geoMap.layers[0].addMarker(anno.body);
        anno.markerId = marker.getId();
    });
}.bind(this)

this.addAnnotation = function(anno) {
   this.addMarkerActive = true;
   this.annotationToMark = anno;
   if(this.question.areaSelector) {
       this.question.areaSelector.disableDrawer();
   }
   this.update();
}.bind(this)

this.updateAnnotation = function(anno) {
    this.focusAnnotation(this.question.getIndex(anno));
}.bind(this)

this.focusAnnotation = function(index) {
    let anno = this.question.getByIndex(index);
    if(anno) {
        let marker = this.geoMap.layers[0].getMarker(anno.markerId);
    }
}.bind(this)

this.showInstructions = function() {
    return !this.addMarkerActive && !this.opts.item.isReviewMode() &&  this.question.active && this.question.isRegionTarget();
}.bind(this)

this.showInactiveInstructions = function() {
    return !this.opts.item.isReviewMode() &&  !this.question.active && this.question.isRegionTarget() && this.opts.item.questions.filter(q => q.isRegionTarget()).length > 1;

}.bind(this)

this.showAddMarkerInstructions = function() {
    return this.addMarkerActive && !this.opts.item.isReviewMode() &&  this.question.active && this.question.isRegionTarget() ;

}.bind(this)

this.showAddAnnotationButton = function() {
    return !this.question.isReviewMode() && !this.question.isRegionTarget() && this.question.mayAddAnnotation();
}.bind(this)

this.setNameFromEvent = function(event) {
    event.preventUpdate = true;
    if(event.item.anno) {
        anno.setName(event.target.value);
        this.question.saveToLocalStorage();
    } else {
        throw "No annotation to set"
    }
}.bind(this)

this.initMap = function() {
    this.geoMap = new viewerJS.GeoMap({
        mapId : "geoMap_" + this.opts.index,
        language: Crowdsourcing.translator.language,
        tilesource: this.opts.geomap.tilesource,
        layers: [{
	        allowMovingFeatures: !this.opts.item.isReviewMode(),
	        popover: undefined,
	        emptyMarkerMessage: undefined,
	        popoverOnHover: false,
	        markerIcon: {
	            shape: "circle",
	            prefix: "fa",
	            markerColor: "blue",
	            iconColor: "white",
	            icon: "fa-circle",
	            svg: true
	        }
        }]
    })

    let initialView = $.extend(true, {}, DEFAULT_VIEW, this.opts.geomap.initialView);
    this.geoMap.init(initialView);
    this.geoMap.initGeocoder(this.refs.geocoder, {placeholder: Crowdsourcing.translate("ADDRESS")});
    this.geoMap.layers.forEach(l => l.onFeatureMove.subscribe(feature => this.moveFeature(feature)));
    this.geoMap.layers.forEach(l => l.onFeatureClick.subscribe(feature => this.removeFeature(feature)));
    this.geoMap.onMapClick.subscribe(geoJson => {
        if(this.addMarkerActive && (this.question.targetFrequency == 0 || this.geoMap.layers[0].getMarkerCount() < this.question.targetFrequency)) {
            if(this.annotationToMark && this.annotationToMark.color) {
                let markerIcon = this.geoMap.layers[0].getMarkerIcon().options;
                markerIcon.markerColor = this.annotationToMark.color;
                this.geoMap.layers[0].config.markerIcon = markerIcon;
            }
            let marker = this.geoMap.layers[0].addMarker(geoJson);
            if(this.annotationToMark) {
                this.annotationToMark.markerId = marker.getId();
                this.updateFeature(marker.getId());
            } else {
            	this.addFeature(marker.getId());
            }
	        this.addMarkerActive = !this.question.isRegionTarget();
	        if(this.question.areaSelector) {
	            this.question.areaSelector.enableDrawer();
	        }
        }
    })
}.bind(this)

this.getAnnotation = function(id) {
    return this.question.annotations.find(anno => anno.markerId == id);
}.bind(this)

this.updateFeature = function(id) {
    let annotation = this.getAnnotation(id);
    let marker = this.geoMap.layers[0].getMarker(annotation.markerId);
    annotation.setBody(marker.feature);
    annotation.setView(marker.feature.view);
    this.question.saveToLocalStorage();
}.bind(this)

this.addFeature = function(id) {
    let marker = this.geoMap.layers[0].getMarker(id);
    let annotation = this.question.addAnnotation();
    annotation.markerId = id;
    annotation.setBody(marker.feature);
    annotation.setView(marker.feature.view);
    this.question.saveToLocalStorage();
}.bind(this)

this.moveFeature = function(feature) {
    let annotation = this.getAnnotation(feature.id);
    if(annotation) {
        annotation.setGeometry(feature.geometry);
        annotation.setView(feature.view);
    }
    this.question.saveToLocalStorage();
}.bind(this)

this.removeFeature = function(feature) {
    this.geoMap.layers[0].removeMarker(feature);
	let annotation = this.getAnnotation(feature.id);
    if(annotation) {
	    this.question.deleteAnnotation(annotation);
	    this.question.saveToLocalStorage();
    }
}.bind(this)

});


riot.tag2('imagecontrols', '<div class="image_controls"><div class="image-controls__actions"><div onclick="{toggleThumbs}" class="image-controls__action thumbs {this.opts.imagecount < 2 ? \'d-none\' : \'\'} {this.opts.showthumbs ? \'in\' : \'\'}"><a></a></div><div if="{this.opts.image}" class="image-controls__action -imageControlsFont back {this.opts.imageindex === 0 ? \'-inactive\' : \'\'}"><a onclick="{previousItem}"><i class="image-back"></i></a></div><div if="{this.opts.image}" class="image-controls__action -imageControlsFont forward {this.opts.imageindex === this.opts.imagecount -1 ? \'-inactive\' : \'\'}"><a onclick="{nextItem}"><i class="image-forward"></i></a></div><div if="{this.opts.image}" class="image-controls__action -imageControlsFont rotate-left"><a onclick="{rotateLeft}"><i class="image-rotate_left"></i></a></div><div if="{this.opts.image}" class="image-controls__action -imageControlsFont rotate-right"><a onclick="{rotateRight}"><i class="image-rotate_right"></i></a></div><div if="{this.opts.image}" class="image-controls__action zoom-slider-wrapper"><input type="range" min="0" max="1" value="0" step="0.01" class="slider zoom-slider" aria-label="zoom slider"></div></div></div>', '', '', function(opts) {

    this.rotateRight = function()
    {
        if ( this.opts.image ) {
            this.opts.image.controls.rotateRight();
        }
    	this.handleAction("rotate", 90)
    }.bind(this)

    this.rotateLeft = function()
    {
        if ( this.opts.image ) {
            this.opts.image.controls.rotateLeft();
        }
    	this.handleAction("rotate", -90)
    }.bind(this)

    this.previousItem = function()
    {
    	if (this.opts.imageindex > 0) {
    		this.handleAction("previousImage");
    	}
    }.bind(this)

    this.nextItem = function()
    {
    	if (this.opts.imageindex < this.opts.imagecount -1) {
    		this.handleAction("nextImage");
    	}
    }.bind(this)

    this.toggleThumbs = function() {
    	this.opts.showthumbs = !this.opts.showthumbs;
    	this.handleAction("toggleThumbs", this.opts.showthumbs)
    }.bind(this)

    this.handleAction = function(control, value) {
    	if(this.opts.actionlistener) {
    		this.opts.actionlistener.next({
    			action: control,
    			value: value
    		});
    	}
    }.bind(this)

	$( document ).ready(function() {
	    $('.image-controls__action.thumbs').tooltip({
	      placement: 'top',
	      title: Crowdsourcing.translate("crowdsourcing__campaign_tooltip_back_to_overview"),
	      trigger: 'hover'
	    });
	    $('.image-controls__action.back').tooltip({
	        placement: 'top',
	      title: Crowdsourcing.translate("prevImage"),
	      trigger: 'hover'
	    });
	    $('.image-controls__action.forward').tooltip({
	      placement: 'top',
	      title: Crowdsourcing.translate("nextImage"),
	      trigger: 'hover'
	    });
	    $('.image-controls__action.rotate-left').tooltip({
	      placement: 'top',
	      title: Crowdsourcing.translate("rotateLeft"),
	      trigger: 'hover'
	    });
	    $('.image-controls__action.rotate-right').tooltip({
	      placement: 'top',
	      title: Crowdsourcing.translate("rotateRight"),
	      trigger: 'hover'
	    });
	});

});
/**
 * Takes a IIIF canvas object in opts.source. 
 * If opts.item exists, it creates the method opts.item.setImageSource(canvas) 
 * and provides an observable in opts.item.imageChanged triggered every time a new image source is loaded (including the first time)
 * The imageView itself is stored in opts.item.image
 */

riot.tag2('imageview', '<div id="wrapper_{opts.id}" class="imageview_wrapper"><span if="{this.error}" class="loader_wrapper"><span class="error_message">{this.error.message}</span></span><imagecontrols if="{this.image}" image="{this.image}" imageindex="{this.opts.item.currentCanvasIndex}" imagecount="{this.opts.item.canvases.length}" actionlistener="{this.actionListener}" showthumbs="{this.showThumbs}" class="{this.showThumbs ? \'d-none\' : \'\'}"></imageControls><div class="image_container {this.showThumbs ? \'d-none\' : \'\'}"><div id="image_{opts.id}" class="image"></div></div><div class="image_thumbnails-wrapper {this.opts.item.reviewMode ? \'reviewmode\' : \'\'} {this.showThumbs ? \'\' : \'d-none\'}"><div class="thumbnails-filters"><button ref="filter_unfinished" class="thumbnails-filter-unfinished btn btn--clean">{Crowdsourcing.translate(⁗crowdsourcing__campaign_filter_show_unfinished⁗)}</button><button ref="filter_reset" class="thumbnails-filter-reset btn btn--clean">{Crowdsourcing.translate(⁗crowdsourcing__campaign_filter_show_all⁗)}</button></div><thumbnails class="image_thumbnails" source="{{items: this.opts.item.canvases}}" actionlistener="{this.actionListener}" imagesize=",200" index="{this.opts.item.currentCanvasIndex}" statusmap="{getPageStatusMap()}"></thumbnails></div></div>', '', '', function(opts) {


	this.on("updated", function() {
		this.initTooltips();
	});

	this.on("mount", function() {
		this.showThumbs = this.isShowThumbs();
		this.initFilters();

		$("#controls_" + opts.id + " .draw_overlay").on("click", () => this.drawing = true);
		try{
			imageViewConfig.image.tileSource = this.getImageInfo(opts.source);
			this.image = new ImageView.Image(imageViewConfig);
			this.image.load()
			.then( (image) => {
				if(this.opts.item) {
					this.opts.item.image = this.image;

				    var now = rxjs.of(image);
					this.opts.item.setImageSource = function(source) {
					    this.image.setTileSource(this.getImageInfo(source));
					}.bind(this);
				    this.opts.item.notifyImageOpened(image.observables.viewerOpen.pipe(rxjs.operators.map( () => image),rxjs.operators.merge(now)));
				}
				return image;
			})
		} catch(error) {
		    console.error("ERROR ", error);
	    	this.error = error;
	    	this.update();
		}

		this.actionListener = new rxjs.Subject();
		this.actionListener.subscribe((event) => this.handleImageControlAction(event));
		if(this.opts.item.setShowThumbs) {
		    this.opts.item.setShowThumbs.subscribe(show => {
		        this.showThumbs = show;
		        this.update();
		    });
		}
	})

	this.initTooltips = function() {
	    $('.thumbnails-image-wrapper.review').tooltip('dispose');
	    $('.thumbnails-image-wrapper.review').tooltip({
	        placement: 'top',
	      title: Crowdsourcing.translate("crowdsourcing__campaign_tooltip_in_review"),
	      trigger: 'hover'
	    });

	    $('.thumbnails-image-wrapper.finished').tooltip('dispose');
	    $('.thumbnails-image-wrapper.finished').tooltip({
	        placement: 'top',
	      title: Crowdsourcing.translate("crowdsourcing__campaign_tooltip_completed"),
	      trigger: 'hover'
	    });

	    function updateLockedTooltip() {
	    	$('.thumbnails-image-wrapper.locked').tooltip('dispose');
		    $('.thumbnails-image-wrapper.locked').tooltip({
		      placement: 'top',
		      title: Crowdsourcing.translate("crowdsourcing__campaign_tooltip_locked"),
		      trigger: 'hover'
		    });

		    $(".thumbnails-image-wrapper.locked").each(function() {
				if ($(this).is(":hover")) {
    				$(this).tooltip('show');
			  }
			})

		    setTimeout(updateLockedTooltip, 4000);
	    }
	    updateLockedTooltip();

	}.bind(this)

	this.initFilters = function() {
    	this.refs.filter_unfinished.onclick = event => {
    		$('.thumbnails-image-wrapper').show();
    		$('.thumbnails-image-wrapper.review').hide();
    		$('.thumbnails-image-wrapper.annotate').hide();
    		$('.thumbnails-image-wrapper.finished').hide();
    	};

    	this.refs.filter_reset.onclick = event => {
    		$('.thumbnails-image-wrapper').show();
    	};

	}.bind(this)

	$( document ).ready(function() {

	    $('.thumbnails-filter-reset').addClass('-activeFilter');
	    $('.thumbnails-filter-reset, .thumbnails-filter-finished, .thumbnails-filter-unfinished, .thumbnails-filter-annotated').click(function() {
	    	$('.thumbnails-filter-reset, .thumbnails-filter-finished, .thumbnails-filter-unfinished, .thumbnails-filter-annotated').removeClass('-activeFilter');
	    	$(this).addClass('-activeFilter');
	    });
	});

    $('.image_thumbnails-wrapper.reviewmode .thumbnails-image-wrapper:not(".image_thumbnails-wrapper.reviewmode .thumbnails-image-wrapper.finished")').tooltip('dispose');

	this.getPosition = function() {
		let pos_os = this.dataPoint.getPosition();
		let pos_image = ImageView.CoordinateConversion.scaleToImage(pos_os, this.image.viewer, this.image.getOriginalImageSize());
		let pos_image_rot = ImageView.CoordinateConversion.convertPointFromImageToRotatedImage(pos_image, this.image.controls.getRotation(), this.image.getOriginalImageSize());
		return pos_image_rot;
	}.bind(this)

	this.handleImageControlAction = function(event) {

		switch(event.action) {
			case "toggleThumbs":
				this.showThumbs = event.value;
				this.update();
				break;
			case "rotate":
		        if(this.opts.item) {
		            this.opts.item.notifyImageRotated(event.value);
		        }
		        break;
			case "clickImage":
				this.showThumbs = false;
			case "setImageIndex":
			    this.opts.item.loadImage(event.value, true);
			    break;
			case "previousImage":
			    this.opts.item.loadImage(this.opts.item.getPreviousAccessibleIndex(this.opts.item.currentCanvasIndex), true);
				break;
			case "nextImage":
			    this.opts.item.loadImage(this.opts.item.getNextAccessibleIndex(this.opts.item.currentCanvasIndex), true);
			    break;

		}
	}.bind(this)

	this.getImageInfo = function(canvas) {
	    return canvas.images[0].resource.service["@id"] + "/info.json"
	}.bind(this)

	this.getPageStatusMap = function() {
			return this.opts.item.pageStatusMap;
	}.bind(this)

	this.isShowThumbs = function() {
		if(this.opts.item.reviewMode && this.opts.item.pageStatisticMode) {

			let count = 0;
			for(let status of this.opts.item.pageStatusMap.values()) {
			    if(status.toUpperCase() == "REVIEW") {
					count++;
				}
			}
			return count !== 1;
		} else {
			return this.opts.item.canvases.length > 1
		}
	}.bind(this)

	const imageViewConfig = {
			global : {
				divId : "image_" + opts.id,
				fitToContainer: true,
				adaptContainerWidth: false,
				adaptContainerHeight: false,
				footerHeight: 00,
				zoomSpeed: 1.3,
				allowPanning : true,
			},
			image : {}
	};

	const drawStyle = {
			borderWidth: 2,
			borderColor: "#2FEAD5"
	}

	const lineStyle = {
			lineWidth : 1,
			lineColor : "#EEC83B"
	}

	const pointStyle = ImageView.DataPoint.getPointStyle(20, "#EEC83B");

});


riot.tag2('metadataquestion', '<div if="{this.showInstructions()}" class="crowdsourcing-annotations__instruction"><label>{Crowdsourcing.translate(⁗crowdsourcing__help__create_rect_on_image⁗)}</label></div><div if="{this.showInactiveInstructions()}" class="crowdsourcing-annotations__single-instruction -inactive"><label>{Crowdsourcing.translate(⁗crowdsourcing__help__make_active⁗)}</label></div><div class="crowdsourcing-annotations__wrapper" id="question_{opts.index}_annotation_{index}" each="{anno, index in this.question.annotations}"><div class="crowdsourcing-annotations__annotation-area"><div if="{this.showAnnotationImages()}" class="crowdsourcing-annotations__annotation-area-image" riot-style="border-color: {anno.getColor()}"><img riot-src="{this.question.getImage(anno)}"></img></div><div class="crowdsourcing-annotations__question-metadata-list"><div each="{field, fieldindex in this.metadataFields}" class="crowdsourcing-annotations__question-metadata-list-item mb-2"><label class="crowdsourcing-annotations__question-metadata-list-item-label">{Crowdsourcing.translate(field)}:</label><div class="crowdsourcing-annotations__question-metadata-list-item-field" if="{this.hasOriginalValue(field)}">{this.getOriginalValue(field)}</div><input class="crowdsourcing-annotations__question-metadata-list-item-input form-control" if="{!this.hasOriginalValue(field)}" disabled="{this.opts.item.isReviewMode() ? \'disabled\' : \'\'}" ref="input_{index}_{fieldindex}" type="text" data-annotationindex="{index}" riot-value="{anno.getValue(field)}" onchange="{setValueFromEvent}"></input></div></div></div></div><button if="{showAddAnnotationButton()}" onclick="{addAnnotation}" class="options-wrapper__option btn btn--default" id="add-annotation">{Crowdsourcing.translate(⁗action__add_annotation⁗)}</button>', '', '', function(opts) {

	this.question = this.opts.question;

	this.metadataFields = [];

	this.originalData = {};

	this.on("mount", function() {
	    this.initOriginalMetadata(this.question);
	    this.question.initializeView((anno) => new Crowdsourcing.Annotation.Metadata(anno, this.originalData), this.update, this.update, this.focusAnnotation);
		    this.opts.item.onImageOpen(function() {
		        switch(this.question.targetSelector) {
		            case Crowdsourcing.Question.Selector.WHOLE_PAGE:
		            case Crowdsourcing.Question.Selector.WHOLE_SOURCE:
		                if(this.question.annotations.length == 0 && !this.question.item.isReviewMode()) {
		                    this.question.addAnnotation();

		                    this.opts.item.dirty = false;
		                }
		        }
		        this.update();
		    }.bind(this));
	    Crowdsourcing.translator.addTranslations(this.question.metadataFields)
	    .then(() => this.update());
	});

	this.initOriginalMetadata = function(question) {
        this.metadataFields = question.metadataFields;
        let allMetadata = question.item.metadata;
        this.originalData = {};
        this.metadataFields.forEach(field => {
            let value = allMetadata[field];
            if(value) {
                this.originalData[field] = value;
            }
        })
	}.bind(this)

    this.hasOriginalValue = function(field) {
        return this.originalData[field] != undefined;
    }.bind(this)

    this.getOriginalValue = function(field) {
	    let value =this.originalData[field];
	    if(!value) {
	        return "";
	    } else if(Array.isArray(value)) {
	        return value.join("; ");
	    } else {
	        return value;
	    }
    }.bind(this)

	this.focusAnnotation = function(index) {
	    let id = "question_" + this.opts.index + "_annotation_" + index + "_0";
	    let inputSelector = "#" + id;
	    this.refs.input_0.focus();
	}.bind(this)

	this.showAnnotationImages = function() {
	    return this.question.isRegionTarget();
	}.bind(this)

	this.showInstructions = function() {
	    return !this.opts.item.isReviewMode() &&  this.question.active && this.question.targetSelector == Crowdsourcing.Question.Selector.RECTANGLE && this.question.annotations.length == 0;
	}.bind(this)

	this.showInactiveInstructions = function() {
	    return !this.opts.item.isReviewMode() &&  !this.question.active && this.question.targetSelector == Crowdsourcing.Question.Selector.RECTANGLE && this.opts.item.questions.filter(q => q.isRegionTarget()).length > 1;

	}.bind(this)

	this.showAddAnnotationButton = function() {
	    return !this.question.isReviewMode() && !this.question.isRegionTarget() && this.question.mayAddAnnotation();
	}.bind(this)

	this.setValueFromEvent = function(event) {
        event.preventUpdate = true;
        let annoIndex = event.target.dataset.annotationindex;
        let anno = this.question.annotations[annoIndex];
        let field = event.item.field;
        let value = event.target.value;
        if(anno && field) {
            anno.setValue(field, value);
            this.question.saveToLocalStorage();
        } else {
            throw "No annotation to set"
        }
    }.bind(this)

    this.deleteAnnotationFromEvent = function(event) {
        if(event.item.anno) {
            this.question.deleteAnnotation(event.item.anno);
            this.update();
        }
    }.bind(this)

    this.addAnnotation = function() {
        this.question.addAnnotation();
        this.question.focusCurrentAnnotation();
    }.bind(this)

});

riot.tag2('plaintextquestion', '<div if="{this.showInstructions()}" class="crowdsourcing-annotations__instruction"><label>{Crowdsourcing.translate(⁗crowdsourcing__help__create_rect_on_image⁗)}</label></div><div if="{this.showInactiveInstructions()}" class="crowdsourcing-annotations__single-instruction -inactive"><label>{Crowdsourcing.translate(⁗crowdsourcing__help__make_active⁗)}</label></div><div class="crowdsourcing-annotations__wrapper" id="question_{opts.index}_annotation_{index}" each="{anno, index in this.question.annotations}"><div class="crowdsourcing-annotations__annotation-area"><div if="{this.showAnnotationImages()}" class="crowdsourcing-annotations__annotation-area-image" riot-style="border-color: {anno.getColor()}"><img riot-src="{this.question.getImage(anno)}"></img></div><div class="crowdsourcing-annotations__question-text-input"><textarea disabled="{this.opts.item.isReviewMode() ? \'disabled\' : \'\'}" onchange="{setTextFromEvent}" riot-value="{anno.getText()}"></textarea></div></div><div class="cms-module__actions crowdsourcing-annotations__annotation-action"><button if="{!this.opts.item.isReviewMode()}" onclick="{deleteAnnotationFromEvent}" class="crowdsourcing-annotations__delete-annotation btn btn--clean delete">{Crowdsourcing.translate(⁗action__delete_annotation⁗)} </button></div></div><button if="{showAddAnnotationButton()}" onclick="{addAnnotation}" class="options-wrapper__option btn btn--default" id="add-annotation">{Crowdsourcing.translate(⁗action__add_annotation⁗)}</button>', '', '', function(opts) {

	this.question = this.opts.question;

	this.on("mount", function() {
	    this.question.initializeView((anno) => new Crowdsourcing.Annotation.Plaintext(anno), this.update, this.update, this.focusAnnotation);
	    this.opts.item.onImageOpen(function() {
	        switch(this.question.targetSelector) {
	            case Crowdsourcing.Question.Selector.WHOLE_PAGE:
	            case Crowdsourcing.Question.Selector.WHOLE_SOURCE:
	                if(this.question.annotations.length == 0 && !this.question.item.isReviewMode()) {
	                    this.question.addAnnotation();

	                    this.opts.item.dirty = false;
	                }
	        }
	        this.update()
	    }.bind(this));
	});

	this.focusAnnotation = function(index) {
	    let id = "question_" + this.opts.index + "_annotation_" + index;
	    let inputSelector = "#" + id + " textarea";
	    this.root.querySelector(inputSelector).focus();
	}.bind(this)

	this.showAnnotationImages = function() {
	    return this.question.isRegionTarget();
	}.bind(this)

	this.showInstructions = function() {
	    return !this.opts.item.isReviewMode() &&  this.question.active && this.question.targetSelector == Crowdsourcing.Question.Selector.RECTANGLE && this.question.annotations.length == 0;
	}.bind(this)

	this.showInactiveInstructions = function() {
	    return !this.opts.item.isReviewMode() &&  !this.question.active && this.question.targetSelector == Crowdsourcing.Question.Selector.RECTANGLE && this.opts.item.questions.filter(q => q.isRegionTarget()).length > 1;

	}.bind(this)

	this.showAddAnnotationButton = function() {
	    return !this.question.isReviewMode() && !this.question.isRegionTarget() && this.question.mayAddAnnotation();
	}.bind(this)

    this.setTextFromEvent = function(event) {
        event.preventUpdate = true;
        if(event.item.anno) {
            event.item.anno.setText(event.target.value);
            this.question.saveToLocalStorage();
        } else {
            throw "No annotation to set"
        }
    }.bind(this)

    this.deleteAnnotationFromEvent = function(event) {
        if(event.item.anno) {
            this.question.deleteAnnotation(event.item.anno);
            this.update();
        }
    }.bind(this)

    this.addAnnotation = function() {
        this.question.addAnnotation();
        this.question.focusCurrentAnnotation();
    }.bind(this)

});
riot.tag2('progressbar', '<div class="goobi-progress-bar-wrapper"><div class="goobi-progress-bar"><div each="{value, index in this.values}" class="goobi-progress-bar__bar {styleClasses[index]}" riot-style="width: {getRelativeWidth(value)};"></div></div></div>', '', '', function(opts) {
	this.values = JSON.parse(this.opts.values);
	this.styleClasses = JSON.parse(this.opts.styleclasses);

	this.on("mount", function() {
	    let bar = this.root.querySelector(".goobi-progress-bar");
	    this.totalBarWidth = bar.getBoundingClientRect().width;
		this.update();
	})

	this.getRelativeWidth = function(value) {
		    let barWidth = value/this.opts.total*this.totalBarWidth;
		    return barWidth + "px";
	}.bind(this)

});
riot.tag2('questiontemplate', '<div if="{showInstructions()}" class="annotation_instruction"><label>{Crowdsourcing.translate(⁗crowdsourcing__help__create_rect_on_image⁗)}</label></div><div if="{showInactiveInstructions()}" class="annotation_instruction annotation_instruction_inactive"><label>{Crowdsourcing.translate(⁗crowdsourcing__help__make_active⁗)}</label></div><div class="annotation_wrapper" id="question_{opts.index}_annotation_{index}" each="{anno, index in this.question.annotations}"><div class="annotation_area"></div></div><button if="{showAddAnnotationButton()}" onclick="{addAnnotation}" class="options-wrapper__option btn btn--default" id="add-annotation">{Crowdsourcing.translate(⁗action__add_annotation⁗)}</button>', '', '', function(opts) {

this.question = this.opts.question;

this.on("mount", function() {
    this.question.initializeView((anno) => new Crowdsourcing.Annotation.Implementation(anno), this.update, this.update, this.focusAnnotation);
    this.opts.item.onImageOpen(function() {
        this.update()
    }.bind(this));
});

this.focusAnnotation = function(index) {
    let id = "question_" + this.opts.index + "_annotation_" + index;
    let inputSelector = "#" + id + " textarea";
    this.root.querySelector(inputSelector).focus();
}.bind(this)

this.showInstructions = function() {
    return !this.opts.item.isReviewMode() &&  this.question.active && this.question.targetSelector == Crowdsourcing.Question.Selector.RECTANGLE && this.question.annotations.length == 0;
}.bind(this)

this.showInactiveInstructions = function() {
    return !this.opts.item.isReviewMode() &&  !this.question.active && this.question.targetSelector == Crowdsourcing.Question.Selector.RECTANGLE && this.opts.item.questions.filter(q => q.isRegionTarget()).length > 1;

}.bind(this)

this.showAddAnnotationButton = function() {
    return !this.question.isReviewMode() && !this.question.isRegionTarget() && this.question.mayAddAnnotation();
}.bind(this)

this.setBodyFromEvent = function(event) {
    event.preventUpdate = true;
    if(event.item.anno) {

        this.question.saveToLocalStorage();
    } else {
        throw "No annotation to set"
    }
}.bind(this)

this.deleteAnnotationFromEvent = function(event) {
    if(event.item.anno) {
        this.question.deleteAnnotation(event.item.anno);
        this.update();
    }
}.bind(this)

this.addAnnotation = function() {
    this.question.addAnnotation();
    this.question.focusCurrentAnnotation();
}.bind(this)

});
=======
riot.tag2('canvaspaginator', '<nav class="numeric-paginator" aria-label="{Crowdsourcing.translate(aria_label__nav_pagination)}"><ul><li if="{getCurrentIndex() > 0}" class="numeric-paginator__navigate navigate_prev"><span onclick="{this.loadPrevious}"><i class="fa fa-angle-left" aria-hidden="true"></i></span></li><li each="{canvas in this.firstCanvases()}" class="group_left {this.getIndex(canvas) == this.getCurrentIndex() ? \'numeric-paginator__active\' : \'\'}"><span index="{this.getIndex(canvas)}" onclick="{this.loadFromEvent}">{this.getOrder(canvas)}</span></li><li class="numeric-paginator__separator" if="{this.useMiddleButtons()}">...</li><li each="{canvas in this.middleCanvases()}" class="group_middle {this.getIndex(canvas) == this.getCurrentIndex() ? \'numeric-paginator__active\' : \'\'}"><span index="{this.getIndex(canvas)}" onclick="{this.loadFromEvent}">{this.getOrder(canvas)}</span></li><li class="numeric-paginator__separator" if="{this.useLastButtons()}">...</li><li each="{canvas in this.lastCanvases()}" class="group_right {this.getIndex(canvas) == this.getCurrentIndex() ? \'numeric-paginator__active\' : \'\'}"><span index="{this.getIndex(canvas)}" onclick="{this.loadFromEvent}">{this.getOrder(canvas)}</span></li><li if="{getCurrentIndex() < getTotalImageCount()-1}" class="numeric-paginator__navigate navigate_next"><span onclick="{this.loadNext}"><i class="fa fa-angle-right" aria-hidden="true"></i></span></li></ul></nav>', '', '', function(opts) {

this.on( "mount", function() {

    var paginatorConfig = {
	        previous: () => this.load(this.getCurrentIndex()-1),
	        next: () => this.load(this.getCurrentIndex()+1),
	        first: () => this.load(0),
	        last: () => this.load(this.getTotalImageCount()-1),
	}
	viewerJS.paginator.init(paginatorConfig);

});

this.loadFromEvent = function(e) {
    let index = parseInt(e.target.attributes["index"].value);
	this.load(index);
}.bind(this)

this.load = function(index) {
    if(index != this.getCurrentIndex() && index >= 0 && index < this.getTotalImageCount()) {
		if(this.opts.actionlistener) {
			this.opts.actionlistener.next({
				action: "setImageIndex",
				value: index
			})
		}
    }
}.bind(this)

this.loadPrevious = function() {
    let index = this.getCurrentIndex()-1;
	this.load(index);
}.bind(this)

this.loadNext = function() {
    let index = this.getCurrentIndex()+1;
	this.load(index);
}.bind(this)

this.getCurrentIndex = function() {
    return this.opts.index
}.bind(this)

this.getIndex = function(canvas) {
    return this.opts.items.indexOf(canvas);
}.bind(this)

this.getOrder = function(canvas) {
    return this.getIndex(canvas) + 1;
}.bind(this)

this.getTotalImageCount = function() {
    return this.opts.items.length;
}.bind(this)

this.useMiddleButtons = function() {
    return this.getTotalImageCount() > 9 && this.getCurrentIndex() > 4 && this.getCurrentIndex() < this.getTotalImageCount()-5;
}.bind(this)

this.useLastButtons = function() {
    return this.getTotalImageCount() > 9;
}.bind(this)

this.firstCanvases = function() {
    if(this.getTotalImageCount() < 10) {
        return this.opts.items;
    } else if(this.getCurrentIndex() < 5) {
        return this.opts.items.slice(0, this.getCurrentIndex()+3);
    } else {
        return this.opts.items.slice(0, 2);
    }
}.bind(this)

this.middleCanvases = function() {
    if(this.getTotalImageCount() < 10) {
        return [];
    } else if(this.getCurrentIndex() < this.getTotalImageCount()-5 && this.getCurrentIndex() > 4) {
        return this.opts.items.slice(this.getCurrentIndex()-2, this.getCurrentIndex()+3);
    } else {
        return [];
    }
}.bind(this)

this.lastCanvases = function() {
    if(this.getTotalImageCount() < 10) {
        return [];
    } else if(this.getCurrentIndex() < this.getTotalImageCount()-5) {
        return this.opts.items.slice(this.getTotalImageCount()-2);
    } else {
        return this.opts.items.slice(this.getCurrentIndex()-2);
    }
}.bind(this)

this.toPageNumber = function(e) {
    let page = parseInt(e.target.value);
    if(page > 0 && page <= this.getTotalImageCount()) {
    	this.load(page-1);
    } else{
        alert(page + " is not a valid page number")
    }
}.bind(this)

});
riot.tag2('geolocationquestion', '<div if="{this.showInstructions()}" class="crowdsourcing-annotations__instruction"><label>{Crowdsourcing.translate(⁗crowdsourcing__help__create_rect_on_image⁗)}</label></div><div if="{this.showAddMarkerInstructions()}" class="crowdsourcing-annotations__single-instruction"><label>{Crowdsourcing.translate(⁗crowdsourcing__help__add_marker_to_image⁗)}</label></div><div if="{this.showInactiveInstructions()}" class="crowdsourcing-annotations__single-instruction -inactive"><label>{Crowdsourcing.translate(⁗crowdsourcing__help__make_active⁗)}</label></div><div class="geo-map__wrapper"><div ref="geocoder" class="geocoder"></div><div id="geoMap_{opts.index}" class="geo-map"></div></div><div id="annotation_{index}" each="{anno, index in this.annotations}"></div>', '', '', function(opts) {


this.question = this.opts.question;
this.annotationToMark = null;
this.addMarkerActive = !this.question.isRegionTarget() && !this.opts.item.reviewMode;

const DEFAULT_VIEW = {
    zoom: 5,
    center: [11.073397, 49.451993]
};

this.on("mount", function() {
	this.opts.item.onItemInitialized( () => {
	    this.question.initializeView((anno) => new Crowdsourcing.Annotation.GeoJson(anno), this.addAnnotation, this.updateAnnotation, this.focusAnnotation);
	    this.initMap();
	    this.opts.item.onImageOpen(() => this.resetFeatures());
	    this.opts.item.onAnnotationsReload(() => this.resetFeatures());
	})
});

this.setView = function(view) {
    this.map.setView(view.center, view.zoom);
}.bind(this)

this.resetFeatures = function() {
    this.setFeatures(this.question.annotations);
    if(this.geoMap.layers[0].getMarkerCount() > 0) {
        let zoom = 12;
        if(this.geoMap.layers[0].getMarkerCount() == 1) {
            let marker = this.geoMap.layers[0].getMarker(this.question.annotations[0].markerId);
            if(marker) {
            	zoom = marker.feature.view.zoom;
            }
        }
        let featureView = this.geoMap.getViewAroundFeatures(this.geoMap.layers[0].getFeatures(), zoom);
	    this.geoMap.setView(featureView);
    }
}.bind(this)

this.setFeatures = function(annotations) {
    this.geoMap.layers.forEach(l => l.resetMarkers());
    annotations.filter(anno => !anno.isEmpty()).forEach((anno) => {
        if(anno.color) {
            let markerIcon = this.geoMap.layers[0].getMarkerIcon().options;
            markerIcon.markerColor = anno.color;
            this.geoMap.layers[0].config.markerIcon = markerIcon;
        }
        let marker = this.geoMap.layers[0].addMarker(anno.body);
        anno.markerId = marker.getId();
    });
}.bind(this)

this.addAnnotation = function(anno) {
   this.addMarkerActive = true;
   this.annotationToMark = anno;
   if(this.question.areaSelector) {
       this.question.areaSelector.disableDrawer();
   }
   this.update();
}.bind(this)

this.updateAnnotation = function(anno) {
    this.focusAnnotation(this.question.getIndex(anno));
}.bind(this)

this.focusAnnotation = function(index) {
    let anno = this.question.getByIndex(index);
    if(anno) {
        let marker = this.geoMap.layers[0].getMarker(anno.markerId);
    }
}.bind(this)

this.showInstructions = function() {
    return !this.addMarkerActive && !this.opts.item.isReviewMode() &&  this.question.active && this.question.isRegionTarget();
}.bind(this)

this.showInactiveInstructions = function() {
    return !this.opts.item.isReviewMode() &&  !this.question.active && this.question.isRegionTarget() && this.opts.item.questions.filter(q => q.isRegionTarget()).length > 1;

}.bind(this)

this.showAddMarkerInstructions = function() {
    return this.addMarkerActive && !this.opts.item.isReviewMode() &&  this.question.active && this.question.isRegionTarget() ;

}.bind(this)

this.showAddAnnotationButton = function() {
    return !this.question.isReviewMode() && !this.question.isRegionTarget() && this.question.mayAddAnnotation();
}.bind(this)

this.setNameFromEvent = function(event) {
    event.preventUpdate = true;
    if(event.item.anno) {
        anno.setName(event.target.value);
        this.question.saveToLocalStorage();
    } else {
        throw "No annotation to set"
    }
}.bind(this)

this.initMap = function() {
    this.geoMap = new viewerJS.GeoMap({
        mapId : "geoMap_" + this.opts.index,
        language: Crowdsourcing.translator.language,
        tilesource: this.opts.geomap.tilesource,
        layers: [{
	        allowMovingFeatures: !this.opts.item.isReviewMode(),
	        popover: undefined,
	        emptyMarkerMessage: undefined,
	        popoverOnHover: false,
	        markerIcon: {
	            shape: "circle",
	            prefix: "fa",
	            markerColor: "blue",
	            iconColor: "white",
	            icon: "fa-circle",
	            svg: true
	        }
        }]
    })

    let initialView = $.extend(true, {}, DEFAULT_VIEW, this.opts.geomap.initialView);
    this.geoMap.init(initialView);
    this.geoMap.initGeocoder(this.refs.geocoder, {placeholder: Crowdsourcing.translate("ADDRESS")});
    this.geoMap.layers.forEach(l => l.onFeatureMove.subscribe(feature => this.moveFeature(feature)));
    this.geoMap.layers.forEach(l => l.onFeatureClick.subscribe(feature => this.removeFeature(feature)));
    this.geoMap.onMapClick.subscribe(geoJson => {
        if(this.addMarkerActive && (this.question.targetFrequency == 0 || this.geoMap.layers[0].getMarkerCount() < this.question.targetFrequency)) {
            if(this.annotationToMark && this.annotationToMark.color) {
                let markerIcon = this.geoMap.layers[0].getMarkerIcon().options;
                markerIcon.markerColor = this.annotationToMark.color;
                this.geoMap.layers[0].config.markerIcon = markerIcon;
            }
            let marker = this.geoMap.layers[0].addMarker(geoJson);
            if(this.annotationToMark) {
                this.annotationToMark.markerId = marker.getId();
                this.updateFeature(marker.getId());
            } else {
            	this.addFeature(marker.getId());
            }
	        this.addMarkerActive = !this.question.isRegionTarget();
	        if(this.question.areaSelector) {
	            this.question.areaSelector.enableDrawer();
	        }
        }
    })
}.bind(this)

this.getAnnotation = function(id) {
    return this.question.annotations.find(anno => anno.markerId == id);
}.bind(this)

this.updateFeature = function(id) {
    let annotation = this.getAnnotation(id);
    let marker = this.geoMap.layers[0].getMarker(annotation.markerId);
    annotation.setBody(marker.feature);
    annotation.setView(marker.feature.view);
    this.question.saveToLocalStorage();
}.bind(this)

this.addFeature = function(id) {
    let marker = this.geoMap.layers[0].getMarker(id);
    let annotation = this.question.addAnnotation();
    annotation.markerId = id;
    annotation.setBody(marker.feature);
    annotation.setView(marker.feature.view);
    this.question.saveToLocalStorage();
}.bind(this)

this.moveFeature = function(feature) {
    let annotation = this.getAnnotation(feature.id);
    if(annotation) {
        annotation.setGeometry(feature.geometry);
        annotation.setView(feature.view);
    }
    this.question.saveToLocalStorage();
}.bind(this)

this.removeFeature = function(feature) {
    this.geoMap.layers[0].removeMarker(feature);
	let annotation = this.getAnnotation(feature.id);
    if(annotation) {
	    this.question.deleteAnnotation(annotation);
	    this.question.saveToLocalStorage();
    }
}.bind(this)

});


riot.tag2('imagecontrols', '<div class="image_controls"><div class="image-controls__actions"><div onclick="{toggleThumbs}" class="image-controls__action thumbs {this.opts.imagecount < 2 ? \'d-none\' : \'\'} {this.opts.showthumbs ? \'in\' : \'\'}"><a></a></div><div if="{this.opts.image}" class="image-controls__action -imageControlsFont back {this.opts.imageindex === 0 ? \'-inactive\' : \'\'}"><a onclick="{previousItem}"><i class="image-back"></i></a></div><div if="{this.opts.image}" class="image-controls__action -imageControlsFont forward {this.opts.imageindex === this.opts.imagecount -1 ? \'-inactive\' : \'\'}"><a onclick="{nextItem}"><i class="image-forward"></i></a></div><div if="{this.opts.image}" class="image-controls__action -imageControlsFont rotate-left"><a onclick="{rotateLeft}"><i class="image-rotate_left"></i></a></div><div if="{this.opts.image}" class="image-controls__action -imageControlsFont rotate-right"><a onclick="{rotateRight}"><i class="image-rotate_right"></i></a></div><div if="{this.opts.image}" class="image-controls__action zoom-slider-wrapper"><input type="range" min="0" max="1" value="0" step="0.01" class="slider zoom-slider" aria-label="zoom slider"></div></div></div>', '', '', function(opts) {

    this.rotateRight = function()
    {
        if ( this.opts.image ) {
            this.opts.image.controls.rotateRight();
        }
    	this.handleAction("rotate", 90)
    }.bind(this)

    this.rotateLeft = function()
    {
        if ( this.opts.image ) {
            this.opts.image.controls.rotateLeft();
        }
    	this.handleAction("rotate", -90)
    }.bind(this)

    this.previousItem = function()
    {
    	if (this.opts.imageindex > 0) {
    		this.handleAction("previousImage");
    	}
    }.bind(this)

    this.nextItem = function()
    {
    	if (this.opts.imageindex < this.opts.imagecount -1) {
    		this.handleAction("nextImage");
    	}
    }.bind(this)

    this.toggleThumbs = function() {
    	this.opts.showthumbs = !this.opts.showthumbs;
    	this.handleAction("toggleThumbs", this.opts.showthumbs)
    }.bind(this)

    this.handleAction = function(control, value) {
    	if(this.opts.actionlistener) {
    		this.opts.actionlistener.next({
    			action: control,
    			value: value
    		});
    	}
    }.bind(this)

	$( document ).ready(function() {
	    $('.image-controls__action.thumbs').tooltip({
	      placement: 'top',
	      title: Crowdsourcing.translate("crowdsourcing__campaign_tooltip_back_to_overview"),
	      trigger: 'hover'
	    });
	    $('.image-controls__action.back').tooltip({
	        placement: 'top',
	      title: Crowdsourcing.translate("prevImage"),
	      trigger: 'hover'
	    });
	    $('.image-controls__action.forward').tooltip({
	      placement: 'top',
	      title: Crowdsourcing.translate("nextImage"),
	      trigger: 'hover'
	    });
	    $('.image-controls__action.rotate-left').tooltip({
	      placement: 'top',
	      title: Crowdsourcing.translate("rotateLeft"),
	      trigger: 'hover'
	    });
	    $('.image-controls__action.rotate-right').tooltip({
	      placement: 'top',
	      title: Crowdsourcing.translate("rotateRight"),
	      trigger: 'hover'
	    });
	});

});
/**
 * Takes a IIIF canvas object in opts.source. 
 * If opts.item exists, it creates the method opts.item.setImageSource(canvas) 
 * and provides an observable in opts.item.imageChanged triggered every time a new image source is loaded (including the first time)
 * The imageView itself is stored in opts.item.image
 */

riot.tag2('imageview', '<div id="wrapper_{opts.id}" class="imageview_wrapper"><span if="{this.error}" class="loader_wrapper"><span class="error_message">{this.error.message}</span></span><imagecontrols if="{this.image}" image="{this.image}" imageindex="{this.opts.item.currentCanvasIndex}" imagecount="{this.opts.item.canvases.length}" actionlistener="{this.actionListener}" showthumbs="{this.showThumbs}" class="{this.showThumbs ? \'d-none\' : \'\'}"></imageControls><div class="image_container {this.showThumbs ? \'d-none\' : \'\'}"><div id="image_{opts.id}" class="image"></div></div><div class="image_thumbnails-wrapper {this.opts.item.reviewMode ? \'reviewmode\' : \'\'} {this.showThumbs ? \'\' : \'d-none\'}"><div class="thumbnails-filters"><button ref="filter_unfinished" class="thumbnails-filter-unfinished btn btn--clean">{Crowdsourcing.translate(⁗crowdsourcing__campaign_filter_show_unfinished⁗)}</button><button ref="filter_reset" class="thumbnails-filter-reset btn btn--clean">{Crowdsourcing.translate(⁗crowdsourcing__campaign_filter_show_all⁗)}</button></div><thumbnails class="image_thumbnails" source="{{items: this.opts.item.canvases}}" actionlistener="{this.actionListener}" imagesize=",200" index="{this.opts.item.currentCanvasIndex}" statusmap="{getPageStatusMap()}"></thumbnails></div></div>', '', '', function(opts) {


	this.on("updated", function() {
		this.initTooltips();
	});

	this.on("mount", function() {
		this.showThumbs = this.isShowThumbs();
		this.initFilters();

		$("#controls_" + opts.id + " .draw_overlay").on("click", () => this.drawing = true);
		try{
			imageViewConfig.image.tileSource = this.getImageInfo(opts.source);
			this.image = new ImageView.Image(imageViewConfig);
			this.image.load()
			.then( (image) => {
				if(this.opts.item) {
					this.opts.item.image = this.image;

				    var now = rxjs.of(image);
					this.opts.item.setImageSource = function(source) {
					    this.image.setTileSource(this.getImageInfo(source));
					}.bind(this);
				    this.opts.item.notifyImageOpened(image.observables.viewerOpen.pipe(rxjs.operators.map( () => image),rxjs.operators.merge(now)));
				}
				return image;
			})
		} catch(error) {
		    console.error("ERROR ", error);
	    	this.error = error;
	    	this.update();
		}

		this.actionListener = new rxjs.Subject();
		this.actionListener.subscribe((event) => this.handleImageControlAction(event));
		if(this.opts.item.setShowThumbs) {
		    this.opts.item.setShowThumbs.subscribe(show => {
		        this.showThumbs = show;
		        this.update();
		    });
		}
	})

	this.initTooltips = function() {
	    $('.thumbnails-image-wrapper.review').tooltip('dispose');
	    $('.thumbnails-image-wrapper.review').tooltip({
	        placement: 'top',
	      title: Crowdsourcing.translate("crowdsourcing__campaign_tooltip_in_review"),
	      trigger: 'hover'
	    });

	    $('.thumbnails-image-wrapper.finished').tooltip('dispose');
	    $('.thumbnails-image-wrapper.finished').tooltip({
	        placement: 'top',
	      title: Crowdsourcing.translate("crowdsourcing__campaign_tooltip_completed"),
	      trigger: 'hover'
	    });

	    function updateLockedTooltip() {
	    	$('.thumbnails-image-wrapper.locked').tooltip('dispose');
		    $('.thumbnails-image-wrapper.locked').tooltip({
		      placement: 'top',
		      title: Crowdsourcing.translate("crowdsourcing__campaign_tooltip_locked"),
		      trigger: 'hover'
		    });

		    $(".thumbnails-image-wrapper.locked").each(function() {
				if ($(this).is(":hover")) {
    				$(this).tooltip('show');
			  }
			})

		    setTimeout(updateLockedTooltip, 4000);
	    }
	    updateLockedTooltip();

	}.bind(this)

	this.initFilters = function() {
    	this.refs.filter_unfinished.onclick = event => {
    		$('.thumbnails-image-wrapper').show();
    		$('.thumbnails-image-wrapper.review').hide();
    		$('.thumbnails-image-wrapper.annotate').hide();
    		$('.thumbnails-image-wrapper.finished').hide();
    	};

    	this.refs.filter_reset.onclick = event => {
    		$('.thumbnails-image-wrapper').show();
    	};

	}.bind(this)

	$( document ).ready(function() {

	    $('.thumbnails-filter-reset').addClass('-activeFilter');
	    $('.thumbnails-filter-reset, .thumbnails-filter-finished, .thumbnails-filter-unfinished, .thumbnails-filter-annotated').click(function() {
	    	$('.thumbnails-filter-reset, .thumbnails-filter-finished, .thumbnails-filter-unfinished, .thumbnails-filter-annotated').removeClass('-activeFilter');
	    	$(this).addClass('-activeFilter');
	    });
	});

    $('.image_thumbnails-wrapper.reviewmode .thumbnails-image-wrapper:not(".image_thumbnails-wrapper.reviewmode .thumbnails-image-wrapper.finished")').tooltip('dispose');

	this.getPosition = function() {
		let pos_os = this.dataPoint.getPosition();
		let pos_image = ImageView.CoordinateConversion.scaleToImage(pos_os, this.image.viewer, this.image.getOriginalImageSize());
		let pos_image_rot = ImageView.CoordinateConversion.convertPointFromImageToRotatedImage(pos_image, this.image.controls.getRotation(), this.image.getOriginalImageSize());
		return pos_image_rot;
	}.bind(this)

	this.handleImageControlAction = function(event) {

		switch(event.action) {
			case "toggleThumbs":
				this.showThumbs = event.value;
				this.update();
				break;
			case "rotate":
		        if(this.opts.item) {
		            this.opts.item.notifyImageRotated(event.value);
		        }
		        break;
			case "clickImage":
				this.showThumbs = false;
			case "setImageIndex":
			    this.opts.item.loadImage(event.value, true);
			    break;
			case "previousImage":
			    this.opts.item.loadImage(this.opts.item.getPreviousAccessibleIndex(this.opts.item.currentCanvasIndex), true);
				break;
			case "nextImage":
			    this.opts.item.loadImage(this.opts.item.getNextAccessibleIndex(this.opts.item.currentCanvasIndex), true);
			    break;

		}
	}.bind(this)

	this.getImageInfo = function(canvas) {
	    return canvas.images[0].resource.service["@id"] + "/info.json"
	}.bind(this)

	this.getPageStatusMap = function() {
			return this.opts.item.pageStatusMap;
	}.bind(this)

	this.isShowThumbs = function() {
		if(this.opts.item.reviewMode && this.opts.item.pageStatisticMode) {

			let count = 0;
			for(let status of this.opts.item.pageStatusMap.values()) {
			    if(status.toUpperCase() == "REVIEW") {
					count++;
				}
			}
			return count !== 1;
		} else {
			return this.opts.item.canvases.length > 1
		}
	}.bind(this)

	const imageViewConfig = {
			global : {
				divId : "image_" + opts.id,
				fitToContainer: true,
				adaptContainerWidth: false,
				adaptContainerHeight: false,
				footerHeight: 00,
				zoomSpeed: 1.3,
				allowPanning : true,
			},
			image : {}
	};

	const drawStyle = {
			borderWidth: 2,
			borderColor: "#2FEAD5"
	}

	const lineStyle = {
			lineWidth : 1,
			lineColor : "#EEC83B"
	}

	const pointStyle = ImageView.DataPoint.getPointStyle(20, "#EEC83B");

});


riot.tag2('metadataquestion', '<div if="{this.showInstructions()}" class="crowdsourcing-annotations__instruction"><label>{Crowdsourcing.translate(⁗crowdsourcing__help__create_rect_on_image⁗)}</label></div><div if="{this.showInactiveInstructions()}" class="crowdsourcing-annotations__single-instruction -inactive"><label>{Crowdsourcing.translate(⁗crowdsourcing__help__make_active⁗)}</label></div><div class="crowdsourcing-annotations__wrapper" id="question_{opts.index}_annotation_{index}" each="{anno, index in this.question.annotations}"><div class="crowdsourcing-annotations__annotation-area"><div if="{this.showAnnotationImages()}" class="crowdsourcing-annotations__annotation-area-image" riot-style="border-color: {anno.getColor()}"><img riot-src="{this.question.getImage(anno)}"></img></div><div class="crowdsourcing-annotations__question-metadata-list"><div each="{field, fieldindex in this.metadataFields}" class="crowdsourcing-annotations__question-metadata-list-item mb-2"><label class="crowdsourcing-annotations__question-metadata-list-item-label">{Crowdsourcing.translate(field)}:</label><div class="crowdsourcing-annotations__question-metadata-list-item-field" if="{this.hasOriginalValue(field)}">{this.getOriginalValue(field)}</div><input class="crowdsourcing-annotations__question-metadata-list-item-input form-control" if="{!this.hasOriginalValue(field)}" disabled="{this.opts.item.isReviewMode() ? \'disabled\' : \'\'}" ref="input_{index}_{fieldindex}" type="text" data-annotationindex="{index}" riot-value="{anno.getValue(field)}" onchange="{setValueFromEvent}"></input></div></div></div></div><button if="{showAddAnnotationButton()}" onclick="{addAnnotation}" class="options-wrapper__option btn btn--default" id="add-annotation">{Crowdsourcing.translate(⁗action__add_annotation⁗)}</button>', '', '', function(opts) {

	this.question = this.opts.question;

	this.metadataFields = [];

	this.originalData = {};

	this.on("mount", function() {
	    this.initOriginalMetadata(this.question);
	    this.question.initializeView((anno) => new Crowdsourcing.Annotation.Metadata(anno, this.originalData), this.update, this.update, this.focusAnnotation);
		    this.opts.item.onImageOpen(function() {
		        switch(this.question.targetSelector) {
		            case Crowdsourcing.Question.Selector.WHOLE_PAGE:
		            case Crowdsourcing.Question.Selector.WHOLE_SOURCE:
		                if(this.question.annotations.length == 0 && !this.question.item.isReviewMode()) {
		                    this.question.addAnnotation();

		                    this.opts.item.dirty = false;
		                }
		        }
		        this.update();
		    }.bind(this));
	    Crowdsourcing.translator.addTranslations(this.question.metadataFields)
	    .then(() => this.update());
	});

	this.initOriginalMetadata = function(question) {
        this.metadataFields = question.metadataFields;
        let allMetadata = question.item.metadata;
        this.originalData = {};
        this.metadataFields.forEach(field => {
            let value = allMetadata[field];
            if(value) {
                this.originalData[field] = value;
            }
        })
	}.bind(this)

    this.hasOriginalValue = function(field) {
        return this.originalData[field] != undefined;
    }.bind(this)

    this.getOriginalValue = function(field) {
	    let value =this.originalData[field];
	    if(!value) {
	        return "";
	    } else if(Array.isArray(value)) {
	        return value.join("; ");
	    } else {
	        return value;
	    }
    }.bind(this)

	this.focusAnnotation = function(index) {
	    let id = "question_" + this.opts.index + "_annotation_" + index + "_0";
	    let inputSelector = "#" + id;
	    this.refs.input_0.focus();
	}.bind(this)

	this.showAnnotationImages = function() {
	    return this.question.isRegionTarget();
	}.bind(this)

	this.showInstructions = function() {
	    return !this.opts.item.isReviewMode() &&  this.question.active && this.question.targetSelector == Crowdsourcing.Question.Selector.RECTANGLE && this.question.annotations.length == 0;
	}.bind(this)

	this.showInactiveInstructions = function() {
	    return !this.opts.item.isReviewMode() &&  !this.question.active && this.question.targetSelector == Crowdsourcing.Question.Selector.RECTANGLE && this.opts.item.questions.filter(q => q.isRegionTarget()).length > 1;

	}.bind(this)

	this.showAddAnnotationButton = function() {
	    return !this.question.isReviewMode() && !this.question.isRegionTarget() && this.question.mayAddAnnotation();
	}.bind(this)

	this.setValueFromEvent = function(event) {
        event.preventUpdate = true;
        let annoIndex = event.target.dataset.annotationindex;
        let anno = this.question.annotations[annoIndex];
        let field = event.item.field;
        let value = event.target.value;
        if(anno && field) {
            anno.setValue(field, value);
            this.question.saveToLocalStorage();
        } else {
            throw "No annotation to set"
        }
    }.bind(this)

    this.deleteAnnotationFromEvent = function(event) {
        if(event.item.anno) {
            this.question.deleteAnnotation(event.item.anno);
            this.update();
        }
    }.bind(this)

    this.addAnnotation = function() {
        this.question.addAnnotation();
        this.question.focusCurrentAnnotation();
    }.bind(this)

});

riot.tag2('plaintextquestion', '<div if="{this.showInstructions()}" class="crowdsourcing-annotations__instruction"><label>{Crowdsourcing.translate(⁗crowdsourcing__help__create_rect_on_image⁗)}</label></div><div if="{this.showInactiveInstructions()}" class="crowdsourcing-annotations__single-instruction -inactive"><label>{Crowdsourcing.translate(⁗crowdsourcing__help__make_active⁗)}</label></div><div class="crowdsourcing-annotations__wrapper" id="question_{opts.index}_annotation_{index}" each="{anno, index in this.question.annotations}"><div class="crowdsourcing-annotations__annotation-area"><div if="{this.showAnnotationImages()}" class="crowdsourcing-annotations__annotation-area-image" riot-style="border-color: {anno.getColor()}"><img riot-src="{this.question.getImage(anno)}"></img></div><div class="crowdsourcing-annotations__question-text-input"><textarea disabled="{this.opts.item.isReviewMode() ? \'disabled\' : \'\'}" onchange="{setTextFromEvent}" riot-value="{anno.getText()}"></textarea></div></div><div class="cms-module__actions crowdsourcing-annotations__annotation-action"><button if="{!this.opts.item.isReviewMode()}" onclick="{deleteAnnotationFromEvent}" class="crowdsourcing-annotations__delete-annotation btn btn--clean delete">{Crowdsourcing.translate(⁗action__delete_annotation⁗)} </button></div></div><button if="{showAddAnnotationButton()}" onclick="{addAnnotation}" class="options-wrapper__option btn btn--default" id="add-annotation">{Crowdsourcing.translate(⁗action__add_annotation⁗)}</button>', '', '', function(opts) {

	this.question = this.opts.question;

	this.on("mount", function() {
	    this.question.initializeView((anno) => new Crowdsourcing.Annotation.Plaintext(anno), this.update, this.update, this.focusAnnotation);
	    this.opts.item.onImageOpen(function() {
	        switch(this.question.targetSelector) {
	            case Crowdsourcing.Question.Selector.WHOLE_PAGE:
	            case Crowdsourcing.Question.Selector.WHOLE_SOURCE:
	                if(this.question.annotations.length == 0 && !this.question.item.isReviewMode()) {
	                    this.question.addAnnotation();

	                    this.opts.item.dirty = false;
	                }
	        }
	        this.update()
	    }.bind(this));
	});

	this.focusAnnotation = function(index) {
	    let id = "question_" + this.opts.index + "_annotation_" + index;
	    let inputSelector = "#" + id + " textarea";
	    this.root.querySelector(inputSelector).focus();
	}.bind(this)

	this.showAnnotationImages = function() {
	    return this.question.isRegionTarget();
	}.bind(this)

	this.showInstructions = function() {
	    return !this.opts.item.isReviewMode() &&  this.question.active && this.question.targetSelector == Crowdsourcing.Question.Selector.RECTANGLE && this.question.annotations.length == 0;
	}.bind(this)
>>>>>>> 7384e124

	this.showInactiveInstructions = function() {
	    return !this.opts.item.isReviewMode() &&  !this.question.active && this.question.targetSelector == Crowdsourcing.Question.Selector.RECTANGLE && this.opts.item.questions.filter(q => q.isRegionTarget()).length > 1;

<<<<<<< HEAD
riot.tag2('richtextquestion', '<div if="{this.showInstructions()}" class="annotation_instruction"><label>{Crowdsourcing.translate(⁗crowdsourcing__help__create_rect_on_image⁗)}</label></div><div if="{this.showInactiveInstructions()}" class="crowdsourcing-annotations__single-instruction -inactive"><label>{Crowdsourcing.translate(⁗crowdsourcing__help__make_active⁗)}</label></div><div class="crowdsourcing-annotations__wrapper" id="question_{opts.index}_annotation_{index}" each="{anno, index in this.question.annotations}"><div class="crowdsourcing-annotations__annotation-area"><div if="{this.showAnnotationImages()}" class="crowdsourcing-annotations__annotation-area-image" riot-style="border-color: {anno.getColor()}"><img riot-src="{this.question.getImage(anno)}"></img></div><div class="crowdsourcing-annotations__question-text-input"><textarea class="tinyMCE" disabled="{this.opts.item.isReviewMode() ? \'disabled\' : \'\'}" onchange="{setTextFromEvent}" riot-value="{anno.getText()}"></textarea></div></div><div class="cms-module__actions crowdsourcing-annotations__annotation-action"><button if="{!this.opts.item.isReviewMode()}" onclick="{deleteAnnotationFromEvent}" class="annotation_area__button btn btn--clean delete">{Crowdsourcing.translate(⁗action__delete_annotation⁗)} </button></div></div><button if="{showAddAnnotationButton()}" onclick="{addAnnotation}" class="options-wrapper__option btn btn--default" id="add-annotation">{Crowdsourcing.translate(⁗action__add_annotation⁗)}</button>', '', '', function(opts) {

	this.question = this.opts.question;

	this.on("mount", function() {
	    this.question.initializeView((anno) => new Crowdsourcing.Annotation.Richtext(anno), this.update, this.update, this.focusAnnotation);

	    this.opts.item.onImageOpen(function() {
	        switch(this.question.targetSelector) {
	            case Crowdsourcing.Question.Selector.WHOLE_PAGE:
	            case Crowdsourcing.Question.Selector.WHOLE_SOURCE:
	                if(this.question.annotations.length == 0 && !this.question.item.isReviewMode()) {
	                    this.question.addAnnotation();

	                    this.opts.item.dirty = false;
	                }
	        }
	        this.update();
	    }.bind(this));
	});

	this.on("updated", function(e) {
	    this.initTinyMce();
	});

	this.initTinyMce = function() {
	    if($(".tinyMCE").length) {
		    let config = viewerJS.tinyMce.getConfig({
		        language: Crowdsourcing.language,
		    	setup: (editor) => {
		    	    editor.on('change', (e) => {
		    	        editor.save();
		    	        editor.targetElm.dispatchEvent(new Event('change'));
		    	    });
		    	}
		    });
		    if(this.opts.item.isReviewMode()) {
		        config.readonly = 1;
		    }
	  	    tinymce.init( config );
	    }
	}.bind(this)

	this.focusAnnotation = function(index) {
	    let id = "question_" + this.opts.index + "_annotation_" + index;
	    let inputSelector = "#" + id + " textarea";
	    this.root.querySelector(inputSelector).focus();
	}.bind(this)

	this.showAnnotationImages = function() {
	    return this.question.isRegionTarget();
	}.bind(this)

	this.showInstructions = function() {
	    return !this.opts.item.isReviewMode() &&  this.question.active && this.question.targetSelector == Crowdsourcing.Question.Selector.RECTANGLE && this.question.annotations.length == 0;
	}.bind(this)

	this.showInactiveInstructions = function() {
	    return !this.opts.item.isReviewMode() &&  !this.question.active && this.question.targetSelector == Crowdsourcing.Question.Selector.RECTANGLE && this.opts.item.questions.filter(q => q.isRegionTarget()).length > 1;

	}.bind(this)

	this.showAddAnnotationButton = function() {
	    return !this.question.isReviewMode() && !this.question.isRegionTarget() && this.question.mayAddAnnotation();
	}.bind(this)

    this.setTextFromEvent = function(event) {
        event.preventUpdate = true;
        if(event.item.anno) {
            event.item.anno.setText(event.target.value);
            this.question.saveToLocalStorage();
        } else {
            throw "No annotation to set"
        }
    }.bind(this)

    this.deleteAnnotationFromEvent = function(event) {
        if(event.item.anno) {
            this.question.deleteAnnotation(event.item.anno);
            this.update();
        }
    }.bind(this)

    this.addAnnotation = function() {
        this.question.addAnnotation();
        this.question.focusCurrentAnnotation();
    }.bind(this)

});


riot.tag2('annotationbody', '<plaintextresource if="{isPlaintext()}" resource="{this.annotationBody}" annotationid="{this.opts.annotationid}"></plaintextResource><htmltextresource if="{isHtml()}" resource="{this.annotationBody}" annotationid="{this.opts.annotationid}"></htmltextResource><geomapresource if="{isGeoJson()}" resource="{this.annotationBody}" annotationid="{this.opts.annotationid}" mapboxtoken="{this.opts.mapboxtoken}" initialview="{this.opts.geomap.initialView}"></geoMapResource><authorityresource if="{isAuthorityResource()}" resource="{this.annotationBody}" annotationid="{this.opts.annotationid}" currentlang="{this.opts.currentlang}" resturl="{this.opts.resturl}"></authorityResource><datasetresource if="{isDatasetResource()}" resource="{this.annotationBody}" annotationid="{this.opts.annotationid}" currentlang="{this.opts.currentlang}" resturl="{this.opts.resturl}"></datasetResource>', '', '', function(opts) {

this.on("mount", () => {
    if(this.opts.contentid) {
        let content = document.getElementById(this.opts.contentid).innerText;
        try {
	        this.annotationBody = JSON.parse(content);
	        this.type = this.annotationBody.type;
	        if(!this.type) {
	            this.type = this.anotationBody["@type"];
	        }
	        this.format = this.annotationBody.format;
    	} catch(e) {
    	    this.annotationBody = {value: content};
    	    this.type = "TextualResource";
    	    this.format = "text/plain";
   		}
        this.update();
    }
})

this.isPlaintext = function() {
    if(this.type == "TextualBody" || this.type == "TextualResource") {
        return !this.format || this.format == "text/plain";
    }
    return false;
}.bind(this)

this.isHtml = function() {
    if(this.type == "TextualBody" || this.type == "TextualResource") {
        return this.format == "text/html";
    }
    return false;
}.bind(this)

this.isGeoJson = function() {
    return this.type == "Feature";
}.bind(this)

this.isAuthorityResource = function() {
    return this.type == "AuthorityResource";
}.bind(this)

this.isDatasetResource = function() {
    return this.type == "Dataset";
}.bind(this)

});


riot.tag2('authorityresource', '<div class="annotation__body__authority"><div if="{normdataList.length == 0}">{authorityId}</div><dl class="annotation__body__authority__normdata_list" each="{normdata in normdataList}"><dt class="normdata_list__label">{normdata.property}: </dt><dd class="normdata_list__value">{normdata.value}</dd></dl></div>', '', '', function(opts) {
    this.normdataList = [];

	this.on("mount", () => {
		this.authorityId = this.opts.resource.id;
	    this.url = this.opts.resturl + "authority/resolver?id=" + this.unicodeEscapeUri(this.authorityId) + "&template=ANNOTATION&lang=" + this.opts.currentlang
		this.update();
	    fetch(this.url)
	    .then(response => {
	        if(!response.ok) {
	            throw "Error: " + response.status;
	        } else {
	            return response;
	        }
	    })
	    .then(response => response.json())
	    .then(response => {
	        this.normdataList = this.parseResponse(response);
	    })
	    .catch(error => {
	        console.error("failed to load ", this.url, ": " + error);
	    })
	    .then(() => this.update());
	})

	this.unicodeEscapeUri = function(uri) {
    	return uri.replace(/\//g, 'U002F').replace('/\\/g','U005C').replace('/?/g','U003F').replace('/%/g','U0025');
	}.bind(this)

	this.parseResponse = function(jsonResponse) {
	    let normdataList = [];
	    $.each( jsonResponse, (i, object ) => {
            $.each( object, ( property, value ) => {
                let stringValue = value.map(v => v.text).join("; ");
                normdataList.push({property: property, value:stringValue});
            });
	    });
	    return normdataList;
	}.bind(this)

});
riot.tag2('datasetresource', '<div class="annotation__body__dataset"><dl class="annotation__body__dataset__data_list" each="{field in dataFields}"><dt class="data_list__label">{getName(field)}: </dt><dd class="data_list__value">{getValue(field)}</dd></dl></div>', '', '', function(opts) {
    this.dataSet = {};
    this.dataFields = [];

	this.on("mount", () => {
		this.dataSet = this.opts.resource.data;
		this.dataFields = Object.keys(this.dataSet);
		if(viewerJS.translator) {
		    viewerJS.translator.addTranslations(this.dataFields)
			.then(() => this.update());
		} else {
			viewerJS.initialized.subscribe(() => {
		        viewerJS.translator.addTranslations(this.dataFields)
				.then(() => this.update());
			});
		}
	})

	this.getValue = function(field) {
	    let value = this.dataSet[field];
	    if(!value) {
	        return "";
	    } else if(Array.isArray(value)) {
	        return value.join("; ")
	    } else {
	        return value;
	    }
	}.bind(this)

	this.getName = function(field) {
	    return viewerJS.translator.translate(field);
	}.bind(this)

});

riot.tag2('geomapresource', '<div id="geomap_{opts.annotationid}" class="annotation__body__geomap geomap"></div>', '', '', function(opts) {

this.on("mount", () => {
	this.feature = this.opts.resource;
	this.config = {
	        popover: undefined,
	        mapId: "geomap_" + this.opts.annotationid,
	        fixed: true,
	        clusterMarkers: false,
	        initialView : this.opts.initialview,
	    };
    this.geoMap = new viewerJS.GeoMap(this.config);
    let view = this.feature.view;
    let features = [this.feature];
    this.geoMap.init(view, features);
=======
	}.bind(this)

	this.showAddAnnotationButton = function() {
	    return !this.question.isReviewMode() && !this.question.isRegionTarget() && this.question.mayAddAnnotation();
	}.bind(this)

    this.setTextFromEvent = function(event) {
        event.preventUpdate = true;
        if(event.item.anno) {
            event.item.anno.setText(event.target.value);
            this.question.saveToLocalStorage();
        } else {
            throw "No annotation to set"
        }
    }.bind(this)

    this.deleteAnnotationFromEvent = function(event) {
        if(event.item.anno) {
            this.question.deleteAnnotation(event.item.anno);
            this.update();
        }
    }.bind(this)

    this.addAnnotation = function() {
        this.question.addAnnotation();
        this.question.focusCurrentAnnotation();
    }.bind(this)

});
riot.tag2('progressbar', '<div class="goobi-progress-bar-wrapper"><div class="goobi-progress-bar"><div each="{value, index in this.values}" class="goobi-progress-bar__bar {styleClasses[index]}" riot-style="width: {getRelativeWidth(value)};"></div></div></div>', '', '', function(opts) {
	this.values = JSON.parse(this.opts.values);
	this.styleClasses = JSON.parse(this.opts.styleclasses);

	this.on("mount", function() {
	    let bar = this.root.querySelector(".goobi-progress-bar");
	    this.totalBarWidth = bar.getBoundingClientRect().width;
		this.update();
	})

	this.getRelativeWidth = function(value) {
		    let barWidth = value/this.opts.total*this.totalBarWidth;
		    return barWidth + "px";
	}.bind(this)

});
riot.tag2('questiontemplate', '<div if="{showInstructions()}" class="annotation_instruction"><label>{Crowdsourcing.translate(⁗crowdsourcing__help__create_rect_on_image⁗)}</label></div><div if="{showInactiveInstructions()}" class="annotation_instruction annotation_instruction_inactive"><label>{Crowdsourcing.translate(⁗crowdsourcing__help__make_active⁗)}</label></div><div class="annotation_wrapper" id="question_{opts.index}_annotation_{index}" each="{anno, index in this.question.annotations}"><div class="annotation_area"></div></div><button if="{showAddAnnotationButton()}" onclick="{addAnnotation}" class="options-wrapper__option btn btn--default" id="add-annotation">{Crowdsourcing.translate(⁗action__add_annotation⁗)}</button>', '', '', function(opts) {

this.question = this.opts.question;

this.on("mount", function() {
    this.question.initializeView((anno) => new Crowdsourcing.Annotation.Implementation(anno), this.update, this.update, this.focusAnnotation);
    this.opts.item.onImageOpen(function() {
        this.update()
    }.bind(this));
});

this.focusAnnotation = function(index) {
    let id = "question_" + this.opts.index + "_annotation_" + index;
    let inputSelector = "#" + id + " textarea";
    this.root.querySelector(inputSelector).focus();
}.bind(this)

this.showInstructions = function() {
    return !this.opts.item.isReviewMode() &&  this.question.active && this.question.targetSelector == Crowdsourcing.Question.Selector.RECTANGLE && this.question.annotations.length == 0;
}.bind(this)

this.showInactiveInstructions = function() {
    return !this.opts.item.isReviewMode() &&  !this.question.active && this.question.targetSelector == Crowdsourcing.Question.Selector.RECTANGLE && this.opts.item.questions.filter(q => q.isRegionTarget()).length > 1;

}.bind(this)

this.showAddAnnotationButton = function() {
    return !this.question.isReviewMode() && !this.question.isRegionTarget() && this.question.mayAddAnnotation();
}.bind(this)

this.setBodyFromEvent = function(event) {
    event.preventUpdate = true;
    if(event.item.anno) {

        this.question.saveToLocalStorage();
    } else {
        throw "No annotation to set"
    }
}.bind(this)

this.deleteAnnotationFromEvent = function(event) {
    if(event.item.anno) {
        this.question.deleteAnnotation(event.item.anno);
        this.update();
    }
}.bind(this)

this.addAnnotation = function() {
    this.question.addAnnotation();
    this.question.focusCurrentAnnotation();
}.bind(this)

});


riot.tag2('richtextquestion', '<div if="{this.showInstructions()}" class="annotation_instruction"><label>{Crowdsourcing.translate(⁗crowdsourcing__help__create_rect_on_image⁗)}</label></div><div if="{this.showInactiveInstructions()}" class="crowdsourcing-annotations__single-instruction -inactive"><label>{Crowdsourcing.translate(⁗crowdsourcing__help__make_active⁗)}</label></div><div class="crowdsourcing-annotations__wrapper" id="question_{opts.index}_annotation_{index}" each="{anno, index in this.question.annotations}"><div class="crowdsourcing-annotations__annotation-area"><div if="{this.showAnnotationImages()}" class="crowdsourcing-annotations__annotation-area-image" riot-style="border-color: {anno.getColor()}"><img riot-src="{this.question.getImage(anno)}"></img></div><div class="crowdsourcing-annotations__question-text-input"><textarea class="tinyMCE" disabled="{this.opts.item.isReviewMode() ? \'disabled\' : \'\'}" onchange="{setTextFromEvent}" riot-value="{anno.getText()}"></textarea></div></div><div class="cms-module__actions crowdsourcing-annotations__annotation-action"><button if="{!this.opts.item.isReviewMode()}" onclick="{deleteAnnotationFromEvent}" class="annotation_area__button btn btn--clean delete">{Crowdsourcing.translate(⁗action__delete_annotation⁗)} </button></div></div><button if="{showAddAnnotationButton()}" onclick="{addAnnotation}" class="options-wrapper__option btn btn--default" id="add-annotation">{Crowdsourcing.translate(⁗action__add_annotation⁗)}</button>', '', '', function(opts) {

	this.question = this.opts.question;

	this.on("mount", function() {
	    this.question.initializeView((anno) => new Crowdsourcing.Annotation.Richtext(anno), this.update, this.update, this.focusAnnotation);

	    this.opts.item.onImageOpen(function() {
	        switch(this.question.targetSelector) {
	            case Crowdsourcing.Question.Selector.WHOLE_PAGE:
	            case Crowdsourcing.Question.Selector.WHOLE_SOURCE:
	                if(this.question.annotations.length == 0 && !this.question.item.isReviewMode()) {
	                    this.question.addAnnotation();

	                    this.opts.item.dirty = false;
	                }
	        }
	        this.update();
	    }.bind(this));
	});

	this.on("updated", function(e) {
	    this.initTinyMce();
	});

	this.initTinyMce = function() {
	    if($(".tinyMCE").length) {
		    let config = viewerJS.tinyMce.getConfig({
		        language: Crowdsourcing.language,
		    	setup: (editor) => {
		    	    editor.on('change', (e) => {
		    	        editor.save();
		    	        editor.targetElm.dispatchEvent(new Event('change'));
		    	    });
		    	}
		    });
		    if(this.opts.item.isReviewMode()) {
		        config.readonly = 1;
		    }
	  	    tinymce.init( config );
	    }
	}.bind(this)

	this.focusAnnotation = function(index) {
	    let id = "question_" + this.opts.index + "_annotation_" + index;
	    let inputSelector = "#" + id + " textarea";
	    this.root.querySelector(inputSelector).focus();
	}.bind(this)

	this.showAnnotationImages = function() {
	    return this.question.isRegionTarget();
	}.bind(this)

	this.showInstructions = function() {
	    return !this.opts.item.isReviewMode() &&  this.question.active && this.question.targetSelector == Crowdsourcing.Question.Selector.RECTANGLE && this.question.annotations.length == 0;
	}.bind(this)

	this.showInactiveInstructions = function() {
	    return !this.opts.item.isReviewMode() &&  !this.question.active && this.question.targetSelector == Crowdsourcing.Question.Selector.RECTANGLE && this.opts.item.questions.filter(q => q.isRegionTarget()).length > 1;

	}.bind(this)

	this.showAddAnnotationButton = function() {
	    return !this.question.isReviewMode() && !this.question.isRegionTarget() && this.question.mayAddAnnotation();
	}.bind(this)

    this.setTextFromEvent = function(event) {
        event.preventUpdate = true;
        if(event.item.anno) {
            event.item.anno.setText(event.target.value);
            this.question.saveToLocalStorage();
        } else {
            throw "No annotation to set"
        }
    }.bind(this)

    this.deleteAnnotationFromEvent = function(event) {
        if(event.item.anno) {
            this.question.deleteAnnotation(event.item.anno);
            this.update();
        }
    }.bind(this)

    this.addAnnotation = function() {
        this.question.addAnnotation();
        this.question.focusCurrentAnnotation();
    }.bind(this)
>>>>>>> 7384e124

});

});
riot.tag2('htmltextresource', '<div ref="container" class="annotation__body__htmltext"></div>', '', '', function(opts) {

<<<<<<< HEAD
	this.on("mount", () => {
	    this.refs.container.innerHTML = this.opts.resource.value;
	})

});
riot.tag2('plaintextresource', '<div class="annotation__body__plaintext">{this.opts.resource.value}</div>', '', '', function(opts) {
});
riot.tag2('featuresetfilter', '<ul if="{filters.length > 0}"><li each="{filter in filters}" class="{filter.styleClass}"><label>{filter.label}</label><div><input type="radio" name="options_{filter.field}" id="options_{filter.field}_all" value="" checked onclick="{resetFilter}"><label for="options_{filter.field}_all">{opts.msg.alle}</label></div><div each="{option, index in filter.options}"><input type="radio" name="options_{filter.field}" id="options_{filter.field}_{index}" riot-value="{option.name}" onclick="{setFilter}"><label for="options_{filter.field}_{index}">{option.name}</label></div></li></ul>', '', '', function(opts) {

=======
riot.tag2('featuresetfilter', '<ul if="{filters.length > 0}"><li each="{filter in filters}" class="{filter.styleClass}"><label>{filter.label}</label><div><input type="radio" name="options_{filter.field}" id="options_{filter.field}_all" value="" checked onclick="{resetFilter}"><label for="options_{filter.field}_all">{opts.msg.alle}</label></div><div each="{option, index in filter.options}"><input type="radio" name="options_{filter.field}" id="options_{filter.field}_{index}" riot-value="{option.name}" onclick="{setFilter}"><label for="options_{filter.field}_{index}">{option.name}</label></div></li></ul>', '', '', function(opts) {

>>>>>>> 7384e124
this.filters = [];

this.on("mount", () => {
	this.geomap = this.opts.geomap;
	this.featureGroups = this.opts.featureGroups;
	this.filters = this.createFilters(this.opts.filters, this.featureGroups);
	if(this.opts.comparator) {
		this.filters.forEach(filter => {
			if(filter.options) {
				filter.options.sort(this.opts.comparator.compare);
			}
		})
	}
	this.geomap.onActiveLayerChange.subscribe(groups => {
		this.featureGroups = groups;
		this.filters = this.createFilters(this.opts.filters, this.featureGroups);
 		this.update();
	})
	this.update();
})

this.createFilters = function(filterMap, featureGroups) {
	let filters = [];
	for (const entry of filterMap.entries()) {
		let layerName = entry[0];
		let filterConfigs = JSON.parse(entry[1]);
		let groups = featureGroups.filter(g => g.config.identifier == layerName);
		if(layerName && filterConfigs?.filter && filterConfigs.filter.length > 0 && groups.length > 0) {
			filterConfigs.filter.forEach(filterConfig => {
				let filter = {
						field: filterConfig.value,
						label: filterConfig.label,
						styleClass: filterConfig.styleClass,
						layers: groups,
						options: this.findValues(groups, filterConfig.value).map(v => {
							return {
								name: v,
								field: filterConfig.value
							}
						}),
					};
				filters.push(filter);
			});
		}
	}
	return filters.filter(filter => filter.options.length > 1);
}.bind(this)

this.getLayerName = function(layer) {
	let name = viewerJS.iiif.getValue(layer.config.label, this.opts.defaultLocale);
	return name;
}.bind(this)

this.getFilterName = function(filter) {
	let name = viewerJS.iiif.getValue(filter.label, this.opts.defaultLocale);
	return name;
}.bind(this)

this.findValues = function(featureGroups, filterField) {
	return Array.from(new Set(this.findEntities(featureGroups, filterField)
	.map(e => e[filterField]).map(a => a[0])
	.map(value => viewerJS.iiif.getValue(value, this.opts.locale, this.opts.defaultLocale)).filter(e => e)));
}.bind(this)

this.findEntities = function(featureGroups, filterField) {
	let entities = featureGroups.flatMap(group => group.markers).filter(m => m.feature.properties.entities).flatMap(m => m.feature.properties.entities).filter(e => e[filterField]);
	console.log("groups", featureGroups);
	console.log("entities", entities, filterField);
	return entities;
}.bind(this)

this.resetFilter = function(event) {
	let filter = event.item.filter;
	filter.layers.forEach(g => g.showMarkers(entity => this.isShowMarker(entity, filter, undefined)));
}.bind(this)

this.setFilter = function(event) {
	let filter = this.getFilterForField(event.item.option.field);
	let value = event.item.option.name;
	filter.layers.forEach(g => g.showMarkers(entity => this.isShowMarker(entity, filter, value)));
}.bind(this)

this.isShowMarker = function(entity, filter, value) {
	let filters = this.filters.filter(f => f.layers.filter(g => filter.layers.includes(g)).length > 0);

	filter.selectedValue = value;
	let match = filters.map(filter => {
		if(filter.selectedValue) {
			let show = entity[filter.field] != undefined && entity[filter.field].map(v => viewerJS.iiif.getValue(v, this.opts.locale, this.opts.defaultLocale)).includes(filter.selectedValue);
			return show;
		} else {
			return true;
		}
	})
	.every(match => match);
	return match;
}.bind(this)

this.getFilterForField = function(field) {
	return this.filters.find(f => f.field == field);
}.bind(this)

});
riot.tag2('featuresetselector', '<div class="tab" if="{featureGroups.length > 1}"><button each="{featureGroup, index in featureGroups}" class="tablinks {isActive(featureGroup) ? \'-active\':\'\'}" onclick="{setFeatureGroup}">{getLabel(featureGroup)}</button></div>', '', '', function(opts) {

this.featureGroups = [];
<<<<<<< HEAD

this.on("mount", () => {
	this.featureGroups = opts.featureGroups;
	this.geomap = opts.geomap;
	this.update();
})

this.setFeatureGroup = function(event) {
	let featureGroup = event.item.featureGroup;
	this.geomap.setActiveLayers([featureGroup]);
}.bind(this)

this.getLabel = function(featureGroup) {
	return viewerJS.iiif.getValue(featureGroup.config.label, this.opts.locale, this.opts.defaultLocale);
}.bind(this)

this.isActive = function(featureGroup) {
	return featureGroup.active;
}.bind(this)

});
riot.tag2('geojsonfeaturelist', '<div class="custom-map__sidebar-inner-wrapper"><div class="custom-map__sidebar-inner-top"><h4 class="custom-map__sidebar-inner-heading"><rawhtml content="{getListLabel()}"></rawhtml></h4><input if="{getVisibleEntities().length > 0}" class="custom-map__sidebar-inner-search-input" type="text" ref="search" oninput="{filterList}"></input></div><div class="custom-map__sidebar-inner-bottom"><ul if="{getVisibleEntities().length > 0}" class="custom-map__inner-wrapper-list"><li class="custom-map__inner-wrapper-list-entry" each="{entity in getVisibleEntities()}"><a href="{getLink(entity)}"><rawhtml content="{getEntityLabel(entity)}"></rawhtml></a></li></ul></div></div>', '', 'onclick="{preventBubble}"', function(opts) {

this.entities = [];
this.filteredEntities = undefined;

this.on("mount", () => {
	this.opts.featureGroups.forEach(group => {
		group.onFeatureClick.subscribe(f => {
			this.title = f.properties?.title;
			this.setEntities(f.properties?.entities?.filter(e => e.visible !== false).filter(e => this.getEntityLabel(e)?.length > 0));
		});
	})
	this.opts.geomap.onMapClick.subscribe(e => this.hide());
	this.hide();
})

this.setEntities = function(entities) {

	this.entities = [];
	this.filteredEntities = undefined;
	if(this.refs["search"]) {
		this.refs["search"].value = "";
	}
	if(entities?.length || this.opts.showAlways) {
		this.entities = entities;
		this.show();
		this.update();
	}
}.bind(this)

this.getVisibleEntities = function() {
	if(!this.entities) {
		return [];
	} else if(this.filteredEntities === undefined) {
		return this.entities;
	} else {
		return this.filteredEntities;
	}
}.bind(this)

this.preventBubble = function(e) {
	event.stopPropagation();
}.bind(this)

this.filterList = function(e) {
	let filter = e.target.value;
	if(filter) {
		this.filteredEntities = this.entities.filter(e => this.getLabel(e).toLowerCase().includes(filter.toLowerCase() ));
	} else {
		this.filteredEntities = undefined;
	}
}.bind(this)

this.getEntityLabel = function(entity) {
	if(entity) {
		return this.getLabel(entity);
	}
}.bind(this)

this.getListLabel = function() {
	if(this.title) {
		let label = viewerJS.iiif.getValue(this.title, this.opts.locale, this.opts.defaulLocale);
		return label;
	}
}.bind(this)

this.getLink = function(entity) {
	if(entity) {
		if(entity.link) {
			return entity.link;
		} else {
			let labels = this.opts.entityLinkFormat;
			label = labels.map(format => {
				let groups = [...format.matchAll(/\${(.*?)}/g)];
				let l = "";
				groups.forEach(group => {
					if(group.length > 1) {
						let value = entity[group[1]]?.map(s => viewerJS.iiif.getValue(s, this.opts.locale, this.opts.defaultLocale)).join(", ");
						if(value) {
							l += format.replaceAll(group[0], value ? value : "");
						}
					}
				})
				return l;
			}).join("");
			return label;

		}
	}
}.bind(this)

this.getLabel = function(entity) {

	if(entity.title) {
		let label = viewerJS.iiif.getValue(entity.title, this.opts.locale, this.opts.defaulLocale);
		return label;
	} else {
		return "";
	}

}.bind(this)

this.hide = function() {
	this.root.style.display = "none";
}.bind(this)

this.show = function() {
	this.root.style.display = "block";
}.bind(this)
=======

this.on("mount", () => {
	this.featureGroups = opts.featureGroups;
	this.geomap = opts.geomap;
	this.update();
})

this.setFeatureGroup = function(event) {
	let featureGroup = event.item.featureGroup;
	this.geomap.setActiveLayers([featureGroup]);
}.bind(this)

this.getLabel = function(featureGroup) {
	return viewerJS.iiif.getValue(featureGroup.config.label, this.opts.locale, this.opts.defaultLocale);
}.bind(this)

this.isActive = function(featureGroup) {
	return featureGroup.active;
}.bind(this)

});
riot.tag2('geojsonfeaturelist', '<div class="custom-map__sidebar-inner-wrapper"><div class="custom-map__sidebar-inner-top"><h4 class="custom-map__sidebar-inner-heading"><rawhtml content="{getListLabel()}"></rawhtml></h4><input if="{getVisibleEntities().length > 0}" class="custom-map__sidebar-inner-search-input" type="text" ref="search" oninput="{filterList}"></input></div><div class="custom-map__sidebar-inner-bottom"><ul if="{getVisibleEntities().length > 0}" class="custom-map__inner-wrapper-list"><li class="custom-map__inner-wrapper-list-entry" each="{entity in getVisibleEntities()}"><a href="{getLink(entity)}"><rawhtml content="{getEntityLabel(entity)}"></rawhtml></a></li></ul></div></div>', '', 'onclick="{preventBubble}"', function(opts) {

this.entities = [];
this.filteredEntities = undefined;

this.on("mount", () => {
	this.opts.featureGroups.forEach(group => {
		group.onFeatureClick.subscribe(f => {
			this.title = f.properties?.title;
			this.setEntities(f.properties?.entities?.filter(e => e.visible !== false).filter(e => this.getEntityLabel(e)?.length > 0));
		});
	})
	this.opts.geomap.onMapClick.subscribe(e => this.hide());
	this.hide();
})

this.setEntities = function(entities) {

	this.entities = [];
	this.filteredEntities = undefined;
	if(this.refs["search"]) {
		this.refs["search"].value = "";
	}
	if(entities?.length || this.opts.showAlways) {
		this.entities = entities;
		this.show();
		this.update();
	}
}.bind(this)

this.getVisibleEntities = function() {
	if(!this.entities) {
		return [];
	} else if(this.filteredEntities === undefined) {
		return this.entities;
	} else {
		return this.filteredEntities;
	}
}.bind(this)

this.preventBubble = function(e) {
	event.stopPropagation();
}.bind(this)

this.filterList = function(e) {
	let filter = e.target.value;
	if(filter) {
		this.filteredEntities = this.entities.filter(e => this.getLabel(e).toLowerCase().includes(filter.toLowerCase() ));
	} else {
		this.filteredEntities = undefined;
	}
}.bind(this)

this.getEntityLabel = function(entity) {
	if(entity) {
		return this.getLabel(entity);
	}
}.bind(this)

this.getListLabel = function() {
	if(this.title) {
		let label = viewerJS.iiif.getValue(this.title, this.opts.locale, this.opts.defaulLocale);
		return label;
	}
}.bind(this)

this.getLink = function(entity) {
	if(entity) {
		if(entity.link) {
			return entity.link;
		} else {
			let labels = this.opts.entityLinkFormat;
			label = labels.map(format => {
				let groups = [...format.matchAll(/\${(.*?)}/g)];
				let l = "";
				groups.forEach(group => {
					if(group.length > 1) {
						let value = entity[group[1]]?.map(s => viewerJS.iiif.getValue(s, this.opts.locale, this.opts.defaultLocale)).join(", ");
						if(value) {
							l += format.replaceAll(group[0], value ? value : "");
						}
					}
				})
				return l;
			}).join("");
			return label;

		}
	}
}.bind(this)

this.getLabel = function(entity) {

	if(entity.title) {
		let label = viewerJS.iiif.getValue(entity.title, this.opts.locale, this.opts.defaulLocale);
		return label;
	} else {
		return "";
	}

}.bind(this)

this.hide = function() {
	this.root.style.display = "none";
}.bind(this)

this.show = function() {
	this.root.style.display = "block";
}.bind(this)

});
riot.tag2('slide_default', '<a class="swiper-link slider-{this.opts.stylename}__link" href="{this.opts.link}" target="{this.opts.link_target}" rel="noopener"><div class="swiper-heading slider-{this.opts.stylename}__header">{this.opts.label}</div><img class="swiper-image slider-{this.opts.stylename}__image" riot-src="{this.opts.image}" alt="{this.opts.alttext}"><p class="swiper-description slider-{this.opts.stylename}__description" ref="description"></p></a>', '', '', function(opts) {
		this.on("mount", () => {
			if(this.refs.description) {
				   this.refs.description.innerHTML = this.opts.description;
			}
		});
});

riot.tag2('slide_indexslider', '<a class="slider-{this.opts.stylename}__link-wrapper" href="{this.opts.link}"><div class="swiper-heading slider-mnha__header">{this.opts.label}</div><img class="slider-{this.opts.stylename}__image" loading="lazy" riot-src="{this.opts.image}"><div class="swiper-lazy-preloader"></div></a>', '', '', function(opts) {
});
riot.tag2('slide_stories', '<div class="slider-{this.opts.stylename}__image" riot-style="background-image: url({this.opts.image})"></div><a class="slider-{this.opts.stylename}__info-link" href="{this.opts.link}"><div class="slider-{this.opts.stylename}__info-symbol"><svg width="6" height="13" viewbox="0 0 6 13" fill="none" xmlns="http://www.w3.org/2000/svg"><path fill-rule="evenodd" clip-rule="evenodd" d="M4.664 1.21C4.664 2.134 4.092 2.728 3.168 2.728C2.354 2.728 1.936 2.134 1.936 1.474C1.936 0.506 2.706 0 3.454 0C4.136 0 4.664 0.506 4.664 1.21ZM5.258 11.528C4.664 12.1 3.586 12.584 2.42 12.716C1.386 12.496 0.748 11.792 0.748 10.78C0.748 10.362 0.836 9.658 1.1 8.58C1.276 7.81 1.452 6.534 1.452 5.852C1.452 5.588 1.43 5.302 1.408 5.236C1.144 5.17 0.726 5.104 0.198 5.104L0 4.488C0.572 4.07 1.716 3.718 2.398 3.718C3.542 3.718 4.202 4.312 4.202 5.566C4.202 6.248 4.026 7.194 3.828 8.118C3.542 9.328 3.432 10.12 3.432 10.472C3.432 10.802 3.454 11.022 3.542 11.154C3.96 11.066 4.4 10.868 4.928 10.56L5.258 11.528Z" fill="white"></path></svg></div><div class="slider-single-story__info-phrase">{this.opts.label}</div></a>', '', '', function(opts) {
});


riot.tag2('slider', '<div ref="container" class="swiper slider-{this.styleName}__container slider-{this.sliderInstance}"><div class="swiper-wrapper slider-{this.styleName}__wrapper"><div each="{slide, index in slides}" class="swiper-slide slider-{this.styleName}__slide" ref="slide_{index}"></div></div><div if="{this.showStandardNav}" ref="navigation" class="slider-navigation-wrapper slider-navigation-wrapper-{this.styleName} slider-navigation-wrapper-{this.sliderInstance}"><div ref="navigationLeft" class="swiper-button-prev"></div><div ref="navigationRight" class="swiper-button-next"></div></div><div if="{this.showStandardPaginator}" ref="paginator" class="swiper-pagination swiper-pagination-wrapper slider-paginator-wrapper-{this.styleName} slider-pagination-{this.sliderInstance}"></div></div>', '', '', function(opts) {


	this.showStandardPaginator = true;
	this.showStandardNav = true;

    this.on( 'mount', function() {
    	this.sliderInstance = this.opts.sliderinstanceid;

		this.style = $.extend(true, {}, this.opts.styles.get(this.opts.style));

		this.amendStyle(this.style);
		this.styleName = this.opts.styles.getStyleNameOrDefault(this.opts.style);

		this.timeout = this.style.timeout ? this.style.timeout : 100000;
		this.maxSlides = this.style.maxSlides ? this.style.maxSlides : 1000;
		this.linkTarget = this.opts.linktarget ? this.opts.linktarget : "_self";

		firstSlideMessage = this.opts.firstslidemessage;

    	let pSource;
    	if(this.opts.sourceelement) {
    		let sourceElement = document.getElementById(this.opts.sourceelement);
    		if(sourceElement) {
    			pSource = Promise.resolve(JSON.parse(sourceElement.textContent));

    		} else {
    			logger.error("sourceElement was included but no matching dom element found");
    			return;
    		}
    	} else if(this.opts.slides) {
    		let sourceArray = this.opts.slides.replaceAll("_qm_", "?").split("$")
    		pSource = Promise.resolve(sourceArray);
    	}  else {
    		pSource = fetch(this.opts.source)
        	.then(result => result.json());
    	}
    	rxjs.from(pSource)
    	.pipe(
    		rxjs.operators.flatMap(source => source),
    		rxjs.operators.flatMap(uri => fetch(uri), undefined, 5),
    		rxjs.operators.filter(result => result.status == 200),
    		rxjs.operators.takeUntil(rxjs.timer(this.timeout)),
    		rxjs.operators.flatMap(result => result.json()),
    		rxjs.operators.map(element => this.createSlide(element)),
    		rxjs.operators.filter(element => element != undefined),
    		rxjs.operators.take(this.maxSlides),
    		rxjs.operators.reduce((res, item) => res.concat(item), []),
    		rxjs.operators.map(array => array.sort( (s1,s2) => s1.order-s2.order ))
    	)
    	.subscribe(slides => this.setSlides(slides))
    });

    this.on( 'updated', function() {

    	if(this.slides && this.slides.length > 0) {
    		if(this.slider) {
    			this.slider.destroy();

    		}
			this.initSlideTags(this.slides);
    		this.swiper = new Swiper(this.refs.container, this.style.swiperConfig);
    		window.viewerJS.slider.sliders.push(this.swiper);

    	}

    	if (this.style.onUpdate) {
    		this.style.onUpdate();
    	}

    });

    this.setSlides = function(slides) {

    	this.slides = slides;
    	this.update();
    }.bind(this)

    let imagealtmsgkey = this.opts.imagealtmsgkey;

    this.initSlideTags = function(slides) {
    	slides.forEach( (slide, index) => {
    		let tagElement = this.refs["slide_" + index];

    		riot.mount(tagElement, "slide_" + this.getLayout(),  {
    			stylename: this.styleName,
   				link: this.getLink(slide),
   				link_target: this.linkTarget,
   				image: this.getImage(slide),
   				label: this.translate(slide.label),
   				description: this.translate(slide.description),
   				alttext: this.translate(slide.altText),
   				altimagemsgkey: this.translate(imagealtmsgkey),
    		});
    	});
    }.bind(this)

	this.getElements = function(source) {
		if(viewerJS.iiif.isCollection(source)) {
			return source.members.filter(member => viewerJS.iiif.isCollection(member));
		} else {
			console.error("Cannot get slides from ", source);
		}
	}.bind(this)

    this.createSlide = function(element) {

    	if(viewerJS.iiif.isCollection(element) || viewerJS.iiif.isManifest(element)) {
    		let slide = {
    				label : element.label,
    				description : element.description,
    				image : element.thumbnail,
    				link : viewerJS.iiif.getId(viewerJS.iiif.getViewerPage(element)),
    				order : element.order
    		}
    		return slide;
    	} else {
    		return element;
    	}
    }.bind(this)

    this.translate = function(text) {
    	let translation =  viewerJS.iiif.getValue(text, this.opts.language, this.opts.defaultlanguage);
    	if(!translation) {
    			translation = viewerJS.getMetadataValue(text, this.opts.language, this.opts.defaultlanguage);
    	}
    	return translation;
    }.bind(this)

    this.getImage = function(slide) {
    	let image = slide.image;
    	if(image == undefined) {
    		return undefined;
    	} else if(viewerJS.isString(image)) {
    		return image;
    	} else if(image.service && (this.style.imageWidth || this.style.imageHeight)) {
    		let url = viewerJS.iiif.getId(image.service) + "/full/" + this.getIIIFSize(this.style.imageWidth, this.style.imageHeight) + "/0/default.jpg"
    		return url;
    	} else if(image["@id"]) {
    		return image["@id"]
    	} else {
    		return image.id;
    	}
    }.bind(this)

    this.getIIIFSize = function(width, height) {
    	if(width && height) {
    		return "!" + width + "," + height;
    	} else if(width) {
    		return width + ",";
    	} else if(height) {
    		return "," + height;
    	} else {
    		return "max";
    	}
    }.bind(this)

    this.getLink = function(slide) {
    	if(this.linkTarget == 'none') {
    		return "";
    	} else {
    		return slide.link;
    	}
    }.bind(this)

    this.amendStyle = function(styleConfig) {
    	let swiperConfig = styleConfig.swiperConfig;
    	if(swiperConfig.pagination && !swiperConfig.pagination.el)  {

    		if (this.opts.paginator != 'none') {
    			swiperConfig.pagination.el = this.opts.paginator;

        		this.showStandardPaginator = false;
    		} else {
        		swiperConfig.pagination.el = '.slider-pagination-' + this.sliderInstance;
        		this.showStandardPaginator = true;

    		}

    	} else {
    		this.showStandardPaginator = false;

    	}

	  	swiperConfig.a11y = {
	  		prevSlideMessage: this.opts.prevslideMessage,
			nextSlideMessage: this.opts.nextslideMessage,
	  		lastSlideMessage: this.opts.firstslidemessage,
			firstSlideMessage: this.opts.lastslidemessage,
			paginationBulletMessage: this.opts.paginationbulletmessage + ' \{\{index\}\}',
		}

    	if(swiperConfig.navigation && swiperConfig.navigation.prevEl == '.swiper-button-prev' && swiperConfig.navigation.nextEl == '.swiper-button-next')  {

        		this.showStandardNav = true;
    	} else {
    		this.showStandardNav = false;

    	}

	}.bind(this)

    this.getLayout = function() {
    	let layout = this.style.layout ? this.style.layout : 'default';

    	return layout;
    }.bind(this)
>>>>>>> 7384e124

});<|MERGE_RESOLUTION|>--- conflicted
+++ resolved
@@ -2076,7 +2076,6 @@
 			}
 		}
 		this.config = $.extend(true, {}, defaultConfig, this.opts.config);
-<<<<<<< HEAD
 
 		this.on("mount", function() {
 		    this.filters = this.initFilters(this.config, this.opts.image);
@@ -2354,208 +2353,12 @@
     this.modalTitle = this.opts.title;
 
 	this.on("mount", () => {
-=======
-
-		this.on("mount", function() {
-		    this.filters = this.initFilters(this.config, this.opts.image);
-			this.update();
-		});
-
-		this.initFilters = function(filterConfig, image) {
-		    let filters = [];
-		    for(var key in filterConfig.filters) {
-		        let conf = filterConfig.filters[key];
-		        if(conf.visible) {
-		            let filter = new conf.type(image, conf.base);
-		            filter.config = conf;
-		            filter.name = key;
-		            filters.push(filter);
-		        }
-		    }
-		    return filters;
-		}.bind(this)
-
-		this.apply = function(event) {
-		    let filter = event.item.filter;
-		    let value = event.target.value;
-		    if(filter) {
-			    if(!filter.isActive()) {
-			        filter.start();
-			        this.disable(filter.config.preclude);
-			    } else if(isNaN(value) ) {
-			        filter.close();
-			        this.enable(filter.config.preclude);
-			    }
-			    if(!isNaN(value) ) {
-			    	filter.setValue(parseFloat(value));
-			    	event.target.title = value;
-			    }
-		    }
-
-		}.bind(this)
-
-		this.disable = function(filterNames) {
-		    if(filterNames) {
-			    this.filters
-			    .filter( filter => filterNames.includes(filter.name) )
-			    .forEach( filter => {
-			        filter.disabled = true;
-			    })
-			    this.update();
-		    }
-		}.bind(this)
-
-		this.enable = function(filterNames) {
-		    if(filterNames) {
-			    this.filters
-			    .filter( filter => filterNames.includes(filter.name) )
-			    .forEach( filter => {
-			   		filter.disabled = false;
-			    })
-			    this.update();
-		    }
-		}.bind(this)
-
-		this.resetAll = function() {
-		   this.filters.forEach( filter => {
-		       filter.close();
-		       filter.disabled = false;
-		       if(filter.config.slider) {
-		       	filter.setValue(filter.config.base);
-		       }
-		   })
-		   this.update();
-		}.bind(this)
-
-});
-riot.tag2('imagepaginator', '<virtual if="{opts.enablePageNavigation}"><li if="{opts.numPages > 2}" class="image-controls__action {opts.rtl ? \'end\' : \'start\'} {isFirstPage() ? \'inactive\' : \'\'}"><a if="{!isFirstPage() && !isSequenceMode()}" data-target="paginatorFirstPage" href="{getPageUrl(opts.firstPageNumber)}" title="{msg.firstImage}" data-toggle="tooltip" data-placement="{opts.tooltipPlacement}" aria-labelledby="firstImageLabel"><virtual if="{!opts.rtl}"><yield from="first-page"></yield></virtual><virtual if="{opts.rtl}"><yield from="last-page"></yield></virtual><span id="firstImageLabel" class="labeltext">{msg.firstImage}</span></a><button if="{!isFirstPage() && isSequenceMode()}" data-target="paginatorFirstPage" onclick="{gotoFirstPage}" type="button" title="{msg.firstImage}" data-toggle="tooltip" data-placement="{opts.tooltipPlacement}" aria-labelledby="firstImageLabel"><virtual if="{!opts.rtl}"><yield from="first-page"></yield></virtual><virtual if="{opts.rtl}"><yield from="last-page"></yield></virtual><span id="firstImageLabel" class="labeltext">{msg.firstImage}</span></button><span if="{isFirstPage()}"><virtual if="{!opts.rtl}"><yield from="first-page"></yield></virtual><virtual if="{opts.rtl}"><yield from="last-page"></yield></virtual></span></li><li each="{step in opts.navigationSteps.slice().reverse()}" class="image-controls__action page-browse prev {getPageNumberMinus(step) < opts.firstPageNumber ? \'inactive\' : \'\'}"><virtual if="{opts.numPages > step}"><a if="{getPageNumberMinus(step) >= opts.firstPageNumber && !isSequenceMode()}" data-target="paginatorPrevPage" href="{getPageUrl(getPageNumberMinus(step))}" title="{step + ⁗ ⁗ + msg.stepBack}" data-toggle="tooltip" data-placement="{opts.tooltipPlacement}" aria-labelledby="imageLabel-back-{step}"><virtual if="{!opts.rtl && step == 1}"><yield from="prev-page"></yield></virtual><virtual if="{opts.rtl && step == 1}"><yield from="next-page"></yield></virtual><virtual if="{!opts.rtl && step > 1}">-{step}</virtual><virtual if="{opts.rtl && step > 1}">+{step}</virtual><span id="imageLabel-back-{step}" class="labeltext">{step + msg.stepBack}</span></a><button if="{getPageNumberMinus(step) >= opts.firstPageNumber && isSequenceMode()}" data-target="paginatorPrevPage" onclick="{navigateBack}" type="button" title="{step + ⁗ ⁗ + msg.stepBack}" data-toggle="tooltip" data-placement="{opts.tooltipPlacement}" aria-labelledby="imageLabel-back-{step}"><virtual if="{!opts.rtl && step == 1}"><yield from="prev-page"></yield></virtual><virtual if="{opts.rtl && step == 1}"><yield from="next-page"></yield></virtual><virtual if="{!opts.rtl && step > 1}">-{step}</virtual><virtual if="{opts.rtl && step > 1}">+{step}</virtual><span id="imageLabel-back-{step}" class="labeltext">{step} {msg.stepBack}</span></button><span if="{getPageNumberMinus(step) < opts.firstPageNumber}"><virtual if="{!opts.rtl && step == 1}"><yield from="prev-page"></yield></virtual><virtual if="{opts.rtl && step == 1}"><yield from="next-page"></yield></virtual><virtual if="{!opts.rtl && step > 1}">-{step}</virtual><virtual if="{opts.rtl && step > 1}">+{step}</virtual></span></virtual></li><li if="{opts.showDropdown}" class="image-controls__action select"><div class="custom-control custom-control--select"><select ref="dropdown" id="pageDropdown" aria-label="{msg.aria_label__select_page}" onchange="{changeDropdownValue}"><option each="{item in opts.pageList}" riot-value="{item.value}" title="{item.description ? item.description : item.label}">{item.label}</option></select></div></li><li each="{step in opts.navigationSteps}" class="image-controls__action page-browse next {getPageNumberPlus(step) > opts.lastPageNumber ? \'inactive\' : \'\'}"><virtual if="{opts.numPages > step}"><a if="{getPageNumberPlus(step) <= opts.lastPageNumber && !isSequenceMode()}" data-target="paginatorNextPage" href="{getPageUrl(getPageNumberPlus(step))}" title="{step + ⁗ ⁗ + msg.stepForward}" data-toggle="tooltip" data-placement="{opts.tooltipPlacement}" aria-labelledby="imageLabel-forward-{step}"><virtual if="{!opts.rtl && step == 1}"><yield from="next-page"></yield></virtual><virtual if="{opts.rtl && step == 1}"><yield from="prev-page"></yield></virtual><virtual if="{!opts.rtl && step > 1}">+{step}</virtual><virtual if="{opts.rtl && step > 1}">-{step}</virtual><span id="imageLabel-forward-{step}" class="labeltext">{step} {msg.stepForward}</span></a><button if="{getPageNumberPlus(step) <= opts.lastPageNumber && isSequenceMode()}" data-target="paginatorNextPage" onclick="{navigateForward}" type="button" title="{step + ⁗ ⁗ + msg.stepForward}" data-toggle="tooltip" data-placement="{opts.tooltipPlacement}" aria-labelledby="imageLabel-forward-{step}"><virtual if="{!opts.rtl && step == 1}"><yield from="next-page"></yield></virtual><virtual if="{opts.rtl && step == 1}"><yield from="prev-page"></yield></virtual><virtual if="{!opts.rtl && step > 1}">+{step}</virtual><virtual if="{opts.rtl && step > 1}">-{step}</virtual><span id="imageLabel-forward-{step}" class="labeltext">{step} {msg.stepForward}</span></button><span if="{getPageNumberPlus(step) > opts.lastPageNumber}"><virtual if="{!opts.rtl && step == 1}"><yield from="next-page"></yield></virtual><virtual if="{opts.rtl && step == 1}"><yield from="prev-page"></yield></virtual><virtual if="{!opts.rtl && step > 1}">+{step}</virtual><virtual if="{opts.rtl && step > 1}">-{step}</virtual></span></virtual></li><li if="{opts.numPages > 2}" class="image-controls__action {opts.rtl ? \'start\' : \'end\'} {isLastPage() ? \'inactive\' : \'\'}"><a if="{!isLastPage() && !isSequenceMode()}" data-target="paginatorLastPage" href="{getPageUrl(opts.lastPageNumber)}" title="{msg.lastImage}" data-toggle="tooltip" data-placement="{opts.tooltipPlacement}" aria-labelledby="lastImageLabel"><virtual if="{!opts.rtl}"><yield from="last-page"></yield></virtual><virtual if="{opts.rtl}"><yield from="first-page"></yield></virtual><span id="lastImageLabel" class="labeltext">{msg.lastImage}</span></a><button if="{!isLastPage() && isSequenceMode()}" data-target="paginatorLastPage" onclick="{gotoLastPage}" type="button" title="{msg.lastImage}" data-toggle="tooltip" data-placement="{opts.tooltipPlacement}" aria-labelledby="lastImageLabel"><virtual if="{!opts.rtl}"><yield from="last-page"></yield></virtual><virtual if="{opts.rtl}"><yield from="first-page"></yield></virtual><span id="lastImageLabel" class="labeltext">{msg.lastImage}</span></button><span if="{isLastPage()}"><virtual if="{!opts.rtl}"><yield from="last-page"></yield></virtual><virtual if="{opts.rtl}"><yield from="first-page"></yield></virtual></span></li></virtual>', '', '', function(opts) {
-
-        this.currentPageNumbers = [0];
-        this.msg = {};
-
-        this.on("mount", () => {
-
-            this.currentPageNumbers = this.parsePageNumbers(this.opts.currentPageNumber);
-            this.msg = this.opts.msg;
-            if(this.opts.update) {
-                this.opts.update.subscribe(pageNumber => {
-                    this.currentPageNumbers = this.isDoublePageMode() ? [pageNumber, pageNumber+1] : [pageNumber];
-                    this.update();
-                });
-            }
-            this.update();
-        });
-
-        this.on("update", () => {
-
-            $("[data-toggle='tooltip']").tooltip('hide');
-            if(this.refs.dropdown) {
-                this.refs.dropdown.value = this.isDoublePageMode() ? (this.currentPageNumbers[0] + "-" + this.currentPageNumbers[0]) : this.currentPageNumbers[0];
-
-            }
-        });
-
-        this.parsePageNumbers = function(pageNoString) {
-        	return pageNoString.match(/\d+/g).map(s => Number(s));
-        }.bind(this)
-
-        this.getPageNumberMinus = function(step) {
-        	if(this.isDoublePageMode()) {
-        		return this.currentPageNumbers[0] - 2 * step;
-        	} else {
-        		return this.currentPageNumbers[0] - step;
-        	}
-        }.bind(this)
-
-        this.getPageNumberPlus = function(step) {
-        	if(this.isDoublePageMode()) {
-        		return this.currentPageNumbers[0] + 2 * step;
-        	} else {
-        		return this.currentPageNumbers[0] + step;
-        	}
-        }.bind(this)
-
-        this.getPageUrl = function(pageNo) {
-        	if(this.isDoublePageMode()) {
-        		return this.opts.pageUrlTemplate(pageNo + "-" + (pageNo+1));
-        	} else {
-            	return this.opts.pageUrlTemplate(pageNo);
-        	}
-        }.bind(this)
-
-        this.gotoFirstPage = function() {
-            this.gotoPage(this.opts.firstPageNumber);
-        }.bind(this)
-
-        this.gotoLastPage = function() {
-            this.gotoPage(this.opts.lastPageNumber);
-        }.bind(this)
-
-        this.navigateBack = function(e) {
-            const step = e.item.step;
-            if(this.isDoublePageMode()) {
-            	this.gotoPage(this.currentPageNumbers[0] - 2 * step);
-            } else {
-            	this.gotoPage(this.currentPageNumbers[0] - step);
-            }
-        }.bind(this)
-
-        this.navigateForward = function(e) {
-            const step = e.item.step;
-            if(this.isDoublePageMode()) {
-            	this.gotoPage(this.currentPageNumbers[0] + 2 * step);
-            } else {
-            	this.gotoPage(this.currentPageNumbers[0] + step);
-            }
-        }.bind(this)
-
-        this.gotoPage = function(pageNumber) {
-        	if(this.isDoublePageMode()) {
-        		this.currentPageNumbers = [pageNumber, pageNumber+1];
-        	} else {
-				this.currentPageNumbers = [pageNumber];
-        	}
-            if(this.opts.onUpdate) {
-                this.opts.onUpdate(pageNumber);
-            }
-        }.bind(this)
-
-        this.changeDropdownValue = function(e) {
-            let pageNo = e.target.value;
-            if(this.isSequenceMode()) {
-                this.gotoPage(pageNo);
-            } else {
-                window.location.assign(this.getPageUrl(pageNo));
-            }
-        }.bind(this)
-
-        this.isSequenceMode = function() {
-            return this.opts.navigationMode.toLowerCase() == 'sequence'
-        }.bind(this)
-
-        this.isDoublePageMode = function() {
-            return this.opts.navigationMode.toLowerCase() == 'double'
-        }.bind(this)
-
-        this.isSinglePageMode = function() {
-            return this.opts.navigationMode.toLowerCase() == 'single'
-        }.bind(this)
-
-        this.isFirstPage = function() {
-            return this.currentPageNumber == this.opts.firstPageNumber;
-        }.bind(this)
-
-        this.isLastPage = function() {
-            return this.currentPageNumber == this.opts.lastPageNumber;
-        }.bind(this)
->>>>>>> 7384e124
 
 	    if(this.opts.onClose) {
 	        $(this.refs.modal).on('hide.bs.modal', () => this.opts.onClose());
 	    }
 	});
 
-<<<<<<< HEAD
 });
 riot.tag2('pdfdocument', '<div class="pdf-container"><pdfpage each="{page, index in pages}" page="{page}" pageno="{index+1}"></pdfPage></div>', '', '', function(opts) {
 
@@ -2680,219 +2483,6 @@
         event.stopPropagation();
     });
 
-=======
-riot.tag2('metadataeditor', '<div if="{this.metadataList}"><h2>Pin content</h2><div class="admin__language-tabs"><ul class="nav nav-tabs"><li each="{language, index in this.opts.languages}" class="admin__language-tab {language == this.currentLanguage ? \'active\' : \'\'}"><a onclick="{this.setCurrentLanguage}">{language}</a></li></ul></div><div class="cms__geomap__featureset_panel "><div class="active"><div class="input_form"><div each="{metadata, index in this.metadataList}" class="input_form__option_group"><div class="input_form__option_label"><label for="input-{metadata.property}">{metadata.label}:</label></div><div class="input_form__option_marker {metadata.required ? \'in\' : \'\'}"><label>*</label></div><div class="input_form__option_control"><input tabindex="{index+1}" disabled="{this.isEditable(metadata) ? \'\' : \'disabled\'}" ref="input" if="{metadata.type != \'longtext\'}" type="{metadata.type}" id="input-{metadata.property}" class="form-control" riot-value="{getValue(metadata)}" oninput="{this.updateMetadata}"><textarea tabindex="{index+1}" disabled="{this.isEditable(metadata) ? \'\' : \'disabled\'}" ref="input" if="{metadata.type == \'longtext\'}" id="input-{metadata.property}" class="form-control" riot-value="{getValue(metadata)}" oninput="{this.updateMetadata}"></textarea></div><div if="{metadata.helptext}" class="input_form__option_help"><button type="button" class="btn btn--clean" data-toggle="helptext" for="help_{metadata.property}"><i class="fa fa-question-circle" aria-hidden="true"></i></button></div><div if="{metadata.helptext}" id="help_{metadata.property}" class="input_form__option_control_helptext">{metadata.helptext}</div></div><div class="admin__geomap-edit-delete-wrapper"><a if="{this.opts.deleteListener}" disabled="{this.mayDelete() ? \'\' : \'disabled\'}" class="btn btn--clean -redlink" onclick="{this.notifyDelete}">{this.opts.deleteLabel}</a></div></div></div></div></div>', '', '', function(opts) {
-
- 	this.on("mount", () => {
- 	    this.currentLanguage = this.opts.currentLanguage;
- 	    this.updateMetadataList(this.opts.metadata);
- 	    this.focusInput();
- 	    if(this.opts.provider) {
- 	        this.opts.provider.subscribe( (metadata) => {
- 	            this.updateMetadataList(metadata)
- 	            this.update();
- 	            this.focusInput();
- 	        });
- 	    }
- 	})
-
- 	this.focusInput = function() {
- 	    if(Array.isArray(this.refs.input)) {
- 	        this.refs.input[0].focus();
- 	    } else if(this.refs.input) {
- 	        this.refs.input.focus();
- 	    }
- 	}.bind(this)
-
- 	this.updateMetadataList = function(metadataList) {
- 	   this.metadataList = metadataList;
- 	}.bind(this)
-
- 	this.updateMetadata = function(event) {
- 	    let metadata = event.item.metadata;
- 	    if(!metadata.value) {
- 	        metadata.value = {};
- 	    }
- 	    let value = event.target.value;
- 	    if(value) {
-	 	    metadata.value[this.currentLanguage] = [event.target.value];
- 	    } else {
- 	       metadata.value[this.currentLanguage] = undefined;
- 	    }
- 	    if(this.opts.updateListener) {
- 	       this.opts.updateListener.next(metadata);
- 	    }
- 	}.bind(this)
-
- 	this.getValue = function(metadata) {
- 	    if(metadata.value && metadata.value[this.currentLanguage]) {
-	 	    let value = metadata.value[this.currentLanguage][0];
-	 	    return value;
- 	    } else {
- 	        return "";
- 	    }
- 	}.bind(this)
-
- 	this.setCurrentLanguage = function(event) {
- 	    this.currentLanguage = event.item.language;
- 	    this.update();
- 	}.bind(this)
-
- 	this.notifyDelete = function() {
- 	    this.opts.deleteListener.next();
- 	}.bind(this)
-
- 	this.isEditable = function(metadata) {
- 	    return metadata.editable === undefined || metadata.editable === true;
- 	}.bind(this)
-
- 	this.mayDelete = function() {
- 	    editable = this.metadataList.find( md => this.isEditable(md));
- 	    return editable !== undefined;
- 	}.bind(this)
-
-});
-
-
-
-riot.tag2('modal', '<div class="modal fade {modalClass}" id="{modalId}" tabindex="-1" ref="modal" role="dialog" aria-labelledby="{modalTitle}" aria-hidden="true"><div class="modal-dialog modal-dialog-centered" role="document"><div class="modal-content"><div class="modal-header"><h1 class="modal-title">{modalTitle}</h1><button class="fancy-close" data-dismiss="modal" aria-label="Close"><span aria-hidden="true">x</span></button></div><div class="modal-body"><yield from="body"></yield></div><div class="modal-right"><yield from="right"></yield></div><div class="modal-footer"><yield from="footer"></yield></div></div></div><div class="alt-backdrop"></div></div>', '', '', function(opts) {
-
-    this.modalClass = this.opts.styleclass ? this.opts.styleclass : "";
-    this.modalId = this.opts.modalid;
-    this.modalTitle = this.opts.title;
-
-	this.on("mount", () => {
-
-	    if(this.opts.onClose) {
-	        $(this.refs.modal).on('hide.bs.modal', () => this.opts.onClose());
-	    }
-	});
-
-});
-riot.tag2('pdfdocument', '<div class="pdf-container"><pdfpage each="{page, index in pages}" page="{page}" pageno="{index+1}"></pdfPage></div>', '', '', function(opts) {
-
-		this.pages = [];
-
-		var loadingTask = pdfjsLib.getDocument( this.opts.data );
-	    loadingTask.promise.then( ( pdf ) => {
-	        var pageLoadingTasks = [];
-	        for(var pageNo = 1; pageNo <= pdf.numPages; pageNo++) {
-   		        var page = pdf.getPage(pageNo);
-   		        pageLoadingTasks.push(page);
-   		    }
-   		    return Promise.allSettled(pageLoadingTasks);
-	    })
-	    .then( (results) => {
-			results.forEach(result => {
-			    if (result.status === "fulfilled") {
-                	var page = result.value;
-                	this.pages.push(page);
-                } else {
-                    console.log("Error loading page: ", result);
-                }
-			});
-			this.update();
-        })
-	    .then( () => {
-			$(".pdf-container").show();
-			console.log("loader", this.opts.loaderSelector);
-            $(this.opts.loaderSelector).hide();
-		} );
-
-});
-riot.tag2('pdfpage', '<div class="page" id="page_{opts.pageno}"><canvas class="pdf-canvas" id="pdf-canvas_{opts.pageno}"></canvas><div class="text-layer" id="pdf-text_{opts.pageno}"></div><div class="annotation-layer" id="pdf-annotations_{opts.pageno}"></div></div>', '', '', function(opts) {
-	this.on('mount', function () {
-
-           this.container = document.getElementById( "page_" + this.opts.pageno );
-           this.canvas = document.getElementById( "pdf-canvas_" + this.opts.pageno );
-           this.textLayer = document.getElementById( "pdf-text_" + this.opts.pageno );
-           this.annotationLayer = document.getElementById( "pdf-annotations_" + this.opts.pageno );
-
-		var containerWidth = $(this.container).width();
-		var pageWidth = this.opts.page._pageInfo.view[2];
-           var scale = containerWidth/pageWidth;
-		this.viewport = this.opts.page.getViewport( scale );
-
-           if(this.container) {
-               this.loadPage();
-           }
-	});
-
-    this.loadPage = function() {
-        var canvasOffset = $( this.canvas ).offset();
-        var context = this.canvas.getContext( "2d" );
-        this.canvas.height = this.viewport.height;
-        this.canvas.width = this.viewport.width;
-
-        this.opts.page.render( {
-            canvasContext: context,
-            viewport: this.viewport
-        } ).then( function() {
-            return this.opts.page.getTextContent();
-        }.bind( this ) ).then( function( textContent ) {
-
-            $( this.textLayer ).css( {
-                height: this.viewport.height + 'px',
-                width: this.viewport.width + 'px',
-            } );
-
-            pdfjsLib.renderTextLayer( {
-                textContent: textContent,
-                container: this.textLayer,
-                viewport: this.viewport,
-                textDivs: []
-            } );
-
-            return this.opts.page.getAnnotations();
-        }.bind( this ) ).then( function( annotationData ) {
-
-            $( this.annotationLayer ).css( {
-                width: this.viewport.width + 'px',
-            } );
-
-            pdfjsLib.AnnotationLayer.render( {
-                viewport: this.viewport.clone( {
-                    dontFlip: true
-                } ),
-                div: this.annotationLayer,
-                annotations: annotationData,
-                page: this.opts.page,
-                linkService: {
-                    getDestinationHash: function( dest ) {
-                        return '#';
-                    },
-                    getAnchorUrl: function( hash ) {
-                        return '#';
-                    },
-                    isPageVisible: function() {
-                        return true;
-                    },
-                    externalLinkTarget: pdfjsLib.LinkTarget.BLANK,
-                }
-            } );
-
-        }.bind( this ) )
-    }.bind(this)
-
-});
-	
-	
-riot.tag2('popup', '<yield></yield>', '', '', function(opts) {
-
-this.on( 'mount', function() {
-	this.addCloseHandler();
-	$(this.root).offset(this.opts.offset);
-    $("body").append($(this.root));
-    $(this.root).css("position", "absolute");
-    $(this.root).show();
-});
-
-this.addCloseHandler = function() {
-    $(this.root).on("click", function(event){
-        event.stopPropagation();
-    });
-
->>>>>>> 7384e124
     $('body').one("click", function(event) {
         this.unmount(true);
         $(this.root).off();
@@ -2908,7 +2498,6 @@
 }.bind(this)
 
 });
-<<<<<<< HEAD
 
 
 riot.tag2('rawhtml', '', '', '', function(opts) {
@@ -3665,1112 +3254,6 @@
 
 });
 
-
-
-riot.tag2('slider', '<div ref="container" class="swiper slider-{this.styleName}__container slider-{this.sliderInstance}"><div class="swiper-wrapper slider-{this.styleName}__wrapper"><div each="{slide, index in slides}" class="swiper-slide slider-{this.styleName}__slide" ref="slide_{index}"></div></div><div if="{this.showStandardNav}" ref="navigation" class="slider-navigation-wrapper slider-navigation-wrapper-{this.styleName} slider-navigation-wrapper-{this.sliderInstance}"><div ref="navigationLeft" class="swiper-button-prev"></div><div ref="navigationRight" class="swiper-button-next"></div></div><div if="{this.showStandardPaginator}" ref="paginator" class="swiper-pagination swiper-pagination-wrapper slider-paginator-wrapper-{this.styleName} slider-pagination-{this.sliderInstance}"></div></div>', '', '', function(opts) {
-
-
-	this.showStandardPaginator = true;
-	this.showStandardNav = true;
-
-    this.on( 'mount', function() {
-    	this.sliderInstance = this.opts.sliderinstanceid;
-
-		this.style = $.extend(true, {}, this.opts.styles.get(this.opts.style));
-
-		this.amendStyle(this.style);
-		this.styleName = this.opts.styles.getStyleNameOrDefault(this.opts.style);
-
-		this.timeout = this.style.timeout ? this.style.timeout : 100000;
-		this.maxSlides = this.style.maxSlides ? this.style.maxSlides : 1000;
-		this.linkTarget = this.opts.linktarget ? this.opts.linktarget : "_self";
-
-		firstSlideMessage = this.opts.firstslidemessage;
-
-    	let pSource;
-    	if(this.opts.sourceelement) {
-    		let sourceElement = document.getElementById(this.opts.sourceelement);
-    		if(sourceElement) {
-    			pSource = Promise.resolve(JSON.parse(sourceElement.textContent));
-
-    		} else {
-    			logger.error("sourceElement was included but no matching dom element found");
-    			return;
-    		}
-    	} else if(this.opts.slides) {
-    		let sourceArray = this.opts.slides.replaceAll("_qm_", "?").split("$")
-    		pSource = Promise.resolve(sourceArray);
-    	}  else {
-    		pSource = fetch(this.opts.source)
-        	.then(result => result.json());
-    	}
-    	rxjs.from(pSource)
-    	.pipe(
-    		rxjs.operators.flatMap(source => source),
-    		rxjs.operators.flatMap(uri => fetch(uri), undefined, 5),
-    		rxjs.operators.filter(result => result.status == 200),
-    		rxjs.operators.takeUntil(rxjs.timer(this.timeout)),
-    		rxjs.operators.flatMap(result => result.json()),
-    		rxjs.operators.map(element => this.createSlide(element)),
-    		rxjs.operators.filter(element => element != undefined),
-    		rxjs.operators.take(this.maxSlides),
-    		rxjs.operators.reduce((res, item) => res.concat(item), []),
-    		rxjs.operators.map(array => array.sort( (s1,s2) => s1.order-s2.order ))
-    	)
-    	.subscribe(slides => this.setSlides(slides))
-    });
-
-    this.on( 'updated', function() {
-
-    	if(this.slides && this.slides.length > 0) {
-    		if(this.slider) {
-    			this.slider.destroy();
-
-    		}
-			this.initSlideTags(this.slides);
-    		this.swiper = new Swiper(this.refs.container, this.style.swiperConfig);
-    		window.viewerJS.slider.sliders.push(this.swiper);
-
-    	}
-
-    	if (this.style.onUpdate) {
-    		this.style.onUpdate();
-    	}
-
-    });
-
-    this.setSlides = function(slides) {
-
-    	this.slides = slides;
-    	this.update();
-    }.bind(this)
-
-    let imagealtmsgkey = this.opts.imagealtmsgkey;
-
-    this.initSlideTags = function(slides) {
-    	slides.forEach( (slide, index) => {
-    		let tagElement = this.refs["slide_" + index];
-
-    		riot.mount(tagElement, "slide_" + this.getLayout(),  {
-    			stylename: this.styleName,
-   				link: this.getLink(slide),
-   				link_target: this.linkTarget,
-   				image: this.getImage(slide),
-   				label: this.translate(slide.label),
-   				description: this.translate(slide.description),
-   				alttext: this.translate(slide.altText),
-   				altimagemsgkey: this.translate(imagealtmsgkey),
-    		});
-    	});
-    }.bind(this)
-
-	this.getElements = function(source) {
-		if(viewerJS.iiif.isCollection(source)) {
-			return source.members.filter(member => viewerJS.iiif.isCollection(member));
-		} else {
-			console.error("Cannot get slides from ", source);
-		}
-	}.bind(this)
-
-    this.createSlide = function(element) {
-
-    	if(viewerJS.iiif.isCollection(element) || viewerJS.iiif.isManifest(element)) {
-    		let slide = {
-    				label : element.label,
-    				description : element.description,
-    				image : element.thumbnail,
-    				link : viewerJS.iiif.getId(viewerJS.iiif.getViewerPage(element)),
-    				order : element.order
-    		}
-    		return slide;
-    	} else {
-    		return element;
-    	}
-    }.bind(this)
-
-    this.translate = function(text) {
-    	let translation =  viewerJS.iiif.getValue(text, this.opts.language, this.opts.defaultlanguage);
-    	if(!translation) {
-    			translation = viewerJS.getMetadataValue(text, this.opts.language, this.opts.defaultlanguage);
-    	}
-    	return translation;
-    }.bind(this)
-
-    this.getImage = function(slide) {
-    	let image = slide.image;
-    	if(image == undefined) {
-    		return undefined;
-    	} else if(viewerJS.isString(image)) {
-    		return image;
-    	} else if(image.service && (this.style.imageWidth || this.style.imageHeight)) {
-    		let url = viewerJS.iiif.getId(image.service) + "/full/" + this.getIIIFSize(this.style.imageWidth, this.style.imageHeight) + "/0/default.jpg"
-    		return url;
-    	} else if(image["@id"]) {
-    		return image["@id"]
-    	} else {
-    		return image.id;
-    	}
-    }.bind(this)
-
-    this.getIIIFSize = function(width, height) {
-    	if(width && height) {
-    		return "!" + width + "," + height;
-    	} else if(width) {
-    		return width + ",";
-    	} else if(height) {
-    		return "," + height;
-    	} else {
-    		return "max";
-    	}
-    }.bind(this)
-
-    this.getLink = function(slide) {
-    	if(this.linkTarget == 'none') {
-    		return "";
-    	} else {
-    		return slide.link;
-    	}
-    }.bind(this)
-
-    this.amendStyle = function(styleConfig) {
-    	let swiperConfig = styleConfig.swiperConfig;
-    	if(swiperConfig.pagination && !swiperConfig.pagination.el)  {
-
-    		if (this.opts.paginator != 'none') {
-    			swiperConfig.pagination.el = this.opts.paginator;
-
-        		this.showStandardPaginator = false;
-    		} else {
-        		swiperConfig.pagination.el = '.slider-pagination-' + this.sliderInstance;
-        		this.showStandardPaginator = true;
-
-    		}
-
-    	} else {
-    		this.showStandardPaginator = false;
-
-    	}
-
-	  	swiperConfig.a11y = {
-	  		prevSlideMessage: this.opts.prevslideMessage,
-			nextSlideMessage: this.opts.nextslideMessage,
-	  		lastSlideMessage: this.opts.firstslidemessage,
-			firstSlideMessage: this.opts.lastslidemessage,
-			paginationBulletMessage: this.opts.paginationbulletmessage + ' \{\{index\}\}',
-		}
-
-    	if(swiperConfig.navigation && swiperConfig.navigation.prevEl == '.swiper-button-prev' && swiperConfig.navigation.nextEl == '.swiper-button-next')  {
-
-        		this.showStandardNav = true;
-    	} else {
-    		this.showStandardNav = false;
-
-    	}
-
-	}.bind(this)
-
-    this.getLayout = function() {
-    	let layout = this.style.layout ? this.style.layout : 'default';
-
-    	return layout;
-    }.bind(this)
-
-});
-riot.tag2('slide_default', '<a class="swiper-link slider-{this.opts.stylename}__link" href="{this.opts.link}" target="{this.opts.link_target}" rel="noopener"><div class="swiper-heading slider-{this.opts.stylename}__header">{this.opts.label}</div><img class="swiper-image slider-{this.opts.stylename}__image" riot-src="{this.opts.image}" alt="{this.opts.alttext}"><p class="swiper-description slider-{this.opts.stylename}__description" ref="description"></p></a>', '', '', function(opts) {
-		this.on("mount", () => {
-			if(this.refs.description) {
-				   this.refs.description.innerHTML = this.opts.description;
-			}
-		});
-});
-
-riot.tag2('slide_indexslider', '<a class="slider-{this.opts.stylename}__link-wrapper" href="{this.opts.link}"><div class="swiper-heading slider-mnha__header">{this.opts.label}</div><img class="slider-{this.opts.stylename}__image" loading="lazy" riot-src="{this.opts.image}"><div class="swiper-lazy-preloader"></div></a>', '', '', function(opts) {
-});
-riot.tag2('slide_stories', '<div class="slider-{this.opts.stylename}__image" riot-style="background-image: url({this.opts.image})"></div><a class="slider-{this.opts.stylename}__info-link" href="{this.opts.link}"><div class="slider-{this.opts.stylename}__info-symbol"><svg width="6" height="13" viewbox="0 0 6 13" fill="none" xmlns="http://www.w3.org/2000/svg"><path fill-rule="evenodd" clip-rule="evenodd" d="M4.664 1.21C4.664 2.134 4.092 2.728 3.168 2.728C2.354 2.728 1.936 2.134 1.936 1.474C1.936 0.506 2.706 0 3.454 0C4.136 0 4.664 0.506 4.664 1.21ZM5.258 11.528C4.664 12.1 3.586 12.584 2.42 12.716C1.386 12.496 0.748 11.792 0.748 10.78C0.748 10.362 0.836 9.658 1.1 8.58C1.276 7.81 1.452 6.534 1.452 5.852C1.452 5.588 1.43 5.302 1.408 5.236C1.144 5.17 0.726 5.104 0.198 5.104L0 4.488C0.572 4.07 1.716 3.718 2.398 3.718C3.542 3.718 4.202 4.312 4.202 5.566C4.202 6.248 4.026 7.194 3.828 8.118C3.542 9.328 3.432 10.12 3.432 10.472C3.432 10.802 3.454 11.022 3.542 11.154C3.96 11.066 4.4 10.868 4.928 10.56L5.258 11.528Z" fill="white"></path></svg></div><div class="slider-single-story__info-phrase">{this.opts.label}</div></a>', '', '', function(opts) {
-});
-riot.tag2('authorityresourcequestion', '<div if="{this.showInstructions()}" class="crowdsourcing-annotations__instruction"><label>{Crowdsourcing.translate(⁗crowdsourcing__help__create_rect_on_image⁗)}</label></div><div if="{this.showInactiveInstructions()}" class="crowdsourcing-annotations__single-instruction -inactive"><label>{Crowdsourcing.translate(⁗crowdsourcing__help__make_active⁗)}</label></div><div class="crowdsourcing-annotations__wrapper" id="question_{opts.index}_annotation_{index}" each="{anno, index in this.question.annotations}"><div class="crowdsourcing-annotations__annotation-area -small"><div if="{this.showAnnotationImages()}" class="crowdsourcing-annotations__annotation-area-image" riot-style="border-color: {anno.getColor()}"><img riot-src="{this.question.getImage(anno)}"></img></div><div if="{!this.opts.item.isReviewMode()}" class="crowdsourcing-annotations__question-text-input"><span class="crowdsourcing-annotations__gnd-text">https://d-nb.info/gnd/</span><input class="crowdsourcing-annotations__gnd-id form-control" onchange="{setIdFromEvent}" riot-value="{question.authorityData.baseUri && getIdAsNumber(anno)}"></input></div><div if="{this.opts.item.isReviewMode()}" class="crowdsourcing-annotations__question-text-input"><input class="form-control pl-1" disabled="{this.opts.item.isReviewMode() ? \'disabled\' : \'\'}" riot-value="{question.authorityData.baseUri}{getIdAsNumber(anno)}"></input><div if="{this.opts.item.isReviewMode()}" class="crowdsourcing-annotations__jump-to-gnd"><a target="_blank" href="{question.authorityData.baseUri}{getIdAsNumber(anno)}">{Crowdsourcing.translate(⁗cms_menu_create_item_new_tab⁗)}</a></div></div><div class="cms-module__actions crowdsourcing-annotations__annotation-action"><button if="{!this.opts.item.isReviewMode()}" onclick="{deleteAnnotationFromEvent}" class="crowdsourcing-annotations__delete-annotation btn btn--clean delete">{Crowdsourcing.translate(⁗action__delete_annotation⁗)} </button></div></div></div><button if="{showAddAnnotationButton()}" onclick="{addAnnotation}" class="options-wrapper__option btn btn--default" id="add-annotation">{Crowdsourcing.translate(⁗action__add_annotation⁗)}</button>', '', '', function(opts) {
-
-	this.question = this.opts.question;
-
-	this.on("mount", function() {
-	    this.question.initializeView((anno) => new Crowdsourcing.Annotation.AuthorityResource(anno, this.question.authorityData.context), this.update, this.update, this.focusAnnotation);
-	    this.opts.item.onImageOpen(function() {
-	        switch(this.question.targetSelector) {
-	            case Crowdsourcing.Question.Selector.WHOLE_PAGE:
-	            case Crowdsourcing.Question.Selector.WHOLE_SOURCE:
-	                if(this.question.annotations.length == 0 && !this.question.item.isReviewMode()) {
-	                    this.question.addAnnotation();
-
-	                    this.opts.item.dirty = false;
-	                }
-	        }
-	        this.update()
-	    }.bind(this));
-	});
-
-	this.focusAnnotation = function(index) {
-	    let id = "question_" + this.opts.index + "_annotation_" + index;
-	    let inputSelector = "#" + id + " input";
-	    this.root.querySelector(inputSelector).focus();
-	}.bind(this)
-
-	this.showAnnotationImages = function() {
-	    return this.question.isRegionTarget();
-	}.bind(this)
-
-	this.showInstructions = function() {
-	    return !this.opts.item.isReviewMode() &&  this.question.active && this.question.targetSelector == Crowdsourcing.Question.Selector.RECTANGLE && this.question.annotations.length == 0;
-	}.bind(this)
-
-	this.showInactiveInstructions = function() {
-	    return !this.opts.item.isReviewMode() &&  !this.question.active && this.question.targetSelector == Crowdsourcing.Question.Selector.RECTANGLE && this.opts.item.questions.filter(q => q.isRegionTarget()).length > 1;
-
-	}.bind(this)
-
-	this.showAddAnnotationButton = function() {
-	    return !this.question.isReviewMode() && !this.question.isRegionTarget() && this.question.mayAddAnnotation();
-	}.bind(this)
-
-	this.showLinkToGND = function() {
-	    return this.question.isReviewMode() && this.question.isRegionTarget();
-	}.bind(this)
-
-    this.setIdFromEvent = function(event) {
-        event.preventUpdate = true;
-        if(event.item.anno) {
-            let uri = this.question.authorityData.baseUri;
-            if(!uri.endsWith("/")) {
-                uri += "/"
-            }
-            uri += event.target.value;
-            event.item.anno.setId(uri);
-            this.question.saveToLocalStorage();
-        } else {
-            throw "No annotation to set"
-        }
-    }.bind(this)
-
-    this.deleteAnnotationFromEvent = function(event) {
-        if(event.item.anno) {
-            this.question.deleteAnnotation(event.item.anno);
-            this.update();
-        }
-    }.bind(this)
-
-    this.addAnnotation = function() {
-        this.question.addAnnotation();
-        this.question.focusCurrentAnnotation();
-    }.bind(this)
-
-    this.getIdAsNumber = function(anno) {
-        if(anno.isEmpty()) {
-            return "";
-        } else {
-            return anno.getId().replace(this.question.authorityData.baseUri, "").replace("/", "");
-        }
-    }.bind(this)
-
-});
-
-
-riot.tag2('campaignitem', '<div if="{!opts.pi}" class="crowdsourcing-annotations__content-wrapper"> {Crowdsourcing.translate(⁗crowdsourcing__error__no_item_available⁗)} </div><div if="{opts.pi}" class="crowdsourcing-annotations__content-wrapper"><span if="{this.loading}" class="crowdsourcing-annotations__loader-wrapper"><img riot-src="{this.opts.loaderimageurl}"></span></span><div class="crowdsourcing-annotations__content-left"><imageview if="{this.item}" id="mainImage" source="{this.item.getCurrentCanvas()}" item="{this.item}"></imageView></div><div if="{this.item}" class="crowdsourcing-annotations__content-right"><div class="crowdsourcing-annotations__questions-wrapper"><div each="{question, index in this.item.questions}" onclick="{setActive}" class="crowdsourcing-annotations__question-wrapper {question.isRegionTarget() ? \'area-selector-question\' : \'\'} {question.active ? \'active\' : \'\'}"><div class="crowdsourcing-annotations__question-wrapper-description">{Crowdsourcing.translate(question.text)}</div><plaintextquestion if="{question.questionType == \'PLAINTEXT\'}" question="{question}" item="{this.item}" index="{index}"></plaintextQuestion><richtextquestion if="{question.questionType == \'RICHTEXT\'}" question="{question}" item="{this.item}" index="{index}"></richtextQuestion><geolocationquestion if="{question.questionType == \'GEOLOCATION_POINT\'}" question="{question}" item="{this.item}" index="{index}" geomap="{this.opts.geomap}"></geoLocationQuestion><authorityresourcequestion if="{question.questionType == \'NORMDATA\'}" question="{question}" item="{this.item}" index="{index}"></authorityResourceQuestion><metadataquestion if="{question.questionType == \'METADATA\'}" question="{question}" item="{this.item}" index="{index}"></metadataQuestion></div></div><campaignitemlog if="{item.showLog}" item="{item}"></campaignItemLog><div if="{!item.pageStatisticMode && !item.isReviewMode()}" class="crowdsourcing-annotations__options-wrapper crowdsourcing-annotations__options-wrapper-annotate"><button onclick="{saveAnnotations}" class="crowdsourcing-annotations__options-wrapper__option btn btn--default" id="save">{Crowdsourcing.translate(⁗button__save⁗)}</button><div>{Crowdsourcing.translate(⁗label__or⁗)}</div><button if="{item.isReviewActive()}" onclick="{submitForReview}" class="options-wrapper__option btn btn--success" id="review">{Crowdsourcing.translate(⁗action__submit_for_review⁗)}</button><button if="{!item.isReviewActive()}" onclick="{saveAndAcceptReview}" class="options-wrapper__option btn btn--success" id="review">{Crowdsourcing.translate(⁗action__accept_review⁗)}</button><div>{Crowdsourcing.translate(⁗label__or⁗)}</div><button if="{this.opts.nextitemurl}" onclick="{skipItem}" class="options-wrapper__option btn btn--link" id="skip">{Crowdsourcing.translate(⁗action__skip_item⁗)}</button></div><div if="{!item.pageStatisticMode && item.isReviewActive() && item.isReviewMode()}" class="crowdsourcing-annotations__options-wrapper crowdsourcing-annotations__options-wrapper-review"><button onclick="{acceptReview}" class="options-wrapper__option btn btn--success" id="accept">{Crowdsourcing.translate(⁗action__accept_review⁗)}</button><div>{Crowdsourcing.translate(⁗label__or⁗)}</div><button onclick="{rejectReview}" class="options-wrapper__option btn btn--default" id="reject">{Crowdsourcing.translate(⁗action__reject_review⁗)}</button><div>{Crowdsourcing.translate(⁗label__or⁗)}</div><button if="{this.opts.nextitemurl}" onclick="{skipItem}" class="options-wrapper__option btn btn--link" id="skip">{Crowdsourcing.translate(⁗action__skip_item⁗)}</button></div><div if="{item.pageStatisticMode && !item.isReviewMode()}" class="crowdsourcing-annotations__options-wrapper crowdsourcing-annotations__options-wrapper-annotate"><button onclick="{savePageAnnotations}" class="crowdsourcing-annotations__options-wrapper__option btn btn--default" id="save">{Crowdsourcing.translate(⁗button__save_page⁗)}</button><div>{Crowdsourcing.translate(⁗label__or⁗)}</div><button if="{item.isReviewActive()}" onclick="{submitPageForReview}" class="options-wrapper__option btn btn--success" id="review">{Crowdsourcing.translate(⁗action__submit_page_for_review⁗)}</button><button if="{!item.isReviewActive()}" onclick="{saveAndAcceptReviewForPage}" class="options-wrapper__option btn btn--success" id="review">{Crowdsourcing.translate(⁗action__accept_page_review⁗)}</button><div>{Crowdsourcing.translate(⁗label__or⁗)}</div><button if="{this.opts.nextitemurl}" onclick="{skipItem}" class="options-wrapper__option btn btn--link" id="skip">{Crowdsourcing.translate(⁗action__skip_item⁗)}</button></div><div if="{item.pageStatisticMode && item.isReviewActive() && item.isReviewMode()}" class="crowdsourcing-annotations__options-wrapper crowdsourcing-annotations__options-wrapper-review"><button onclick="{acceptReviewForPage}" class="options-wrapper__option btn btn--success" id="accept">{Crowdsourcing.translate(⁗action__accept_page_review⁗)}</button><div>{Crowdsourcing.translate(⁗label__or⁗)}</div><button onclick="{rejectReviewForPage}" class="options-wrapper__option btn btn--default" id="reject">{Crowdsourcing.translate(⁗action__reject_page_review⁗)}</button><div>{Crowdsourcing.translate(⁗label__or⁗)}</div><button if="{this.opts.nextitemurl}" onclick="{skipItem}" class="options-wrapper__option btn btn--link" id="skip">{Crowdsourcing.translate(⁗action__skip_item⁗)}</button></div></div></div>', '', '', function(opts) {
-
-	this.itemSource = this.opts.restapiurl + "crowdsourcing/campaigns/" + this.opts.campaign + "/" + this.opts.pi + "/";
-	this.annotationSource = this.itemSource + "annotations/";
-	this.loading = true;
-
-	this.on("mount", function() {
-	    fetch(this.itemSource)
-	    .then(response => this.handleServerResponse(response))
-	    .then( itemConfig => this.loadItem(itemConfig))
-	    .then( () => this.fetch(this.annotationSource))
-	    .then(response => this.handleServerResponse(response))
-	    .then( annotations => this.initAnnotations(annotations))
-	    .then( () => this.item.notifyItemInitialized())
-		.catch( error => {
-		   	this.handleError(error);
-			this.item = undefined;
-	    	this.loading = false;
-	    	this.update();
-		})
-	});
-
-	this.loadItem = function(itemConfig) {
-	    this.item = new Crowdsourcing.Item(itemConfig, 0);
-	    this.item.logEndpoint = this.item.id + "/" + this.opts.pi + "/log/";
-	    if(this.opts.currentuserid) {
-	        this.item.setCurrentUser(this.opts.currentuserid, this.opts.currentusername, this.opts.currentuseravatar);
-	    }
-	    this.item.nextItemUrl = this.opts.nextitemurl;
-	    this.item.setReviewMode(this.opts.itemstatus && this.opts.itemstatus.toUpperCase() == "REVIEW");
-		this.item.onImageRotated( () => this.update());
-		return fetch(this.item.imageSource)
-		.then(response => this.handleServerResponse(response))
-		.then( imageSource => this.item.initViewer(imageSource))
-		.then( () => this.loading = false)
-		.then( () => this.update())
-		.then( () => this.item.onImageOpen( () => {this.loading = false; this.update()}))
-		.then( () => this.item.statusMapUpdates.subscribe( statusMap => this.update()))
-
-	}.bind(this)
-
-=======
-
-
-riot.tag2('rawhtml', '', '', '', function(opts) {
-  this.on("mount", () => {
-	    this.root.innerHTML = opts.content;
-	  })
-  this.on("updated", () => {
-    this.root.innerHTML = opts.content;
-  })
-});
-riot.tag2('simplepaginator', '<div if="{opts.itemCount > 1}" class="{opts.rtl ? \'numeric-paginator -rtl\' : \'numeric-paginator -ltr\'} {opts.classSuffix}"><nav aria-label="{opts.positionBottom ? msg.aria_label__pagination_bottom : msg.aria_label__pagination_pages}"><ul><li if="{this.currentItem > this.opts.firstItem}" class="numeric-paginator__navigate navigate_prev"><a if="{isRenderLinks()}" href="{getItemUrl(currentItem-1)}" data-target="paginatorPrevPage" aria-label="{msg.aria_label__pagination_previous}"><i if="{!opts.rtl}" class="fa {msg.numericPaginator_prev}" aria-hidden="true"></i><i if="{opts.rtl}" class="fa {msg.numericPaginator_next}" aria-hidden="true"></i></a><button if="{isRenderButtons()}" onclick="{navigateToPrevItem}" data-target="paginatorPrevPage" aria-label="{msg.aria_label__pagination_previous}"><i if="{!opts.rtl}" class="fa {msg.numericPaginator_prev}" aria-hidden="true"></i><i if="{opts.rtl}" class="fa {msg.numericPaginator_next}" aria-hidden="true"></i></button></li><li each="{item in getFirstItems()}" class="numeric-paginator__navigate"><a if="{isRenderLinks()}" href="{getItemUrl(item)}" aria-label="{msg.aria_label__pagination_goto}"><span>{item}</span></a><button if="{isRenderButtons()}" onclick="{navigateToItem}" aria-label="{msg.aria_label__pagination_goto}"><span>{item}</span></button></li><li class="numeric-paginator__dots" if="{isShowDotsAfterFirstItems()}"><span>...</span></li><li each="{item in getCenterItems()}" class="numeric-paginator__navigate {item == currentItem ? \'-active\' : \'\'}"><a if="{isRenderLinks() && item != currentItem}" href="{getItemUrl(item)}" aria-label="{msg.aria_label__pagination_goto}"><span>{item}</span></a><button if="{isRenderButtons() && item != currentItem}" onclick="{navigateToItem}" aria-label="{msg.aria_label__pagination_goto}"><span>{item}</span></button><span if="{item == currentItem}">{item}</span></li><li class="numeric-paginator__dots" if="{isShowDotsBeforeLastItems()}"><span>...</span></li><li each="{item in getLastItems()}" class="numeric-paginator__navigate"><a if="{isRenderLinks()}" href="{getItemUrl(item)}" aria-label="{msg.aria_label__pagination_goto}"><span>{item}</span></a><button if="{isRenderButtons()}" onclick="{navigateToItem}" aria-label="{msg.aria_label__pagination_goto}"><span>{item}</span></button></li><li if="{this.currentItem < this.opts.lastItem}" class="numeric-paginator__navigate navigate_next"><a if="{isRenderLinks()}" href="{getItemUrl(currentItem+1)}" data-target="paginatorNextPage" aria-label="{msg.aria_label__pagination_next}"><i if="{!opts.rtl}" class="fa {msg.numericPaginator_next}" aria-hidden="true"></i><i if="{opts.rtl}" class="fa {msg.numericPaginator_prev}" aria-hidden="true"></i></a><button if="{isRenderButtons()}" onclick="{navigateToNextItem}" data-target="paginatorNextPage" aria-label="{msg.aria_label__pagination_next}"><i if="{!opts.rtl}" class="fa {msg.numericPaginator_next}" aria-hidden="true"></i><i if="{opts.rtl}" class="fa {msg.numericPaginator_prev}" aria-hidden="true"></i></button></li></ul></nav></div>', '', '', function(opts) {
-
-        this.currentItem = 0;
-        this.msg = {};
-        this.range = 2;
-
-        this.on("mount", () => {
-            this.msg = opts.msg;
-            this.currentItem = opts.itemActive;
-            if(this.opts.range) {
-                this.range = this.opts.range;
-            }
-            if(this.opts.update) {
-                this.opts.update.subscribe(itemNumber => {
-                    this.currentItem = itemNumber;
-                    this.update();
-                });
-            }
-            this.update();
-        });
-
-        this.on("update", () => {
-
-            $("[data-toggle='tooltip']").tooltip('hide');
-            if(this.refs.dropdown) {
-                this.refs.dropdown.value = this.currentItem;
-            }
-        });
-
-        this.getItemUrl = function(itemNumber) {
-            return this.opts.urlTemplate(itemNumber);
-        }.bind(this)
-
-        this.gotoFirstItem = function() {
-            this.gotoItem(this.opts.firstItem);
-        }.bind(this)
-
-        this.gotoLastItem = function() {
-            this.gotoItem(this.opts.lastItem);
-        }.bind(this)
-
-        this.navigateToItem = function(e) {
-            const item = e.item.item;
-            this.gotoItem(item);
-        }.bind(this)
-
-        this.navigateToPrevItem = function() {
-            this.gotoItem(this.currentItem-1);
-        }.bind(this)
-
-        this.navigateToNextItem = function() {
-            this.gotoItem(this.currentItem+1);
-        }.bind(this)
-
-        this.gotoItem = function(itemNumber) {
-            this.currentItem = itemNumber;
-            if(this.opts.onUpdate) {
-                this.opts.onUpdate(itemNumber);
-            }
-        }.bind(this)
-
-        this.isShowDotsAfterFirstItems = function() {
-            return this.currentItem - this.range > this.opts.firstItem + this.range + 1
-        }.bind(this)
-
-        this.isShowDotsBeforeLastItems = function() {
-            return this.currentItem + this.range < this.opts.lastItem - this.range - 1
-        }.bind(this)
-
-        this.getFirstItems = function() {
-            let result = [];
-            let firstCenterItem = this.getCenterItems()[0];
-            let lastItem = Math.min(this.opts.firstItem + this.range + 1, firstCenterItem);
-            for (let i = this.opts.firstItem; i < lastItem; i++) {
-                result.push(i);
-            }
-
-            return result;
-        }.bind(this)
-
-        this.getLastItems = function() {
-            let result = [];
-            let centerItems = this.getCenterItems();
-            let lastCenterItem = centerItems[centerItems.length-1];
-            let firstItem = Math.max(this.opts.lastItem - this.range - 1, lastCenterItem);
-                for (let i = firstItem + 1; i <= this.opts.lastItem; i++) {
-                    result.push(i);
-                }
-            return result;
-        }.bind(this)
-
-        this.getCenterItems = function() {
-            let result = [];
-            for (let i = this.currentItem - this.range; i <= this.currentItem + this.range; i++) {
-                if(i >= this.opts.firstItem && i <= this.opts.lastItem) {
-                    result.push(i);
-                }
-            }
-            return result;
-        }.bind(this)
-
-        this.isRenderLinks = function() {
-            return this.opts.navigationMode != "buttons";
-        }.bind(this)
-
-        this.isRenderButtons = function() {
-            return this.opts.navigationMode == "buttons";
-        }.bind(this)
-
-        this.isFirstItem = function() {
-            return this.currentItem == this.opts.firstItem;
-        }.bind(this)
-
-        this.isLastItem = function() {
-            return this.currentItem == this.opts.lastItem;
-        }.bind(this)
-});
-
-
-
-
-
-
-
-
-
-
-
-
-
-
-riot.tag2('slideshow', '<a if="{manifest === undefined}" data-linkid="{opts.pis}"></a><figure class="slideshow" if="{manifest !== undefined}" onmouseenter="{mouseenter}" onmouseleave="{mouseleave}"><div class="slideshow__image"><a href="{getLink(manifest)}" class="remember-scroll-position" data-linkid="{opts.pis}" onclick="{storeScrollPosition}"><img riot-src="{getThumbnail(manifest)}" class="{\'active\' : active}" alt="{getLabel(manifest)}" onload="{setImageActive}"></a></div><figcaption><h3>{getTitleOrLabel(manifest)}</h3><p><span each="{md in metadataList}"> {getMetadataValue(manifest, md)} <br></span></p><div if="{pis.length > 1}" class="slideshow__dots"><ul><li each="{imagepi in pis}"><button class="btn btn--clean {\'active\' : pi === imagepi}" onclick="{setPi}"></button></li></ul></div></figcaption></figure>', '', '', function(opts) {
-
-    	$.fn.isInViewport = function() {
-        	var elementTop = $( this ).offset().top;
-        	var elementBottom = elementTop + $( this ).outerHeight();
-        	var elementHeight = $( this ).outerHeight();
-        	var viewportTop = $( window ).scrollTop();
-        	var viewportBottom = viewportTop + $( window ).height();
-
-        	return elementBottom > (viewportTop + elementHeight) && elementTop < (viewportBottom - elementHeight);
-    	};
-
-    	this.pis = this.opts.pis.split(/[\s,;]+/);
-    	this.pis = this.pis.filter( function( pi ) {
-    		return pi != undefined && pi.length > 0;
-    	} );
-        this.metadataList = this.opts.metadata.split(/[,;]+/);
-        this.manifest = undefined;
-        this.manifests = new Map();
-        this.active = false;
-        this.visible = false;
-        this.mouseover = false;
-
-        this.on( 'mount', function() {
-        	this.loadManifest( this.pis[0] );
-        }.bind( this ));
-
-        this.mouseenter = function() {
-        	this.mouseover = true;
-        }.bind(this)
-
-        this.mouseleave = function() {
-        	this.mouseover = false;
-        }.bind(this)
-
-        this.checkPosition = function() {
-        	var slideshow = $( '#' + this.opts.id + ' figure' );
-
-        	if ( !this.visible && this.pis.length > 1 && slideshow.isInViewport() ) {
-        		this.visible = true;
-            	this.moveSlides( this.pis, true );
-        	}
-        	else if ( this.visible && !slideshow.isInViewport() ) {
-        		this.visible = false;
-        		this.moveSlides( this.pis, false );
-        	}
-        }.bind(this)
-
-        this.moveSlides = function( pis, move ) {
-        	var index = 1;
-
-        	if ( move ) {
-        		clearInterval( this.interval );
-
-        		this.interval = setInterval( function() {
-                	if ( index === pis.length ) {
-                		index = 0;
-                	}
-                	if ( !this.mouseover ) {
-            			this.loadManifest( pis[ index ] );
-                    	index++;
-                	}
-                }.bind( this ), 3000 );
-        	}
-        	else {
-        		clearInterval( this.interval );
-        	}
-        }.bind(this)
-
-        this.setPi = function( event ) {
-        	let pi = event.item.imagepi;
-
-        	if ( pi != this.pi ) {
-        		this.pi = pi;
-
-        		return this.loadManifest( pi );
-        	}
-        }.bind(this)
-
-        this.setImageActive = function() {
-        	this.active = true;
-        	this.update();
-        }.bind(this)
-
-        this.loadManifest = function( pi ) {
-        	let url = this.opts.manifest_base_url.replace( "{pi}", pi );
-        	let json = this.manifests.get( url );
-        	this.pi = pi;
-        	this.active = false;
-        	this.update();
-
-        	if ( !json ) {
-        		$.getJSON( url, function( manifest ) {
-        			if ( manifest ) {
-
-        				this.manifest = manifest;
-        				this.manifests.set( url, manifest );
-        				this.update();
-            			this.checkPosition();
-
-        				$( window ).on( 'resize scroll', function() {
-            				this.checkPosition();
-        				}.bind( this ) );
-        			}
-        		}.bind( this ))
-        		.then(function(data) {
-        		})
-        		.catch(function(error) {
-        			console.error("error loading ", url, ": ", error);
-        		});
-        	}
-        	else {
-
-            	setTimeout( function() {
-            		this.manifest = json;
-            		this.update();
-            	}.bind( this ), 300 );
-        	}
-        }.bind(this)
-        this.getThumbnail = function( manifest, width, height ) {
-        	if( !manifest.thumbnail.service || ( !width && !height ) ) {
-        		return manifest.thumbnail['@id'];
-        	}
-        	else {
-        		let sizePrefix = width && height ? "!" : "";
-
-        		return manifest.thumbnail.service['@id'] + "/full/" + sizePrefix + width + "," + height + "/0/default.jpg";
-        	}
-        }.bind(this)
-
-        this.getLink = function( manifest ) {
-        	rendering = manifest.rendering;
-
-        	if ( Array.isArray( rendering ) ) {
-        		rendering = rendering.find( ( rend ) => rend.format == "text/html" );
-        	}
-        	if ( rendering ) {
-        		return rendering['@id'];
-        	}
-        	else {
-        		return '';
-        	}
-        }.bind(this)
-
-        this.getTitleOrLabel = function( manifest ) {
-        	var title = this.getMetadataValue( manifest, 'Title' );
-
-        	if(title) {
-        		return title;
-        	} else {
-        		return getLabel( manifest );
-        	}
-        }.bind(this)
-
-        this.getLabel = function( manifest ) {
-        	return this.getValue(manifest.label, this.opts.locale);
-        }.bind(this)
-
-        this.getMetadataValue = function( manifest, metadataLabel ) {
-        	if ( manifest && metadataLabel ) {
-        		let metadata = manifest.metadata.find( ( md ) => {
-        			let label = md.label;
-        			if ( Array.isArray( label ) ) {
-        				label = label.find( (l) => l['@value'].trim() == metadataLabel.trim());
-        				if ( label ) {
-        					label = label['@value']
-        				}
-        			}
-        			return label && label.trim() == metadataLabel.trim();
-        		});
-
-        		if ( metadata ) {
-        			let value = this.getValue( metadata.value, this.opts.locale );
-
-        			return value;
-        		}
-        	}
-        }.bind(this)
-
-        this.getValue = function ( element, locale ) {
-            if ( element ) {
-            	if ( typeof element === 'string' ) {
-            		return element;
-            	}
-        		else if ( Array.isArray( element ) ) {
-            		var fallback;
-
-            		for ( var index in element  ) {
-            			var item = element[index];
-
-            			if ( typeof item === 'string' ) {
-            				return item;
-            			}
-            			else {
-            				var value = item['@value'];
-            				var language = item['@language'];
-
-            				if ( locale == language ) {
-            					return value;
-            				}
-            				else if ( !fallback || language == 'en' ) {
-            					fallback = value;
-            				}
-            			}
-            		}
-
-            		return fallback;
-            	}
-            	else {
-            		return element['@value'];
-            	}
-            }
-        }.bind(this)
-
-        this.storeScrollPosition = function(event) {
-            $target = $(event.target).closest("a");
-            viewerJS.handleScrollPositionClick($target);
-        }.bind(this)
-});
-riot.tag2('subcollection', '<ul if="{collection.members && collection.members.length > 0}" class="list card-body__list"><li each="{child in getChildren(collection)}"><div class="card-body__links"><a class="card-body__collection" href="{getId(child.rendering)}">{getValue(child.label)} ({viewerJS.iiif.getContainedWorks(child)})</a><a class="card-body__rss" href="{viewerJS.iiif.getRelated(child, \'Rss feed\')[\'@id\']}" target="_blank"><i class="fa fa-rss" aria-hidden="true"></i></a></div><subcollection if="{child.members && child.members.length > 0}" collection="{child}" language="{this.opts.language}" defaultlanguage="{this.opts.defaultlanguage}"></subcollection></li></ul>', '', '', function(opts) {
-		this.collection = this.opts.collection;
-
-		this.getId = function(element) {
-		    if(!element) {
-		        return undefined;
-		    } else if (Array.isArray(element) && element.length > 0) {
-		        return viewerJS.iiif.getId(element[0]);
-		    } else {
-		        return viewerJS.iiif.getId(element);
-		    }
-		}.bind(this)
-
-		this.getValue = function(element) {
-		    return viewerJS.iiif.getValue(element, this.opts.language, this.opts.defaultlanguage);
-		}.bind(this)
-
-		this.getChildren = function(collection) {
-		    if(collection.members) {
-		    	return collection.members.filter( child => viewerJS.iiif.isCollection(child));
-		    } else {
-		        return [];
-		    }
-		}.bind(this)
-});
-
-
-
-riot.tag2('thumbnails', '<div ref="thumb" class="thumbnails-image-wrapper {this.opts.index == index ? \'selected\' : \'\'} {getPageStatus(index)}" each="{canvas, index in thumbnails}"><a class="thumbnails-image-link" href="{getLink(canvas)}" onclick="{handleClickOnImage}"><img class="thumbnails-image" alt="{getObjectTitle() + \': \' + getValue(canvas.label)}" riot-src="{getImage(canvas)}" loading="lazy"><div class="thumbnails-image-overlay"><div class="thumbnails-label">{getValue(canvas.label)}</div></div></a></div>', '', '', function(opts) {
-
-this.thumbnails = [];
-this._debug = false;
-
-this.on("mount", () => {
-	if(this._debug)console.log("mount ", this.opts);
-	this.type = opts.type ? opts.type : "items";
-	this.language = opts.language ? opts.language : "en";
-	this.imageSize = opts.imagesize;
-	if(this.opts.index === undefined) {
-		this.opts.index = 0;
-	}
-
-	let source = opts.source;
-	if(viewerJS.isString(source)) {
-		fetch(source)
-		.then(response => response.json())
-		.then(json => this.loadThumbnails(json, this.type))
-		.catch(e => {
-			console.error("Error reading manifest from ", source);
-		})
-	} else {
-		this.loadThumbnails(source, this.type);
-	}
-});
-
-this.on("updated", () => {
-	if(this._debug)console.log("updated", this.opts);
-	let activeThumb = this.refs.thumb[this.opts.index];
-	if(activeThumb) {
-		activeThumb.scrollIntoView({block: "end", behavior: "smooth"});
-	}
-	if(this.opts.onload) {
-	    this.opts.onload();
-	}
-});
-
-this.loadThumbnails = function(source, type) {
-    if(this._debug)console.log("Loading thumbnails from ", source);
-	if(source) {
-		switch(type) {
-			case "structures":
-				if(this._debug)console.log("structures", source.structures);
-				rxjs.from(source.structures)
-				.pipe(
-						rxjs.operators.map(range => this.getFirstCanvas(range, true)),
-						rxjs.operators.filter(canvas => canvas != undefined),
-						rxjs.operators.concatMap(canvas => this.loadCanvas(canvas))
-						)
-				.subscribe(item => this.addThumbnail(item));
-				break;
-			case "sequence":
-				this.createThumbnails(source.sequences[0].canvases);
-				break;
-			case "items":
-			case "default":
-				this.createThumbnails(source.items)
-		}
-	} else {
-		throw "source manifest not defined";
-	}
-
-}.bind(this)
-
-this.addThumbnail = function(item) {
-    if(this._debug)console.log("add thumbnail from ", item);
-
-	this.thumbnails.push(item);
-	this.update();
-}.bind(this)
-
-this.createThumbnails = function(items) {
-    if(this._debug)console.log("creating thumbnails from ", items);
-
-	this.thumbnails = items;
-	this.update();
-}.bind(this)
-
-this.getFirstCanvas = function(range, overwriteLabel) {
-
-	let canvas = undefined;
-	if(range.start) {
-		canvas = range.start;
-	} else if(range.items) {
-		canvas = range.items.find( item => item.type == "Canvas");
-	}
-	if(canvas && overwriteLabel) {
-		if(this.opts.label) {
-			let md = range.metadata.find(md => viewerJS.iiif.getValue(md.label, "none") == this.opts.label);
-			if(md) {
-				canvas.label = this.getValue(md.value);
-			} else {
-				canvas.label = range.label;
-			}
-		} else {
-			canvas.label = range.label;
-		}
-
-	}
-	return canvas;
-}.bind(this)
-
-this.loadCanvas = function(source) {
-	return fetch(viewerJS.iiif.getId(source))
-	.then(response => response.json())
-	.then(canvas => {
-
-		if(source.label) {
-			canvas.label = source.label;
-		}
-		return canvas;
-	})
-}.bind(this)
-
-this.getValue = function(value) {
-	return viewerJS.iiif.getValue(value, this.language, this.language == "en" ? "de" : "en");
-}.bind(this)
-
-this.getObjectTitle = function() {
-	try {
-	return document.querySelector('.archives__object-title').innerHTML;
-	}
-	catch (e) {
-
-		return '';
-	}
-}.bind(this)
-
-this.getImage = function(canvas) {
-
-	if(canvas.items) {
-		return canvas.items
-		.filter(page => page.items != undefined)
-		.flatMap(page => page.items)
-		.filter(anno => anno.body != undefined)
-		.map(anno => anno.body)
-		.map(res => this.getImageUrl(res, this.imageSize))
-		.find(url => url != undefined)
-	} else if(canvas.images && canvas.images.length > 0) {
-		return this.getImageUrl(canvas.images[0].resource, this.imageSize);
-	} else {
-		return undefined;
-	}
-}.bind(this)
-
-this.getImageUrl = function(resource, size) {
-
-	if(size && resource.service && (!Array.isArray(resource.service) || resource.service.length > 0)) {
-		let url = viewerJS.iiif.getId(viewerJS.iiif.getId(resource.id) ? resource.service[0] : resource.service);
-		return url + "/full/" + size + "/0/default." + this.getExtension(resource.format);
-	} else {
-		return viewerJS.iiif.getId(resource);
-	}
-}.bind(this)
-
-this.getExtension = function(format) {
-	if(format && format == "image/png") {
-		return "png";
-	} else {
-		return "jpg";
-	}
-}.bind(this)
-
-this.getLink = function(canvas) {
-	if(this.opts.link) {
-		return this.opts.link(canvas);
-	} else {
-		return this.getHomepage(canvas);
-	}
-}.bind(this)
-
-this.getHomepage = function(canvas) {
-	if(canvas.homepage && canvas.homepage.length > 0) {
-		return canvas.homepage[0].id;
-	} else {
-		return undefined;
-	}
-}.bind(this)
-
-this.handleClickOnImage = function(event) {
-	if(this.opts.actionlistener) {
-		this.opts.actionlistener.next({
-			action: "clickImage",
-			value: event.item.index
-		})
-	}
-
-	event.preventUpdate = true;
-}.bind(this)
-
-this.getPageStatus = function(index) {
-	if(this.opts.statusmap) {
-		return this.opts.statusmap.get(index);
-	}
-}.bind(this)
-
-});
-riot.tag2('timematrix', '<div class="timematrix__subarea"><span class="timematrix__loader" ref="loader"><img if="{loading}" riot-src="{opts.contextPath}resources/images/infinity_loader.svg" class="img-fluid" alt="Timematrix Loader"></span></div><div class="timematrix__selection"><div id="locateTimematrix"><div class="timematrix__bar"><div class="timematrix__period"><span>{translate(⁗timematrix__timePeriod⁗)}:</span>&#xA0; <input tabindex="0" aria-label="{translate(\'aria_label__timeline_period_start\')}" class="timematrix__selectionRangeInput" ref="inputStartYear" riot-value="{this.startYear}" maxlength="4"> &#xA0;<span>-</span>&#xA0; <input tabindex="0" aria-label="{translate(\'aria_label__timeline_period_end\')}" class="timematrix__selectionRangeInput" ref="inputEndYear" riot-value="{this.endYear}" maxlength="4"></div><div class="timematrix__hitsForm"><div class="timematrix__hitsInput"><span>{translate(⁗timematrix__maxResults⁗)}: &#xA0;</span><input onchange="{updateHitsPerPage}" type="text" id="hitsPerPage" class="hitsPerPage" name="hitsPerPage" riot-value="{this.maxHits}" placeholder="" maxlength="5" aria-label="{translate(\'aria_label__timeline_hits\')}"></div></div></div><div id="slider-range" ref="sliderRange"></div><button type="submit" ref="setTimematrix" class="btn btn--full setTimematrix">{translate(⁗timematrix__calculate⁗)}</button></div></div><div class="timematrix__objects"><label if="{!loading && manifests.length == 0}">{translate(⁗hitsZero⁗)}</label><div each="{manifest in manifests}" class="timematrix__content"><div class="timematrix__img"><a href="{getViewerUrl(manifest)}"><img ref="image" riot-src="{getImageUrl(manifest)}" class="timematrix__image" data-viewer-thumbnail="thumbnail" alt="" aria-hidden="true" onload="$(this).parents(\'.timematrix__img\').css(\'background\', \'transparent\')"><div class="timematrix__text"><p if="{hasTitle(manifest)}" name="timetext" class="timetext">{getDisplayTitle(manifest)}</p></div></a></div></div></div>', '', '', function(opts) {
-		this.manifests = [];
-		this.loading = true;
-
-		this.on( 'updated', function() {
-		    if(this.refs.image) {
-		        if(Array.isArray(this.refs.image)) {
-				    this.refs.image.forEach(ele => {
-				        if(!ele.src) {
-				        	viewerJS.thumbnailLoader.load(ele);
-				        }
-				    })
-		        } else {
-		            viewerJS.thumbnailLoader.load(this.refs.image)
-		        }
-		    }
-		});
-
-	    this.on( 'mount', function() {
-
-	        let restoredValues = this.restoreValues();
-	        if(restoredValues) {
-	            this.startYear = restoredValues.startYear;
-		        this.endYear = restoredValues.endYear;
-		        this.maxHits = restoredValues.maxHits;
-	        } else {
-		        this.startYear = this.opts.minYear;
-		        this.endYear = this.opts.maxYear;
-		        this.maxHits = this.opts.maxHits;
-	        }
-
-	        this.updateTimeMatrix = new rxjs.Subject();
-
-	        this.updateTimeMatrix.pipe(
-	                rxjs.operators.map( e => this.getIIIFApiUrl()),
-	                rxjs.operators.switchMap( url => {
-
-	                    this.loading = true;
-	                    this.update();
-	                    return fetch(url);
-	                }),
-	                rxjs.operators.switchMap( result => {
-
-	                    return result.json();
-	                }),
-	                ).subscribe(json => {
-	                    this.manifests = json.orderedItems ? json.orderedItems : [];
-
-	                    this.loading = false;
-	                    this.update();
-	                })
-
-	        this.initSlider( this.opts.slider, this.startYear, this.endYear, this.opts.minYear, this.opts.maxYear );
-	        this.updateTimeMatrix.next();
-	    } );
-
-	    this.getViewerUrl = function(manifest) {
-	        let viewer  = manifest.rendering;
-	        if(Array.isArray(viewer)) {
-	            viewer = viewer.find(r => r.format == "text/html");
-	        }
-	        if(viewer) {
-	            return viewer["@id"];
-	        } else {
-	            return "";
-	        }
-	    }.bind(this)
-
-	    this.getImageUrl = function(manifest) {
-	        if(manifest.thumbnail) {
-	            let url = manifest.thumbnail["@id"];
-	            return url;
-	        }
-	    }.bind(this)
-
-	    this.hasTitle = function(manifest) {
-	        return manifest.label != undefined;
-	    }.bind(this)
-
-	    this.getDisplayTitle = function(manifest) {
-	        return viewerJS.iiif.getValue(manifest.label, this.opts.language, "en");
-	    }.bind(this)
-
-	    this.getIIIFApiUrl = function() {
-	        var apiTarget = this.opts.contextPath;
-	        apiTarget += "api/v1/records/list";
-	        apiTarget += "?start=" + this.startYear;
-	        apiTarget += "&end=" + this.endYear;
-	        apiTarget += "&rows=" + this.maxHits;
-	        apiTarget += "&sort=RANDOM";
-	        if ( this.opts.subtheme ) {
-	            apiTarget += ( "&subtheme=" + this.opts.subtheme );
-	        }
-	        return apiTarget;
-	    }.bind(this)
-
-	    this.getApiUrl = function() {
-
-	        var apiTarget = this.opts.contextPath;
-	        apiTarget += 'rest/records/timematrix/range/';
-	        apiTarget += $( this.opts.startInput ).val();
-	        apiTarget += "/";
-	        apiTarget += $( this.opts.endInput ).val();
-	        apiTarget += '/';
-	        apiTarget += $( this.maxHits ).val();
-	        apiTarget += '/';
-
-	        if ( this.opts.subtheme ) {
-	            apiTarget += ( "?subtheme=" + this.opts.subtheme );
-	        }
-
-	        return apiTarget;
-	    }.bind(this)
-
-	    this.initSlider = function( sliderSelector, startYear, endYear, minYear, maxYear ) {
-	        let $slider = $( this.refs.sliderRange );
-
-	        let rtl = $slider.closest('[dir="rtl"]').length > 0;
-
-	        $slider.slider( {
-	            range: true,
-	            isRTL: rtl,
-	            min: minYear,
-	            max: maxYear,
-	            values: [ startYear, endYear ],
-	            slide: function( event, ui ) {
-	                $( this.refs.inputStartYear ).val( ui.values[ 0 ] ).change();
-	                this.startYear = parseInt( ui.values[ 0 ] );
-	                $( this.refs.inputEndYear ).val( ui.values[ 1 ] ).change();
-	                this.endYear = parseInt( ui.values[ 1 ] );
-	            }.bind( this ),
-	            stop: (event, ui) => {
-	                this.updateTimeMatrix.next();
-                    this.storeValues();
-	            }
-	        } );
-
-	        $slider.find( ".ui-slider-handle" ).on( 'mousedown', function() {
-	            $( '.ui-slider-handle' ).removeClass( 'top' );
-	            $( this ).addClass( 'top' );
-	        } );
-	    }.bind(this)
-
-	    this.translate = function(key) {
-	        return this.opts.msg[key];
-	    }.bind(this)
-	    this.updateHitsPerPage = function(event) {
-	        this.maxHits = event.target.value;
-	        this.storeValues();
-	        this.updateTimeMatrix.next();
-	    }.bind(this)
-
-	    this.restoreValues = function() {
-	        let string = sessionStorage.getItem("viewer_timematrix");
-	        if(string) {
-	            let json = JSON.parse(string);
-	            return json;
-	        } else {
-	            return undefined;
-	        }
-	    }.bind(this)
-
-	    this.storeValues = function() {
-	        let json = {startYear: this.startYear, endYear: this.endYear, maxHits: this.maxHits}
-	        let string = JSON.stringify(json);
-	        sessionStorage.setItem("viewer_timematrix", string);
-	    }.bind(this)
-
-});
-
 riot.tag2('annotationbody', '<plaintextresource if="{isPlaintext()}" resource="{this.annotationBody}" annotationid="{this.opts.annotationid}"></plaintextResource><htmltextresource if="{isHtml()}" resource="{this.annotationBody}" annotationid="{this.opts.annotationid}"></htmltextResource><geomapresource if="{isGeoJson()}" resource="{this.annotationBody}" annotationid="{this.opts.annotationid}" mapboxtoken="{this.opts.mapboxtoken}" initialview="{this.opts.geomap.initialView}"></geoMapResource><authorityresource if="{isAuthorityResource()}" resource="{this.annotationBody}" annotationid="{this.opts.annotationid}" currentlang="{this.opts.currentlang}" resturl="{this.opts.resturl}"></authorityResource><datasetresource if="{isDatasetResource()}" resource="{this.annotationBody}" annotationid="{this.opts.annotationid}" currentlang="{this.opts.currentlang}" resturl="{this.opts.resturl}"></datasetResource>', '', '', function(opts) {
 
 this.on("mount", () => {
@@ -5051,14 +3534,12 @@
 
 	}.bind(this)
 
->>>>>>> 7384e124
 	this.resetQuestions = function() {
 	    this.item.questions.forEach(question => {
 		    question.loadAnnotationsFromLocalStorage();
 		    question.initAnnotations();
 	    })
 	}.bind(this)
-<<<<<<< HEAD
 
 	this.setActive = function(event) {
 	    if(event.item.question.isRegionTarget()) {
@@ -5452,335 +3933,6 @@
 
 this.useLastButtons = function() {
     return this.getTotalImageCount() > 9;
-=======
-
-	this.setActive = function(event) {
-	    if(event.item.question.isRegionTarget()) {
-		    this.item.questions.forEach(q => q.active = false);
-		    event.item.question.active = true;
-	    }
-	}.bind(this)
-
-	this.initAnnotations = function(annotations) {
-	    let save = this.item.createAnnotationMap(annotations);
-	    this.item.saveToLocalStorage(save);
-	}.bind(this)
-
-	this.initAnnotationsForPage = function(annotations, pageId) {
-	    annotations = annotations.filter( (anno) => pageId == Crowdsourcing.getResourceId(anno.target) );
-	    let save = this.item.getFromLocalStorage();
-	    this.item.deleteAnnotations(save, pageId);
-        this.item.addAnnotations(annotations, save);
-
-	    this.item.saveToLocalStorage(save);
-	}.bind(this)
-
-	this.resetItems = function() {
-	    fetch(this.annotationSource)
-	    .then( response => response.json() )
-	    .then( annotations => this.initAnnotations(annotations))
-	    .then( () => this.resetQuestions())
-	    .then( () => this.item.notifyAnnotationsReload())
-	    .then( () => this.update())
-		.catch( error => console.error("ERROR ", error));
-	}.bind(this)
-
-	this.resetItemsForPage = function() {
-	    fetch(this.annotationSource)
-	    .then( response => response.json() )
-	    .then( annotations => this.initAnnotationsForPage(annotations, this.item.getCurrentPageId()))
-	    .then( () => this.resetQuestions())
-	    .then( () => this.item.notifyAnnotationsReload())
-	    .then( () => this.update())
-		.catch( error => console.error("ERROR ", error));
-	}.bind(this)
-
-	this.saveToServer = function() {
-	    let pages = this.item.loadAnnotationPages();
-	    this.loading = true;
-	    this.update();
-	    return fetch(this.annotationSource, {
-            method: "PUT",
-            headers: {
-                'Content-Type': 'application/json'
-            },
-            cache: "no-cache",
-            mode: 'cors',
-            body: JSON.stringify(pages)
-	    })
-	    .then( res => res.ok ? res : Promise.reject(res) )
-	    .then(res => {this.item.dirty=false; return res});
-	}.bind(this)
-
-	this.savePageToServer = function() {
-	    let pages = this.item.loadAnnotationPages(undefined, this.item.getCurrentPageId());
-	    this.loading = true;
-	    this.update();
-	    return fetch(this.annotationSource, {
-            method: "PUT",
-            headers: {
-                'Content-Type': 'application/json'
-            },
-            cache: "no-cache",
-            mode: 'cors',
-            body: JSON.stringify(pages)
-	    })
-	    .then( res => res.ok ? res : Promise.reject(res) )
-	    .then(res => {this.item.dirty=false; return res});
-
-	}.bind(this)
-
-	this.saveAnnotations = function() {
-	    this.saveToServer()
-	    .then(() => this.resetItems())
-	    .then(() => this.setStatus("ANNOTATE"))
-	    .then((res) => {
-	        this.loading = false;
-	        viewerJS.notifications.success(Crowdsourcing.translate("crowdsourcing__save_annotations__success"));
-		    this.update();
-	    })
-	    .catch((error) => {
-	        this.loading = false;
-	        console.log("Error saving page annotations ", error);
-	        viewerJS.notifications.error(Crowdsourcing.translate("crowdsourcing__save_annotations__error"));
-		    this.update();
-	    })
-	}.bind(this)
-
-	this.savePageAnnotations = function() {
-	    this.savePageToServer()
-	    .then(() => this.resetItemsForPage())
-	    .then(() => this.setStatus("ANNOTATE"))
-	    .then((res) => {
-	        this.loading = false;
-	        viewerJS.notifications.success(Crowdsourcing.translate("crowdsourcing__save_annotations__success"));
-		    this.update();
-	    })
-	    .catch((error) => {
-	        this.loading = false;
-	        console.log("Error saving page annotations ", error);
-	        viewerJS.notifications.error(Crowdsourcing.translate("crowdsourcing__save_annotations__error"));
-		    this.update();
-	    })
-	}.bind(this)
-
-	this.submitForReview = function() {
-	    this.saveToServer()
-	    .then(() => this.setStatus("REVIEW"))
-	    .then(() => this.skipItem());
-	}.bind(this)
-
-	this.submitPageForReview = function() {
-	    this.savePageToServer()
-	    .then(() => this.setPageStatus("REVIEW"))
-	    .then(() => this.skipPage());
-	}.bind(this)
-
-	this.saveAndAcceptReview = function() {
-	    this.saveToServer()
-	    .then(() => this.setStatus("FINISHED"))
-	    .then(() => this.skipItem());
-	}.bind(this)
-
-	this.saveAndAcceptReviewForPage = function() {
-	    this.savePageToServer()
-	    .then(() => this.setPageStatus("FINISHED"))
-	    .then(() => this.skipPage());
-	}.bind(this)
-
-	this.acceptReview = function() {
-	    this.setStatus("FINISHED")
-	    .then(() => this.skipItem());
-	}.bind(this)
-
-	this.acceptReviewForPage = function() {
-	    this.setPageStatus("FINISHED")
-	    .then(() => this.skipPage());
-	}.bind(this)
-
-	this.rejectReview = function() {
-	    this.setStatus("ANNOTATE")
-	    .then(() => this.skipItem());
-	}.bind(this)
-
-	this.rejectReviewForPage = function() {
-	    this.setPageStatus("ANNOTATE")
-	    .then(() => this.skipPage());
-	}.bind(this)
-
-	this.skipItem = function() {
-		this.item.loadNextItem(true);
-	}.bind(this)
-
-	this.skipPage = function() {
-	    let index = this.item.getNextAccessibleIndex(this.item.currentCanvasIndex);
-	    if(index == undefined) {
-	        this.skipItem();
-	    } else {
-	        this.item.loadImage(index);
-	    }
-	}.bind(this)
-
-	this.setPageStatus = function(status) {
-	    return this.setStatus(status);
-	}.bind(this)
-
-	this.setStatus = function(status) {
-	    let body = {
-	            recordStatus: status,
-	            creator: this.item.getCreator().id,
-	    }
-	    return fetch(this.itemSource + (this.item.currentCanvasIndex + 1 ) + "/", {
-            method: "PUT",
-            headers: {
-                'Content-Type': 'application/json',
-            },
-            cache: "no-cache",
-            mode: 'cors',
-            body: JSON.stringify(body)
-	    })
-	}.bind(this)
-
-	this.fetch = function(url) {
-	    return fetch(url, {
-            method: "GET",
-            cache: "no-cache",
-            mode: 'cors',
-	    })
-	}.bind(this)
-
-	this.handleServerResponse = function(response) {
-   		if(!response.ok){
-   			try {
-   				throw response.json()
-   			} catch(error) {
-   				response.message = error;
-   				throw response;
-   			}
-   		} else {
-   			try {
-   				return response.json();
-   			} catch(error) {
-   				response.message = error;
-   				throw response;
-   			}
-   		}
-	}.bind(this)
-
-	this.handleError = function(error) {
-		 console.error("ERROR", error);
-		    if(viewerJS.isString(error)) {
-		    	viewerJS.notifications.error(error);
-		    } else if(error.message && error.message.then) {
-		    	error.message.then((err) => {
-			    	console.log("error ", err)
-			    	let errorMessage = "Error retrieving data from <br/>";
-			    	errorMessage += error.url + "<br/><br/>";
-			    	if(err.message) {
-			    		errorMessage += "Message = " + err.message + "<br/><br/>";
-			    	}
-			    	errorMessage += "Status = " + error.status;
-			    	viewerJS.notifications.error(errorMessage);
-		    	})
-		    } else {
-		    	let errorMessage = "Error retrieving data from\n\n";
-		    	errorMessage += error.url + "\n\n";
-		    	if(error.message) {
-		    		errorMessage += "Message = " + error.message + "\n\n";
-		    	}
-		    	errorMessage += "Status = " + error.status;
-		    	viewerJS.notifications.error(errorMessage);
-		    }
-	}.bind(this)
-
-});
-riot.tag2('campaignitemlog', '<div class="crowdsourcing-annotations__log-wrapper"><div class="crowdsourcing-annotations__log-title"><span>{Crowdsourcing.translate(⁗log⁗)}</span><button ref="compress" onclick="{compressLog}" class="crowdsourcing-annotations__log-expand btn btn--clear"><i class="fa fa-angle-up" aria-hidden="true"></i></button><button ref="expand" onclick="{expandLog}" class="btn btn--clear crowdsourcing-annotations__log-expand"><i class="fa fa-angle-down" aria-hidden="true"></i></button></div><div ref="toggleBox" class="crowdsourcing-annotations__toggle-box"><div ref="innerWrapper" class="crowdsourcing-annotations__log-inner-wrapper"><div each="{message in messages}" class="crowdsourcing-annotations__log-message-entry {isCurrentUser(message.creator) ? \'-from-me\' : \'\'}"><img class="crowdsourcing-annotations__log-round-avatar" riot-src="{message.creator.avatar}"></img><div class="crowdsourcing-annotations__log-speech-bubble"><div class="crowdsourcing-annotations__log-message-info"><div class="crowdsourcing-annotations__log-message-user-name"> {message.creator.name} </div></div><div class="crowdsourcing-annotations__log-message-text"> {message.message} </div><div class="crowdsourcing-annotations__log-message-time-stamp"> {formatDate(message.dateCreated)} </div></div></div></div><div ref="messageBox" class="crowdsourcing-annotations__log-send-message-area"><input onkeypress="{addMessageOnEnter}" placeholder="{Crowdsourcing.translate(\'label__enter_message_here\')}" class="crowdsourcing-annotations__log-message-input" id="crowdsourcingAnnotationsLogMessageInput" name="crowdsourcingAnnotationsLogMessageInput" ref="messageText"></input><button class="btn btn--default crowdsourcing-annotations__log-message-send-button" onclick="{addMessage}">{Crowdsourcing.translate(\'action__send\')}</button></div></div></div>', '', '', function(opts) {
-
-this.currentUser = this.opts.item.currentUser;
-this.messages = this.opts.item.log;
-this.expanded = false;
-
-this.on("mount", function() {
-
-    if (sessionStorage.getItem("logCompressed") === 'logIsCompressed') {
-    	$(this.refs.toggleBox).hide();
-        $(this.refs.compress).hide();
-    }
-    else {
-        $(this.refs.expand).hide();
-    }
-
-});
-
-this.on("updated", function() {
-
-    this.scrollToBottom();
-
-});
-
-this.addMessageOnEnter = function(event) {
-    var code = event.keyCode || event.which;
-	if(code==13){
-	    this.addMessage();
-	} else {
-
-	    event.preventUpdate = true;
-	}
-}.bind(this)
-
-this.addMessage = function() {
-    let text = this.refs.messageText.value;
-    this.refs.messageText.value = "";
-    if(text.trim().length > 0) {
-        let message = {
-                message : text,
-                dateCreated : new Date().toJSON(),
-                creator : this.currentUser,
-        }
-        this.opts.item.addLogMessage(message);
-
-    }
-
-}.bind(this)
-
-this.isCurrentUser = function(user) {
-    return user.userId == this.currentUser.userId;
-}.bind(this)
-
-this.scrollToBottom = function() {
-	$(this.refs.innerWrapper).scrollTop(this.refs.innerWrapper.scrollHeight);
-}.bind(this)
-
-this.expandLog = function() {
-    $(this.refs.expand).hide({
-        complete: () => {
-        	$(this.refs.compress).show();
-    	},
-        duration: 0
-    });
-	$(this.refs.toggleBox).slideToggle(400);
-    $('.crowdsourcing-annotations__content-right').animate({scrollTop: '+=400px'}, 400);
-    sessionStorage.setItem('logCompressed', 'logNotCompressed');
-}.bind(this)
-
-this.compressLog = function() {
-    $(this.refs.compress).hide({
-        complete: () => {
-        	$(this.refs.expand).show();
-    	},
-        duration: 0
-    });
-	$(this.refs.toggleBox).slideToggle(400);
-	sessionStorage.setItem('logCompressed', 'logIsCompressed');
-}.bind(this)
-
-this.formatDate = function(dateString) {
-    let date = new Date(dateString);
-    return date.toLocaleString(Crowdsourcing.translator.language, {
-		dateStyle: "long",
-		timeStyle: "short"
-    });
->>>>>>> 7384e124
 }.bind(this)
 
 this.firstCanvases = function() {
@@ -5793,7 +3945,6 @@
     }
 }.bind(this)
 
-<<<<<<< HEAD
 this.middleCanvases = function() {
     if(this.getTotalImageCount() < 10) {
         return [];
@@ -6526,717 +4677,8 @@
 }.bind(this)
 
 });
-=======
-riot.tag2('canvaspaginator', '<nav class="numeric-paginator" aria-label="{Crowdsourcing.translate(aria_label__nav_pagination)}"><ul><li if="{getCurrentIndex() > 0}" class="numeric-paginator__navigate navigate_prev"><span onclick="{this.loadPrevious}"><i class="fa fa-angle-left" aria-hidden="true"></i></span></li><li each="{canvas in this.firstCanvases()}" class="group_left {this.getIndex(canvas) == this.getCurrentIndex() ? \'numeric-paginator__active\' : \'\'}"><span index="{this.getIndex(canvas)}" onclick="{this.loadFromEvent}">{this.getOrder(canvas)}</span></li><li class="numeric-paginator__separator" if="{this.useMiddleButtons()}">...</li><li each="{canvas in this.middleCanvases()}" class="group_middle {this.getIndex(canvas) == this.getCurrentIndex() ? \'numeric-paginator__active\' : \'\'}"><span index="{this.getIndex(canvas)}" onclick="{this.loadFromEvent}">{this.getOrder(canvas)}</span></li><li class="numeric-paginator__separator" if="{this.useLastButtons()}">...</li><li each="{canvas in this.lastCanvases()}" class="group_right {this.getIndex(canvas) == this.getCurrentIndex() ? \'numeric-paginator__active\' : \'\'}"><span index="{this.getIndex(canvas)}" onclick="{this.loadFromEvent}">{this.getOrder(canvas)}</span></li><li if="{getCurrentIndex() < getTotalImageCount()-1}" class="numeric-paginator__navigate navigate_next"><span onclick="{this.loadNext}"><i class="fa fa-angle-right" aria-hidden="true"></i></span></li></ul></nav>', '', '', function(opts) {
-
-this.on( "mount", function() {
-
-    var paginatorConfig = {
-	        previous: () => this.load(this.getCurrentIndex()-1),
-	        next: () => this.load(this.getCurrentIndex()+1),
-	        first: () => this.load(0),
-	        last: () => this.load(this.getTotalImageCount()-1),
-	}
-	viewerJS.paginator.init(paginatorConfig);
-
-});
-
-this.loadFromEvent = function(e) {
-    let index = parseInt(e.target.attributes["index"].value);
-	this.load(index);
-}.bind(this)
-
-this.load = function(index) {
-    if(index != this.getCurrentIndex() && index >= 0 && index < this.getTotalImageCount()) {
-		if(this.opts.actionlistener) {
-			this.opts.actionlistener.next({
-				action: "setImageIndex",
-				value: index
-			})
-		}
-    }
-}.bind(this)
-
-this.loadPrevious = function() {
-    let index = this.getCurrentIndex()-1;
-	this.load(index);
-}.bind(this)
-
-this.loadNext = function() {
-    let index = this.getCurrentIndex()+1;
-	this.load(index);
-}.bind(this)
-
-this.getCurrentIndex = function() {
-    return this.opts.index
-}.bind(this)
-
-this.getIndex = function(canvas) {
-    return this.opts.items.indexOf(canvas);
-}.bind(this)
-
-this.getOrder = function(canvas) {
-    return this.getIndex(canvas) + 1;
-}.bind(this)
-
-this.getTotalImageCount = function() {
-    return this.opts.items.length;
-}.bind(this)
-
-this.useMiddleButtons = function() {
-    return this.getTotalImageCount() > 9 && this.getCurrentIndex() > 4 && this.getCurrentIndex() < this.getTotalImageCount()-5;
-}.bind(this)
-
-this.useLastButtons = function() {
-    return this.getTotalImageCount() > 9;
-}.bind(this)
-
-this.firstCanvases = function() {
-    if(this.getTotalImageCount() < 10) {
-        return this.opts.items;
-    } else if(this.getCurrentIndex() < 5) {
-        return this.opts.items.slice(0, this.getCurrentIndex()+3);
-    } else {
-        return this.opts.items.slice(0, 2);
-    }
-}.bind(this)
-
-this.middleCanvases = function() {
-    if(this.getTotalImageCount() < 10) {
-        return [];
-    } else if(this.getCurrentIndex() < this.getTotalImageCount()-5 && this.getCurrentIndex() > 4) {
-        return this.opts.items.slice(this.getCurrentIndex()-2, this.getCurrentIndex()+3);
-    } else {
-        return [];
-    }
-}.bind(this)
-
-this.lastCanvases = function() {
-    if(this.getTotalImageCount() < 10) {
-        return [];
-    } else if(this.getCurrentIndex() < this.getTotalImageCount()-5) {
-        return this.opts.items.slice(this.getTotalImageCount()-2);
-    } else {
-        return this.opts.items.slice(this.getCurrentIndex()-2);
-    }
-}.bind(this)
-
-this.toPageNumber = function(e) {
-    let page = parseInt(e.target.value);
-    if(page > 0 && page <= this.getTotalImageCount()) {
-    	this.load(page-1);
-    } else{
-        alert(page + " is not a valid page number")
-    }
-}.bind(this)
-
-});
-riot.tag2('geolocationquestion', '<div if="{this.showInstructions()}" class="crowdsourcing-annotations__instruction"><label>{Crowdsourcing.translate(⁗crowdsourcing__help__create_rect_on_image⁗)}</label></div><div if="{this.showAddMarkerInstructions()}" class="crowdsourcing-annotations__single-instruction"><label>{Crowdsourcing.translate(⁗crowdsourcing__help__add_marker_to_image⁗)}</label></div><div if="{this.showInactiveInstructions()}" class="crowdsourcing-annotations__single-instruction -inactive"><label>{Crowdsourcing.translate(⁗crowdsourcing__help__make_active⁗)}</label></div><div class="geo-map__wrapper"><div ref="geocoder" class="geocoder"></div><div id="geoMap_{opts.index}" class="geo-map"></div></div><div id="annotation_{index}" each="{anno, index in this.annotations}"></div>', '', '', function(opts) {
-
-
-this.question = this.opts.question;
-this.annotationToMark = null;
-this.addMarkerActive = !this.question.isRegionTarget() && !this.opts.item.reviewMode;
-
-const DEFAULT_VIEW = {
-    zoom: 5,
-    center: [11.073397, 49.451993]
-};
-
-this.on("mount", function() {
-	this.opts.item.onItemInitialized( () => {
-	    this.question.initializeView((anno) => new Crowdsourcing.Annotation.GeoJson(anno), this.addAnnotation, this.updateAnnotation, this.focusAnnotation);
-	    this.initMap();
-	    this.opts.item.onImageOpen(() => this.resetFeatures());
-	    this.opts.item.onAnnotationsReload(() => this.resetFeatures());
-	})
-});
-
-this.setView = function(view) {
-    this.map.setView(view.center, view.zoom);
-}.bind(this)
-
-this.resetFeatures = function() {
-    this.setFeatures(this.question.annotations);
-    if(this.geoMap.layers[0].getMarkerCount() > 0) {
-        let zoom = 12;
-        if(this.geoMap.layers[0].getMarkerCount() == 1) {
-            let marker = this.geoMap.layers[0].getMarker(this.question.annotations[0].markerId);
-            if(marker) {
-            	zoom = marker.feature.view.zoom;
-            }
-        }
-        let featureView = this.geoMap.getViewAroundFeatures(this.geoMap.layers[0].getFeatures(), zoom);
-	    this.geoMap.setView(featureView);
-    }
-}.bind(this)
-
-this.setFeatures = function(annotations) {
-    this.geoMap.layers.forEach(l => l.resetMarkers());
-    annotations.filter(anno => !anno.isEmpty()).forEach((anno) => {
-        if(anno.color) {
-            let markerIcon = this.geoMap.layers[0].getMarkerIcon().options;
-            markerIcon.markerColor = anno.color;
-            this.geoMap.layers[0].config.markerIcon = markerIcon;
-        }
-        let marker = this.geoMap.layers[0].addMarker(anno.body);
-        anno.markerId = marker.getId();
-    });
-}.bind(this)
-
-this.addAnnotation = function(anno) {
-   this.addMarkerActive = true;
-   this.annotationToMark = anno;
-   if(this.question.areaSelector) {
-       this.question.areaSelector.disableDrawer();
-   }
-   this.update();
-}.bind(this)
-
-this.updateAnnotation = function(anno) {
-    this.focusAnnotation(this.question.getIndex(anno));
-}.bind(this)
-
-this.focusAnnotation = function(index) {
-    let anno = this.question.getByIndex(index);
-    if(anno) {
-        let marker = this.geoMap.layers[0].getMarker(anno.markerId);
-    }
-}.bind(this)
-
-this.showInstructions = function() {
-    return !this.addMarkerActive && !this.opts.item.isReviewMode() &&  this.question.active && this.question.isRegionTarget();
-}.bind(this)
-
-this.showInactiveInstructions = function() {
-    return !this.opts.item.isReviewMode() &&  !this.question.active && this.question.isRegionTarget() && this.opts.item.questions.filter(q => q.isRegionTarget()).length > 1;
-
-}.bind(this)
-
-this.showAddMarkerInstructions = function() {
-    return this.addMarkerActive && !this.opts.item.isReviewMode() &&  this.question.active && this.question.isRegionTarget() ;
-
-}.bind(this)
-
-this.showAddAnnotationButton = function() {
-    return !this.question.isReviewMode() && !this.question.isRegionTarget() && this.question.mayAddAnnotation();
-}.bind(this)
-
-this.setNameFromEvent = function(event) {
-    event.preventUpdate = true;
-    if(event.item.anno) {
-        anno.setName(event.target.value);
-        this.question.saveToLocalStorage();
-    } else {
-        throw "No annotation to set"
-    }
-}.bind(this)
-
-this.initMap = function() {
-    this.geoMap = new viewerJS.GeoMap({
-        mapId : "geoMap_" + this.opts.index,
-        language: Crowdsourcing.translator.language,
-        tilesource: this.opts.geomap.tilesource,
-        layers: [{
-	        allowMovingFeatures: !this.opts.item.isReviewMode(),
-	        popover: undefined,
-	        emptyMarkerMessage: undefined,
-	        popoverOnHover: false,
-	        markerIcon: {
-	            shape: "circle",
-	            prefix: "fa",
-	            markerColor: "blue",
-	            iconColor: "white",
-	            icon: "fa-circle",
-	            svg: true
-	        }
-        }]
-    })
-
-    let initialView = $.extend(true, {}, DEFAULT_VIEW, this.opts.geomap.initialView);
-    this.geoMap.init(initialView);
-    this.geoMap.initGeocoder(this.refs.geocoder, {placeholder: Crowdsourcing.translate("ADDRESS")});
-    this.geoMap.layers.forEach(l => l.onFeatureMove.subscribe(feature => this.moveFeature(feature)));
-    this.geoMap.layers.forEach(l => l.onFeatureClick.subscribe(feature => this.removeFeature(feature)));
-    this.geoMap.onMapClick.subscribe(geoJson => {
-        if(this.addMarkerActive && (this.question.targetFrequency == 0 || this.geoMap.layers[0].getMarkerCount() < this.question.targetFrequency)) {
-            if(this.annotationToMark && this.annotationToMark.color) {
-                let markerIcon = this.geoMap.layers[0].getMarkerIcon().options;
-                markerIcon.markerColor = this.annotationToMark.color;
-                this.geoMap.layers[0].config.markerIcon = markerIcon;
-            }
-            let marker = this.geoMap.layers[0].addMarker(geoJson);
-            if(this.annotationToMark) {
-                this.annotationToMark.markerId = marker.getId();
-                this.updateFeature(marker.getId());
-            } else {
-            	this.addFeature(marker.getId());
-            }
-	        this.addMarkerActive = !this.question.isRegionTarget();
-	        if(this.question.areaSelector) {
-	            this.question.areaSelector.enableDrawer();
-	        }
-        }
-    })
-}.bind(this)
-
-this.getAnnotation = function(id) {
-    return this.question.annotations.find(anno => anno.markerId == id);
-}.bind(this)
-
-this.updateFeature = function(id) {
-    let annotation = this.getAnnotation(id);
-    let marker = this.geoMap.layers[0].getMarker(annotation.markerId);
-    annotation.setBody(marker.feature);
-    annotation.setView(marker.feature.view);
-    this.question.saveToLocalStorage();
-}.bind(this)
-
-this.addFeature = function(id) {
-    let marker = this.geoMap.layers[0].getMarker(id);
-    let annotation = this.question.addAnnotation();
-    annotation.markerId = id;
-    annotation.setBody(marker.feature);
-    annotation.setView(marker.feature.view);
-    this.question.saveToLocalStorage();
-}.bind(this)
-
-this.moveFeature = function(feature) {
-    let annotation = this.getAnnotation(feature.id);
-    if(annotation) {
-        annotation.setGeometry(feature.geometry);
-        annotation.setView(feature.view);
-    }
-    this.question.saveToLocalStorage();
-}.bind(this)
-
-this.removeFeature = function(feature) {
-    this.geoMap.layers[0].removeMarker(feature);
-	let annotation = this.getAnnotation(feature.id);
-    if(annotation) {
-	    this.question.deleteAnnotation(annotation);
-	    this.question.saveToLocalStorage();
-    }
-}.bind(this)
-
-});
-
-
-riot.tag2('imagecontrols', '<div class="image_controls"><div class="image-controls__actions"><div onclick="{toggleThumbs}" class="image-controls__action thumbs {this.opts.imagecount < 2 ? \'d-none\' : \'\'} {this.opts.showthumbs ? \'in\' : \'\'}"><a></a></div><div if="{this.opts.image}" class="image-controls__action -imageControlsFont back {this.opts.imageindex === 0 ? \'-inactive\' : \'\'}"><a onclick="{previousItem}"><i class="image-back"></i></a></div><div if="{this.opts.image}" class="image-controls__action -imageControlsFont forward {this.opts.imageindex === this.opts.imagecount -1 ? \'-inactive\' : \'\'}"><a onclick="{nextItem}"><i class="image-forward"></i></a></div><div if="{this.opts.image}" class="image-controls__action -imageControlsFont rotate-left"><a onclick="{rotateLeft}"><i class="image-rotate_left"></i></a></div><div if="{this.opts.image}" class="image-controls__action -imageControlsFont rotate-right"><a onclick="{rotateRight}"><i class="image-rotate_right"></i></a></div><div if="{this.opts.image}" class="image-controls__action zoom-slider-wrapper"><input type="range" min="0" max="1" value="0" step="0.01" class="slider zoom-slider" aria-label="zoom slider"></div></div></div>', '', '', function(opts) {
-
-    this.rotateRight = function()
-    {
-        if ( this.opts.image ) {
-            this.opts.image.controls.rotateRight();
-        }
-    	this.handleAction("rotate", 90)
-    }.bind(this)
-
-    this.rotateLeft = function()
-    {
-        if ( this.opts.image ) {
-            this.opts.image.controls.rotateLeft();
-        }
-    	this.handleAction("rotate", -90)
-    }.bind(this)
-
-    this.previousItem = function()
-    {
-    	if (this.opts.imageindex > 0) {
-    		this.handleAction("previousImage");
-    	}
-    }.bind(this)
-
-    this.nextItem = function()
-    {
-    	if (this.opts.imageindex < this.opts.imagecount -1) {
-    		this.handleAction("nextImage");
-    	}
-    }.bind(this)
-
-    this.toggleThumbs = function() {
-    	this.opts.showthumbs = !this.opts.showthumbs;
-    	this.handleAction("toggleThumbs", this.opts.showthumbs)
-    }.bind(this)
-
-    this.handleAction = function(control, value) {
-    	if(this.opts.actionlistener) {
-    		this.opts.actionlistener.next({
-    			action: control,
-    			value: value
-    		});
-    	}
-    }.bind(this)
-
-	$( document ).ready(function() {
-	    $('.image-controls__action.thumbs').tooltip({
-	      placement: 'top',
-	      title: Crowdsourcing.translate("crowdsourcing__campaign_tooltip_back_to_overview"),
-	      trigger: 'hover'
-	    });
-	    $('.image-controls__action.back').tooltip({
-	        placement: 'top',
-	      title: Crowdsourcing.translate("prevImage"),
-	      trigger: 'hover'
-	    });
-	    $('.image-controls__action.forward').tooltip({
-	      placement: 'top',
-	      title: Crowdsourcing.translate("nextImage"),
-	      trigger: 'hover'
-	    });
-	    $('.image-controls__action.rotate-left').tooltip({
-	      placement: 'top',
-	      title: Crowdsourcing.translate("rotateLeft"),
-	      trigger: 'hover'
-	    });
-	    $('.image-controls__action.rotate-right').tooltip({
-	      placement: 'top',
-	      title: Crowdsourcing.translate("rotateRight"),
-	      trigger: 'hover'
-	    });
-	});
-
-});
-/**
- * Takes a IIIF canvas object in opts.source. 
- * If opts.item exists, it creates the method opts.item.setImageSource(canvas) 
- * and provides an observable in opts.item.imageChanged triggered every time a new image source is loaded (including the first time)
- * The imageView itself is stored in opts.item.image
- */
-
-riot.tag2('imageview', '<div id="wrapper_{opts.id}" class="imageview_wrapper"><span if="{this.error}" class="loader_wrapper"><span class="error_message">{this.error.message}</span></span><imagecontrols if="{this.image}" image="{this.image}" imageindex="{this.opts.item.currentCanvasIndex}" imagecount="{this.opts.item.canvases.length}" actionlistener="{this.actionListener}" showthumbs="{this.showThumbs}" class="{this.showThumbs ? \'d-none\' : \'\'}"></imageControls><div class="image_container {this.showThumbs ? \'d-none\' : \'\'}"><div id="image_{opts.id}" class="image"></div></div><div class="image_thumbnails-wrapper {this.opts.item.reviewMode ? \'reviewmode\' : \'\'} {this.showThumbs ? \'\' : \'d-none\'}"><div class="thumbnails-filters"><button ref="filter_unfinished" class="thumbnails-filter-unfinished btn btn--clean">{Crowdsourcing.translate(⁗crowdsourcing__campaign_filter_show_unfinished⁗)}</button><button ref="filter_reset" class="thumbnails-filter-reset btn btn--clean">{Crowdsourcing.translate(⁗crowdsourcing__campaign_filter_show_all⁗)}</button></div><thumbnails class="image_thumbnails" source="{{items: this.opts.item.canvases}}" actionlistener="{this.actionListener}" imagesize=",200" index="{this.opts.item.currentCanvasIndex}" statusmap="{getPageStatusMap()}"></thumbnails></div></div>', '', '', function(opts) {
-
-
-	this.on("updated", function() {
-		this.initTooltips();
-	});
-
-	this.on("mount", function() {
-		this.showThumbs = this.isShowThumbs();
-		this.initFilters();
-
-		$("#controls_" + opts.id + " .draw_overlay").on("click", () => this.drawing = true);
-		try{
-			imageViewConfig.image.tileSource = this.getImageInfo(opts.source);
-			this.image = new ImageView.Image(imageViewConfig);
-			this.image.load()
-			.then( (image) => {
-				if(this.opts.item) {
-					this.opts.item.image = this.image;
-
-				    var now = rxjs.of(image);
-					this.opts.item.setImageSource = function(source) {
-					    this.image.setTileSource(this.getImageInfo(source));
-					}.bind(this);
-				    this.opts.item.notifyImageOpened(image.observables.viewerOpen.pipe(rxjs.operators.map( () => image),rxjs.operators.merge(now)));
-				}
-				return image;
-			})
-		} catch(error) {
-		    console.error("ERROR ", error);
-	    	this.error = error;
-	    	this.update();
-		}
-
-		this.actionListener = new rxjs.Subject();
-		this.actionListener.subscribe((event) => this.handleImageControlAction(event));
-		if(this.opts.item.setShowThumbs) {
-		    this.opts.item.setShowThumbs.subscribe(show => {
-		        this.showThumbs = show;
-		        this.update();
-		    });
-		}
-	})
-
-	this.initTooltips = function() {
-	    $('.thumbnails-image-wrapper.review').tooltip('dispose');
-	    $('.thumbnails-image-wrapper.review').tooltip({
-	        placement: 'top',
-	      title: Crowdsourcing.translate("crowdsourcing__campaign_tooltip_in_review"),
-	      trigger: 'hover'
-	    });
-
-	    $('.thumbnails-image-wrapper.finished').tooltip('dispose');
-	    $('.thumbnails-image-wrapper.finished').tooltip({
-	        placement: 'top',
-	      title: Crowdsourcing.translate("crowdsourcing__campaign_tooltip_completed"),
-	      trigger: 'hover'
-	    });
-
-	    function updateLockedTooltip() {
-	    	$('.thumbnails-image-wrapper.locked').tooltip('dispose');
-		    $('.thumbnails-image-wrapper.locked').tooltip({
-		      placement: 'top',
-		      title: Crowdsourcing.translate("crowdsourcing__campaign_tooltip_locked"),
-		      trigger: 'hover'
-		    });
-
-		    $(".thumbnails-image-wrapper.locked").each(function() {
-				if ($(this).is(":hover")) {
-    				$(this).tooltip('show');
-			  }
-			})
-
-		    setTimeout(updateLockedTooltip, 4000);
-	    }
-	    updateLockedTooltip();
-
-	}.bind(this)
-
-	this.initFilters = function() {
-    	this.refs.filter_unfinished.onclick = event => {
-    		$('.thumbnails-image-wrapper').show();
-    		$('.thumbnails-image-wrapper.review').hide();
-    		$('.thumbnails-image-wrapper.annotate').hide();
-    		$('.thumbnails-image-wrapper.finished').hide();
-    	};
-
-    	this.refs.filter_reset.onclick = event => {
-    		$('.thumbnails-image-wrapper').show();
-    	};
-
-	}.bind(this)
-
-	$( document ).ready(function() {
-
-	    $('.thumbnails-filter-reset').addClass('-activeFilter');
-	    $('.thumbnails-filter-reset, .thumbnails-filter-finished, .thumbnails-filter-unfinished, .thumbnails-filter-annotated').click(function() {
-	    	$('.thumbnails-filter-reset, .thumbnails-filter-finished, .thumbnails-filter-unfinished, .thumbnails-filter-annotated').removeClass('-activeFilter');
-	    	$(this).addClass('-activeFilter');
-	    });
-	});
-
-    $('.image_thumbnails-wrapper.reviewmode .thumbnails-image-wrapper:not(".image_thumbnails-wrapper.reviewmode .thumbnails-image-wrapper.finished")').tooltip('dispose');
-
-	this.getPosition = function() {
-		let pos_os = this.dataPoint.getPosition();
-		let pos_image = ImageView.CoordinateConversion.scaleToImage(pos_os, this.image.viewer, this.image.getOriginalImageSize());
-		let pos_image_rot = ImageView.CoordinateConversion.convertPointFromImageToRotatedImage(pos_image, this.image.controls.getRotation(), this.image.getOriginalImageSize());
-		return pos_image_rot;
-	}.bind(this)
-
-	this.handleImageControlAction = function(event) {
-
-		switch(event.action) {
-			case "toggleThumbs":
-				this.showThumbs = event.value;
-				this.update();
-				break;
-			case "rotate":
-		        if(this.opts.item) {
-		            this.opts.item.notifyImageRotated(event.value);
-		        }
-		        break;
-			case "clickImage":
-				this.showThumbs = false;
-			case "setImageIndex":
-			    this.opts.item.loadImage(event.value, true);
-			    break;
-			case "previousImage":
-			    this.opts.item.loadImage(this.opts.item.getPreviousAccessibleIndex(this.opts.item.currentCanvasIndex), true);
-				break;
-			case "nextImage":
-			    this.opts.item.loadImage(this.opts.item.getNextAccessibleIndex(this.opts.item.currentCanvasIndex), true);
-			    break;
-
-		}
-	}.bind(this)
-
-	this.getImageInfo = function(canvas) {
-	    return canvas.images[0].resource.service["@id"] + "/info.json"
-	}.bind(this)
-
-	this.getPageStatusMap = function() {
-			return this.opts.item.pageStatusMap;
-	}.bind(this)
-
-	this.isShowThumbs = function() {
-		if(this.opts.item.reviewMode && this.opts.item.pageStatisticMode) {
-
-			let count = 0;
-			for(let status of this.opts.item.pageStatusMap.values()) {
-			    if(status.toUpperCase() == "REVIEW") {
-					count++;
-				}
-			}
-			return count !== 1;
-		} else {
-			return this.opts.item.canvases.length > 1
-		}
-	}.bind(this)
-
-	const imageViewConfig = {
-			global : {
-				divId : "image_" + opts.id,
-				fitToContainer: true,
-				adaptContainerWidth: false,
-				adaptContainerHeight: false,
-				footerHeight: 00,
-				zoomSpeed: 1.3,
-				allowPanning : true,
-			},
-			image : {}
-	};
-
-	const drawStyle = {
-			borderWidth: 2,
-			borderColor: "#2FEAD5"
-	}
-
-	const lineStyle = {
-			lineWidth : 1,
-			lineColor : "#EEC83B"
-	}
-
-	const pointStyle = ImageView.DataPoint.getPointStyle(20, "#EEC83B");
-
-});
-
-
-riot.tag2('metadataquestion', '<div if="{this.showInstructions()}" class="crowdsourcing-annotations__instruction"><label>{Crowdsourcing.translate(⁗crowdsourcing__help__create_rect_on_image⁗)}</label></div><div if="{this.showInactiveInstructions()}" class="crowdsourcing-annotations__single-instruction -inactive"><label>{Crowdsourcing.translate(⁗crowdsourcing__help__make_active⁗)}</label></div><div class="crowdsourcing-annotations__wrapper" id="question_{opts.index}_annotation_{index}" each="{anno, index in this.question.annotations}"><div class="crowdsourcing-annotations__annotation-area"><div if="{this.showAnnotationImages()}" class="crowdsourcing-annotations__annotation-area-image" riot-style="border-color: {anno.getColor()}"><img riot-src="{this.question.getImage(anno)}"></img></div><div class="crowdsourcing-annotations__question-metadata-list"><div each="{field, fieldindex in this.metadataFields}" class="crowdsourcing-annotations__question-metadata-list-item mb-2"><label class="crowdsourcing-annotations__question-metadata-list-item-label">{Crowdsourcing.translate(field)}:</label><div class="crowdsourcing-annotations__question-metadata-list-item-field" if="{this.hasOriginalValue(field)}">{this.getOriginalValue(field)}</div><input class="crowdsourcing-annotations__question-metadata-list-item-input form-control" if="{!this.hasOriginalValue(field)}" disabled="{this.opts.item.isReviewMode() ? \'disabled\' : \'\'}" ref="input_{index}_{fieldindex}" type="text" data-annotationindex="{index}" riot-value="{anno.getValue(field)}" onchange="{setValueFromEvent}"></input></div></div></div></div><button if="{showAddAnnotationButton()}" onclick="{addAnnotation}" class="options-wrapper__option btn btn--default" id="add-annotation">{Crowdsourcing.translate(⁗action__add_annotation⁗)}</button>', '', '', function(opts) {
-
-	this.question = this.opts.question;
-
-	this.metadataFields = [];
-
-	this.originalData = {};
-
-	this.on("mount", function() {
-	    this.initOriginalMetadata(this.question);
-	    this.question.initializeView((anno) => new Crowdsourcing.Annotation.Metadata(anno, this.originalData), this.update, this.update, this.focusAnnotation);
-		    this.opts.item.onImageOpen(function() {
-		        switch(this.question.targetSelector) {
-		            case Crowdsourcing.Question.Selector.WHOLE_PAGE:
-		            case Crowdsourcing.Question.Selector.WHOLE_SOURCE:
-		                if(this.question.annotations.length == 0 && !this.question.item.isReviewMode()) {
-		                    this.question.addAnnotation();
-
-		                    this.opts.item.dirty = false;
-		                }
-		        }
-		        this.update();
-		    }.bind(this));
-	    Crowdsourcing.translator.addTranslations(this.question.metadataFields)
-	    .then(() => this.update());
-	});
-
-	this.initOriginalMetadata = function(question) {
-        this.metadataFields = question.metadataFields;
-        let allMetadata = question.item.metadata;
-        this.originalData = {};
-        this.metadataFields.forEach(field => {
-            let value = allMetadata[field];
-            if(value) {
-                this.originalData[field] = value;
-            }
-        })
-	}.bind(this)
-
-    this.hasOriginalValue = function(field) {
-        return this.originalData[field] != undefined;
-    }.bind(this)
-
-    this.getOriginalValue = function(field) {
-	    let value =this.originalData[field];
-	    if(!value) {
-	        return "";
-	    } else if(Array.isArray(value)) {
-	        return value.join("; ");
-	    } else {
-	        return value;
-	    }
-    }.bind(this)
-
-	this.focusAnnotation = function(index) {
-	    let id = "question_" + this.opts.index + "_annotation_" + index + "_0";
-	    let inputSelector = "#" + id;
-	    this.refs.input_0.focus();
-	}.bind(this)
-
-	this.showAnnotationImages = function() {
-	    return this.question.isRegionTarget();
-	}.bind(this)
-
-	this.showInstructions = function() {
-	    return !this.opts.item.isReviewMode() &&  this.question.active && this.question.targetSelector == Crowdsourcing.Question.Selector.RECTANGLE && this.question.annotations.length == 0;
-	}.bind(this)
-
-	this.showInactiveInstructions = function() {
-	    return !this.opts.item.isReviewMode() &&  !this.question.active && this.question.targetSelector == Crowdsourcing.Question.Selector.RECTANGLE && this.opts.item.questions.filter(q => q.isRegionTarget()).length > 1;
-
-	}.bind(this)
-
-	this.showAddAnnotationButton = function() {
-	    return !this.question.isReviewMode() && !this.question.isRegionTarget() && this.question.mayAddAnnotation();
-	}.bind(this)
-
-	this.setValueFromEvent = function(event) {
-        event.preventUpdate = true;
-        let annoIndex = event.target.dataset.annotationindex;
-        let anno = this.question.annotations[annoIndex];
-        let field = event.item.field;
-        let value = event.target.value;
-        if(anno && field) {
-            anno.setValue(field, value);
-            this.question.saveToLocalStorage();
-        } else {
-            throw "No annotation to set"
-        }
-    }.bind(this)
-
-    this.deleteAnnotationFromEvent = function(event) {
-        if(event.item.anno) {
-            this.question.deleteAnnotation(event.item.anno);
-            this.update();
-        }
-    }.bind(this)
-
-    this.addAnnotation = function() {
-        this.question.addAnnotation();
-        this.question.focusCurrentAnnotation();
-    }.bind(this)
-
-});
-
-riot.tag2('plaintextquestion', '<div if="{this.showInstructions()}" class="crowdsourcing-annotations__instruction"><label>{Crowdsourcing.translate(⁗crowdsourcing__help__create_rect_on_image⁗)}</label></div><div if="{this.showInactiveInstructions()}" class="crowdsourcing-annotations__single-instruction -inactive"><label>{Crowdsourcing.translate(⁗crowdsourcing__help__make_active⁗)}</label></div><div class="crowdsourcing-annotations__wrapper" id="question_{opts.index}_annotation_{index}" each="{anno, index in this.question.annotations}"><div class="crowdsourcing-annotations__annotation-area"><div if="{this.showAnnotationImages()}" class="crowdsourcing-annotations__annotation-area-image" riot-style="border-color: {anno.getColor()}"><img riot-src="{this.question.getImage(anno)}"></img></div><div class="crowdsourcing-annotations__question-text-input"><textarea disabled="{this.opts.item.isReviewMode() ? \'disabled\' : \'\'}" onchange="{setTextFromEvent}" riot-value="{anno.getText()}"></textarea></div></div><div class="cms-module__actions crowdsourcing-annotations__annotation-action"><button if="{!this.opts.item.isReviewMode()}" onclick="{deleteAnnotationFromEvent}" class="crowdsourcing-annotations__delete-annotation btn btn--clean delete">{Crowdsourcing.translate(⁗action__delete_annotation⁗)} </button></div></div><button if="{showAddAnnotationButton()}" onclick="{addAnnotation}" class="options-wrapper__option btn btn--default" id="add-annotation">{Crowdsourcing.translate(⁗action__add_annotation⁗)}</button>', '', '', function(opts) {
-
-	this.question = this.opts.question;
-
-	this.on("mount", function() {
-	    this.question.initializeView((anno) => new Crowdsourcing.Annotation.Plaintext(anno), this.update, this.update, this.focusAnnotation);
-	    this.opts.item.onImageOpen(function() {
-	        switch(this.question.targetSelector) {
-	            case Crowdsourcing.Question.Selector.WHOLE_PAGE:
-	            case Crowdsourcing.Question.Selector.WHOLE_SOURCE:
-	                if(this.question.annotations.length == 0 && !this.question.item.isReviewMode()) {
-	                    this.question.addAnnotation();
-
-	                    this.opts.item.dirty = false;
-	                }
-	        }
-	        this.update()
-	    }.bind(this));
-	});
-
-	this.focusAnnotation = function(index) {
-	    let id = "question_" + this.opts.index + "_annotation_" + index;
-	    let inputSelector = "#" + id + " textarea";
-	    this.root.querySelector(inputSelector).focus();
-	}.bind(this)
-
-	this.showAnnotationImages = function() {
-	    return this.question.isRegionTarget();
-	}.bind(this)
-
-	this.showInstructions = function() {
-	    return !this.opts.item.isReviewMode() &&  this.question.active && this.question.targetSelector == Crowdsourcing.Question.Selector.RECTANGLE && this.question.annotations.length == 0;
-	}.bind(this)
->>>>>>> 7384e124
-
-	this.showInactiveInstructions = function() {
-	    return !this.opts.item.isReviewMode() &&  !this.question.active && this.question.targetSelector == Crowdsourcing.Question.Selector.RECTANGLE && this.opts.item.questions.filter(q => q.isRegionTarget()).length > 1;
-
-<<<<<<< HEAD
+
+
 riot.tag2('richtextquestion', '<div if="{this.showInstructions()}" class="annotation_instruction"><label>{Crowdsourcing.translate(⁗crowdsourcing__help__create_rect_on_image⁗)}</label></div><div if="{this.showInactiveInstructions()}" class="crowdsourcing-annotations__single-instruction -inactive"><label>{Crowdsourcing.translate(⁗crowdsourcing__help__make_active⁗)}</label></div><div class="crowdsourcing-annotations__wrapper" id="question_{opts.index}_annotation_{index}" each="{anno, index in this.question.annotations}"><div class="crowdsourcing-annotations__annotation-area"><div if="{this.showAnnotationImages()}" class="crowdsourcing-annotations__annotation-area-image" riot-style="border-color: {anno.getColor()}"><img riot-src="{this.question.getImage(anno)}"></img></div><div class="crowdsourcing-annotations__question-text-input"><textarea class="tinyMCE" disabled="{this.opts.item.isReviewMode() ? \'disabled\' : \'\'}" onchange="{setTextFromEvent}" riot-value="{anno.getText()}"></textarea></div></div><div class="cms-module__actions crowdsourcing-annotations__annotation-action"><button if="{!this.opts.item.isReviewMode()}" onclick="{deleteAnnotationFromEvent}" class="annotation_area__button btn btn--clean delete">{Crowdsourcing.translate(⁗action__delete_annotation⁗)} </button></div></div><button if="{showAddAnnotationButton()}" onclick="{addAnnotation}" class="options-wrapper__option btn btn--default" id="add-annotation">{Crowdsourcing.translate(⁗action__add_annotation⁗)}</button>', '', '', function(opts) {
 
 	this.question = this.opts.question;
@@ -7328,356 +4770,8 @@
 });
 
 
-riot.tag2('annotationbody', '<plaintextresource if="{isPlaintext()}" resource="{this.annotationBody}" annotationid="{this.opts.annotationid}"></plaintextResource><htmltextresource if="{isHtml()}" resource="{this.annotationBody}" annotationid="{this.opts.annotationid}"></htmltextResource><geomapresource if="{isGeoJson()}" resource="{this.annotationBody}" annotationid="{this.opts.annotationid}" mapboxtoken="{this.opts.mapboxtoken}" initialview="{this.opts.geomap.initialView}"></geoMapResource><authorityresource if="{isAuthorityResource()}" resource="{this.annotationBody}" annotationid="{this.opts.annotationid}" currentlang="{this.opts.currentlang}" resturl="{this.opts.resturl}"></authorityResource><datasetresource if="{isDatasetResource()}" resource="{this.annotationBody}" annotationid="{this.opts.annotationid}" currentlang="{this.opts.currentlang}" resturl="{this.opts.resturl}"></datasetResource>', '', '', function(opts) {
-
-this.on("mount", () => {
-    if(this.opts.contentid) {
-        let content = document.getElementById(this.opts.contentid).innerText;
-        try {
-	        this.annotationBody = JSON.parse(content);
-	        this.type = this.annotationBody.type;
-	        if(!this.type) {
-	            this.type = this.anotationBody["@type"];
-	        }
-	        this.format = this.annotationBody.format;
-    	} catch(e) {
-    	    this.annotationBody = {value: content};
-    	    this.type = "TextualResource";
-    	    this.format = "text/plain";
-   		}
-        this.update();
-    }
-})
-
-this.isPlaintext = function() {
-    if(this.type == "TextualBody" || this.type == "TextualResource") {
-        return !this.format || this.format == "text/plain";
-    }
-    return false;
-}.bind(this)
-
-this.isHtml = function() {
-    if(this.type == "TextualBody" || this.type == "TextualResource") {
-        return this.format == "text/html";
-    }
-    return false;
-}.bind(this)
-
-this.isGeoJson = function() {
-    return this.type == "Feature";
-}.bind(this)
-
-this.isAuthorityResource = function() {
-    return this.type == "AuthorityResource";
-}.bind(this)
-
-this.isDatasetResource = function() {
-    return this.type == "Dataset";
-}.bind(this)
-
-});
-
-
-riot.tag2('authorityresource', '<div class="annotation__body__authority"><div if="{normdataList.length == 0}">{authorityId}</div><dl class="annotation__body__authority__normdata_list" each="{normdata in normdataList}"><dt class="normdata_list__label">{normdata.property}: </dt><dd class="normdata_list__value">{normdata.value}</dd></dl></div>', '', '', function(opts) {
-    this.normdataList = [];
-
-	this.on("mount", () => {
-		this.authorityId = this.opts.resource.id;
-	    this.url = this.opts.resturl + "authority/resolver?id=" + this.unicodeEscapeUri(this.authorityId) + "&template=ANNOTATION&lang=" + this.opts.currentlang
-		this.update();
-	    fetch(this.url)
-	    .then(response => {
-	        if(!response.ok) {
-	            throw "Error: " + response.status;
-	        } else {
-	            return response;
-	        }
-	    })
-	    .then(response => response.json())
-	    .then(response => {
-	        this.normdataList = this.parseResponse(response);
-	    })
-	    .catch(error => {
-	        console.error("failed to load ", this.url, ": " + error);
-	    })
-	    .then(() => this.update());
-	})
-
-	this.unicodeEscapeUri = function(uri) {
-    	return uri.replace(/\//g, 'U002F').replace('/\\/g','U005C').replace('/?/g','U003F').replace('/%/g','U0025');
-	}.bind(this)
-
-	this.parseResponse = function(jsonResponse) {
-	    let normdataList = [];
-	    $.each( jsonResponse, (i, object ) => {
-            $.each( object, ( property, value ) => {
-                let stringValue = value.map(v => v.text).join("; ");
-                normdataList.push({property: property, value:stringValue});
-            });
-	    });
-	    return normdataList;
-	}.bind(this)
-
-});
-riot.tag2('datasetresource', '<div class="annotation__body__dataset"><dl class="annotation__body__dataset__data_list" each="{field in dataFields}"><dt class="data_list__label">{getName(field)}: </dt><dd class="data_list__value">{getValue(field)}</dd></dl></div>', '', '', function(opts) {
-    this.dataSet = {};
-    this.dataFields = [];
-
-	this.on("mount", () => {
-		this.dataSet = this.opts.resource.data;
-		this.dataFields = Object.keys(this.dataSet);
-		if(viewerJS.translator) {
-		    viewerJS.translator.addTranslations(this.dataFields)
-			.then(() => this.update());
-		} else {
-			viewerJS.initialized.subscribe(() => {
-		        viewerJS.translator.addTranslations(this.dataFields)
-				.then(() => this.update());
-			});
-		}
-	})
-
-	this.getValue = function(field) {
-	    let value = this.dataSet[field];
-	    if(!value) {
-	        return "";
-	    } else if(Array.isArray(value)) {
-	        return value.join("; ")
-	    } else {
-	        return value;
-	    }
-	}.bind(this)
-
-	this.getName = function(field) {
-	    return viewerJS.translator.translate(field);
-	}.bind(this)
-
-});
-
-riot.tag2('geomapresource', '<div id="geomap_{opts.annotationid}" class="annotation__body__geomap geomap"></div>', '', '', function(opts) {
-
-this.on("mount", () => {
-	this.feature = this.opts.resource;
-	this.config = {
-	        popover: undefined,
-	        mapId: "geomap_" + this.opts.annotationid,
-	        fixed: true,
-	        clusterMarkers: false,
-	        initialView : this.opts.initialview,
-	    };
-    this.geoMap = new viewerJS.GeoMap(this.config);
-    let view = this.feature.view;
-    let features = [this.feature];
-    this.geoMap.init(view, features);
-=======
-	}.bind(this)
-
-	this.showAddAnnotationButton = function() {
-	    return !this.question.isReviewMode() && !this.question.isRegionTarget() && this.question.mayAddAnnotation();
-	}.bind(this)
-
-    this.setTextFromEvent = function(event) {
-        event.preventUpdate = true;
-        if(event.item.anno) {
-            event.item.anno.setText(event.target.value);
-            this.question.saveToLocalStorage();
-        } else {
-            throw "No annotation to set"
-        }
-    }.bind(this)
-
-    this.deleteAnnotationFromEvent = function(event) {
-        if(event.item.anno) {
-            this.question.deleteAnnotation(event.item.anno);
-            this.update();
-        }
-    }.bind(this)
-
-    this.addAnnotation = function() {
-        this.question.addAnnotation();
-        this.question.focusCurrentAnnotation();
-    }.bind(this)
-
-});
-riot.tag2('progressbar', '<div class="goobi-progress-bar-wrapper"><div class="goobi-progress-bar"><div each="{value, index in this.values}" class="goobi-progress-bar__bar {styleClasses[index]}" riot-style="width: {getRelativeWidth(value)};"></div></div></div>', '', '', function(opts) {
-	this.values = JSON.parse(this.opts.values);
-	this.styleClasses = JSON.parse(this.opts.styleclasses);
-
-	this.on("mount", function() {
-	    let bar = this.root.querySelector(".goobi-progress-bar");
-	    this.totalBarWidth = bar.getBoundingClientRect().width;
-		this.update();
-	})
-
-	this.getRelativeWidth = function(value) {
-		    let barWidth = value/this.opts.total*this.totalBarWidth;
-		    return barWidth + "px";
-	}.bind(this)
-
-});
-riot.tag2('questiontemplate', '<div if="{showInstructions()}" class="annotation_instruction"><label>{Crowdsourcing.translate(⁗crowdsourcing__help__create_rect_on_image⁗)}</label></div><div if="{showInactiveInstructions()}" class="annotation_instruction annotation_instruction_inactive"><label>{Crowdsourcing.translate(⁗crowdsourcing__help__make_active⁗)}</label></div><div class="annotation_wrapper" id="question_{opts.index}_annotation_{index}" each="{anno, index in this.question.annotations}"><div class="annotation_area"></div></div><button if="{showAddAnnotationButton()}" onclick="{addAnnotation}" class="options-wrapper__option btn btn--default" id="add-annotation">{Crowdsourcing.translate(⁗action__add_annotation⁗)}</button>', '', '', function(opts) {
-
-this.question = this.opts.question;
-
-this.on("mount", function() {
-    this.question.initializeView((anno) => new Crowdsourcing.Annotation.Implementation(anno), this.update, this.update, this.focusAnnotation);
-    this.opts.item.onImageOpen(function() {
-        this.update()
-    }.bind(this));
-});
-
-this.focusAnnotation = function(index) {
-    let id = "question_" + this.opts.index + "_annotation_" + index;
-    let inputSelector = "#" + id + " textarea";
-    this.root.querySelector(inputSelector).focus();
-}.bind(this)
-
-this.showInstructions = function() {
-    return !this.opts.item.isReviewMode() &&  this.question.active && this.question.targetSelector == Crowdsourcing.Question.Selector.RECTANGLE && this.question.annotations.length == 0;
-}.bind(this)
-
-this.showInactiveInstructions = function() {
-    return !this.opts.item.isReviewMode() &&  !this.question.active && this.question.targetSelector == Crowdsourcing.Question.Selector.RECTANGLE && this.opts.item.questions.filter(q => q.isRegionTarget()).length > 1;
-
-}.bind(this)
-
-this.showAddAnnotationButton = function() {
-    return !this.question.isReviewMode() && !this.question.isRegionTarget() && this.question.mayAddAnnotation();
-}.bind(this)
-
-this.setBodyFromEvent = function(event) {
-    event.preventUpdate = true;
-    if(event.item.anno) {
-
-        this.question.saveToLocalStorage();
-    } else {
-        throw "No annotation to set"
-    }
-}.bind(this)
-
-this.deleteAnnotationFromEvent = function(event) {
-    if(event.item.anno) {
-        this.question.deleteAnnotation(event.item.anno);
-        this.update();
-    }
-}.bind(this)
-
-this.addAnnotation = function() {
-    this.question.addAnnotation();
-    this.question.focusCurrentAnnotation();
-}.bind(this)
-
-});
-
-
-riot.tag2('richtextquestion', '<div if="{this.showInstructions()}" class="annotation_instruction"><label>{Crowdsourcing.translate(⁗crowdsourcing__help__create_rect_on_image⁗)}</label></div><div if="{this.showInactiveInstructions()}" class="crowdsourcing-annotations__single-instruction -inactive"><label>{Crowdsourcing.translate(⁗crowdsourcing__help__make_active⁗)}</label></div><div class="crowdsourcing-annotations__wrapper" id="question_{opts.index}_annotation_{index}" each="{anno, index in this.question.annotations}"><div class="crowdsourcing-annotations__annotation-area"><div if="{this.showAnnotationImages()}" class="crowdsourcing-annotations__annotation-area-image" riot-style="border-color: {anno.getColor()}"><img riot-src="{this.question.getImage(anno)}"></img></div><div class="crowdsourcing-annotations__question-text-input"><textarea class="tinyMCE" disabled="{this.opts.item.isReviewMode() ? \'disabled\' : \'\'}" onchange="{setTextFromEvent}" riot-value="{anno.getText()}"></textarea></div></div><div class="cms-module__actions crowdsourcing-annotations__annotation-action"><button if="{!this.opts.item.isReviewMode()}" onclick="{deleteAnnotationFromEvent}" class="annotation_area__button btn btn--clean delete">{Crowdsourcing.translate(⁗action__delete_annotation⁗)} </button></div></div><button if="{showAddAnnotationButton()}" onclick="{addAnnotation}" class="options-wrapper__option btn btn--default" id="add-annotation">{Crowdsourcing.translate(⁗action__add_annotation⁗)}</button>', '', '', function(opts) {
-
-	this.question = this.opts.question;
-
-	this.on("mount", function() {
-	    this.question.initializeView((anno) => new Crowdsourcing.Annotation.Richtext(anno), this.update, this.update, this.focusAnnotation);
-
-	    this.opts.item.onImageOpen(function() {
-	        switch(this.question.targetSelector) {
-	            case Crowdsourcing.Question.Selector.WHOLE_PAGE:
-	            case Crowdsourcing.Question.Selector.WHOLE_SOURCE:
-	                if(this.question.annotations.length == 0 && !this.question.item.isReviewMode()) {
-	                    this.question.addAnnotation();
-
-	                    this.opts.item.dirty = false;
-	                }
-	        }
-	        this.update();
-	    }.bind(this));
-	});
-
-	this.on("updated", function(e) {
-	    this.initTinyMce();
-	});
-
-	this.initTinyMce = function() {
-	    if($(".tinyMCE").length) {
-		    let config = viewerJS.tinyMce.getConfig({
-		        language: Crowdsourcing.language,
-		    	setup: (editor) => {
-		    	    editor.on('change', (e) => {
-		    	        editor.save();
-		    	        editor.targetElm.dispatchEvent(new Event('change'));
-		    	    });
-		    	}
-		    });
-		    if(this.opts.item.isReviewMode()) {
-		        config.readonly = 1;
-		    }
-	  	    tinymce.init( config );
-	    }
-	}.bind(this)
-
-	this.focusAnnotation = function(index) {
-	    let id = "question_" + this.opts.index + "_annotation_" + index;
-	    let inputSelector = "#" + id + " textarea";
-	    this.root.querySelector(inputSelector).focus();
-	}.bind(this)
-
-	this.showAnnotationImages = function() {
-	    return this.question.isRegionTarget();
-	}.bind(this)
-
-	this.showInstructions = function() {
-	    return !this.opts.item.isReviewMode() &&  this.question.active && this.question.targetSelector == Crowdsourcing.Question.Selector.RECTANGLE && this.question.annotations.length == 0;
-	}.bind(this)
-
-	this.showInactiveInstructions = function() {
-	    return !this.opts.item.isReviewMode() &&  !this.question.active && this.question.targetSelector == Crowdsourcing.Question.Selector.RECTANGLE && this.opts.item.questions.filter(q => q.isRegionTarget()).length > 1;
-
-	}.bind(this)
-
-	this.showAddAnnotationButton = function() {
-	    return !this.question.isReviewMode() && !this.question.isRegionTarget() && this.question.mayAddAnnotation();
-	}.bind(this)
-
-    this.setTextFromEvent = function(event) {
-        event.preventUpdate = true;
-        if(event.item.anno) {
-            event.item.anno.setText(event.target.value);
-            this.question.saveToLocalStorage();
-        } else {
-            throw "No annotation to set"
-        }
-    }.bind(this)
-
-    this.deleteAnnotationFromEvent = function(event) {
-        if(event.item.anno) {
-            this.question.deleteAnnotation(event.item.anno);
-            this.update();
-        }
-    }.bind(this)
-
-    this.addAnnotation = function() {
-        this.question.addAnnotation();
-        this.question.focusCurrentAnnotation();
-    }.bind(this)
->>>>>>> 7384e124
-
-});
-
-});
-riot.tag2('htmltextresource', '<div ref="container" class="annotation__body__htmltext"></div>', '', '', function(opts) {
-
-<<<<<<< HEAD
-	this.on("mount", () => {
-	    this.refs.container.innerHTML = this.opts.resource.value;
-	})
-
-});
-riot.tag2('plaintextresource', '<div class="annotation__body__plaintext">{this.opts.resource.value}</div>', '', '', function(opts) {
-});
 riot.tag2('featuresetfilter', '<ul if="{filters.length > 0}"><li each="{filter in filters}" class="{filter.styleClass}"><label>{filter.label}</label><div><input type="radio" name="options_{filter.field}" id="options_{filter.field}_all" value="" checked onclick="{resetFilter}"><label for="options_{filter.field}_all">{opts.msg.alle}</label></div><div each="{option, index in filter.options}"><input type="radio" name="options_{filter.field}" id="options_{filter.field}_{index}" riot-value="{option.name}" onclick="{setFilter}"><label for="options_{filter.field}_{index}">{option.name}</label></div></li></ul>', '', '', function(opts) {
 
-=======
-riot.tag2('featuresetfilter', '<ul if="{filters.length > 0}"><li each="{filter in filters}" class="{filter.styleClass}"><label>{filter.label}</label><div><input type="radio" name="options_{filter.field}" id="options_{filter.field}_all" value="" checked onclick="{resetFilter}"><label for="options_{filter.field}_all">{opts.msg.alle}</label></div><div each="{option, index in filter.options}"><input type="radio" name="options_{filter.field}" id="options_{filter.field}_{index}" riot-value="{option.name}" onclick="{setFilter}"><label for="options_{filter.field}_{index}">{option.name}</label></div></li></ul>', '', '', function(opts) {
-
->>>>>>> 7384e124
 this.filters = [];
 
 this.on("mount", () => {
@@ -7784,7 +4878,6 @@
 riot.tag2('featuresetselector', '<div class="tab" if="{featureGroups.length > 1}"><button each="{featureGroup, index in featureGroups}" class="tablinks {isActive(featureGroup) ? \'-active\':\'\'}" onclick="{setFeatureGroup}">{getLabel(featureGroup)}</button></div>', '', '', function(opts) {
 
 this.featureGroups = [];
-<<<<<<< HEAD
 
 this.on("mount", () => {
 	this.featureGroups = opts.featureGroups;
@@ -7915,150 +5008,7 @@
 this.show = function() {
 	this.root.style.display = "block";
 }.bind(this)
-=======
-
-this.on("mount", () => {
-	this.featureGroups = opts.featureGroups;
-	this.geomap = opts.geomap;
-	this.update();
-})
-
-this.setFeatureGroup = function(event) {
-	let featureGroup = event.item.featureGroup;
-	this.geomap.setActiveLayers([featureGroup]);
-}.bind(this)
-
-this.getLabel = function(featureGroup) {
-	return viewerJS.iiif.getValue(featureGroup.config.label, this.opts.locale, this.opts.defaultLocale);
-}.bind(this)
-
-this.isActive = function(featureGroup) {
-	return featureGroup.active;
-}.bind(this)
-
-});
-riot.tag2('geojsonfeaturelist', '<div class="custom-map__sidebar-inner-wrapper"><div class="custom-map__sidebar-inner-top"><h4 class="custom-map__sidebar-inner-heading"><rawhtml content="{getListLabel()}"></rawhtml></h4><input if="{getVisibleEntities().length > 0}" class="custom-map__sidebar-inner-search-input" type="text" ref="search" oninput="{filterList}"></input></div><div class="custom-map__sidebar-inner-bottom"><ul if="{getVisibleEntities().length > 0}" class="custom-map__inner-wrapper-list"><li class="custom-map__inner-wrapper-list-entry" each="{entity in getVisibleEntities()}"><a href="{getLink(entity)}"><rawhtml content="{getEntityLabel(entity)}"></rawhtml></a></li></ul></div></div>', '', 'onclick="{preventBubble}"', function(opts) {
-
-this.entities = [];
-this.filteredEntities = undefined;
-
-this.on("mount", () => {
-	this.opts.featureGroups.forEach(group => {
-		group.onFeatureClick.subscribe(f => {
-			this.title = f.properties?.title;
-			this.setEntities(f.properties?.entities?.filter(e => e.visible !== false).filter(e => this.getEntityLabel(e)?.length > 0));
-		});
-	})
-	this.opts.geomap.onMapClick.subscribe(e => this.hide());
-	this.hide();
-})
-
-this.setEntities = function(entities) {
-
-	this.entities = [];
-	this.filteredEntities = undefined;
-	if(this.refs["search"]) {
-		this.refs["search"].value = "";
-	}
-	if(entities?.length || this.opts.showAlways) {
-		this.entities = entities;
-		this.show();
-		this.update();
-	}
-}.bind(this)
-
-this.getVisibleEntities = function() {
-	if(!this.entities) {
-		return [];
-	} else if(this.filteredEntities === undefined) {
-		return this.entities;
-	} else {
-		return this.filteredEntities;
-	}
-}.bind(this)
-
-this.preventBubble = function(e) {
-	event.stopPropagation();
-}.bind(this)
-
-this.filterList = function(e) {
-	let filter = e.target.value;
-	if(filter) {
-		this.filteredEntities = this.entities.filter(e => this.getLabel(e).toLowerCase().includes(filter.toLowerCase() ));
-	} else {
-		this.filteredEntities = undefined;
-	}
-}.bind(this)
-
-this.getEntityLabel = function(entity) {
-	if(entity) {
-		return this.getLabel(entity);
-	}
-}.bind(this)
-
-this.getListLabel = function() {
-	if(this.title) {
-		let label = viewerJS.iiif.getValue(this.title, this.opts.locale, this.opts.defaulLocale);
-		return label;
-	}
-}.bind(this)
-
-this.getLink = function(entity) {
-	if(entity) {
-		if(entity.link) {
-			return entity.link;
-		} else {
-			let labels = this.opts.entityLinkFormat;
-			label = labels.map(format => {
-				let groups = [...format.matchAll(/\${(.*?)}/g)];
-				let l = "";
-				groups.forEach(group => {
-					if(group.length > 1) {
-						let value = entity[group[1]]?.map(s => viewerJS.iiif.getValue(s, this.opts.locale, this.opts.defaultLocale)).join(", ");
-						if(value) {
-							l += format.replaceAll(group[0], value ? value : "");
-						}
-					}
-				})
-				return l;
-			}).join("");
-			return label;
-
-		}
-	}
-}.bind(this)
-
-this.getLabel = function(entity) {
-
-	if(entity.title) {
-		let label = viewerJS.iiif.getValue(entity.title, this.opts.locale, this.opts.defaulLocale);
-		return label;
-	} else {
-		return "";
-	}
-
-}.bind(this)
-
-this.hide = function() {
-	this.root.style.display = "none";
-}.bind(this)
-
-this.show = function() {
-	this.root.style.display = "block";
-}.bind(this)
-
-});
-riot.tag2('slide_default', '<a class="swiper-link slider-{this.opts.stylename}__link" href="{this.opts.link}" target="{this.opts.link_target}" rel="noopener"><div class="swiper-heading slider-{this.opts.stylename}__header">{this.opts.label}</div><img class="swiper-image slider-{this.opts.stylename}__image" riot-src="{this.opts.image}" alt="{this.opts.alttext}"><p class="swiper-description slider-{this.opts.stylename}__description" ref="description"></p></a>', '', '', function(opts) {
-		this.on("mount", () => {
-			if(this.refs.description) {
-				   this.refs.description.innerHTML = this.opts.description;
-			}
-		});
-});
-
-riot.tag2('slide_indexslider', '<a class="slider-{this.opts.stylename}__link-wrapper" href="{this.opts.link}"><div class="swiper-heading slider-mnha__header">{this.opts.label}</div><img class="slider-{this.opts.stylename}__image" loading="lazy" riot-src="{this.opts.image}"><div class="swiper-lazy-preloader"></div></a>', '', '', function(opts) {
-});
-riot.tag2('slide_stories', '<div class="slider-{this.opts.stylename}__image" riot-style="background-image: url({this.opts.image})"></div><a class="slider-{this.opts.stylename}__info-link" href="{this.opts.link}"><div class="slider-{this.opts.stylename}__info-symbol"><svg width="6" height="13" viewbox="0 0 6 13" fill="none" xmlns="http://www.w3.org/2000/svg"><path fill-rule="evenodd" clip-rule="evenodd" d="M4.664 1.21C4.664 2.134 4.092 2.728 3.168 2.728C2.354 2.728 1.936 2.134 1.936 1.474C1.936 0.506 2.706 0 3.454 0C4.136 0 4.664 0.506 4.664 1.21ZM5.258 11.528C4.664 12.1 3.586 12.584 2.42 12.716C1.386 12.496 0.748 11.792 0.748 10.78C0.748 10.362 0.836 9.658 1.1 8.58C1.276 7.81 1.452 6.534 1.452 5.852C1.452 5.588 1.43 5.302 1.408 5.236C1.144 5.17 0.726 5.104 0.198 5.104L0 4.488C0.572 4.07 1.716 3.718 2.398 3.718C3.542 3.718 4.202 4.312 4.202 5.566C4.202 6.248 4.026 7.194 3.828 8.118C3.542 9.328 3.432 10.12 3.432 10.472C3.432 10.802 3.454 11.022 3.542 11.154C3.96 11.066 4.4 10.868 4.928 10.56L5.258 11.528Z" fill="white"></path></svg></div><div class="slider-single-story__info-phrase">{this.opts.label}</div></a>', '', '', function(opts) {
+
 });
 
 
@@ -8269,6 +5219,17 @@
 
     	return layout;
     }.bind(this)
->>>>>>> 7384e124
-
+
+});
+riot.tag2('slide_default', '<a class="swiper-link slider-{this.opts.stylename}__link" href="{this.opts.link}" target="{this.opts.link_target}" rel="noopener"><div class="swiper-heading slider-{this.opts.stylename}__header">{this.opts.label}</div><img class="swiper-image slider-{this.opts.stylename}__image" riot-src="{this.opts.image}" alt="{this.opts.alttext}"><p class="swiper-description slider-{this.opts.stylename}__description" ref="description"></p></a>', '', '', function(opts) {
+		this.on("mount", () => {
+			if(this.refs.description) {
+				   this.refs.description.innerHTML = this.opts.description;
+			}
+		});
+});
+
+riot.tag2('slide_indexslider', '<a class="slider-{this.opts.stylename}__link-wrapper" href="{this.opts.link}"><div class="swiper-heading slider-mnha__header">{this.opts.label}</div><img class="slider-{this.opts.stylename}__image" loading="lazy" riot-src="{this.opts.image}"><div class="swiper-lazy-preloader"></div></a>', '', '', function(opts) {
+});
+riot.tag2('slide_stories', '<div class="slider-{this.opts.stylename}__image" riot-style="background-image: url({this.opts.image})"></div><a class="slider-{this.opts.stylename}__info-link" href="{this.opts.link}"><div class="slider-{this.opts.stylename}__info-symbol"><svg width="6" height="13" viewbox="0 0 6 13" fill="none" xmlns="http://www.w3.org/2000/svg"><path fill-rule="evenodd" clip-rule="evenodd" d="M4.664 1.21C4.664 2.134 4.092 2.728 3.168 2.728C2.354 2.728 1.936 2.134 1.936 1.474C1.936 0.506 2.706 0 3.454 0C4.136 0 4.664 0.506 4.664 1.21ZM5.258 11.528C4.664 12.1 3.586 12.584 2.42 12.716C1.386 12.496 0.748 11.792 0.748 10.78C0.748 10.362 0.836 9.658 1.1 8.58C1.276 7.81 1.452 6.534 1.452 5.852C1.452 5.588 1.43 5.302 1.408 5.236C1.144 5.17 0.726 5.104 0.198 5.104L0 4.488C0.572 4.07 1.716 3.718 2.398 3.718C3.542 3.718 4.202 4.312 4.202 5.566C4.202 6.248 4.026 7.194 3.828 8.118C3.542 9.328 3.432 10.12 3.432 10.472C3.432 10.802 3.454 11.022 3.542 11.154C3.96 11.066 4.4 10.868 4.928 10.56L5.258 11.528Z" fill="white"></path></svg></div><div class="slider-single-story__info-phrase">{this.opts.label}</div></a>', '', '', function(opts) {
 });