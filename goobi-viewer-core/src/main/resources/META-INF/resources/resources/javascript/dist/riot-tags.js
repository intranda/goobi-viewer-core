riot.tag2('adminmediaupload', '<div class="admin-cms-media__upload-wrapper"><div class="admin-cms-media__upload {isDragover ? \'is-dragover\' : \'\'}" ref="dropZone"><div class="admin-cms-media__upload-input"><p> {opts.msg.uploadText} <br><small>({opts.msg.allowedFileTypes}: {fileTypes})</small></p><label for="file" class="btn btn--default">{opts.msg.buttonUpload}</label><input id="file" class="admin-cms-media__upload-file" type="file" multiple="multiple" onchange="{buttonFilesSelected}"></div><div class="admin-cms-media__upload-messages"><div class="admin-cms-media__upload-message uploading"><i class="fa fa-spinner fa-pulse fa-fw"></i> {opts.msg.mediaUploading} </div><div class="admin-cms-media__upload-message success"><i class="fa fa-check-square-o" aria-hidden="true"></i> {opts.msg.mediaFinished} </div><div class="admin-cms-media__upload-message error"><i class="fa fa-exclamation-circle" aria-hidden="true"></i><span></span></div></div></div><div if="{this.opts.showFiles}" class="admin-cms-media__list-files {this.uploadedFiles.length > 0 ? \'in\' : \'\'}" ref="filesZone"><div each="{file in this.uploadedFiles}" class="admin-cms-media__list-files__file"><img riot-src="{file}" alt="{getFilename(file)}" title="{getFilename(file)}"><div class="delete_overlay" onclick="{deleteFile}"><i class="fa fa-trash" aria-hidden="true"></i></div></div></div></div>', '', '', function(opts) {
        this.files = [];
        this.displayFiles = [];
        this.uploadedFiles = []
        if(this.opts.fileTypes) {
            this.fileTypes = this.opts.fileTypes;
        } else {
        	this.fileTypes = 'jpg, png, docx, doc, pdf, rtf, html, xhtml, xml';
        }
        this.isDragover = false;

        this.on('mount', function () {

            if(this.opts.showFiles) {
                this.initUploadedFiles();
            }

            this.initDrop();

        }.bind(this));

        this.initDrop = function() {
			var dropZone = (this.refs.dropZone);

            dropZone.addEventListener('dragover', function (e) {
                e.stopPropagation();
                e.preventDefault();
                e.dataTransfer.dropEffect = 'copy';

                $('.admin-cms-media__upload-messages, .admin-cms-media__upload-message.uploading, .admin-cms-media__upload-message.success, .admin-cms-media__upload-message.error').removeClass('in-progress');

                this.isDragover = true;
                this.update();
            }.bind(this));

            dropZone.addEventListener('dragleave', function (e) {
                this.isDragover = false;
                this.update();
            }.bind(this));

            dropZone.addEventListener('drop', (e) => {
                e.stopPropagation();
                e.preventDefault();
                this.files = [];

                for (var f of e.dataTransfer.files) {
                    this.files.push(f);
                    var sizeUnit = 'KB';
                    var size = f.size / 1000;

                    if (size > 1024) {
                        size = size / 1024;
                        sizeUnit = 'MB';
                    }

                    if (size > 1024) {
                        size = size / 1024;
                        sizeUnit = 'GB';
                    }

                    this.displayFiles.push({ name: f.name, size: Math.floor(size) + ' ' + sizeUnit, completed: 0 });
                }
    			this.uploadFiles()
    			.then( () => {
    			    this.isDragover = false;
    			    this.update();
    			})

            });
        }.bind(this)

        this.initUploadedFiles = function() {
			this.getUploadedFiles();

            var filesZone = (this.refs.filesZone);

        }.bind(this)

        this.buttonFilesSelected = function(e) {
            this.files = [];
            for (var f of e.target.files) {
                console.log("selected file "+ f.name);
                this.files.push(f);
                var sizeUnit = 'KB';
                var size = f.size / 1000;

                if (size > 1024) {
                    size = size / 1024;
                    sizeUnit = 'MB';
                }
                if (size > 1024) {
                    size = size / 1024;
                    sizeUnit = 'GB';
                }

                this.displayFiles.push({ name: f.name, size: Math.floor(size) + ' ' + sizeUnit, completed: 0 });
            }

            this.uploadFiles();
        }.bind(this)

        this.uploadFiles = function() {
            var uploads = [];

            $('.admin-cms-media__upload-messages, .admin-cms-media__upload-message.success, .admin-cms-media__upload-message.error').removeClass('in-progress');
            $('.admin-cms-media__upload-messages, .admin-cms-media__upload-message.uploading').addClass('in-progress');

            for (i = 0; i < this.files.length; i++) {
                console.log("upload file ", i, this.files[i])
                uploads.push(Q(this.uploadFile(i)));
            }

            return Q.allSettled(uploads).then(function(results) {
             	var errorMsg = "";
                 results.forEach(function (result) {
                     if (result.state === "fulfilled") {
                     	var value = result.value;
                     	this.fileUploaded(value);
                     } else {
                         var responseText = result.reason.responseText ? result.reason.responseText : result.reason;
                         errorMsg += (responseText + "</br>");
                     }
                 }.bind(this));

                 if (errorMsg) {
                 	this.fileUploadError(errorMsg);
                 } else if(this.opts.onUploadSuccess) {
                     this.opts.onUploadSuccess();
                 }

           		if (this.opts.onUploadComplete) {
           			this.opts.onUploadComplete();
           		}

            }.bind(this))
            .then( () => {
                if(this.opts.showFiles) {
                	return this.getUploadedFiles();
                }
            });
        }.bind(this)

        this.fileUploaded = function(fileInfo) {
            $('.admin-cms-media__upload-messages, .admin-cms-media__upload-message.uploading').removeClass('in-progress');
            $('.admin-cms-media__upload-messages, .admin-cms-media__upload-message.success').addClass('in-progress');

            setTimeout( function() {
                $('.admin-cms-media__upload-messages, .admin-cms-media__upload-message.uploading, .admin-cms-media__upload-message.success').removeClass('in-progress');
        	}, 5000 );
        }.bind(this)

        this.fileUploadError = function(responseText) {
            $('.admin-cms-media__upload-messages, .admin-cms-media__upload-message.uploading').removeClass('in-progress');
        	if (responseText) {
                $('.admin-cms-media__upload-messages, .admin-cms-media__upload-message.error').addClass('in-progress');
                $('.admin-cms-media__upload-message.error span').html(responseText);
            }
        }.bind(this)

        this.getUploadedFiles = function() {
            return fetch(this.opts.postUrl, {
                method: "GET",
       		})
       		.then(response => response.json())
       		.then(json => {
       		    console.log("uploaded files ", json);
       		    this.uploadedFiles = json;
       		    this.update();
       		})
        }.bind(this)

        this.deleteUploadedFiles = function() {
            return fetch(this.opts.postUrl, {
                method: "DELETE",
       		})
        }.bind(this)

        this.deleteUploadedFile = function(file) {
            return fetch(this.opts.postUrl + this.getFilename(file), {
                method: "DELETE",
       		})
        }.bind(this)

        this.deleteFile = function(data) {
            console.log("delete ", this.getFilename(data.item.file));
            this.deleteUploadedFile(data.item.file)
            .then( () => {
                this.getUploadedFiles();
            })
        }.bind(this)

        this.uploadFile = function(i) {
            if (this.files.length <= i) {
                new Modal(this.refs.doneModal).show();
                return;
            }

            var displayFile = this.displayFiles[i];
            var config = {
                onUploadProgress: (progressEvent) => {
                    displayFile.completed = (progressEvent.loaded * 100) / progressEvent.total;
                    this.update();
                }
            };

            return fetch(this.opts.postUrl + this.files[i].name, {
                method: "GET",
            })
            .then(r => r.json())
            .then( json => {
                return json.image != undefined
            })
            .then(exists => {
                if(exists) {
	                let overwrite = confirm(this.opts.msg.overwriteFileConfirm.replace("{0}",  this.files[i].name));
	                if(!overwrite) {
	                    throw this.opts.msg.overwriteFileRefused.replace("{0}",  this.files[i].name);
	                }
                }
            })
            .then(overwrite => {
	            var data = new FormData();
	            data.append("filename", this.files[i].name);
	            data.append('file', this.files[i]);
				return data;
            })
            .then( data => fetch(this.opts.postUrl, {
                method: "POST",
                body: data,

       		})
       		.then( result => {
       		    var defer = Q.defer();
       		    if(result.ok) {
       		    	defer.resolve(result);
       		    } else if(result.body && !result.responseText){
                   result.body.getReader().read()
					.then(({ done, value }) => {
						defer.reject({
						  responseText:   new TextDecoder("utf-8").decode(value)
						})
					});
       		    } else {
       		        defer.reject(result);
       		    }
       		    return defer.promise;
       		}));
        }.bind(this)

        this.getFilename = function(url) {
            let result = url.match(/_tifU002F(.*)\/(?:full|square)/);
            if(result && result.length > 1) {
                return result[1];
            } else {
             	return url;
            }
        }.bind(this)
});


<<<<<<< HEAD
riot.tag2('bookmarklist', '<ul if="{opts.bookmarks.config.userLoggedIn}" class="{mainClass} list"><li each="{bookmarkList in getBookmarkLists()}"><button if="{pi}" class="btn btn--clean" type="button" onclick="{inList(bookmarkList, this.pi, this.page, this.logid) ? remove : add}"><i if="{inList(bookmarkList, this.pi, this.page, this.logid)}" class="fa fa-check" aria-hidden="true"></i> {bookmarkList.name} <span>{bookmarkList.numItems}</span></button><div if="{!pi}" class="row no-margin"><div class="col-9 no-padding"><a href="{opts.bookmarks.getBookmarkListUrl(bookmarkList.id)}">{bookmarkList.name}</a></div><div class="col-2 no-padding icon-list"><a if="{maySendList(bookmarkList)}" href="{sendListUrl(bookmarkList)}" title="{msg(\'bookmarkList_session_mail_sendList\')}"><i class="fa fa-paper-plane-o" aria-hidden="true"></i></a><a href="{searchListUrl(bookmarkList)}" data-toggle="tooltip" data-placement="top" data-original-title="" title="{msg(\'action__search_in_bookmarks\')}"><i class="fa fa-search" aria-hidden="true"></i></a><a href="{miradorUrl(bookmarkList)}" target="_blank" title="{msg(\'viewMiradorComparison\')}"><i class="fa fa-th" aria-hidden="true"></i></a></div><div class="col-1 no-padding"><span class="{mainClass}-counter">{bookmarkList.numItems}</span></div></div></li></ul><ul if="{!opts.bookmarks.config.userLoggedIn}" each="{bookmarkList in getBookmarkLists()}" class="{mainClass} list"><li each="{bookmark in bookmarkList.items}"><div class="row no-margin"><div class="col-4 no-padding"><div class="{mainClass}-image" riot-style="background-image: url({bookmark.representativeImageUrl});"></div></div><div class="col-7 no-padding"><h4><a href="{opts.bookmarks.config.root}{bookmark.url}">{bookmark.name}</a></h4></div><div class="col-1 no-padding {mainClass}-remove"><button class="btn btn--clean" type="button" data-bookshelf-type="delete" onclick="{remove}" aria-label="{msg(\'bookmarkList_removeFromBookmarkList\')}"><i class="fa fa-ban" aria-hidden="true"></i></button></div></div></li></ul><div if="{!opts.bookmarks.config.userLoggedIn}" each="{bookmarkList in getBookmarkLists()}" class="{mainClass}-actions"><div if="{mayEmptyList(bookmarkList)}" class="{mainClass}-reset"><button class="btn btn--clean" type="button" data-bookshelf-type="reset" onclick="{deleteList}"><span>{msg(\'bookmarkList_reset\')}</span><i class="fa fa-trash-o" aria-hidden="true"></i></button></div><div if="{maySendList(bookmarkList)}" class="{mainClass}-send"><a href="{sendListUrl(bookmarkList)}"><span>{msg(\'bookmarkList_session_mail_sendList\')}</span><i class="fa fa-paper-plane-o" aria-hidden="true"></i></a></div><div if="{maySearchList(bookmarkList)}" class="{mainClass}-search"><a href="{searchListUrl(bookmarkList)}" data-toggle="tooltip" data-placement="top" data-original-title="" title=""><span>{msg(\'action__search_in_bookmarks\')}</span><i class="fa fa-search" aria-hidden="true"></i></a></div><div if="{mayCompareList(bookmarkList)}" class="{mainClass}-mirador"><a href="{miradorUrl(bookmarkList)}" target="_blank"><span>{msg(\'viewMiradorComparison\')}</span><i class="fa fa-th" aria-hidden="true"></i></a></div></div>', '', '', function(opts) {
=======
riot.tag2('annotationbody', '<plaintextresource if="{isPlaintext()}" resource="{this.annotationBody}" annotationid="{this.opts.annotationid}"></plaintextResource><htmltextresource if="{isHtml()}" resource="{this.annotationBody}" annotationid="{this.opts.annotationid}"></htmltextResource><geomapresource if="{isGeoJson()}" resource="{this.annotationBody}" annotationid="{this.opts.annotationid}" mapboxtoken="{this.opts.mapboxtoken}"></geoMapResource><authorityresource if="{isAuthorityResource()}" resource="{this.annotationBody}" annotationid="{this.opts.annotationid}" currentlang="{this.opts.currentlang}" resturl="{this.opts.resturl}"></authorityResource>', '', '', function(opts) {

this.on("mount", () => {
    if(this.opts.contentid) {
        this.annotationBody = JSON.parse(document.getElementById(this.opts.contentid).innerText);
        this.type = this.annotationBody.type;
        if(!this.type) {
            this.type = this.anotationBody["@type"];
        }
        this.format = this.annotationBody.format;
        this.update();
    }
})

this.isPlaintext = function() {
    if(this.type == "TextualBody" || this.type == "TextualResource") {
        return !this.format || this.format == "text/plain";
    }
    return false;
}.bind(this)

this.isHtml = function() {
    if(this.type == "TextualBody" || this.type == "TextualResource") {
        return this.format == "text/html";
    }
    return false;
}.bind(this)

this.isGeoJson = function() {
    return this.type == "Feature";
}.bind(this)

this.isAuthorityResource = function() {
    return this.type == "AuthorityResource";
}.bind(this)

});


riot.tag2('authorityresource', '<div class="annotation__body__authority"><div if="{normdataList.length == 0}">{authorityId}</div><dl class="annotation__body__authority__normdata_list" each="{normdata in normdataList}"><dt class="normdata_list__label">{normdata.property}: </dt><dd class="normdata_list__value">{normdata.value}</dd></dl></div>', '', '', function(opts) {
    this.normdataList = [];

	this.on("mount", () => {
		this.authorityId = this.opts.resource.id;
	    this.url = this.opts.resturl + "normdata/get/" + this.unicodeEscapeUri(this.authorityId) + "/ANNOTATION/" + this.opts.currentlang + "/"
		this.update();
	    fetch(this.url)
	    .then(response => {
	        if(!response.ok) {
	            throw "Error: " + response.status;
	        } else {
	            return response;
	        }
	    })
	    .then(response => response.json())
	    .then(response => {
	        this.normdataList = this.parseResponse(response);
	    })
	    .catch(error => {
	        console.error("failed to load ", this.url, ": " + error);
	    })
	    .then(() => this.update());
	})

	this.unicodeEscapeUri = function(uri) {
    	return uri.replace(/\//g, 'U002F').replace('/\\/g','U005C').replace('/?/g','U003F').replace('/%/g','U0025');
	}.bind(this)

	this.parseResponse = function(jsonResponse) {
	    let normdataList = [];
	    $.each( jsonResponse, (i, object ) => {
            $.each( object, ( property, value ) => {
                console.log()
                let stringValue = value.map(v => v.text).join("; ");
                normdataList.push({property: property, value:stringValue});
            });
	    });
	    return normdataList;
	}.bind(this)

});
riot.tag2('geomapresource', '<div id="geomap_{opts.annotationid}" class="annotation__body__geomap geomap"></div>', '', '', function(opts) {

this.on("mount", () => {
    console.log("mount geoMap resource ", this.opts)
	this.feature = this.opts.resource;
	this.config = {
	        popover: undefined,
	        mapId: "geomap_" + this.opts.annotationid,
	        fixed: true,
	        clusterMarkers: false,
	        mapBoxToken: this.opts.mapboxtoken
	    };
    this.geoMap = new viewerJS.GeoMap(this.config);
    console.log("init geomap with ", this.config);
    let view = this.feature.view;
    let features = [this.feature];
    this.geoMap.init(view, features);

});

});
riot.tag2('htmltextresource', '<div ref="container" class="annotation__body__htmltext"></div>', '', '', function(opts) {

	this.on("mount", () => {
	    this.refs.container.innerHTML = this.opts.resource.value;
	})

});
riot.tag2('plaintextresource', '<div class="annotation__body__plaintext">{this.opts.resource.value}</div>', '', '', function(opts) {
});
riot.tag2('bookmarklist', '<ul class="{mainClass} list"><li each="{bookmarkList in getBookmarkLists()}"><button if="{pi}" class="btn btn--clean" type="button" onclick="{inList(bookmarkList, this.pi, this.page, this.logid) ? remove : add}"><i if="{inList(bookmarkList, this.pi, this.page, this.logid)}" class="fa fa-check" aria-hidden="true"></i> {bookmarkList.name} <span>{bookmarkList.numItems}</span></button><div if="{!pi}" class="row no-margin"><div class="col-9 no-padding"><a href="{opts.bookmarks.getBookmarkListUrl(bookmarkList.id)}">{bookmarkList.name}</a></div><div class="col-2 no-padding icon-list"><a if="{maySendList(bookmarkList)}" href="{sendListUrl(bookmarkList)}" title="{msg(\'bookmarkList_session_mail_sendList\')}"><i class="fa fa-paper-plane-o" aria-hidden="true"></i></a><a href="{searchListUrl(bookmarkList)}" data-toggle="tooltip" data-placement="top" data-original-title="" title="{msg(\'action__search_in_bookmarks\')}"><i class="fa fa-search" aria-hidden="true"></i></a><a href="{miradorUrl(bookmarkList)}" target="_blank" title="{msg(\'viewMiradorComparison\')}"><i class="fa fa-th" aria-hidden="true"></i></a></div><div class="col-1 no-padding"><span class="{mainClass}-counter">{bookmarkList.numItems}</span></div></div></li></ul>', '', '', function(opts) {
>>>>>>> 0936daa4


this.pi = this.opts.data.pi;
this.logid = this.opts.data.logid;
this.page = this.opts.data.page;
this.loader = this.opts.loader;
this.button = this.opts.button;
this.mainClass = (this.opts.style && this.opts.style.mainClass) ? this.opts.style.mainClass : "bookmark-popup__body-list";

this.on( 'mount', function() {
    this.opts.bookmarks.listsUpdated.pipe(rxjs.operators.merge(rxjs.of(""))).subscribe( () => this.onListUpdate());
});

this.getBookmarkLists = function() {
    let lists =  this.opts.bookmarks.getBookmarkLists();
    return lists;
}.bind(this)

this.updateLists = function() {
    this.opts.bookmarks.listsNeedUpdate.next();
}.bind(this)

this.onListUpdate = function() {
	this.update();
    this.hideLoader();
}.bind(this)

this.hideLoader = function() {
    $(this.loader).hide();
}.bind(this)

this.showLoader = function() {
    $(this.loader).show();
}.bind(this)

this.add = function(event) {
    let list = event.item.bookmarkList
    this.opts.bookmarks.addToBookmarkList(list.id, this.pi, this.page, this.logid, this.opts.bookmarks.isTypePage())
    .then( () => this.updateLists());
}.bind(this)

this.remove = function(event) {
    if(this.opts.bookmarks.config.userLoggedIn) {
	    let list = event.item.bookmarkList
	    this.opts.bookmarks.removeFromBookmarkList(list.id, this.pi, this.page, this.logid, this.opts.bookmarks.isTypePage())
	    .then( () => this.updateLists())
    } else {
        let bookmark = event.item.bookmark;
        this.opts.bookmarks.removeFromBookmarkList(undefined, bookmark.pi, undefined, undefined, false)
	    .then( () => this.updateLists())
    }
}.bind(this)

this.inList = function(list, pi, page, logid) {
    return this.opts.bookmarks.inList(list, pi, page, logid);
}.bind(this)

this.maySendList = function(list) {
    return !opts.bookmarks.config.userLoggedIn && list.items.length > 0;
}.bind(this)

this.sendListUrl = function(list) {
	return this.opts.bookmarks.config.root + "/bookmarks/send/";
}.bind(this)

this.maySearchList = function(list) {
    return list.items.length > 0;
}.bind(this)

this.searchListUrl = function(list) {
    let url;
    if(this.opts.bookmarks.config.userLoggedIn) {
	    url = this.opts.bookmarks.config.root + "/user/bookmarks/search/" + list.name + "/";
    } else {
	    url = this.opts.bookmarks.config.root + "/bookmarks/search/" + list.name + "/";
    }
    return url;
}.bind(this)

this.mayCompareList = function(list) {
    return list.items.length > 0;
}.bind(this)

this.miradorUrl = function(list) {
    if(list.id != null) {
    	return this.opts.bookmarks.config.root + "/mirador/id/" + list.id + "/";
    } else {
    	return this.opts.bookmarks.config.root + "/mirador/";
    }
}.bind(this)

this.msg = function(key) {
    return this.opts.bookmarks.translator.translate(key);
}.bind(this)

});


riot.tag2('bookmarklistloggedin', '<ul if="{opts.bookmarks.config.userLoggedIn}" class="{mainClass}-small-list list"><li class="{mainClass}-entry" each="{bookmarkList in getBookmarkLists()}"><div class="login-navigation__bookmarks-name"><a href="{opts.bookmarks.getBookmarkListUrl(bookmarkList.id)}">{bookmarkList.name}</a></div><div class="login-navigation__bookmarks-icon-list icon-list"><a href="{searchListUrl(bookmarkList)}" data-toggle="tooltip" data-placement="top" data-original-title="" title="{msg(\'action__search_in_bookmarks\')}"><i class="fa fa-search" aria-hidden="true"></i></a><a href="{miradorUrl(bookmarkList)}" target="_blank" title="{msg(\'viewMiradorComparison\')}"><i class="fa fa-th" aria-hidden="true"></i></a><span title="{msg(\'admin__crowdsourcing_campaign_statistics_numRecords\')}" class="{mainClass}-counter">{bookmarkList.numItems}</span></div></li><li class="{mainClass}-entry"><a class="login-navigation__bookmarks-overview-link" href="{allBookmarksUrl()}" data-toggle="tooltip" data-placement="top" data-original-title="" title="{msg(\'bookmarkList_overview_all\')}">{msg(\'bookmarkList_overview_all\')} </a></li></ul>', '', '', function(opts) {


this.pi = this.opts.data.pi;
this.logid = this.opts.data.logid;
this.page = this.opts.data.page;
this.loader = this.opts.loader;
this.button = this.opts.button;
this.mainClass = (this.opts.style && this.opts.style.mainClass) ? this.opts.style.mainClass : "bookmark-popup__body-list";

this.on( 'mount', function() {
    this.opts.bookmarks.listsUpdated.subscribe( () => this.onListUpdate());
});

this.getBookmarkLists = function() {
    let lists =  this.opts.bookmarks.getBookmarkLists().slice(0,3);
    return lists;
}.bind(this)

this.updateLists = function() {
    this.opts.bookmarks.listsNeedUpdate.next();
}.bind(this)

this.onListUpdate = function() {
	this.update();
    this.hideLoader();
}.bind(this)

this.hideLoader = function() {
    $(this.loader).hide();
}.bind(this)

this.showLoader = function() {
    $(this.loader).show();
}.bind(this)

this.add = function(event) {
    let list = event.item.bookmarkList
    this.opts.bookmarks.addToBookmarkList(list.id, this.pi, this.page, this.logid, this.opts.bookmarks.isTypePage())
    .then( () => this.updateLists());
}.bind(this)

this.remove = function(event) {
    if(this.opts.bookmarks.config.userLoggedIn) {
	    let list = event.item.bookmarkList
	    this.opts.bookmarks.removeFromBookmarkList(list.id, this.pi, this.page, this.logid, this.opts.bookmarks.isTypePage())
	    .then( () => this.updateLists())
    } else {
        let bookmark = event.item.bookmark;
        this.opts.bookmarks.removeFromBookmarkList(undefined, bookmark.pi, undefined, undefined, false)
	    .then( () => this.updateLists())
    }
}.bind(this)

this.inList = function(list, pi, page, logid) {
    return this.opts.bookmarks.inList(list, pi, page, logid);
}.bind(this)

this.mayEmptyList = function(list) {
    return list.items.length > 0;
}.bind(this)

this.deleteList = function(event) {
    let list = event.item.bookmarkList
    this.opts.bookmarks.removeBookmarkList(list.id)
    .then( () => this.updateLists());
}.bind(this)

this.maySendList = function(list) {
    return !opts.bookmarks.config.userLoggedIn && list.items.length > 0;
}.bind(this)

this.sendListUrl = function(list) {
	return this.opts.bookmarks.config.root + "/bookmarks/send/";
}.bind(this)

this.maySearchList = function(list) {
    return list.items.length > 0;
}.bind(this)

this.searchListUrl = function(list) {
    let url;
    if(this.opts.bookmarks.config.userLoggedIn) {
	    url = this.opts.bookmarks.config.root + "/user/bookmarks/search/" + list.name + "/";
    } else {
	    url = this.opts.bookmarks.config.root + "/bookmarks/search/" + list.name + "/";
    }
    return url;
}.bind(this)

this.allBookmarksUrl = function() {
    	return this.opts.bookmarks.config.root + "/user/bookmarks/";
}.bind(this)

this.mayCompareList = function(list) {
    return list.items.length > 0;
}.bind(this)

this.miradorUrl = function(list) {
    if(list.id != null) {
    	return this.opts.bookmarks.config.root + "/mirador/id/" + list.id + "/";
    } else {
    	return this.opts.bookmarks.config.root + "/mirador/";
    }
}.bind(this)

this.msg = function(key) {
    return this.opts.bookmarks.translator.translate(key);
}.bind(this)

});


riot.tag2('bookmarklistsession', '<ul each="{bookmarkList in getBookmarkLists()}" class="{mainClass} list"><li each="{bookmark in bookmarkList.items}"><a class="bookmark-navigation__dropdown-title" href="{opts.bookmarks.config.root}{bookmark.url}"><div class="row no-margin"><div class="col-8 no-padding"><h4>{bookmark.name}</h4></div><div class="col-4 no-padding"><div class="{mainClass}-image" riot-style="background-image: url({bookmark.representativeImageUrl});"></div></div></div></a></li></ul><div each="{bookmarkList in getBookmarkLists()}" class="{mainClass}-actions"><div if="{mayEmptyList(bookmarkList)}" class="{mainClass}-reset"><button class="btn btn--clean" type="button" data-bookshelf-type="reset" onclick="{deleteList}"><span>{msg(\'bookmarkList_reset\')}</span><i class="fa fa-trash-o" aria-hidden="true"></i></button></div><div if="{maySendList(bookmarkList)}" class="{mainClass}-send"><a href="{sendListUrl(bookmarkList)}"><span>{msg(\'bookmarkList_session_mail_sendList\')}</span><i class="fa fa-paper-plane-o" aria-hidden="true"></i></a></div><div if="{maySearchList(bookmarkList)}" class="{mainClass}-search"><a href="{searchListUrl(bookmarkList)}" data-toggle="tooltip" data-placement="top" data-original-title="" title=""><span>{msg(\'action__search_in_bookmarks\')}</span><i class="fa fa-search" aria-hidden="true"></i></a></div><div if="{mayCompareList(bookmarkList)}" class="{mainClass}-mirador"><a href="{miradorUrl(bookmarkList)}" target="_blank"><span>{msg(\'viewMiradorComparison\')}</span><i class="fa fa-th" aria-hidden="true"></i></a></div></div>', '', '', function(opts) {


this.pi = this.opts.data.pi;
this.logid = this.opts.data.logid;
this.page = this.opts.data.page;
this.loader = this.opts.loader;
this.button = this.opts.button;
this.mainClass = (this.opts.style && this.opts.style.mainClass) ? this.opts.style.mainClass : "bookmark-popup__body-list";

this.on( 'mount', function() {
    this.opts.bookmarks.listsUpdated.subscribe( () => this.onListUpdate());
});

this.getBookmarkLists = function() {
    let lists =  this.opts.bookmarks.getBookmarkLists();
    return lists;
}.bind(this)

this.updateLists = function() {
    this.opts.bookmarks.listsNeedUpdate.next();
}.bind(this)

this.onListUpdate = function() {
	this.update();
    this.hideLoader();
}.bind(this)

this.hideLoader = function() {
    $(this.loader).hide();
}.bind(this)

this.showLoader = function() {
    $(this.loader).show();
}.bind(this)

this.mayEmptyList = function(list) {
    return list.items.length > 0;
}.bind(this)

this.deleteList = function(event) {
    let list = event.item.bookmarkList
    this.opts.bookmarks.removeBookmarkList(list.id)
    .then( () => this.updateLists());
}.bind(this)

this.maySendList = function(list) {
    return !opts.bookmarks.config.userLoggedIn && list.items.length > 0;
}.bind(this)

this.sendListUrl = function(list) {
	return this.opts.bookmarks.config.root + "/bookmarks/send/";
}.bind(this)

this.maySearchList = function(list) {
    return list.items.length > 0;
}.bind(this)

this.searchListUrl = function(list) {
    let url;
    if(this.opts.bookmarks.config.userLoggedIn) {
	    url = this.opts.bookmarks.config.root + "/user/bookmarks/search/" + list.name + "/";
    } else {
	    url = this.opts.bookmarks.config.root + "/bookmarks/search/" + list.name + "/";
    }
    return url;
}.bind(this)

this.mayCompareList = function(list) {
    return list.items.length > 0;
}.bind(this)

this.miradorUrl = function(list) {
    if(list.id != null) {
    	return this.opts.bookmarks.config.root + "/mirador/id/" + list.id + "/";
    } else {
    	return this.opts.bookmarks.config.root + "/mirador/";
    }
}.bind(this)

this.msg = function(key) {
    return this.opts.bookmarks.translator.translate(key);
}.bind(this)

});


riot.tag2('bookmarkspopup', '<div class="bookmark-popup__body-loader"></div><div if="{opts.data.page !== undefined}" class="bookmark-popup__radio-buttons"><div><label><input type="radio" checked="{opts.bookmarks.isTypeRecord()}" name="bookmarkType" riot-value="{msg(\'bookmarkList_typeRecord\')}" onclick="{setBookmarkTypeRecord}">{msg(\'bookmarkList_typeRecord\')}</label></div><div><label><input type="radio" checked="{opts.bookmarks.isTypePage()}" name="bookmarkType" riot-value="{msg(\'bookmarkList_typePage\')}" onclick="{setBookmarkTypePage}">{msg(\'bookmarkList_typePage\')}</label></div></div><div class="bookmark-popup__header"> {msg(\'bookmarkList_selectBookmarkList\')} </div><div class="bookmark-popup__body"><bookmarklist data="{this.opts.data}" loader="{this.opts.loader}" button="{this.opts.button}" bookmarks="{this.opts.bookmarks}"></bookmarkList></div><div class="bookmark-popup__footer"><div class="row no-margin"><div class="col-11 no-padding"><input ref="inputValue" type="text" placeholder="{msg(\'bookmarkList_addNewBookmarkList\')}"></div><div class="col-1 no-padding"><button class="btn btn-clean" type="button" onclick="{add}"></button></div></div></div>', '', 'class="bookmark-popup bottom"', function(opts) {

const popupOffset = 6;

this.opts.loader = ".bookmark-popup__body-loader";

this.on( 'mount', function() {

	this.setPosition();
	this.addCloseHandler();

});

this.setPosition = function() {
    var $button = $(this.opts.button);
    var anchor = {
            x : $button.offset().left + $button.outerWidth()/2,
            y : $button.offset().top + $button.outerHeight(),
    }
    var position = {
            left: anchor.x - this.root.getBoundingClientRect().width/2,
            top: anchor.y + popupOffset
    }
    $(this.root).offset(position);
}.bind(this)

this.addCloseHandler = function() {

    $(this.root).on("click", function(event){
        event.stopPropagation();
    });

    $('body').one("click", function(event) {
        this.unmount(true);
        $(this.root).off();
        this.root.remove();
    }.bind(this));
}.bind(this)

this.add = function() {
    let name = this.refs.inputValue.value;
    this.refs.inputValue.value = "";
    this.opts.bookmarks.addBookmarkList(name)
    .then( () => {
        this.opts.bookmarks.listsNeedUpdate.next();
        this.update();
    })
}.bind(this)

this.setBookmarkTypeRecord = function() {
    this.opts.bookmarks.setTypeRecord();
    this.opts.bookmarks.listsNeedUpdate.next();
}.bind(this)

this.setBookmarkTypePage = function() {
    this.opts.bookmarks.setTypePage();
    this.opts.bookmarks.listsNeedUpdate.next();
}.bind(this)

this.hideLoader = function() {
    $(this.opts.data.loader).hide();
}.bind(this)

this.showLoader = function() {
    $(this.opts.data.loader).show();
}.bind(this)

this.msg = function(key) {
    return this.opts.bookmarks.translator.translate(key);
}.bind(this)

});
<<<<<<< HEAD
riot.tag2('campaignitem', '<div if="{!opts.pi}" class="content"> {Crowdsourcing.translate(⁗crowdsourcing__error__no_item_available⁗)} </div><div if="{opts.pi}" class="content"><span if="{this.loading}" class="loader_wrapper"><img riot-src="{this.opts.loaderimageurl}"></span><span if="{this.error}" class="loader_wrapper"><span class="error_message">{this.error.message}</span></span></span><div class="content_left"><imageview if="{this.item}" id="mainImage" source="{this.item.getCurrentCanvas()}" item="{this.item}"></imageView><canvaspaginator if="{this.item}" item="{this.item}"></canvasPaginator></div><div if="{this.item}" class="content_right"><h1 class="content_right__title">{Crowdsourcing.translate(this.item.translations.title)}</h1><div class="questions_wrapper"><div each="{question, index in this.item.questions}" onclick="{setActive}" class="question_wrapper {question.isRegionTarget() ? \'area-selector-question\' : \'\'} {question.active ? \'active\' : \'\'}"><div class="question_wrapper__description">{Crowdsourcing.translate(question.translations.text)}</div><plaintextquestion if="{question.questionType == \'PLAINTEXT\'}" question="{question}" item="{this.item}" index="{index}"></plaintextQuestion><geolocationquestion if="{question.questionType == \'GEOLOCATION_POINT\'}" question="{question}" item="{this.item}" index="{index}"></geoLocationQuestion></div></div><div if="{!item.isReviewMode()}" class="options-wrapper options-wrapper-annotate"><button onclick="{saveAnnotations}" class="options-wrapper__option btn btn--default" id="save">{Crowdsourcing.translate(⁗button__save⁗)}</button><div>{Crowdsourcing.translate(⁗label__or⁗)}</div><button onclick="{submitForReview}" class="options-wrapper__option btn btn--success" id="review">{Crowdsourcing.translate(⁗action__submit_for_review⁗)}</button><div>{Crowdsourcing.translate(⁗label__or⁗)}</div><button if="{this.opts.nextitemurl}" onclick="{skipItem}" class="options-wrapper__option btn btn--link" id="skip">{Crowdsourcing.translate(⁗action__skip_item⁗)}</button></div><div if="{item.isReviewMode()}" class="options-wrapper options-wrapper-review"><button onclick="{acceptReview}" class="options-wrapper__option btn btn--success" id="accept">{Crowdsourcing.translate(⁗action__accept_review⁗)}</button><div>{Crowdsourcing.translate(⁗label__or⁗)}</div><button onclick="{rejectReview}" class="options-wrapper__option btn btn--danger" id="reject">{Crowdsourcing.translate(⁗action__reject_review⁗)}</button><div>{Crowdsourcing.translate(⁗label__or⁗)}</div><button if="{this.opts.nextitemurl}" onclick="{skipItem}" class="options-wrapper__option btn btn--link" id="skip">{Crowdsourcing.translate(⁗action__skip_item⁗)}</button></div></div></div>', '', '', function(opts) {

	this.itemSource = this.opts.restapiurl + "crowdsourcing/campaigns/" + this.opts.campaign + "/" + this.opts.pi + "/";
	this.annotationSource = this.itemSource + "annotations/";
	this.loading = true;

	this.on("mount", function() {
	    fetch(this.itemSource)
	    .then( response => response.json() )
	    .then( itemConfig => this.loadItem(itemConfig))
	    .then( () => this.fetch(this.annotationSource))
	    .then( response => response.json() )
	    .then( annotations => this.initAnnotations(annotations))
	    .then( () => this.item.notifyItemInitialized())
		.catch( error => {
		    console.error("ERROR ", error);
	    	this.error = error;
	    	this.update();
		})
	});

	this.loadItem = function(itemConfig) {
	    console.log("load item ", itemConfig);
	    this.item = new Crowdsourcing.Item(itemConfig, 0);
	    this.item.setReviewMode(this.opts.itemstatus && this.opts.itemstatus.toUpperCase() == "REVIEW");
		fetch(this.item.imageSource + "?mode=simple")
		.then( response => response.json() )
		.then( imageSource => this.initImageView(imageSource))
		.then( () => {this.loading = false; this.update()})
		.catch( error => {
		    this.loading = false;
		    console.error("ERROR ", error);
		})

		this.item.onImageRotated( () => this.update());
	}.bind(this)

	this.initImageView = function(imageSource) {
	    this.item.initViewer(imageSource)
	    this.update();
	}.bind(this)

	this.resolveCanvas = function(source) {
	    if(Crowdsourcing.isString(source)) {
	        return fetch(source)
	        .then( response => response.json() );
	    } else {
	        return Q.fcall(() => source);
	    }
	}.bind(this)

	this.initAnnotations = function(annotations) {
	    let save = this.item.createAnnotationMap(annotations);
	    this.item.saveToLocalStorage(save);
	}.bind(this)

	this.resetItems = function() {
	    fetch(this.annotationSource)
	    .then( response => response.json() )
	    .then( annotations => this.initAnnotations(annotations))
	    .then( () => this.resetQuestions())
	    .then( () => this.item.notifyAnnotationsReload())
	    .then( () => this.update())
		.catch( error => console.error("ERROR ", error));
	}.bind(this)

	this.resetQuestions = function() {
	    this.item.questions.forEach(question => {
		    question.loadAnnotationsFromLocalStorage();
		    question.initAnnotations();
	    })
	}.bind(this)

	this.setActive = function(event) {
	    if(event.item.question.isRegionTarget()) {
		    this.item.questions.forEach(q => q.active = false);
		    event.item.question.active = true;
	    }
	}.bind(this)

	this.saveToServer = function() {
	    let pages = this.item.loadAnnotationPages();
	    this.loading = true;
	    this.update();
	    return fetch(this.annotationSource, {
            method: "PUT",
            headers: {
                'Content-Type': 'application/json'
            },
            cache: "no-cache",
            mode: 'cors',
            body: JSON.stringify(pages)
	    })
	}.bind(this)

	this.saveAnnotations = function() {
	    this.saveToServer()
	    .then(() => this.resetItems())
	    .then(() => this.setStatus("ANNOTATE"))
	    .catch((error) => {
	        console.error(error);
	    })
	    .then(() => {
	        this.loading = false;
		    this.update();
	    });
	}.bind(this)

	this.submitForReview = function() {
	    this.saveToServer()
	    .then(() => this.setStatus("REVIEW"))
	    .then(() => this.skipItem());

	}.bind(this)

	this.acceptReview = function() {
	    this.setStatus("FINISHED")
	    .then(() => this.skipItem());
	}.bind(this)

	this.rejectReview = function() {
	    this.setStatus("ANNOTATE")
	    .then(() => this.skipItem());
	}.bind(this)

	this.skipItem = function() {
	    window.location.href = this.opts.nextitemurl;
	}.bind(this)

	this.setStatus = function(status) {
	    let body = {
	            recordStatus: status,
	            creator: this.item.getCreator().id
	    }
	    return fetch(this.itemSource, {
            method: "PUT",
            headers: {
                'Content-Type': 'application/json',
            },
            cache: "no-cache",
            mode: 'cors',
            body: JSON.stringify(body)
	    })
	}.bind(this)

	this.fetch = function(url) {
	    return fetch(url, {
            method: "GET",
            cache: "no-cache",
            mode: 'cors',
	    })
	}.bind(this)

});
riot.tag2('canvaspaginator', '<nav class="numeric-paginator" aria-label="{msg.aria_label__nav_pagination}"><ul><li if="{getCurrentIndex() > 0}" class="numeric-paginator__navigate navigate_prev"><span onclick="{this.loadPrevious}"><i class="fa fa-angle-left" aria-hidden="true"></i></span></li><li each="{canvas in this.firstCanvases()}" class="group_left {this.getIndex(canvas) == this.getCurrentIndex() ? \'numeric-paginator__active\' : \'\'}"><span index="{this.getIndex(canvas)}" onclick="{this.loadFromEvent}">{this.getOrder(canvas)}</span></li><li class="numeric-paginator__separator" if="{this.useMiddleButtons()}">...</li><li each="{canvas in this.middleCanvases()}" class="group_middle {this.getIndex(canvas) == this.getCurrentIndex() ? \'numeric-paginator__active\' : \'\'}"><span index="{this.getIndex(canvas)}" onclick="{this.loadFromEvent}">{this.getOrder(canvas)}</span></li><li class="numeric-paginator__separator" if="{this.useLastButtons()}">...</li><li each="{canvas in this.lastCanvases()}" class="group_right {this.getIndex(canvas) == this.getCurrentIndex() ? \'numeric-paginator__active\' : \'\'}"><span index="{this.getIndex(canvas)}" onclick="{this.loadFromEvent}">{this.getOrder(canvas)}</span></li><li if="{getCurrentIndex() < getTotalImageCount()-1}" class="numeric-paginator__navigate navigate_next"><span onclick="{this.loadNext}"><i class="fa fa-angle-right" aria-hidden="true"></i></span></li></ul></nav>', '', '', function(opts) {

this.on( "mount", function() {

    var paginatorConfig = {
	        previous: () => this.load(this.getCurrentIndex()-1),
	        next: () => this.load(this.getCurrentIndex()+1),
	        first: () => this.load(0),
	        last: () => this.load(this.getTotalImageCount()-1),
	}
	viewerJS.paginator.init(paginatorConfig);

})

this.loadFromEvent = function(e) {
    let index = parseInt(e.target.attributes["index"].value);
	this.load(index);
}.bind(this)

this.load = function(index) {
    if(index != this.getCurrentIndex() && index >= 0 && index < this.getTotalImageCount()) {
		this.opts.item.loadImage(index);
		this.update();
    }
}.bind(this)

this.loadPrevious = function() {
    let index = this.getCurrentIndex()-1;
	this.load(index);
}.bind(this)

this.loadNext = function() {
    let index = this.getCurrentIndex()+1;
	this.load(index);
}.bind(this)

this.getCurrentIndex = function() {
    return this.opts.item.currentCanvasIndex;
}.bind(this)

this.getIndex = function(canvas) {
    return this.opts.item.canvases.indexOf(canvas);
}.bind(this)

this.getOrder = function(canvas) {
    return this.getIndex(canvas) + 1;
}.bind(this)

this.getTotalImageCount = function() {
    return this.opts.item.canvases.length;
}.bind(this)

this.useMiddleButtons = function() {
    return this.getTotalImageCount() > 9 && this.getCurrentIndex() > 4 && this.getCurrentIndex() < this.getTotalImageCount()-5;
}.bind(this)

this.useLastButtons = function() {
    return this.getTotalImageCount() > 9;
}.bind(this)

this.firstCanvases = function() {
    if(this.getTotalImageCount() < 10) {
        return this.opts.item.canvases;
    } else if(this.getCurrentIndex() < 5) {
        return this.opts.item.canvases.slice(0, this.getCurrentIndex()+3);
    } else {
        return this.opts.item.canvases.slice(0, 2);
    }
}.bind(this)

this.middleCanvases = function() {
    if(this.getTotalImageCount() < 10) {
        return [];
    } else if(this.getCurrentIndex() < this.getTotalImageCount()-5 && this.getCurrentIndex() > 4) {
        return this.opts.item.canvases.slice(this.getCurrentIndex()-2, this.getCurrentIndex()+3);
    } else {
        return [];
    }
}.bind(this)

this.lastCanvases = function() {
    if(this.getTotalImageCount() < 10) {
        return [];
    } else if(this.getCurrentIndex() < this.getTotalImageCount()-5) {
        return this.opts.item.canvases.slice(this.getTotalImageCount()-2);
    } else {
        return this.opts.item.canvases.slice(this.getCurrentIndex()-2);
    }
}.bind(this)

this.toPageNumber = function(e) {
    console.log("Change in ", e.target, e.target.value);
    let page = parseInt(e.target.value);
    if(page > 0 && page <= this.getTotalImageCount()) {
    	this.load(page-1);
    } else{
        alert(page + " is not a valid page number")
    }
}.bind(this)

});
=======
>>>>>>> 0936daa4














riot.tag2('slideshow', '<a if="{manifest === undefined}" data-linkid="{opts.pis}"></a><figure class="slideshow" if="{manifest !== undefined}" onmouseenter="{mouseenter}" onmouseleave="{mouseleave}"><div class="slideshow__image"><a href="{getLink(manifest)}" class="remember-scroll-position" data-linkid="{opts.pis}" onclick="{storeScrollPosition}"><img riot-src="{getThumbnail(manifest)}" class="{\'active\' : active}" alt="{getLabel(manifest)}" onload="{setImageActive}"></a></div><figcaption><h4>{getTitleOrLabel(manifest)}</h4><p><span each="{md in metadataList}"> {getMetadataValue(manifest, md)} <br></span></p><div if="{pis.length > 1}" class="slideshow__dots"><ul><li each="{imagepi in pis}"><button class="btn btn--clean {\'active\' : pi === imagepi}" onclick="{setPi}"></button></li></ul></div></figcaption></figure>', '', '', function(opts) {

    	$.fn.isInViewport = function() {
        	var elementTop = $( this ).offset().top;
        	var elementBottom = elementTop + $( this ).outerHeight();
        	var elementHeight = $( this ).outerHeight();
        	var viewportTop = $( window ).scrollTop();
        	var viewportBottom = viewportTop + $( window ).height();

        	return elementBottom > (viewportTop + elementHeight) && elementTop < (viewportBottom - elementHeight);
    	};

    	this.pis = this.opts.pis.split(/[\s,;]+/);
    	this.pis = this.pis.filter( function( pi ) {
    		return pi != undefined && pi.length > 0;
    	} );
        this.metadataList = this.opts.metadata.split(/[,;]+/);
        this.manifest = undefined;
        this.manifests = new Map();
        this.active = false;
        this.visible = false;
        this.mouseover = false;

        this.on( 'mount', function() {
        	this.loadManifest( this.pis[0] );
        }.bind( this ));

        this.mouseenter = function() {
        	this.mouseover = true;
        }.bind(this)

        this.mouseleave = function() {
        	this.mouseover = false;
        }.bind(this)

        this.checkPosition = function() {
        	var slideshow = $( '#' + this.opts.id + ' figure' );

        	if ( !this.visible && this.pis.length > 1 && slideshow.isInViewport() ) {
        		this.visible = true;
            	this.moveSlides( this.pis, true );
        	}
        	else if ( this.visible && !slideshow.isInViewport() ) {
        		this.visible = false;
        		this.moveSlides( this.pis, false );
        	}
        }.bind(this)

        this.moveSlides = function( pis, move ) {
        	var index = 1;

        	if ( move ) {
        		clearInterval( this.interval );

        		this.interval = setInterval( function() {
                	if ( index === pis.length ) {
                		index = 0;
                	}
                	if ( !this.mouseover ) {
            			this.loadManifest( pis[ index ] );
                    	index++;
                	}
                }.bind( this ), 3000 );
        	}
        	else {
        		clearInterval( this.interval );
        	}
        }.bind(this)

        this.setPi = function( event ) {
        	let pi = event.item.imagepi;

        	if ( pi != this.pi ) {
        		this.pi = pi;

        		return this.loadManifest( pi );
        	}
        }.bind(this)

        this.setImageActive = function() {
        	this.active = true;
        	this.update();
        }.bind(this)

        this.loadManifest = function( pi ) {
        	let url = this.opts.manifest_base_url.replace( "{pi}", pi );
        	let json = this.manifests.get( url );
        	this.pi = pi;
        	this.active = false;
        	this.update();

        	if ( !json ) {
        		$.getJSON( url, function( manifest ) {
        			if ( manifest ) {

        				this.manifest = manifest;
        				this.manifests.set( url, manifest );
        				this.update();
            			this.checkPosition();

        				$( window ).on( 'resize scroll', function() {
            				this.checkPosition();
        				}.bind( this ) );
        			}
        		}.bind( this ))
        		.then(function(data) {
        		})
        		.catch(function(error) {
        			console.error("error laoding ", url, ": ", error);
        		});
        	}
        	else {

            	setTimeout( function() {
            		this.manifest = json;
            		this.update();
            	}.bind( this ), 300 );
        	}
        }.bind(this)
        this.getThumbnail = function( manifest, width, height ) {
        	if( !manifest.thumbnail.service || ( !width && !height ) ) {
        		return manifest.thumbnail['@id'];
        	}
        	else {
        		let sizePrefix = width && height ? "!" : "";

        		return manifest.thumbnail.service['@id'] + "/full/" + sizePrefix + width + "," + height + "/0/default.jpg";
        	}
        }.bind(this)

        this.getLink = function( manifest ) {
        	rendering = manifest.rendering;

        	if ( Array.isArray( rendering ) ) {
        		rendering = rendering.find( ( rend ) => rend.format == "text/html" );
        	}
        	if ( rendering ) {
        		return rendering['@id'];
        	}
        	else {
        		return '';
        	}
        }.bind(this)

        this.getTitleOrLabel = function( manifest ) {
        	var title = this.getMetadataValue( manifest, 'Title' );

        	if(title) {
        		return title;
        	} else {
        		return getLabel( manifest );
        	}
        }.bind(this)

        this.getLabel = function( manifest ) {
        	return this.getValue(manifest.label, this.opts.locale);
        }.bind(this)

        this.getMetadataValue = function( manifest, metadataLabel ) {
        	if ( manifest && metadataLabel ) {
        		let metadata = manifest.metadata.find( ( md ) => {
        			let label = md.label;
        			if ( Array.isArray( label ) ) {
        				label = label.find( (l) => l['@value'].trim() == metadataLabel.trim());
        				if ( label ) {
        					label = label['@value']
        				}
        			}
        			return label && label.trim() == metadataLabel.trim();
        		});

        		if ( metadata ) {
        			let value = this.getValue( metadata.value, this.opts.locale );

        			return value;
        		}
        	}
        }.bind(this)

        this.getValue = function ( element, locale ) {
            if ( element ) {
            	if ( typeof element === 'string' ) {
            		return element;
            	}
        		else if ( Array.isArray( element ) ) {
            		var fallback;

            		for ( var index in element  ) {
            			var item = element[index];

            			if ( typeof item === 'string' ) {
            				return item;
            			}
            			else {
            				var value = item['@value'];
            				var language = item['@language'];

            				if ( locale == language ) {
            					return value;
            				}
            				else if ( !fallback || language == 'en' ) {
            					fallback = value;
            				}
            			}
            		}

            		return fallback;
            	}
            	else {
            		return element['@value'];
            	}
            }
        }.bind(this)

        this.storeScrollPosition = function(event) {
            $target = $(event.target).closest("a");
            viewerJS.handleScrollPositionClick($target);
        }.bind(this)
});

riot.tag2('collectionlist', '<div if="{collections}" each="{collection, index in collections}" class="card-group"><div class="card" role="tablist"><div class="card-header"><div class="card-thumbnail"><img if="{collection.thumbnail}" class="img-fluid" riot-src="{collection.thumbnail[\'@id\']}"></div><h4 class="card-title"><a if="{!hasChildren(collection)}" href="{collection.rendering[0][\'@id\']}">{getValue(collection.label)} ({viewerJS.iiif.getContainedWorks(collection)})</a><a if="{hasChildren(collection)}" class="collapsed" href="#collapse-{this.opts.setindex}-{index}" role="button" data-toggle="collapse" aria-expanded="false"><span>{getValue(collection.label)} ({viewerJS.iiif.getContainedWorks(collection)})</span><i class="fa fa-angle-flip" aria-hidden="true"></i></a></h4><div class="tpl-stacked-collection__actions"><div class="tpl-stacked-collection__info-toggle"><a if="{hasDescription(collection)}" href="#description-{this.opts.setindex}-{index}" role="button" data-toggle="collapse" aria-expanded="false"><i class="fa fa-info-circle" aria-hidden="true"></i></a></div><div class="card-rss"><a href="{viewerJS.iiif.getRelated(collection, \'Rss feed\')[\'@id\']}"><i class="fa fa-rss" aria-hidden="true"></i></a></div></div></div><div if="{hasDescription(collection)}" id="description-{this.opts.setindex}-{index}" class="card-collapse collapse" role="tabcard" aria-expanded="false"><p class="tpl-stacked-collection__long-info"> {getDescription(collection)} </p></div><div if="{hasChildren(collection)}" id="collapse-{this.opts.setindex}-{index}" class="card-collapse collapse" role="tabcard" aria-expanded="false"><div class="card-body"><ul if="{collection.members && collection.members.length > 0}" class="list"><li each="{child in getChildren(collection)}"><a class="card-body__collection" href="{child.rendering[0][\'@id\']}">{getValue(child.label)} ({viewerJS.iiif.getContainedWorks(child)})</a><a class="card-body__rss" href="{viewerJS.iiif.getRelated(child, \'Rss feed\')[\'@id\']}" target="_blank"><i class="fa fa-rss" aria-hidden="true"></i></a></li></ul></div></div></div></div>', '', 'class="tpl-stacked-collection__collection-list"', function(opts) {

this.collections = this.opts.collections;

this.on("mount", () => {

    this.loadSubCollections();
})

this.loadSubCollections = function() {
    rxjs.from(this.collections)
    .pipe(
    	rxjs.operators.filter( child => this.hasChildren(child) ),
    	rxjs.operators.mergeMap( child => this.fetchMembers(child) ),
    	rxjs.operators.debounceTime(100)

    )
    .subscribe( () => {this.update();});

}.bind(this)

this.fetchMembers = function(collection) {
    return fetch(collection['@id'])
    .then( result => result.json())
    .then(json => {collection.members = json.members;})
}.bind(this)

this.getValue = function(element) {
    return viewerJS.iiif.getValue(element, this.opts.language, this.opts.defaultlanguage);
}.bind(this)

this.hasChildren = function(element) {
    let count = viewerJS.iiif.getChildCollections(element);
    return count > 0;
}.bind(this)

this.getChildren = function(collection) {
    return collection.members.filter( child => viewerJS.iiif.isCollection(child));
}.bind(this)

this.hasDescription = function(element) {
    return element.description != undefined;
}.bind(this)

this.getDescription = function(element) {
    return this.getValue(element.description);
}.bind(this)

});


riot.tag2('collectionview', '<div each="{set, index in collectionSets}"><h3 if="{set[0] != \'\'}">{translator.translate(set[0])}</h3><collectionlist collections="{set[1]}" language="{opts.language}" defaultlanguage="{opts.defaultlanguage}" setindex="{index}"></collectionlist></div>', '', '', function(opts) {

this.collectionSets = [];

this.on("mount", () => {
    console.log("mounting collectionView", this.opts);

    this.fetchCollections()
    .then( () => {
        let keys = this.collectionSets.map(set => set[0]);
        this.translator = new viewerJS.Translator(keys, this.opts.restapi, this.opts.language);
    	return this.translator.init();
    })
    .then( () => {
        this.update();
    })
})

this.fetchCollections = function() {
    let url = this.opts.url;
    if(this.opts.baseCollection) {
        url += this.opts.baseCollection + "/";
    }
    if(this.opts.grouping) {
        url += "?grouping=" + this.opts.grouping;
    }
    return fetch(url)
    .then( result => result.json())
    .then( json => this.buildSets(json))
    .then( sets => this.collectionSets = sets);
}.bind(this)

this.buildSets = function(collection) {
    let map = new Map();
    collection.members
    .filter( member => viewerJS.iiif.isCollection(member))
    .forEach( member => {
        let tagList = viewerJS.iiif.getTags(member, "grouping");
        if(tagList == undefined || tagList.length == 0) {
            this.addToMap(map, "", member);
        } else {
            tagList.forEach(tag => {
               this.addToMap(map, tag, member);
            });
        }
    })
    let entries = Array.from(map.entries());
	entries.sort( (e1,e2) => {
	   	 let key1 = e1[0];
	   	 let key2 = e2[0];
	   	 if(key1 == "" && key2 != "") {
	   	     return 1;
	   	 } else if(key2 == "" && key1 != "") {
	   	     return -1;
	   	 } else {
	   	     return key1.localeCompare(key2);
	   	 }
	});
    return entries;
}.bind(this)

this.addToMap = function(map, key, value) {
    let list = map.get(key);
    if(list === undefined) {
        list = [];
        map.set(key, list);
    }
    list.push(value);
}.bind(this)

});
riot.tag2('authorityresourcequestion', '<div if="{this.showInstructions()}" class="crowdsourcing-annotations__instruction"><label>{Crowdsourcing.translate(⁗crowdsourcing__help__create_rect_on_image⁗)}</label></div><div if="{this.showInactiveInstructions()}" class="crowdsourcing-annotations__single-instruction -inactive"><label>{Crowdsourcing.translate(⁗crowdsourcing__help__make_active⁗)}</label></div><div class="crowdsourcing-annotations__wrapper" id="question_{opts.index}_annotation_{index}" each="{anno, index in this.question.annotations}"><div class="crowdsourcing-annotations__annotation-area -small"><div if="{this.showAnnotationImages()}" class="crowdsourcing-annotations__annotation-area-image" riot-style="border-color: {anno.getColor()}"><img riot-src="{this.question.getImage(anno)}"></img></div><div if="{!this.opts.item.isReviewMode()}" class="crowdsourcing-annotations__question-text-input"><span class="crowdsourcing-annotations__gnd-text">https://d-nb.info/gnd/</span><input class="crowdsourcing-annotations__gnd-id form-control" onchange="{setIdFromEvent}" riot-value="{question.authorityData.baseUri && getIdAsNumber(anno)}"></input></div><div if="{this.opts.item.isReviewMode()}" class="crowdsourcing-annotations__question-text-input"><input class="form-control pl-1" disabled="{this.opts.item.isReviewMode() ? \'disabled\' : \'\'}" riot-value="{question.authorityData.baseUri}{getIdAsNumber(anno)}"></input><div if="{this.opts.item.isReviewMode()}" class="crowdsourcing-annotations__jump-to-gnd"><a target="_blank" href="{question.authorityData.baseUri}{getIdAsNumber(anno)}">{Crowdsourcing.translate(⁗cms_menu_create_item_new_tab⁗)}</a></div></div><div class="cms-module__actions crowdsourcing-annotations__annotation-action"><button if="{!this.opts.item.isReviewMode()}" onclick="{deleteAnnotationFromEvent}" class="crowdsourcing-annotations__delete-annotation btn btn--clean delete">{Crowdsourcing.translate(⁗action__delete_annotation⁗)} </button></div></div></div><button if="{showAddAnnotationButton()}" onclick="{addAnnotation}" class="options-wrapper__option btn btn--default" id="add-annotation">{Crowdsourcing.translate(⁗action__add_annotation⁗)}</button>', '', '', function(opts) {

	this.question = this.opts.question;

	this.on("mount", function() {
	    this.question.initializeView((anno) => new Crowdsourcing.Annotation.AuthorityResource(anno, this.question.authorityData.context), this.update, this.update, this.focusAnnotation);
	    this.opts.item.onImageOpen(function() {
	        switch(this.question.targetSelector) {
	            case Crowdsourcing.Question.Selector.WHOLE_PAGE:
	            case Crowdsourcing.Question.Selector.WHOLE_SOURCE:
	                if(this.question.annotations.length == 0 && !this.question.item.isReviewMode()) {
	                    this.question.addAnnotation();
	                }
	        }
	        this.update()
	    }.bind(this));
	});

	this.focusAnnotation = function(index) {
	    let id = "question_" + this.opts.index + "_annotation_" + index;
	    let inputSelector = "#" + id + " input";
	    this.root.querySelector(inputSelector).focus();
	}.bind(this)

	this.showAnnotationImages = function() {
	    return this.question.isRegionTarget();
	}.bind(this)

	this.showInstructions = function() {
	    return !this.opts.item.isReviewMode() &&  this.question.active && this.question.targetSelector == Crowdsourcing.Question.Selector.RECTANGLE && this.question.annotations.length == 0;
	}.bind(this)

	this.showInactiveInstructions = function() {
	    return !this.opts.item.isReviewMode() &&  !this.question.active && this.question.targetSelector == Crowdsourcing.Question.Selector.RECTANGLE && this.opts.item.questions.filter(q => q.isRegionTarget()).length > 1;

	}.bind(this)

	this.showAddAnnotationButton = function() {
	    return !this.question.isReviewMode() && !this.question.isRegionTarget() && this.question.mayAddAnnotation();
	}.bind(this)

	this.showLinkToGND = function() {
	    return this.question.isReviewMode() && this.question.isRegionTarget();
	}.bind(this)

    this.setIdFromEvent = function(event) {
        event.preventUpdate = true;
        if(event.item.anno) {
            let uri = this.question.authorityData.baseUri;
            if(!uri.endsWith("/")) {
                uri += "/"
            }
            uri += event.target.value;
            event.item.anno.setId(uri);
            this.question.saveToLocalStorage();
        } else {
            throw "No annotation to set"
        }
    }.bind(this)

    this.deleteAnnotationFromEvent = function(event) {
        if(event.item.anno) {
            this.question.deleteAnnotation(event.item.anno);
            this.update();
        }
    }.bind(this)

    this.addAnnotation = function() {
        this.question.addAnnotation();
        this.question.focusCurrentAnnotation();
    }.bind(this)

    this.getIdAsNumber = function(anno) {
        if(anno.isEmpty()) {
            return "";
        } else {
            return anno.getId().replace(this.question.authorityData.baseUri, "").replace("/", "");
        }
    }.bind(this)

});


riot.tag2('campaignitem', '<div if="{!opts.pi}" class="crowdsourcing-annotations__content-wrapper"> {Crowdsourcing.translate(⁗crowdsourcing__error__no_item_available⁗)} </div><div if="{opts.pi}" class="crowdsourcing-annotations__content-wrapper"><span if="{this.loading}" class="crowdsourcing-annotations__loader-wrapper"><img riot-src="{this.opts.loaderimageurl}"></span><span if="{this.error}" class="crowdsourcing-annotations__loader-wrapper"><span class="error_message">{this.error.message}</span></span></span><div class="crowdsourcing-annotations__content-left"><imageview if="{this.item}" id="mainImage" source="{this.item.getCurrentCanvas()}" item="{this.item}"></imageView><canvaspaginator if="{this.item}" item="{this.item}"></canvasPaginator></div><div if="{this.item}" class="crowdsourcing-annotations__content-right"><div class="crowdsourcing-annotations__questions-wrapper"><div each="{question, index in this.item.questions}" onclick="{setActive}" class="crowdsourcing-annotations__question-wrapper {question.isRegionTarget() ? \'area-selector-question\' : \'\'} {question.active ? \'active\' : \'\'}"><div class="crowdsourcing-annotations__question-wrapper-description">{Crowdsourcing.translate(question.text)}</div><plaintextquestion if="{question.questionType == \'PLAINTEXT\'}" question="{question}" item="{this.item}" index="{index}"></plaintextQuestion><richtextquestion if="{question.questionType == \'RICHTEXT\'}" question="{question}" item="{this.item}" index="{index}"></richtextQuestion><geolocationquestion if="{question.questionType == \'GEOLOCATION_POINT\'}" question="{question}" item="{this.item}" index="{index}"></geoLocationQuestion><authorityresourcequestion if="{question.questionType == \'NORMDATA\'}" question="{question}" item="{this.item}" index="{index}"></authorityResourceQuestion></div></div><campaignitemlog if="{item.showLog}" item="{item}"></campaignItemLog><div if="{!item.isReviewMode()}" class="crowdsourcing-annotations__options-wrapper crowdsourcing-annotations__options-wrapper-annotate"><button onclick="{saveAnnotations}" class="crowdsourcing-annotations__options-wrapper__option btn btn--default" id="save">{Crowdsourcing.translate(⁗button__save⁗)}</button><div>{Crowdsourcing.translate(⁗label__or⁗)}</div><button onclick="{submitForReview}" class="options-wrapper__option btn btn--success" id="review">{Crowdsourcing.translate(⁗action__submit_for_review⁗)}</button><div>{Crowdsourcing.translate(⁗label__or⁗)}</div><button if="{this.opts.nextitemurl}" onclick="{skipItem}" class="options-wrapper__option btn btn--link" id="skip">{Crowdsourcing.translate(⁗action__skip_item⁗)}</button></div><div if="{item.isReviewMode()}" class="crowdsourcing-annotations__options-wrapper crowdsourcing-annotations__options-wrapper-review"><button onclick="{acceptReview}" class="options-wrapper__option btn btn--success" id="accept">{Crowdsourcing.translate(⁗action__accept_review⁗)}</button><div>{Crowdsourcing.translate(⁗label__or⁗)}</div><button onclick="{rejectReview}" class="options-wrapper__option btn btn--danger" id="reject">{Crowdsourcing.translate(⁗action__reject_review⁗)}</button><div>{Crowdsourcing.translate(⁗label__or⁗)}</div><button if="{this.opts.nextitemurl}" onclick="{skipItem}" class="options-wrapper__option btn btn--link" id="skip">{Crowdsourcing.translate(⁗action__skip_item⁗)}</button></div></div></div>', '', '', function(opts) {

	this.itemSource = this.opts.restapiurl + "crowdsourcing/campaigns/" + this.opts.campaign + "/" + this.opts.pi + "/";
	this.annotationSource = this.itemSource + "annotations/";
	this.loading = true;

	this.on("mount", function() {
	    fetch(this.itemSource)
	    .then( response => response.json() )
	    .then( itemConfig => this.loadItem(itemConfig))
	    .then( () => this.fetch(this.annotationSource))
	    .then( response => response.json() )
	    .then( annotations => this.initAnnotations(annotations))
	    .then( () => this.item.notifyItemInitialized())
		.catch( error => {
		    console.error("ERROR ", error);
	    	this.error = error;
	    	this.update();
		})
	});

	this.loadItem = function(itemConfig) {
	    this.item = new Crowdsourcing.Item(itemConfig, 0);
	    this.item.logEndpoint = this.item.id + "/" + this.opts.pi + "/log/";
	    if(this.opts.currentuserid) {
	        this.item.setCurrentUser(this.opts.currentuserid, this.opts.currentusername, this.opts.currentuseravatar);
	    }
	    this.item.setReviewMode(this.opts.itemstatus && this.opts.itemstatus.toUpperCase() == "REVIEW");
		fetch(this.item.imageSource + "?mode=simple")
		.then( response => response.json() )
		.then( imageSource => this.initImageView(imageSource))
		.then( () => {this.loading = false; this.update()})
		.catch( error => {
		    this.loading = false;
		    console.error("ERROR ", error);
		})

		this.item.onImageRotated( () => this.update());
	}.bind(this)

	this.initImageView = function(imageSource) {
	    this.item.initViewer(imageSource)
	    this.update();
	}.bind(this)

	this.resolveCanvas = function(source) {
	    if(Crowdsourcing.isString(source)) {
	        return fetch(source)
	        .then( response => response.json() );
	    } else {
	        return Q.fcall(() => source);
	    }
	}.bind(this)

	this.initAnnotations = function(annotations) {
	    let save = this.item.createAnnotationMap(annotations);
	    this.item.saveToLocalStorage(save);
	}.bind(this)

	this.resetItems = function() {
	    fetch(this.annotationSource)
	    .then( response => response.json() )
	    .then( annotations => this.initAnnotations(annotations))
	    .then( () => this.resetQuestions())
	    .then( () => this.item.notifyAnnotationsReload())
	    .then( () => this.update())
		.catch( error => console.error("ERROR ", error));
	}.bind(this)

	this.resetQuestions = function() {
	    this.item.questions.forEach(question => {
		    question.loadAnnotationsFromLocalStorage();
		    question.initAnnotations();
	    })
	}.bind(this)

	this.setActive = function(event) {
	    if(event.item.question.isRegionTarget()) {
		    this.item.questions.forEach(q => q.active = false);
		    event.item.question.active = true;
	    }
	}.bind(this)

	this.saveToServer = function() {
	    let pages = this.item.loadAnnotationPages();
	    this.loading = true;
	    this.update();
	    return fetch(this.annotationSource, {
            method: "PUT",
            headers: {
                'Content-Type': 'application/json'
            },
            cache: "no-cache",
            mode: 'cors',
            body: JSON.stringify(pages)
	    })
	}.bind(this)

	this.saveAnnotations = function() {
	    this.saveToServer()
	    .then(() => this.resetItems())
	    .then(() => this.setStatus("ANNOTATE"))
	    .catch((error) => {
	        console.error(error);
	    })
	    .then(() => {
	        this.loading = false;
		    this.update();
	    });
	}.bind(this)

	this.submitForReview = function() {
	    this.saveToServer()
	    .then(() => this.setStatus("REVIEW"))
	    .then(() => this.skipItem());

	}.bind(this)

	this.acceptReview = function() {
	    this.setStatus("FINISHED")
	    .then(() => this.skipItem());
	}.bind(this)

	this.rejectReview = function() {
	    this.setStatus("ANNOTATE")
	    .then(() => this.skipItem());
	}.bind(this)

	this.skipItem = function() {
	    window.location.href = this.opts.nextitemurl;
	}.bind(this)

	this.setStatus = function(status) {
	    let body = {
	            recordStatus: status,
	            creator: this.item.getCreator().id,
	    }
	    return fetch(this.itemSource, {
            method: "PUT",
            headers: {
                'Content-Type': 'application/json',
            },
            cache: "no-cache",
            mode: 'cors',
            body: JSON.stringify(body)
	    })
	}.bind(this)

	this.fetch = function(url) {
	    return fetch(url, {
            method: "GET",
            cache: "no-cache",
            mode: 'cors',
	    })
	}.bind(this)

});
riot.tag2('campaignitemlog', '<div class="crowdsourcing-annotations__log-wrapper"><div class="crowdsourcing-annotations__log-title"><span>{Crowdsourcing.translate(⁗log⁗)}</span><span ref="compress" onclick="{compressLog}" class="crowdsourcing-annotations__log-expand"><i class="fa fa-angle-up" aria-hidden="true"></i></span><span ref="expand" onclick="{expandLog}" class="crowdsourcing-annotations__log-expand"><i class="fa fa-angle-down" aria-hidden="true"></i></span></div><div ref="toggleBox" class="crowdsourcing-annotations__toggle-box"><div ref="innerWrapper" class="crowdsourcing-annotations__log-inner-wrapper"><div each="{message in messages}" class="crowdsourcing-annotations__log-message-entry {isCurrentUser(message.creator) ? \'-from-me\' : \'\'}"><img class="crowdsourcing-annotations__log-round-avatar" riot-src="{message.creator.avatar}"></img><div class="crowdsourcing-annotations__log-speech-bubble"><div class="crowdsourcing-annotations__log-message-info"><div class="crowdsourcing-annotations__log-message-user-name"> {message.creator.name} </div></div><div class="crowdsourcing-annotations__log-message-text"> {message.message} </div><div class="crowdsourcing-annotations__log-message-time-stamp"> {formatDate(message.dateCreated)} </div></div></div></div><div ref="messageBox" class="crowdsourcing-annotations__log-send-message-area"><input onkeypress="{addMessageOnEnter}" placeholder="{Crowdsourcing.translate(\'label__enter_message_here\')}" class="crowdsourcing-annotations__log-message-input" id="crowdsourcingAnnotationsLogMessageInput" name="crowdsourcingAnnotationsLogMessageInput" ref="messageText"></input><button class="btn btn--default crowdsourcing-annotations__log-message-send-button" onclick="{addMessage}">{Crowdsourcing.translate(\'action__send\')}</button></div></div></div>', '', '', function(opts) {

this.currentUser = this.opts.item.currentUser;
this.messages = this.opts.item.log;
this.expanded = false;

this.on("mount", function() {

    if (sessionStorage.getItem("logCompressed") === 'logIsCompressed') {
    	$(this.refs.toggleBox).hide();
        $(this.refs.compress).hide();
    }
    else {
        $(this.refs.expand).hide();
    }

});

this.on("updated", function() {

    this.scrollToBottom();

});

this.addMessageOnEnter = function(event) {
    var code = event.keyCode || event.which;
	if(code==13){
	    this.addMessage();
	} else {

	    event.preventUpdate = true;
	}
}.bind(this)

this.addMessage = function() {
    let text = this.refs.messageText.value;
    this.refs.messageText.value = "";
    if(text.trim().length > 0) {
        let message = {
                message : text,
                dateCreated : new Date().toJSON(),
                creator : this.currentUser,
        }
        this.opts.item.addLogMessage(message);

    }

}.bind(this)

this.isCurrentUser = function(user) {
    return user.userId == this.currentUser.userId;
}.bind(this)

this.scrollToBottom = function() {
	$(this.refs.innerWrapper).scrollTop(this.refs.innerWrapper.scrollHeight);
}.bind(this)

this.expandLog = function() {
    $(this.refs.expand).hide({
        complete: () => {
        	$(this.refs.compress).show();
    	},
        duration: 0
    });
	$(this.refs.toggleBox).slideToggle(400);
    $('.crowdsourcing-annotations__content-right').animate({scrollTop: '+=400px'}, 400);
    sessionStorage.setItem('logCompressed', 'logNotCompressed');
}.bind(this)

this.compressLog = function() {
    $(this.refs.compress).hide({
        complete: () => {
        	$(this.refs.expand).show();
    	},
        duration: 0
    });
	$(this.refs.toggleBox).slideToggle(400);
	sessionStorage.setItem('logCompressed', 'logIsCompressed');
}.bind(this)

this.formatDate = function(dateString) {
    let date = new Date(dateString);
    return date.toLocaleString(Crowdsourcing.translator.language, {
		dateStyle: "long",
		timeStyle: "short"
    });
}.bind(this)

});

riot.tag2('canvaspaginator', '<nav class="numeric-paginator"><ul><li if="{getCurrentIndex() > 0}" class="numeric-paginator__navigate navigate_prev"><span onclick="{this.loadPrevious}"><i class="fa fa-angle-left" aria-hidden="true"></i></span></li><li each="{canvas in this.firstCanvases()}" class="group_left {this.getIndex(canvas) == this.getCurrentIndex() ? \'numeric-paginator__active\' : \'\'}"><span index="{this.getIndex(canvas)}" onclick="{this.loadFromEvent}">{this.getOrder(canvas)}</span></li><li class="numeric-paginator__separator" if="{this.useMiddleButtons()}">...</li><li each="{canvas in this.middleCanvases()}" class="group_middle {this.getIndex(canvas) == this.getCurrentIndex() ? \'numeric-paginator__active\' : \'\'}"><span index="{this.getIndex(canvas)}" onclick="{this.loadFromEvent}">{this.getOrder(canvas)}</span></li><li class="numeric-paginator__separator" if="{this.useLastButtons()}">...</li><li each="{canvas in this.lastCanvases()}" class="group_right {this.getIndex(canvas) == this.getCurrentIndex() ? \'numeric-paginator__active\' : \'\'}"><span index="{this.getIndex(canvas)}" onclick="{this.loadFromEvent}">{this.getOrder(canvas)}</span></li><li if="{getCurrentIndex() < getTotalImageCount()-1}" class="numeric-paginator__navigate navigate_next"><span onclick="{this.loadNext}"><i class="fa fa-angle-right" aria-hidden="true"></i></span></li></ul></nav>', '', '', function(opts) {

this.on( "mount", function() {

    var paginatorConfig = {
	        previous: () => this.load(this.getCurrentIndex()-1),
	        next: () => this.load(this.getCurrentIndex()+1),
	        first: () => this.load(0),
	        last: () => this.load(this.getTotalImageCount()-1),
	}
	viewerJS.paginator.init(paginatorConfig);

})

this.loadFromEvent = function(e) {
    let index = parseInt(e.target.attributes["index"].value);
	this.load(index);
}.bind(this)

this.load = function(index) {
    if(index != this.getCurrentIndex() && index >= 0 && index < this.getTotalImageCount()) {
		this.opts.item.loadImage(index);
		this.update();
    }
}.bind(this)

this.loadPrevious = function() {
    let index = this.getCurrentIndex()-1;
	this.load(index);
}.bind(this)

this.loadNext = function() {
    let index = this.getCurrentIndex()+1;
	this.load(index);
}.bind(this)

this.getCurrentIndex = function() {
    return this.opts.item.currentCanvasIndex;
}.bind(this)

this.getIndex = function(canvas) {
    return this.opts.item.canvases.indexOf(canvas);
}.bind(this)

this.getOrder = function(canvas) {
    return this.getIndex(canvas) + 1;
}.bind(this)

this.getTotalImageCount = function() {
    return this.opts.item.canvases.length;
}.bind(this)

this.useMiddleButtons = function() {
    return this.getTotalImageCount() > 9 && this.getCurrentIndex() > 4 && this.getCurrentIndex() < this.getTotalImageCount()-5;
}.bind(this)

this.useLastButtons = function() {
    return this.getTotalImageCount() > 9;
}.bind(this)

this.firstCanvases = function() {
    if(this.getTotalImageCount() < 10) {
        return this.opts.item.canvases;
    } else if(this.getCurrentIndex() < 5) {
        return this.opts.item.canvases.slice(0, this.getCurrentIndex()+3);
    } else {
        return this.opts.item.canvases.slice(0, 2);
    }
}.bind(this)

this.middleCanvases = function() {
    if(this.getTotalImageCount() < 10) {
        return [];
    } else if(this.getCurrentIndex() < this.getTotalImageCount()-5 && this.getCurrentIndex() > 4) {
        return this.opts.item.canvases.slice(this.getCurrentIndex()-2, this.getCurrentIndex()+3);
    } else {
        return [];
    }
}.bind(this)

this.lastCanvases = function() {
    if(this.getTotalImageCount() < 10) {
        return [];
    } else if(this.getCurrentIndex() < this.getTotalImageCount()-5) {
        return this.opts.item.canvases.slice(this.getTotalImageCount()-2);
    } else {
        return this.opts.item.canvases.slice(this.getCurrentIndex()-2);
    }
}.bind(this)

this.toPageNumber = function(e) {
    console.log("Change in ", e.target, e.target.value);
    let page = parseInt(e.target.value);
    if(page > 0 && page <= this.getTotalImageCount()) {
    	this.load(page-1);
    } else{
        alert(page + " is not a valid page number")
    }
}.bind(this)

});
riot.tag2('geolocationquestion', '<div if="{this.showInstructions()}" class="crowdsourcing-annotations__instruction"><label>{Crowdsourcing.translate(⁗crowdsourcing__help__create_rect_on_image⁗)}</label></div><div if="{this.showAddMarkerInstructions()}" class="crowdsourcing-annotations__single-instruction"><label>{Crowdsourcing.translate(⁗crowdsourcing__help__add_marker_to_image⁗)}</label></div><div if="{this.showInactiveInstructions()}" class="crowdsourcing-annotations__single-instruction -inactive"><label>{Crowdsourcing.translate(⁗crowdsourcing__help__make_active⁗)}</label></div><div id="geoMap_{opts.index}" class="geo-map"></div><div id="annotation_{index}" each="{anno, index in this.annotations}"></div>', '', '', function(opts) {


this.question = this.opts.question;
this.annotationToMark = null;
this.addMarkerActive = !this.question.isRegionTarget() && !this.opts.item.isReviewMode();

this.on("mount", function() {
	this.opts.item.onItemInitialized( () => {
	    this.question.initializeView((anno) => new Crowdsourcing.Annotation.GeoJson(anno), this.addAnnotation, this.updateAnnotation, this.focusAnnotation);
	    this.initMap();
	    this.opts.item.onImageOpen(() => this.resetFeatures());
	    this.opts.item.onAnnotationsReload(() => this.resetFeatures());
	})
});

this.setView = function(view) {
    this.map.setView(view.center, view.zoom);
}.bind(this)

this.resetFeatures = function() {
    this.setFeatures(this.question.annotations);
    if(this.geoMap.getMarkerCount() > 0) {
        let zoom = 12;
        if(this.geoMap.getMarkerCount() == 1) {
            let marker = this.geoMap.getMarker(this.question.annotations[0].markerId);
            if(marker) {
            	zoom = marker.feature.view.zoom;
            }
        }
        let featureView = this.geoMap.getViewAroundFeatures(zoom);
	    this.geoMap.setView(featureView);
    }
}.bind(this)

this.setFeatures = function(annotations) {
    this.geoMap.resetMarkers();
    annotations.filter(anno => !anno.isEmpty()).forEach((anno) => {
        if(anno.color) {
            let markerIcon = this.geoMap.getMarkerIcon().options;
            markerIcon.markerColor = anno.color;
            this.geoMap.setMarkerIcon(markerIcon);
        }
        let marker = this.geoMap.addMarker(anno.body);
        anno.markerId = marker.getId();
    });
}.bind(this)

this.addAnnotation = function(anno) {
   this.addMarkerActive = true;
   this.annotationToMark = anno;
   if(this.question.areaSelector) {
       this.question.areaSelector.disableDrawer();
   }
   this.update();
}.bind(this)

this.updateAnnotation = function(anno) {
    this.focusAnnotation(this.question.getIndex(anno));
}.bind(this)

this.focusAnnotation = function(index) {
    let anno = this.question.getByIndex(index);
    if(anno) {
        let marker = this.geoMap.getMarker(anno.markerId);
    }
}.bind(this)

this.showInstructions = function() {
    return !this.addMarkerActive && !this.opts.item.isReviewMode() &&  this.question.active && this.question.isRegionTarget();
}.bind(this)

this.showInactiveInstructions = function() {
    return !this.opts.item.isReviewMode() &&  !this.question.active && this.question.isRegionTarget() && this.opts.item.questions.filter(q => q.isRegionTarget()).length > 1;

}.bind(this)

this.showAddMarkerInstructions = function() {
    return this.addMarkerActive && !this.opts.item.isReviewMode() &&  this.question.active && this.question.isRegionTarget() ;

}.bind(this)

this.showAddAnnotationButton = function() {
    return !this.question.isReviewMode() && !this.question.isRegionTarget() && this.question.mayAddAnnotation();
}.bind(this)

this.setNameFromEvent = function(event) {
    event.preventUpdate = true;
    if(event.item.anno) {
        anno.setName(event.target.value);
        this.question.saveToLocalStorage();
    } else {
        throw "No annotation to set"
    }
}.bind(this)

this.initMap = function() {
    this.geoMap = new viewerJS.GeoMap({
        mapId : "geoMap_" + this.opts.index,
        allowMovingFeatures: !this.opts.item.isReviewMode(),
        language: Crowdsourcing.translator.language,
        popover: undefined,
        emptyMarkerMessage: undefined,
        popoverOnHover: false,
    })
    let initialView = {
        zoom: 5,
        center: [11.073397, 49.451993]
    };
    this.geoMap.setMarkerIcon({
        shape: "circle",
        prefix: "fa",
        markerColor: "blue",
        iconColor: "white",
        icon: "fa-circle",
        svg: true
    })
    this.geoMap.init(initialView);
    this.geoMap.onFeatureMove.subscribe(feature => this.moveFeature(feature));
    this.geoMap.onFeatureClick.subscribe(feature => this.removeFeature(feature));
    this.geoMap.onMapClick.subscribe(geoJson => {
        if(this.addMarkerActive && (this.question.targetFrequency == 0 || this.geoMap.getMarkerCount() < this.question.targetFrequency)) {
            if(this.annotationToMark && this.annotationToMark.color) {
                let markerIcon = this.geoMap.getMarkerIcon().options;
                markerIcon.markerColor = this.annotationToMark.color;
                this.geoMap.setMarkerIcon(markerIcon);
            }
            let marker = this.geoMap.addMarker(geoJson);
            if(this.annotationToMark) {
                this.annotationToMark.markerId = marker.getId();
                this.updateFeature(marker.getId());
            } else {
            	this.addFeature(marker.getId());
            }
	        this.addMarkerActive = !this.question.isRegionTarget();
	        if(this.question.areaSelector) {
	            this.question.areaSelector.enableDrawer();
	        }
        }
    })
}.bind(this)

this.getAnnotation = function(id) {
    return this.question.annotations.find(anno => anno.markerId == id);
}.bind(this)

this.updateFeature = function(id) {
    let annotation = this.getAnnotation(id);
    let marker = this.geoMap.getMarker(annotation.markerId);
    annotation.setBody(marker.feature);
    annotation.setView(marker.feature.view);
    this.question.saveToLocalStorage();
}.bind(this)

this.addFeature = function(id) {
    let marker = this.geoMap.getMarker(id);
    let annotation = this.question.addAnnotation();
    annotation.markerId = id;
    annotation.setBody(marker.feature);
    annotation.setView(marker.feature.view);
    this.question.saveToLocalStorage();
}.bind(this)

this.moveFeature = function(feature) {
    let annotation = this.getAnnotation(feature.id);
    if(annotation) {
        annotation.setGeometry(feature.geometry);
        annotation.setView(feature.view);
    }
    this.question.saveToLocalStorage();
}.bind(this)

this.removeFeature = function(feature) {
    this.geoMap.removeMarker(feature);
	let annotation = this.getAnnotation(feature.id);
    if(annotation) {
	    this.question.deleteAnnotation(annotation);
	    this.question.saveToLocalStorage();
    }
}.bind(this)

});


riot.tag2('imagecontrols', '<div class="image_controls"><div class="image-controls__actions"><div class="image-controls__action rotate-left"><a onclick="{rotateLeft}"><i class="image-rotate_left"></i></a></div><div class="image-controls__action rotate-right"><a onclick="{rotateRight}"><i class="image-rotate_right"></i></a></div><div class="image-controls__action zoom-slider-wrapper"><div class="zoom-slider"><div class="zoom-slider-handle"></div></div></div></div></div>', '', '', function(opts) {
    this.on( "mount", function() {

    } );

    this.rotateRight = function()
    {
        if ( this.opts.image ) {
            this.opts.image.controls.rotateRight();
        }
        if(this.opts.item) {
            this.opts.item.notifyImageRotated(90);
        }
    }.bind(this)

    this.rotateLeft = function()
    {
        if ( this.opts.image ) {
            this.opts.image.controls.rotateLeft();
        }
        if(this.opts.item) {
            this.opts.item.notifyImageRotated(-90);
        }
    }.bind(this)
});
/**
 * Takes a IIIF canvas object in opts.source. 
 * If opts.item exists, it creates the method opts.item.setImageSource(canvas) 
 * and provides an observable in opts.item.imageChanged triggered every time a new image source is loaded (including the first time)
 * The imageView itself is stored in opts.item.image
 */

riot.tag2('imageview', '<div id="wrapper_{opts.id}" class="imageview_wrapper"><span if="{this.error}" class="loader_wrapper"><span class="error_message">{this.error.message}</span></span><imagecontrols if="{this.image}" image="{this.image}" item="{this.opts.item}"></imageControls><div class="image_container"><div id="image_{opts.id}" class="image"></div></div></div>', '', '', function(opts) {

	this.getPosition = function() {
		let pos_os = this.dataPoint.getPosition();
		let pos_image = ImageView.CoordinateConversion.scaleToImage(pos_os, this.image.viewer, this.image.getOriginalImageSize());
		let pos_image_rot = ImageView.CoordinateConversion.convertPointFromImageToRotatedImage(pos_image, this.image.controls.getRotation(), this.image.getOriginalImageSize());
		return pos_image_rot;
	}.bind(this)

	this.on("mount", function() {
		$("#controls_" + opts.id + " .draw_overlay").on("click", function() {
			this.drawing=true;
		}.bind(this));
		try{
			imageViewConfig.image.tileSource = this.getImageInfo(opts.source);
			this.image = new ImageView.Image(imageViewConfig);
			this.image.load()
			.then( (image) => {
				if(this.opts.item) {
					this.opts.item.image = this.image;

				    var now = rxjs.of(image);
					this.opts.item.setImageSource = function(source) {
					    this.image.setTileSource(this.getImageInfo(source));
					}.bind(this);
				    this.opts.item.notifyImageOpened(image.observables.viewerOpen.pipe(rxjs.operators.map( () => image),rxjs.operators.merge(now)));
				}
				return image;
			})
			.then(function() {
			  	this.update();
			}.bind(this));
		} catch(error) {
		    console.error("ERROR ", error);
	    	this.error = error;
	    	this.update();
		}
	})

	this.getImageInfo = function(canvas) {
	    return canvas.images[0].resource.service["@id"] + "/info.json"
	}.bind(this)

	const imageViewConfig = {
			global : {
				divId : "image_" + opts.id,
				fitToContainer: true,
				adaptContainerWidth: false,
				adaptContainerHeight: false,
				footerHeight: 00,
				zoomSpeed: 1.3,
				allowPanning : true,
			},
			image : {}
	};

	const drawStyle = {
			borderWidth: 2,
			borderColor: "#2FEAD5"
	}

	const lineStyle = {
			lineWidth : 1,
			lineColor : "#EEC83B"
	}

	const pointStyle = ImageView.DataPoint.getPointStyle(20, "#EEC83B");

});


riot.tag2('plaintextquestion', '<div if="{this.showInstructions()}" class="crowdsourcing-annotations__instruction"><label>{Crowdsourcing.translate(⁗crowdsourcing__help__create_rect_on_image⁗)}</label></div><div if="{this.showInactiveInstructions()}" class="crowdsourcing-annotations__single-instruction -inactive"><label>{Crowdsourcing.translate(⁗crowdsourcing__help__make_active⁗)}</label></div><div class="crowdsourcing-annotations__wrapper" id="question_{opts.index}_annotation_{index}" each="{anno, index in this.question.annotations}"><div class="crowdsourcing-annotations__annotation-area"><div if="{this.showAnnotationImages()}" class="crowdsourcing-annotations__annotation-area-image" riot-style="border-color: {anno.getColor()}"><img riot-src="{this.question.getImage(anno)}"></img></div><div class="crowdsourcing-annotations__question-text-input"><textarea disabled="{this.opts.item.isReviewMode() ? \'disabled\' : \'\'}" onchange="{setTextFromEvent}" riot-value="{anno.getText()}"></textarea></div></div><div class="cms-module__actions crowdsourcing-annotations__annotation-action"><button if="{!this.opts.item.isReviewMode()}" onclick="{deleteAnnotationFromEvent}" class="crowdsourcing-annotations__delete-annotation btn btn--clean delete">{Crowdsourcing.translate(⁗action__delete_annotation⁗)} </button></div></div><button if="{showAddAnnotationButton()}" onclick="{addAnnotation}" class="options-wrapper__option btn btn--default" id="add-annotation">{Crowdsourcing.translate(⁗action__add_annotation⁗)}</button>', '', '', function(opts) {

	this.question = this.opts.question;

	this.on("mount", function() {
	    this.question.initializeView((anno) => new Crowdsourcing.Annotation.Plaintext(anno), this.update, this.update, this.focusAnnotation);
	    this.opts.item.onImageOpen(function() {
	        switch(this.question.targetSelector) {
	            case Crowdsourcing.Question.Selector.WHOLE_PAGE:
	            case Crowdsourcing.Question.Selector.WHOLE_SOURCE:
	                if(this.question.annotations.length == 0 && !this.question.item.isReviewMode()) {
	                    this.question.addAnnotation();
	                }
	        }
	        this.update()
	    }.bind(this));
	});

	this.focusAnnotation = function(index) {
	    let id = "question_" + this.opts.index + "_annotation_" + index;
	    let inputSelector = "#" + id + " textarea";
	    this.root.querySelector(inputSelector).focus();
	}.bind(this)

	this.showAnnotationImages = function() {
	    return this.question.isRegionTarget();
	}.bind(this)

	this.showInstructions = function() {
	    return !this.opts.item.isReviewMode() &&  this.question.active && this.question.targetSelector == Crowdsourcing.Question.Selector.RECTANGLE && this.question.annotations.length == 0;
	}.bind(this)

	this.showInactiveInstructions = function() {
	    return !this.opts.item.isReviewMode() &&  !this.question.active && this.question.targetSelector == Crowdsourcing.Question.Selector.RECTANGLE && this.opts.item.questions.filter(q => q.isRegionTarget()).length > 1;

	}.bind(this)

	this.showAddAnnotationButton = function() {
	    return !this.question.isReviewMode() && !this.question.isRegionTarget() && this.question.mayAddAnnotation();
	}.bind(this)

    this.setTextFromEvent = function(event) {
        event.preventUpdate = true;
        if(event.item.anno) {
            event.item.anno.setText(event.target.value);
            this.question.saveToLocalStorage();
        } else {
            throw "No annotation to set"
        }
    }.bind(this)

    this.deleteAnnotationFromEvent = function(event) {
        if(event.item.anno) {
            this.question.deleteAnnotation(event.item.anno);
            this.update();
        }
    }.bind(this)

    this.addAnnotation = function() {
        this.question.addAnnotation();
        this.question.focusCurrentAnnotation();
    }.bind(this)

});
riot.tag2('progressbar', '<div class="goobi-progress-bar-wrapper"><div class="goobi-progress-bar"><div each="{value, index in this.values}" class="goobi-progress-bar__bar {styleClasses[index]}" riot-style="width: {getRelativeWidth(value)};"></div></div></div>', '', '', function(opts) {
	this.values = JSON.parse(this.opts.values);
	this.styleClasses = JSON.parse(this.opts.styleclasses);

	this.on("mount", function() {
	    let bar = this.root.querySelector(".goobi-progress-bar");
	    this.totalBarWidth = bar.getBoundingClientRect().width;
		this.update();
	})

	this.getRelativeWidth = function(value) {
		    let barWidth = value/this.opts.total*this.totalBarWidth;
		    return barWidth + "px";
	}.bind(this)

	this.loaded = function() {
	    console.log("on load");
	}.bind(this)

});
riot.tag2('questiontemplate', '<div if="{showInstructions()}" class="annotation_instruction"><label>{Crowdsourcing.translate(⁗crowdsourcing__help__create_rect_on_image⁗)}</label></div><div if="{showInactiveInstructions()}" class="annotation_instruction annotation_instruction_inactive"><label>{Crowdsourcing.translate(⁗crowdsourcing__help__make_active⁗)}</label></div><div class="annotation_wrapper" id="question_{opts.index}_annotation_{index}" each="{anno, index in this.question.annotations}"><div class="annotation_area"></div></div><button if="{showAddAnnotationButton()}" onclick="{addAnnotation}" class="options-wrapper__option btn btn--default" id="add-annotation">{Crowdsourcing.translate(⁗action__add_annotation⁗)}</button>', '', '', function(opts) {

this.question = this.opts.question;

this.on("mount", function() {
    this.question.initializeView((anno) => new Crowdsourcing.Annotation.Implementation(anno), this.update, this.update, this.focusAnnotation);
    this.opts.item.onImageOpen(function() {
        this.update()
    }.bind(this));
});

this.focusAnnotation = function(index) {
    let id = "question_" + this.opts.index + "_annotation_" + index;
    let inputSelector = "#" + id + " textarea";
    this.root.querySelector(inputSelector).focus();
}.bind(this)

this.showInstructions = function() {
    return !this.opts.item.isReviewMode() &&  this.question.active && this.question.targetSelector == Crowdsourcing.Question.Selector.RECTANGLE && this.question.annotations.length == 0;
}.bind(this)

this.showInactiveInstructions = function() {
    return !this.opts.item.isReviewMode() &&  !this.question.active && this.question.targetSelector == Crowdsourcing.Question.Selector.RECTANGLE && this.opts.item.questions.filter(q => q.isRegionTarget()).length > 1;

}.bind(this)

this.showAddAnnotationButton = function() {
    return !this.question.isReviewMode() && !this.question.isRegionTarget() && this.question.mayAddAnnotation();
}.bind(this)

this.setBodyFromEvent = function(event) {
    event.preventUpdate = true;
    if(event.item.anno) {

        this.question.saveToLocalStorage();
    } else {
        throw "No annotation to set"
    }
}.bind(this)

this.deleteAnnotationFromEvent = function(event) {
    if(event.item.anno) {
        this.question.deleteAnnotation(event.item.anno);
        this.update();
    }
}.bind(this)

this.addAnnotation = function() {
    this.question.addAnnotation();
    this.question.focusCurrentAnnotation();
}.bind(this)

});


riot.tag2('richtextquestion', '<div if="{this.showInstructions()}" class="annotation_instruction"><label>{Crowdsourcing.translate(⁗crowdsourcing__help__create_rect_on_image⁗)}</label></div><div if="{this.showInactiveInstructions()}" class="crowdsourcing-annotations__single-instruction -inactive"><label>{Crowdsourcing.translate(⁗crowdsourcing__help__make_active⁗)}</label></div><div class="crowdsourcing-annotations__wrapper" id="question_{opts.index}_annotation_{index}" each="{anno, index in this.question.annotations}"><div class="crowdsourcing-annotations__annotation-area"><div if="{this.showAnnotationImages()}" class="crowdsourcing-annotations__annotation-area-image" riot-style="border-color: {anno.getColor()}"><img riot-src="{this.question.getImage(anno)}"></img></div><div class="crowdsourcing-annotations__question-text-input"><textarea class="tinyMCE" disabled="{this.opts.item.isReviewMode() ? \'disabled\' : \'\'}" onchange="{setTextFromEvent}" riot-value="{anno.getText()}"></textarea></div></div><div class="cms-module__actions crowdsourcing-annotations__annotation-action"><button if="{!this.opts.item.isReviewMode()}" onclick="{deleteAnnotationFromEvent}" class="annotation_area__button btn btn--clean delete">{Crowdsourcing.translate(⁗action__delete_annotation⁗)} </button></div></div><button if="{showAddAnnotationButton()}" onclick="{addAnnotation}" class="options-wrapper__option btn btn--default" id="add-annotation">{Crowdsourcing.translate(⁗action__add_annotation⁗)}</button>', '', '', function(opts) {

	this.question = this.opts.question;

	this.on("mount", function() {
	  console.log("item ", this.question.item);
	    this.question.initializeView((anno) => new Crowdsourcing.Annotation.Richtext(anno), this.update, this.update, this.focusAnnotation);

	    this.opts.item.onImageOpen(function() {
	        switch(this.question.targetSelector) {
	            case Crowdsourcing.Question.Selector.WHOLE_PAGE:
	            case Crowdsourcing.Question.Selector.WHOLE_SOURCE:
	                if(this.question.annotations.length == 0 && !this.question.item.isReviewMode()) {
	                    this.question.addAnnotation();
	                }
	        }
	        this.update();
	    }.bind(this));
	});

	this.on("updated", function(e) {
	    this.initTinyMce();
	});

	this.initTinyMce = function() {
	    if($(".tinyMCE").length) {
		    let config = viewerJS.tinyMce.getConfig({
		        language: Crowdsourcing.language,
		    	setup: (editor) => {
		    	    editor.on('change', (e) => {
		    	        editor.save();
		    	        editor.targetElm.dispatchEvent(new Event('change'));
		    	    });
		    	}
		    });
		    if(this.opts.item.isReviewMode()) {
		        config.readonly = 1;
		    }
	  	    tinymce.init( config );
	    }
	}.bind(this)

	this.focusAnnotation = function(index) {
	    let id = "question_" + this.opts.index + "_annotation_" + index;
	    let inputSelector = "#" + id + " textarea";
	    this.root.querySelector(inputSelector).focus();
	}.bind(this)

	this.showAnnotationImages = function() {
	    return this.question.isRegionTarget();
	}.bind(this)

	this.showInstructions = function() {
	    return !this.opts.item.isReviewMode() &&  this.question.active && this.question.targetSelector == Crowdsourcing.Question.Selector.RECTANGLE && this.question.annotations.length == 0;
	}.bind(this)

	this.showInactiveInstructions = function() {
	    return !this.opts.item.isReviewMode() &&  !this.question.active && this.question.targetSelector == Crowdsourcing.Question.Selector.RECTANGLE && this.opts.item.questions.filter(q => q.isRegionTarget()).length > 1;

	}.bind(this)

	this.showAddAnnotationButton = function() {
	    return !this.question.isReviewMode() && !this.question.isRegionTarget() && this.question.mayAddAnnotation();
	}.bind(this)

    this.setTextFromEvent = function(event) {
        event.preventUpdate = true;
        if(event.item.anno) {
            event.item.anno.setText(event.target.value);
            this.question.saveToLocalStorage();
        } else {
            throw "No annotation to set"
        }
    }.bind(this)

    this.deleteAnnotationFromEvent = function(event) {
        if(event.item.anno) {
            this.question.deleteAnnotation(event.item.anno);
            this.update();
        }
    }.bind(this)

    this.addAnnotation = function() {
        this.question.addAnnotation();
        this.question.focusCurrentAnnotation();
    }.bind(this)

});


riot.tag2('fsthumbnailimage', '<div class="fullscreen__view-image-thumb-preloader" if="{preloader}"></div><img ref="image" alt="Thumbnail Image">', '', '', function(opts) {
    	this.preloader = false;

    	this.on('mount', function() {
    		this.createObserver();

    		this.refs.image.onload = function() {
        		this.refs.image.classList.add( 'in' );
				this.opts.observable.trigger( 'imageLoaded', this.opts.thumbnail );
        		this.preloader = false;
        		this.update();
    		}.bind(this);
    	}.bind(this));

    	this.createObserver = function() {
    		var observer;
    		var options = {
    			root: document.querySelector(this.opts.root),
    		    rootMargin: "1000px 0px 1000px 0px",
    		    threshold: 0.8
    		};

    		observer = new IntersectionObserver(this.loadImages, options);
    		observer.observe(this.refs.image);
    	}.bind(this)

    	this.loadImages = function(entries, observer) {
    		entries.forEach( entry => {
    			if (entry.isIntersecting) {
    				this.preloader = true;
    				this.refs.image.src = this.opts.imgsrc;
    				this.update();
    			}
    		} );
    	}.bind(this)
});
riot.tag2('fsthumbnails', '<div class="fullscreen__view-image-thumbs" ref="thumbnailWrapper"><div each="{thumbnail in thumbnails}" class="fullscreen__view-image-thumb"><figure class="fullscreen__view-image-thumb-image"><a href="{thumbnail.rendering[\'@id\']}"><fsthumbnailimage thumbnail="{thumbnail}" observable="{observable}" root=".fullscreen__view-image-thumbs-wrapper" imgsrc="{thumbnail.thumbnail[\'@id\']}"></fsThumbnailImage></a><figcaption><div class="fullscreen__view-image-thumb-image-order {thumbnail.loaded ? \'in\' : \'\'}">{thumbnail.label}</div></figcaption></figure></div></div>', '', '', function(opts) {
        function rmObservable() {
    		riot.observable( this );
    	}

    	this.observable = new rmObservable();
        this.thumbnails = [];
    	this.wrapper = document.getElementsByClassName( 'fullscreen__view-image-thumbs-wrapper' );
    	this.controls = document.getElementsByClassName( 'image-controls' );
    	this.image = document.getElementById( 'imageContainer' );
    	this.viewportWidth;
    	this.sidebarWidth;
    	this.thumbsWidth;

    	this.on( 'mount', function() {
        	$( '[data-show="thumbs"]' ).on( 'click', function(e) {
        		e.currentTarget.classList.toggle('in');

        		if ( e.currentTarget.classList.contains( 'in' ) ) {
            		$( '[data-show="thumbs"]' ).attr( 'title', opts.msg.hideThumbs ).tooltip( '_fixTitle' ).tooltip( 'show' );
        		}
        		else {
            		$( '[data-show="thumbs"]' ).attr( 'title', opts.msg.showThumbs ).tooltip( '_fixTitle' ).tooltip( 'show' );
        		}

        		console.log("controls", this.controls);
        		for (let control of this.controls) {
        		    control.classList.toggle( 'faded' );
        		};

            	this.viewportWidth = document.getElementById( 'fullscreen' ).offsetWidth;
            	this.sidebarWidth = document.getElementById( 'fullscreenViewSidebar' ).offsetWidth;
            	if ( sessionStorage.getItem( 'fsSidebarStatus' ) === 'false' ) {
                	this.thumbsWidth = this.viewportWidth;
            	}
            	else {
                	this.thumbsWidth = this.viewportWidth - this.sidebarWidth;
            	}

            	let visibility = $( this.image ).css('visibility');
            	if(visibility == 'hidden') {
            		$( this.image ).css('visibility','visible');
            	} else {
            		$( this.image ).css('visibility','hidden');
            	}

        		$( this.wrapper ).width( this.thumbsWidth ).fadeToggle( 'fast' );

            	if ( this.thumbnails.length == 0 ) {

            		$.ajax( {
                        url: opts.thumbnailUrl,
                        type: "GET",
                        datatype: "JSON"
                    } ).then( function( data ) {
                    	this.thumbnails = data.canvases;
                    	console.log("loaded thumbs ", this.thumbnails);
                    	this.update();
                    }.bind( this ) );
    			}
        	}.bind(this));
    	}.bind( this ) );

    	this.observable.on( 'imageLoaded', function( thumbnail ) {
    		thumbnail.loaded = true;
    		this.update();
    	}.bind( this ) );
});
riot.tag2('imagefilters', '<div class="imagefilters__filter-list"><div class="imagefilters__filter" each="{filter in filters}"><span class="imagefilters__label {filter.config.slider ? \'\' : \'imagefilters__label-long\'}">{filter.config.label}</span><input disabled="{filter.disabled ? \'disabled=\' : \'\'}" class="imagefilters__checkbox" if="{filter.config.checkbox}" type="checkbox" onchange="{apply}" checked="{filter.isActive() ? \'checked\' : \'\'}" aria-label="{filter.config.label}"><input disabled="{filter.disabled ? \'disabled=\' : \'\'}" class="imagefilters__slider" title="{filter.getValue()}" if="{filter.config.slider}" type="range" oninput="{apply}" riot-value="{filter.getValue()}" min="{filter.config.min}" max="{filter.config.max}" step="{filter.config.step}" orient="horizontal" aria-label="{filter.config.label}: {filter.getValue()}"></div></div><div class="imagefilters__options"><button type="button" class="btn btn--full" onclick="{resetAll}">{this.config.messages.clearAll}</button></div>', '', '', function(opts) {

		if(!this.opts.image) {
		    throw "ImageView object must be defined for imageFilters";
		}

		var defaultConfig = {
			filters: {
		        brightness : {
				    label: "Brightness",
				    type: ImageView.Tools.Filter.Brightness,
				    min: -255,
				    max: 255,
				    step: 1,
				    base: 0,
				    slider: true,
				    checkbox: false,
				    visible: true,
				},
		        contrast : {
				    label: "Contrast",
				    type: ImageView.Tools.Filter.Contrast,
				    min: 0,
				    max: 2,
				    step: 0.05,
				    base: 1,
				    slider: true,
				    checkbox: false,
				    visible: true
				},
		        saturate : {
				    label: "Color Saturation",
				    type: ImageView.Tools.Filter.ColorSaturation,
				    min: 0,
				    max: 5,
				    step: 0.1,
				    base: 1,
				    slider: true,
				    checkbox: false,
				    visible: true
				},
				hue : {
				    label: "Color rotation",
				    type: ImageView.Tools.Filter.ColorRotate,
				    min: -180,
				    max: 180,
				    step: 1,
				    base: 0,
				    slider: true,
				    checkbox: false,
				    visible: true
				},
				threshold : {
				    label: "Bitonal",
				    type: ImageView.Tools.Filter.Threshold,
				    min: 0,
				    max: 255,
				    step: 1,
				    base: 128,
				    slider: true,
				    checkbox: true,
				    visible: true,
				    preclude: ["grayscale", "sharpen"]
				},
		        grayscale : {
				    label: "Grayscale",
				    type: ImageView.Tools.Filter.Grayscale,
				    slider: false,
				    checkbox: true,
				    visible: true,
				    preclude: ["threshold"]
				},
				invert : {
				    label: "Invert",
				    type: ImageView.Tools.Filter.Invert,
				    slider: false,
				    checkbox: true,
				    visible: true
				},
		        blur : {
				    label: "Blur",
				    type: ImageView.Tools.Filter.Blur,
				    min: 1,
				    max: 10,
				    step: 1,
				    base: 1,
				    slider: true,
				    checkbox: false,
				    visible: true
				},
		        sharpen : {
				    label: "Sharpen",
				    type: ImageView.Tools.Filter.Sharpen,
				    base: 1,
				    slider: false,
				    checkbox: true,
				    visible: true
				},
			},
			messages : {
			    clearAll: "Clear all",
			    apply: "Apply"
			}
		}
		this.config = $.extend(true, {}, defaultConfig, this.opts.config);

		this.on("mount", function() {
		    this.filters = this.initFilters(this.config, this.opts.image);
			this.update();
		});

		this.initFilters = function(filterConfig, image) {
		    let filters = [];
		    for(var key in filterConfig.filters) {
		        let conf = filterConfig.filters[key];
		        if(conf.visible) {
		            let filter = new conf.type(image, conf.base);
		            filter.config = conf;
		            filter.name = key;
		            filters.push(filter);
		        }
		    }
		    return filters;
		}.bind(this)

		this.apply = function(event) {
		    let filter = event.item.filter;
		    let value = event.target.value;
		    if(filter) {
			    if(!filter.isActive()) {
			        filter.start();
			        this.disable(filter.config.preclude);
			    } else if(isNaN(value) ) {
			        filter.close();
			        this.enable(filter.config.preclude);
			    }
			    if(!isNaN(value) ) {
			    	filter.setValue(parseFloat(value));
			    	event.target.title = value;
			    }
		    }

		}.bind(this)

		this.disable = function(filterNames) {
		    if(filterNames) {
			    this.filters
			    .filter( filter => filterNames.includes(filter.name) )
			    .forEach( filter => {
			        filter.disabled = true;
			    })
			    this.update();
		    }
		}.bind(this)

		this.enable = function(filterNames) {
		    if(filterNames) {
			    this.filters
			    .filter( filter => filterNames.includes(filter.name) )
			    .forEach( filter => {
			   		filter.disabled = false;
			    })
			    this.update();
		    }
		}.bind(this)

		this.resetAll = function() {
		   this.filters.forEach( filter => {
		       filter.close();
		       filter.disabled = false;
		       if(filter.config.slider) {
		       	filter.setValue(filter.config.base);
		       }
		   })
		   this.update();
		}.bind(this)

});

riot.tag2('metadataeditor', '<div if="{this.metadataList}"><ul class="nav nav-tabs"><li each="{language, index in this.opts.languages}" class="{language == this.currentLanguage ? \'active\' : \'\'}"><a onclick="{this.setCurrentLanguage}">{language}</a></li></ul><div class="tab-content"><div class="tab-pane active"><div class="input_form"><div each="{metadata, index in this.metadataList}" class="input_form__option_group"><div class="input_form__option_label"><label for="input-{metadata.property}">{metadata.label}:</label></div><div class="input_form__option_marker {metadata.required ? \'in\' : \'\'}"><label>*</label></div><div class="input_form__option_control"><input tabindex="{index+1}" disabled="{this.isEditable(metadata) ? \'\' : \'disabled\'}" ref="input" if="{metadata.type != \'longtext\'}" type="{metadata.type}" id="input-{metadata.property}" class="form-control" riot-value="{getValue(metadata)}" oninput="{this.updateMetadata}"><textarea tabindex="{index+1}" disabled="{this.isEditable(metadata) ? \'\' : \'disabled\'}" ref="input" if="{metadata.type == \'longtext\'}" id="input-{metadata.property}" class="form-control" riot-value="{getValue(metadata)}" oninput="{this.updateMetadata}"></textarea></div><div if="{metadata.helptext}" class="input_form__option_help"><button type="button" class="btn btn--clean" data-toggle="helptext" for="help_{metadata.property}"><i class="fa fa-question-circle" aria-hidden="true"></i></button></div><div if="{metadata.helptext}" id="help_{metadata.property}" class="input_form__option_control_helptext">{metadata.helptext}</div></div><div class="input_form__actions"><a if="{this.opts.deleteListener}" disabled="{this.mayDelete() ? \'\' : \'disabled\'}" class="btn btn--clean delete" onclick="{this.notifyDelete}">{this.opts.deleteLabel}</a></div></div></div></div></div>', '', '', function(opts) {

 	this.on("mount", () => {
 	    console.log("mount metadataEditor ", this.opts);
 	    this.currentLanguage = this.opts.currentLanguage;
 	    this.updateMetadataList(this.opts.metadata);
 	    this.focusInput();
 	    if(this.opts.provider) {
 	        this.opts.provider.subscribe( (metadata) => {
 	            this.updateMetadataList(metadata)
 	            this.update();
 	            this.focusInput();
 	        });
 	    }
 	})

 	this.focusInput = function() {
 	    if(Array.isArray(this.refs.input)) {
 	        this.refs.input[0].focus();
 	    } else if(this.refs.input) {
 	        this.refs.input.focus();
 	    }
 	}.bind(this)

 	this.updateMetadataList = function(metadataList) {
 	   this.metadataList = metadataList;
 	}.bind(this)

 	this.updateMetadata = function(event) {
 	    let metadata = event.item.metadata;
 	    if(!metadata.value) {
 	        metadata.value = {};
 	    }
 	    let value = event.target.value;
 	    if(value) {
	 	    metadata.value[this.currentLanguage] = [event.target.value];
 	    } else {
 	       metadata.value[this.currentLanguage] = undefined;
 	    }
 	    if(this.opts.updateListener) {
 	       this.opts.updateListener.next(metadata);
 	    }
 	}.bind(this)

 	this.getValue = function(metadata) {
 	    if(metadata.value && metadata.value[this.currentLanguage]) {
	 	    let value = metadata.value[this.currentLanguage][0];
	 	    return value;
 	    } else {
 	        return "";
 	    }
 	}.bind(this)

 	this.setCurrentLanguage = function(event) {
 	    this.currentLanguage = event.item.language;
 	    this.update();
 	}.bind(this)

 	this.notifyDelete = function() {
 	    this.opts.deleteListener.next();
 	}.bind(this)

 	this.isEditable = function(metadata) {
 	    return metadata.editable === undefined || metadata.editable === true;
 	}.bind(this)

 	this.mayDelete = function() {
 	    editable = this.metadataList.find( md => this.isEditable(md));
 	    return editable !== undefined;
 	}.bind(this)

});



riot.tag2('pdfdocument', '<div class="pdf-container"><pdfpage each="{page, index in pages}" page="{page}" pageno="{index+1}"></pdfPage></div>', '', '', function(opts) {

		this.pages = [];

		var loadingTask = pdfjsLib.getDocument( this.opts.data );
	    loadingTask.promise.then( function( pdf ) {
	        var pageLoadingTasks = [];
	        for(var pageNo = 1; pageNo <= pdf.numPages; pageNo++) {
   		        var page = pdf.getPage(pageNo);
   		        pageLoadingTasks.push(Q(page));
   		    }
   		    return Q.allSettled(pageLoadingTasks);
	    }.bind(this))
	    .then(function(results) {
			results.forEach(function (result) {
			    if (result.state === "fulfilled") {
                	var page = result.value;
                	this.pages.push(page);
                } else {
                    logger.error("Error loading page: ", result.reason);
                }
			}.bind(this));
			this.update();
        }.bind(this))
	    .then( function() {
			$(".pdf-container").show();
            $( '#literatureLoader' ).hide();
		} );

});
riot.tag2('pdfpage', '<div class="page" id="page_{opts.pageno}"><canvas class="pdf-canvas" id="pdf-canvas_{opts.pageno}"></canvas><div class="text-layer" id="pdf-text_{opts.pageno}"></div><div class="annotation-layer" id="pdf-annotations_{opts.pageno}"></div></div>', '', '', function(opts) {
	this.on('mount', function () {

           this.container = document.getElementById( "page_" + this.opts.pageno );
           this.canvas = document.getElementById( "pdf-canvas_" + this.opts.pageno );
           this.textLayer = document.getElementById( "pdf-text_" + this.opts.pageno );
           this.annotationLayer = document.getElementById( "pdf-annotations_" + this.opts.pageno );

		var containerWidth = $(this.container).width();
		var pageWidth = this.opts.page._pageInfo.view[2];
           var scale = containerWidth/pageWidth;
		this.viewport = this.opts.page.getViewport( scale );

           if(this.container) {
               this.loadPage();
           }
	});

    this.loadPage = function() {
        var canvasOffset = $( this.canvas ).offset();
        var context = this.canvas.getContext( "2d" );
        this.canvas.height = this.viewport.height;
        this.canvas.width = this.viewport.width;

        this.opts.page.render( {
            canvasContext: context,
            viewport: this.viewport
        } ).then( function() {
            return this.opts.page.getTextContent();
        }.bind( this ) ).then( function( textContent ) {
            console.log( "viewport ", this.viewport );
            $( this.textLayer ).css( {
                height: this.viewport.height + 'px',
                width: this.viewport.width + 'px',
            } );

            pdfjsLib.renderTextLayer( {
                textContent: textContent,
                container: this.textLayer,
                viewport: this.viewport,
                textDivs: []
            } );

            return this.opts.page.getAnnotations();
        }.bind( this ) ).then( function( annotationData ) {

            $( this.annotationLayer ).css( {
                width: this.viewport.width + 'px',
            } );

            pdfjsLib.AnnotationLayer.render( {
                viewport: this.viewport.clone( {
                    dontFlip: true
                } ),
                div: this.annotationLayer,
                annotations: annotationData,
                page: this.opts.page,
                linkService: {
                    getDestinationHash: function( dest ) {
                        return '#';
                    },
                    getAnchorUrl: function( hash ) {
                        return '#';
                    },
                    isPageVisible: function() {
                        return true;
                    },
                    externalLinkTarget: pdfjsLib.LinkTarget.BLANK,
                }
            } );

        }.bind( this ) )
    }.bind(this)

});
	
	
riot.tag2('popup', '<yield></yield>', '', '', function(opts) {

this.on( 'mount', function() {
	this.addCloseHandler();
	$(this.root).offset(this.opts.offset);
    $("body").append($(this.root));
    $(this.root).css("position", "absolute");
    $(this.root).show();
});

this.addCloseHandler = function() {
    $(this.root).on("click", function(event){
        event.stopPropagation();
    });

    $('body').one("click", function(event) {
        this.unmount(true);
        $(this.root).off();
        if(this.opts.myparent) {
             $(this.root).hide();
            $(this.opts.myparent).append($(this.root));
            $(this.root).offset({left:0, top:0});
        } else {
            this.root.remove();
        }
    }.bind(this));

}.bind(this)

});


riot.tag2('timematrix', '<div class="timematrix__objects"><div each="{manifest in manifests}" class="timematrix__content"><div id="imageMap" class="timematrix__img"><a href="{getViewerUrl(manifest)}"><img riot-src="{getImageUrl(manifest)}" class="timematrix__image" data-viewer-thumbnail="thumbnail" onerror="this.onerror=null;this.src=\'/viewer/resources/images/access_denied.png\'"><div class="timematrix__text"><p if="{hasTitle(manifest)}" name="timetext" class="timetext">{getDisplayTitle(manifest)}</p></div></a></div></div></div>', '', '', function(opts) {
	    this.on( 'mount', function() {

	        rxjs.fromEvent($( this.opts.button ), "click").pipe(
	                rxjs.operators.map( e => this.getIIIFApiUrl()),
	                rxjs.operators.switchMap( url => {

	                    this.opts.loading.show();
	                    return fetch(url);
	                }),
	                rxjs.operators.switchMap( result => {

	                    return result.json();
	                }),
	                ).subscribe(json => {
	                    this.manifests = json.orderedItems;
	                    console.log("got manifests ", this.manifests);
	                    this.update()
	                    this.opts.loading.hide()
	                })

	        this.manifests = [];
	        this.startDate = parseInt( $( this.opts.startInput ).val() );
	        this.endDate = parseInt( $( this.opts.endInput ).val() );
	        this.initSlider( this.opts.slider, this.startDate, this.endDate );
	    } );

	    this.getViewerUrl = function(manifest) {
	        let viewer = manifest.rendering.find(r => r.format == "text/html");
	        if(viewer) {
	            return viewer["@id"];
	        } else {
	            return "";
	        }
	    }.bind(this)

	    this.getImageUrl = function(manifest) {
	        if(manifest.thumbnail) {
	            let url = manifest.thumbnail["@id"];
	            return url;
	        }
	    }.bind(this)

	    this.hasTitle = function(manifest) {
	        return manifest.label != undefined;
	    }.bind(this)

	    this.getDisplayTitle = function(manifest) {
	        return viewerJS.iiif.getValue(manifest.label, this.opts.language, "en");
	    }.bind(this)

	    this.getIIIFApiUrl = function() {
	        var apiTarget = this.opts.contextPath;
	        apiTarget += "api/v1/records/list";
	        apiTarget += "?start=" + $( this.opts.startInput ).val();
	        apiTarget += "&end=" + $( this.opts.endInput ).val();
	        apiTarget += "&rows=" + $( this.opts.count ).val();
	        apiTarget += "&sort=YEAR";
	        if ( this.opts.subtheme ) {
	            apiTarget += ( "&subtheme=" + this.opts.subtheme );
	        }
	        return apiTarget;
	    }.bind(this)

	    this.getApiUrl = function() {

	        var apiTarget = this.opts.contextPath;
	        apiTarget += 'rest/records/timematrix/range/';
	        apiTarget += $( this.opts.startInput ).val();
	        apiTarget += "/";
	        apiTarget += $( this.opts.endInput ).val();
	        apiTarget += '/';
	        apiTarget += $( this.opts.count ).val();
	        apiTarget += '/';

	        if ( this.opts.subtheme ) {
	            apiTarget += ( "?subtheme=" + this.opts.subtheme );
	        }

	        return apiTarget;
	    }.bind(this)

	    this.initSlider = function( sliderSelector, startDate, endDate ) {
	        let $slider = $( sliderSelector );

	        $slider.slider( {
	            range: true,
	            min: parseInt( startDate ),
	            max: parseInt( endDate ),
	            values: [ startDate, endDate ],
	            slide: function( event, ui ) {
	                $( this.opts.startInput ).val( ui.values[ 0 ] ).change();
	                this.startDate = parseInt( ui.values[ 0 ] );
	                $( this.opts.endInput ).val( ui.values[ 1 ] ).change();
	                this.endDate = parseInt( ui.values[ 1 ] );
	            }.bind( this )
	        } );

	        $slider.find( ".ui-slider-handle" ).on( 'mousedown', function() {
	            $( '.ui-slider-handle' ).removeClass( 'top' );
	            $( this ).addClass( 'top' );
	        } );
	    }.bind(this)

});
<<<<<<< HEAD


riot.tag2('timematrix', '<div class="timematrix__objects"><div each="{image in imageList}" class="timematrix__content"><div id="imageMap" class="timematrix__img"><a href="{image.url}"><img riot-src="{image.mediumimage}" alt="" aria-hidden="true" class="timematrix__image" data-viewer-thumbnail="thumbnail" onerror="this.onerror=null;this.src=\'/viewer/resources/images/access_denied.png\'"><div class="timematrix__text"><p if="{image.title}" name="timetext" class="timetext">{image.title[0]}</p></div></a></div></div></div>', '', '', function(opts) {

		 this.on( 'mount', function() {
		 	$(this.opts.button).on("click", this.updateRange);
		 	this.imageList=[];
		 	this.startDate = parseInt($(this.opts.startInput).val());
		 	this.endDate = parseInt($(this.opts.endInput).val());
		 	this.initSlider(this.opts.slider, this.startDate, this.endDate);
		 });

		 this.updateRange = function(event){
			this.getTimematrix()
		}.bind(this)
		 this.getTimematrix = function(){

		     var apiTarget = this.opts.contextPath;
		     apiTarget += 'rest/records/timematrix/range/';
		     apiTarget += $(this.opts.startInput).val();
		     apiTarget += "/";
		     apiTarget += $(this.opts.endInput).val();
		     apiTarget += '/';
		     apiTarget += $(this.opts.count).val();
		     apiTarget += '/';

		    opts.loading.show()
			let fetchPromise = fetch(apiTarget);
		    fetchPromise.then( function(result) {
			    return result.json();
			})
			.then( function(json) {
			    this.imageList=json;
			    this.update()
			    opts.loading.hide()
			}.bind(this));
		 }.bind(this)

		 this.initSlider = function(sliderSelector, startDate, endDate) {
		     let $slider = $(sliderSelector);

	            $slider.slider( {
	                range: true,
	                min: parseInt( startDate ),
	                max: parseInt( endDate ),
	                values: [ startDate, endDate ],
	                slide: function( event, ui ) {
	                    $(this.opts.startInput).val( ui.values[ 0 ] ).change();
	                    this.startDate = parseInt(ui.values[ 0 ]);
	                    $(this.opts.endInput).val( ui.values[ 1 ] ).change();
	                    this.endDate = parseInt(ui.values[ 1 ]);
	                }.bind(this)
	            } );

	            $slider.find(".ui-slider-handle").on( 'mousedown', function() {
	                $( '.ui-slider-handle' ).removeClass( 'top' );
	                $( this ).addClass( 'top' );
	            } );
		 }.bind(this)

});
=======
>>>>>>> 0936daa4
<|MERGE_RESOLUTION|>--- conflicted
+++ resolved
@@ -258,9 +258,6 @@
 });
 
 
-<<<<<<< HEAD
-riot.tag2('bookmarklist', '<ul if="{opts.bookmarks.config.userLoggedIn}" class="{mainClass} list"><li each="{bookmarkList in getBookmarkLists()}"><button if="{pi}" class="btn btn--clean" type="button" onclick="{inList(bookmarkList, this.pi, this.page, this.logid) ? remove : add}"><i if="{inList(bookmarkList, this.pi, this.page, this.logid)}" class="fa fa-check" aria-hidden="true"></i> {bookmarkList.name} <span>{bookmarkList.numItems}</span></button><div if="{!pi}" class="row no-margin"><div class="col-9 no-padding"><a href="{opts.bookmarks.getBookmarkListUrl(bookmarkList.id)}">{bookmarkList.name}</a></div><div class="col-2 no-padding icon-list"><a if="{maySendList(bookmarkList)}" href="{sendListUrl(bookmarkList)}" title="{msg(\'bookmarkList_session_mail_sendList\')}"><i class="fa fa-paper-plane-o" aria-hidden="true"></i></a><a href="{searchListUrl(bookmarkList)}" data-toggle="tooltip" data-placement="top" data-original-title="" title="{msg(\'action__search_in_bookmarks\')}"><i class="fa fa-search" aria-hidden="true"></i></a><a href="{miradorUrl(bookmarkList)}" target="_blank" title="{msg(\'viewMiradorComparison\')}"><i class="fa fa-th" aria-hidden="true"></i></a></div><div class="col-1 no-padding"><span class="{mainClass}-counter">{bookmarkList.numItems}</span></div></div></li></ul><ul if="{!opts.bookmarks.config.userLoggedIn}" each="{bookmarkList in getBookmarkLists()}" class="{mainClass} list"><li each="{bookmark in bookmarkList.items}"><div class="row no-margin"><div class="col-4 no-padding"><div class="{mainClass}-image" riot-style="background-image: url({bookmark.representativeImageUrl});"></div></div><div class="col-7 no-padding"><h4><a href="{opts.bookmarks.config.root}{bookmark.url}">{bookmark.name}</a></h4></div><div class="col-1 no-padding {mainClass}-remove"><button class="btn btn--clean" type="button" data-bookshelf-type="delete" onclick="{remove}" aria-label="{msg(\'bookmarkList_removeFromBookmarkList\')}"><i class="fa fa-ban" aria-hidden="true"></i></button></div></div></li></ul><div if="{!opts.bookmarks.config.userLoggedIn}" each="{bookmarkList in getBookmarkLists()}" class="{mainClass}-actions"><div if="{mayEmptyList(bookmarkList)}" class="{mainClass}-reset"><button class="btn btn--clean" type="button" data-bookshelf-type="reset" onclick="{deleteList}"><span>{msg(\'bookmarkList_reset\')}</span><i class="fa fa-trash-o" aria-hidden="true"></i></button></div><div if="{maySendList(bookmarkList)}" class="{mainClass}-send"><a href="{sendListUrl(bookmarkList)}"><span>{msg(\'bookmarkList_session_mail_sendList\')}</span><i class="fa fa-paper-plane-o" aria-hidden="true"></i></a></div><div if="{maySearchList(bookmarkList)}" class="{mainClass}-search"><a href="{searchListUrl(bookmarkList)}" data-toggle="tooltip" data-placement="top" data-original-title="" title=""><span>{msg(\'action__search_in_bookmarks\')}</span><i class="fa fa-search" aria-hidden="true"></i></a></div><div if="{mayCompareList(bookmarkList)}" class="{mainClass}-mirador"><a href="{miradorUrl(bookmarkList)}" target="_blank"><span>{msg(\'viewMiradorComparison\')}</span><i class="fa fa-th" aria-hidden="true"></i></a></div></div>', '', '', function(opts) {
-=======
 riot.tag2('annotationbody', '<plaintextresource if="{isPlaintext()}" resource="{this.annotationBody}" annotationid="{this.opts.annotationid}"></plaintextResource><htmltextresource if="{isHtml()}" resource="{this.annotationBody}" annotationid="{this.opts.annotationid}"></htmltextResource><geomapresource if="{isGeoJson()}" resource="{this.annotationBody}" annotationid="{this.opts.annotationid}" mapboxtoken="{this.opts.mapboxtoken}"></geoMapResource><authorityresource if="{isAuthorityResource()}" resource="{this.annotationBody}" annotationid="{this.opts.annotationid}" currentlang="{this.opts.currentlang}" resturl="{this.opts.resturl}"></authorityResource>', '', '', function(opts) {
 
 this.on("mount", () => {
@@ -373,7 +370,6 @@
 riot.tag2('plaintextresource', '<div class="annotation__body__plaintext">{this.opts.resource.value}</div>', '', '', function(opts) {
 });
 riot.tag2('bookmarklist', '<ul class="{mainClass} list"><li each="{bookmarkList in getBookmarkLists()}"><button if="{pi}" class="btn btn--clean" type="button" onclick="{inList(bookmarkList, this.pi, this.page, this.logid) ? remove : add}"><i if="{inList(bookmarkList, this.pi, this.page, this.logid)}" class="fa fa-check" aria-hidden="true"></i> {bookmarkList.name} <span>{bookmarkList.numItems}</span></button><div if="{!pi}" class="row no-margin"><div class="col-9 no-padding"><a href="{opts.bookmarks.getBookmarkListUrl(bookmarkList.id)}">{bookmarkList.name}</a></div><div class="col-2 no-padding icon-list"><a if="{maySendList(bookmarkList)}" href="{sendListUrl(bookmarkList)}" title="{msg(\'bookmarkList_session_mail_sendList\')}"><i class="fa fa-paper-plane-o" aria-hidden="true"></i></a><a href="{searchListUrl(bookmarkList)}" data-toggle="tooltip" data-placement="top" data-original-title="" title="{msg(\'action__search_in_bookmarks\')}"><i class="fa fa-search" aria-hidden="true"></i></a><a href="{miradorUrl(bookmarkList)}" target="_blank" title="{msg(\'viewMiradorComparison\')}"><i class="fa fa-th" aria-hidden="true"></i></a></div><div class="col-1 no-padding"><span class="{mainClass}-counter">{bookmarkList.numItems}</span></div></div></li></ul>', '', '', function(opts) {
->>>>>>> 0936daa4
 
 
 this.pi = this.opts.data.pi;
@@ -585,7 +581,7 @@
 });
 
 
-riot.tag2('bookmarklistsession', '<ul each="{bookmarkList in getBookmarkLists()}" class="{mainClass} list"><li each="{bookmark in bookmarkList.items}"><a class="bookmark-navigation__dropdown-title" href="{opts.bookmarks.config.root}{bookmark.url}"><div class="row no-margin"><div class="col-8 no-padding"><h4>{bookmark.name}</h4></div><div class="col-4 no-padding"><div class="{mainClass}-image" riot-style="background-image: url({bookmark.representativeImageUrl});"></div></div></div></a></li></ul><div each="{bookmarkList in getBookmarkLists()}" class="{mainClass}-actions"><div if="{mayEmptyList(bookmarkList)}" class="{mainClass}-reset"><button class="btn btn--clean" type="button" data-bookshelf-type="reset" onclick="{deleteList}"><span>{msg(\'bookmarkList_reset\')}</span><i class="fa fa-trash-o" aria-hidden="true"></i></button></div><div if="{maySendList(bookmarkList)}" class="{mainClass}-send"><a href="{sendListUrl(bookmarkList)}"><span>{msg(\'bookmarkList_session_mail_sendList\')}</span><i class="fa fa-paper-plane-o" aria-hidden="true"></i></a></div><div if="{maySearchList(bookmarkList)}" class="{mainClass}-search"><a href="{searchListUrl(bookmarkList)}" data-toggle="tooltip" data-placement="top" data-original-title="" title=""><span>{msg(\'action__search_in_bookmarks\')}</span><i class="fa fa-search" aria-hidden="true"></i></a></div><div if="{mayCompareList(bookmarkList)}" class="{mainClass}-mirador"><a href="{miradorUrl(bookmarkList)}" target="_blank"><span>{msg(\'viewMiradorComparison\')}</span><i class="fa fa-th" aria-hidden="true"></i></a></div></div>', '', '', function(opts) {
+riot.tag2('bookmarklistsession', '<ul each="{bookmarkList in getBookmarkLists()}" class="{mainClass} list"><li each="{bookmark in bookmarkList.items}"><a class="bookmark-navigation__dropdown-title" href="{opts.bookmarks.config.root}{bookmark.url}"><div class="row no-margin"><div class="col-8 no-padding"><h4>{bookmark.name}</h4></div><div class="col-4 no-padding"><div class="{mainClass}-image" riot-style="background-image: url({bookmark.representativeImageUrl});"></div></div></div></a></li></ul><ul if="{!opts.bookmarks.config.userLoggedIn}" each="{bookmarkList in getBookmarkLists()}" class="{mainClass} list"><li each="{bookmark in bookmarkList.items}"><div class="row no-margin"><div class="col-4 no-padding"><div class="{mainClass}-image" riot-style="background-image: url({bookmark.representativeImageUrl});"></div></div><div class="col-7 no-padding"><h4><a href="{opts.bookmarks.config.root}{bookmark.url}">{bookmark.name}</a></h4></div><div class="col-1 no-padding {mainClass}-remove"><button class="btn btn--clean" type="button" data-bookshelf-type="delete" onclick="{remove}" aria-label="{msg(\'bookmarkList_removeFromBookmarkList\')}"><i class="fa fa-ban" aria-hidden="true"></i></button></div></div></li></ul><div each="{bookmarkList in getBookmarkLists()}" class="{mainClass}-actions"><div if="{mayEmptyList(bookmarkList)}" class="{mainClass}-reset"><button class="btn btn--clean" type="button" data-bookshelf-type="reset" onclick="{deleteList}"><span>{msg(\'bookmarkList_reset\')}</span><i class="fa fa-trash-o" aria-hidden="true"></i></button></div><div if="{maySendList(bookmarkList)}" class="{mainClass}-send"><a href="{sendListUrl(bookmarkList)}"><span>{msg(\'bookmarkList_session_mail_sendList\')}</span><i class="fa fa-paper-plane-o" aria-hidden="true"></i></a></div><div if="{maySearchList(bookmarkList)}" class="{mainClass}-search"><a href="{searchListUrl(bookmarkList)}" data-toggle="tooltip" data-placement="top" data-original-title="" title=""><span>{msg(\'action__search_in_bookmarks\')}</span><i class="fa fa-search" aria-hidden="true"></i></a></div><div if="{mayCompareList(bookmarkList)}" class="{mainClass}-mirador"><a href="{miradorUrl(bookmarkList)}" target="_blank"><span>{msg(\'viewMiradorComparison\')}</span><i class="fa fa-th" aria-hidden="true"></i></a></div></div>', '', '', function(opts) {
 
 
 this.pi = this.opts.data.pi;
@@ -744,264 +740,6 @@
 }.bind(this)
 
 });
-<<<<<<< HEAD
-riot.tag2('campaignitem', '<div if="{!opts.pi}" class="content"> {Crowdsourcing.translate(⁗crowdsourcing__error__no_item_available⁗)} </div><div if="{opts.pi}" class="content"><span if="{this.loading}" class="loader_wrapper"><img riot-src="{this.opts.loaderimageurl}"></span><span if="{this.error}" class="loader_wrapper"><span class="error_message">{this.error.message}</span></span></span><div class="content_left"><imageview if="{this.item}" id="mainImage" source="{this.item.getCurrentCanvas()}" item="{this.item}"></imageView><canvaspaginator if="{this.item}" item="{this.item}"></canvasPaginator></div><div if="{this.item}" class="content_right"><h1 class="content_right__title">{Crowdsourcing.translate(this.item.translations.title)}</h1><div class="questions_wrapper"><div each="{question, index in this.item.questions}" onclick="{setActive}" class="question_wrapper {question.isRegionTarget() ? \'area-selector-question\' : \'\'} {question.active ? \'active\' : \'\'}"><div class="question_wrapper__description">{Crowdsourcing.translate(question.translations.text)}</div><plaintextquestion if="{question.questionType == \'PLAINTEXT\'}" question="{question}" item="{this.item}" index="{index}"></plaintextQuestion><geolocationquestion if="{question.questionType == \'GEOLOCATION_POINT\'}" question="{question}" item="{this.item}" index="{index}"></geoLocationQuestion></div></div><div if="{!item.isReviewMode()}" class="options-wrapper options-wrapper-annotate"><button onclick="{saveAnnotations}" class="options-wrapper__option btn btn--default" id="save">{Crowdsourcing.translate(⁗button__save⁗)}</button><div>{Crowdsourcing.translate(⁗label__or⁗)}</div><button onclick="{submitForReview}" class="options-wrapper__option btn btn--success" id="review">{Crowdsourcing.translate(⁗action__submit_for_review⁗)}</button><div>{Crowdsourcing.translate(⁗label__or⁗)}</div><button if="{this.opts.nextitemurl}" onclick="{skipItem}" class="options-wrapper__option btn btn--link" id="skip">{Crowdsourcing.translate(⁗action__skip_item⁗)}</button></div><div if="{item.isReviewMode()}" class="options-wrapper options-wrapper-review"><button onclick="{acceptReview}" class="options-wrapper__option btn btn--success" id="accept">{Crowdsourcing.translate(⁗action__accept_review⁗)}</button><div>{Crowdsourcing.translate(⁗label__or⁗)}</div><button onclick="{rejectReview}" class="options-wrapper__option btn btn--danger" id="reject">{Crowdsourcing.translate(⁗action__reject_review⁗)}</button><div>{Crowdsourcing.translate(⁗label__or⁗)}</div><button if="{this.opts.nextitemurl}" onclick="{skipItem}" class="options-wrapper__option btn btn--link" id="skip">{Crowdsourcing.translate(⁗action__skip_item⁗)}</button></div></div></div>', '', '', function(opts) {
-
-	this.itemSource = this.opts.restapiurl + "crowdsourcing/campaigns/" + this.opts.campaign + "/" + this.opts.pi + "/";
-	this.annotationSource = this.itemSource + "annotations/";
-	this.loading = true;
-
-	this.on("mount", function() {
-	    fetch(this.itemSource)
-	    .then( response => response.json() )
-	    .then( itemConfig => this.loadItem(itemConfig))
-	    .then( () => this.fetch(this.annotationSource))
-	    .then( response => response.json() )
-	    .then( annotations => this.initAnnotations(annotations))
-	    .then( () => this.item.notifyItemInitialized())
-		.catch( error => {
-		    console.error("ERROR ", error);
-	    	this.error = error;
-	    	this.update();
-		})
-	});
-
-	this.loadItem = function(itemConfig) {
-	    console.log("load item ", itemConfig);
-	    this.item = new Crowdsourcing.Item(itemConfig, 0);
-	    this.item.setReviewMode(this.opts.itemstatus && this.opts.itemstatus.toUpperCase() == "REVIEW");
-		fetch(this.item.imageSource + "?mode=simple")
-		.then( response => response.json() )
-		.then( imageSource => this.initImageView(imageSource))
-		.then( () => {this.loading = false; this.update()})
-		.catch( error => {
-		    this.loading = false;
-		    console.error("ERROR ", error);
-		})
-
-		this.item.onImageRotated( () => this.update());
-	}.bind(this)
-
-	this.initImageView = function(imageSource) {
-	    this.item.initViewer(imageSource)
-	    this.update();
-	}.bind(this)
-
-	this.resolveCanvas = function(source) {
-	    if(Crowdsourcing.isString(source)) {
-	        return fetch(source)
-	        .then( response => response.json() );
-	    } else {
-	        return Q.fcall(() => source);
-	    }
-	}.bind(this)
-
-	this.initAnnotations = function(annotations) {
-	    let save = this.item.createAnnotationMap(annotations);
-	    this.item.saveToLocalStorage(save);
-	}.bind(this)
-
-	this.resetItems = function() {
-	    fetch(this.annotationSource)
-	    .then( response => response.json() )
-	    .then( annotations => this.initAnnotations(annotations))
-	    .then( () => this.resetQuestions())
-	    .then( () => this.item.notifyAnnotationsReload())
-	    .then( () => this.update())
-		.catch( error => console.error("ERROR ", error));
-	}.bind(this)
-
-	this.resetQuestions = function() {
-	    this.item.questions.forEach(question => {
-		    question.loadAnnotationsFromLocalStorage();
-		    question.initAnnotations();
-	    })
-	}.bind(this)
-
-	this.setActive = function(event) {
-	    if(event.item.question.isRegionTarget()) {
-		    this.item.questions.forEach(q => q.active = false);
-		    event.item.question.active = true;
-	    }
-	}.bind(this)
-
-	this.saveToServer = function() {
-	    let pages = this.item.loadAnnotationPages();
-	    this.loading = true;
-	    this.update();
-	    return fetch(this.annotationSource, {
-            method: "PUT",
-            headers: {
-                'Content-Type': 'application/json'
-            },
-            cache: "no-cache",
-            mode: 'cors',
-            body: JSON.stringify(pages)
-	    })
-	}.bind(this)
-
-	this.saveAnnotations = function() {
-	    this.saveToServer()
-	    .then(() => this.resetItems())
-	    .then(() => this.setStatus("ANNOTATE"))
-	    .catch((error) => {
-	        console.error(error);
-	    })
-	    .then(() => {
-	        this.loading = false;
-		    this.update();
-	    });
-	}.bind(this)
-
-	this.submitForReview = function() {
-	    this.saveToServer()
-	    .then(() => this.setStatus("REVIEW"))
-	    .then(() => this.skipItem());
-
-	}.bind(this)
-
-	this.acceptReview = function() {
-	    this.setStatus("FINISHED")
-	    .then(() => this.skipItem());
-	}.bind(this)
-
-	this.rejectReview = function() {
-	    this.setStatus("ANNOTATE")
-	    .then(() => this.skipItem());
-	}.bind(this)
-
-	this.skipItem = function() {
-	    window.location.href = this.opts.nextitemurl;
-	}.bind(this)
-
-	this.setStatus = function(status) {
-	    let body = {
-	            recordStatus: status,
-	            creator: this.item.getCreator().id
-	    }
-	    return fetch(this.itemSource, {
-            method: "PUT",
-            headers: {
-                'Content-Type': 'application/json',
-            },
-            cache: "no-cache",
-            mode: 'cors',
-            body: JSON.stringify(body)
-	    })
-	}.bind(this)
-
-	this.fetch = function(url) {
-	    return fetch(url, {
-            method: "GET",
-            cache: "no-cache",
-            mode: 'cors',
-	    })
-	}.bind(this)
-
-});
-riot.tag2('canvaspaginator', '<nav class="numeric-paginator" aria-label="{msg.aria_label__nav_pagination}"><ul><li if="{getCurrentIndex() > 0}" class="numeric-paginator__navigate navigate_prev"><span onclick="{this.loadPrevious}"><i class="fa fa-angle-left" aria-hidden="true"></i></span></li><li each="{canvas in this.firstCanvases()}" class="group_left {this.getIndex(canvas) == this.getCurrentIndex() ? \'numeric-paginator__active\' : \'\'}"><span index="{this.getIndex(canvas)}" onclick="{this.loadFromEvent}">{this.getOrder(canvas)}</span></li><li class="numeric-paginator__separator" if="{this.useMiddleButtons()}">...</li><li each="{canvas in this.middleCanvases()}" class="group_middle {this.getIndex(canvas) == this.getCurrentIndex() ? \'numeric-paginator__active\' : \'\'}"><span index="{this.getIndex(canvas)}" onclick="{this.loadFromEvent}">{this.getOrder(canvas)}</span></li><li class="numeric-paginator__separator" if="{this.useLastButtons()}">...</li><li each="{canvas in this.lastCanvases()}" class="group_right {this.getIndex(canvas) == this.getCurrentIndex() ? \'numeric-paginator__active\' : \'\'}"><span index="{this.getIndex(canvas)}" onclick="{this.loadFromEvent}">{this.getOrder(canvas)}</span></li><li if="{getCurrentIndex() < getTotalImageCount()-1}" class="numeric-paginator__navigate navigate_next"><span onclick="{this.loadNext}"><i class="fa fa-angle-right" aria-hidden="true"></i></span></li></ul></nav>', '', '', function(opts) {
-
-this.on( "mount", function() {
-
-    var paginatorConfig = {
-	        previous: () => this.load(this.getCurrentIndex()-1),
-	        next: () => this.load(this.getCurrentIndex()+1),
-	        first: () => this.load(0),
-	        last: () => this.load(this.getTotalImageCount()-1),
-	}
-	viewerJS.paginator.init(paginatorConfig);
-
-})
-
-this.loadFromEvent = function(e) {
-    let index = parseInt(e.target.attributes["index"].value);
-	this.load(index);
-}.bind(this)
-
-this.load = function(index) {
-    if(index != this.getCurrentIndex() && index >= 0 && index < this.getTotalImageCount()) {
-		this.opts.item.loadImage(index);
-		this.update();
-    }
-}.bind(this)
-
-this.loadPrevious = function() {
-    let index = this.getCurrentIndex()-1;
-	this.load(index);
-}.bind(this)
-
-this.loadNext = function() {
-    let index = this.getCurrentIndex()+1;
-	this.load(index);
-}.bind(this)
-
-this.getCurrentIndex = function() {
-    return this.opts.item.currentCanvasIndex;
-}.bind(this)
-
-this.getIndex = function(canvas) {
-    return this.opts.item.canvases.indexOf(canvas);
-}.bind(this)
-
-this.getOrder = function(canvas) {
-    return this.getIndex(canvas) + 1;
-}.bind(this)
-
-this.getTotalImageCount = function() {
-    return this.opts.item.canvases.length;
-}.bind(this)
-
-this.useMiddleButtons = function() {
-    return this.getTotalImageCount() > 9 && this.getCurrentIndex() > 4 && this.getCurrentIndex() < this.getTotalImageCount()-5;
-}.bind(this)
-
-this.useLastButtons = function() {
-    return this.getTotalImageCount() > 9;
-}.bind(this)
-
-this.firstCanvases = function() {
-    if(this.getTotalImageCount() < 10) {
-        return this.opts.item.canvases;
-    } else if(this.getCurrentIndex() < 5) {
-        return this.opts.item.canvases.slice(0, this.getCurrentIndex()+3);
-    } else {
-        return this.opts.item.canvases.slice(0, 2);
-    }
-}.bind(this)
-
-this.middleCanvases = function() {
-    if(this.getTotalImageCount() < 10) {
-        return [];
-    } else if(this.getCurrentIndex() < this.getTotalImageCount()-5 && this.getCurrentIndex() > 4) {
-        return this.opts.item.canvases.slice(this.getCurrentIndex()-2, this.getCurrentIndex()+3);
-    } else {
-        return [];
-    }
-}.bind(this)
-
-this.lastCanvases = function() {
-    if(this.getTotalImageCount() < 10) {
-        return [];
-    } else if(this.getCurrentIndex() < this.getTotalImageCount()-5) {
-        return this.opts.item.canvases.slice(this.getTotalImageCount()-2);
-    } else {
-        return this.opts.item.canvases.slice(this.getCurrentIndex()-2);
-    }
-}.bind(this)
-
-this.toPageNumber = function(e) {
-    console.log("Change in ", e.target, e.target.value);
-    let page = parseInt(e.target.value);
-    if(page > 0 && page <= this.getTotalImageCount()) {
-    	this.load(page-1);
-    } else{
-        alert(page + " is not a valid page number")
-    }
-}.bind(this)
-
-});
-=======
->>>>>>> 0936daa4
 
 
 
@@ -1688,7 +1426,7 @@
 
 });
 
-riot.tag2('canvaspaginator', '<nav class="numeric-paginator"><ul><li if="{getCurrentIndex() > 0}" class="numeric-paginator__navigate navigate_prev"><span onclick="{this.loadPrevious}"><i class="fa fa-angle-left" aria-hidden="true"></i></span></li><li each="{canvas in this.firstCanvases()}" class="group_left {this.getIndex(canvas) == this.getCurrentIndex() ? \'numeric-paginator__active\' : \'\'}"><span index="{this.getIndex(canvas)}" onclick="{this.loadFromEvent}">{this.getOrder(canvas)}</span></li><li class="numeric-paginator__separator" if="{this.useMiddleButtons()}">...</li><li each="{canvas in this.middleCanvases()}" class="group_middle {this.getIndex(canvas) == this.getCurrentIndex() ? \'numeric-paginator__active\' : \'\'}"><span index="{this.getIndex(canvas)}" onclick="{this.loadFromEvent}">{this.getOrder(canvas)}</span></li><li class="numeric-paginator__separator" if="{this.useLastButtons()}">...</li><li each="{canvas in this.lastCanvases()}" class="group_right {this.getIndex(canvas) == this.getCurrentIndex() ? \'numeric-paginator__active\' : \'\'}"><span index="{this.getIndex(canvas)}" onclick="{this.loadFromEvent}">{this.getOrder(canvas)}</span></li><li if="{getCurrentIndex() < getTotalImageCount()-1}" class="numeric-paginator__navigate navigate_next"><span onclick="{this.loadNext}"><i class="fa fa-angle-right" aria-hidden="true"></i></span></li></ul></nav>', '', '', function(opts) {
+riot.tag2('canvaspaginator', '<nav class="numeric-paginator" aria-label="{msg.aria_label__nav_pagination}"><ul><li if="{getCurrentIndex() > 0}" class="numeric-paginator__navigate navigate_prev"><span onclick="{this.loadPrevious}"><i class="fa fa-angle-left" aria-hidden="true"></i></span></li><li each="{canvas in this.firstCanvases()}" class="group_left {this.getIndex(canvas) == this.getCurrentIndex() ? \'numeric-paginator__active\' : \'\'}"><span index="{this.getIndex(canvas)}" onclick="{this.loadFromEvent}">{this.getOrder(canvas)}</span></li><li class="numeric-paginator__separator" if="{this.useMiddleButtons()}">...</li><li each="{canvas in this.middleCanvases()}" class="group_middle {this.getIndex(canvas) == this.getCurrentIndex() ? \'numeric-paginator__active\' : \'\'}"><span index="{this.getIndex(canvas)}" onclick="{this.loadFromEvent}">{this.getOrder(canvas)}</span></li><li class="numeric-paginator__separator" if="{this.useLastButtons()}">...</li><li each="{canvas in this.lastCanvases()}" class="group_right {this.getIndex(canvas) == this.getCurrentIndex() ? \'numeric-paginator__active\' : \'\'}"><span index="{this.getIndex(canvas)}" onclick="{this.loadFromEvent}">{this.getOrder(canvas)}</span></li><li if="{getCurrentIndex() < getTotalImageCount()-1}" class="numeric-paginator__navigate navigate_next"><span onclick="{this.loadNext}"><i class="fa fa-angle-right" aria-hidden="true"></i></span></li></ul></nav>', '', '', function(opts) {
 
 this.on( "mount", function() {
 
@@ -2802,7 +2540,7 @@
 });
 
 
-riot.tag2('timematrix', '<div class="timematrix__objects"><div each="{manifest in manifests}" class="timematrix__content"><div id="imageMap" class="timematrix__img"><a href="{getViewerUrl(manifest)}"><img riot-src="{getImageUrl(manifest)}" class="timematrix__image" data-viewer-thumbnail="thumbnail" onerror="this.onerror=null;this.src=\'/viewer/resources/images/access_denied.png\'"><div class="timematrix__text"><p if="{hasTitle(manifest)}" name="timetext" class="timetext">{getDisplayTitle(manifest)}</p></div></a></div></div></div>', '', '', function(opts) {
+riot.tag2('timematrix', '<div class="timematrix__objects"><div each="{image in imageList}" class="timematrix__content"><div id="imageMap" class="timematrix__img"><a href="{image.url}"><img riot-src="{image.mediumimage}" alt="" aria-hidden="true" class="timematrix__image" data-viewer-thumbnail="thumbnail" onerror="this.onerror=null;this.src=\'/viewer/resources/images/access_denied.png\'"><div class="timematrix__text"><p if="{hasTitle(manifest)}" name="timetext" class="timetext">{getDisplayTitle(manifest)}</p></div></a></div></div></div>', '', '', function(opts) {
 	    this.on( 'mount', function() {
 
 	        rxjs.fromEvent($( this.opts.button ), "click").pipe(
@@ -2907,67 +2645,3 @@
 	    }.bind(this)
 
 });
-<<<<<<< HEAD
-
-
-riot.tag2('timematrix', '<div class="timematrix__objects"><div each="{image in imageList}" class="timematrix__content"><div id="imageMap" class="timematrix__img"><a href="{image.url}"><img riot-src="{image.mediumimage}" alt="" aria-hidden="true" class="timematrix__image" data-viewer-thumbnail="thumbnail" onerror="this.onerror=null;this.src=\'/viewer/resources/images/access_denied.png\'"><div class="timematrix__text"><p if="{image.title}" name="timetext" class="timetext">{image.title[0]}</p></div></a></div></div></div>', '', '', function(opts) {
-
-		 this.on( 'mount', function() {
-		 	$(this.opts.button).on("click", this.updateRange);
-		 	this.imageList=[];
-		 	this.startDate = parseInt($(this.opts.startInput).val());
-		 	this.endDate = parseInt($(this.opts.endInput).val());
-		 	this.initSlider(this.opts.slider, this.startDate, this.endDate);
-		 });
-
-		 this.updateRange = function(event){
-			this.getTimematrix()
-		}.bind(this)
-		 this.getTimematrix = function(){
-
-		     var apiTarget = this.opts.contextPath;
-		     apiTarget += 'rest/records/timematrix/range/';
-		     apiTarget += $(this.opts.startInput).val();
-		     apiTarget += "/";
-		     apiTarget += $(this.opts.endInput).val();
-		     apiTarget += '/';
-		     apiTarget += $(this.opts.count).val();
-		     apiTarget += '/';
-
-		    opts.loading.show()
-			let fetchPromise = fetch(apiTarget);
-		    fetchPromise.then( function(result) {
-			    return result.json();
-			})
-			.then( function(json) {
-			    this.imageList=json;
-			    this.update()
-			    opts.loading.hide()
-			}.bind(this));
-		 }.bind(this)
-
-		 this.initSlider = function(sliderSelector, startDate, endDate) {
-		     let $slider = $(sliderSelector);
-
-	            $slider.slider( {
-	                range: true,
-	                min: parseInt( startDate ),
-	                max: parseInt( endDate ),
-	                values: [ startDate, endDate ],
-	                slide: function( event, ui ) {
-	                    $(this.opts.startInput).val( ui.values[ 0 ] ).change();
-	                    this.startDate = parseInt(ui.values[ 0 ]);
-	                    $(this.opts.endInput).val( ui.values[ 1 ] ).change();
-	                    this.endDate = parseInt(ui.values[ 1 ]);
-	                }.bind(this)
-	            } );
-
-	            $slider.find(".ui-slider-handle").on( 'mousedown', function() {
-	                $( '.ui-slider-handle' ).removeClass( 'top' );
-	                $( this ).addClass( 'top' );
-	            } );
-		 }.bind(this)
-
-});
-=======
->>>>>>> 0936daa4
