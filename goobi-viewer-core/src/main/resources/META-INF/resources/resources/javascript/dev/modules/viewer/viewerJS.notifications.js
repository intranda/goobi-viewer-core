/**
 * This file is part of the Goobi viewer - a content presentation and management
 * application for digitized objects.
 * 
 * Visit these websites for more information. - http://www.intranda.com -
 * http://digiverso.com
 * 
 * This program is free software; you can redistribute it and/or modify it under the terms
 * of the GNU General Public License as published by the Free Software Foundation; either
 * version 2 of the License, or (at your option) any later version.
 * 
 * This program is distributed in the hope that it will be useful, but WITHOUT ANY
 * WARRANTY; without even the implied warranty of MERCHANTABILITY or FITNESS FOR A
 * PARTICULAR PURPOSE. See the GNU General Public License for more details.
 * 
 * You should have received a copy of the GNU General Public License along with this
 * program. If not, see <http://www.gnu.org/licenses/>.
 * 
 * <Short Module Description>
 * 
 * @version 21.04
 * @module viewerJS.notifications
 * @requires jQuery
 */
var viewerJS = ( function( viewer ) {
    'use strict';
    
    var _debug = false; 
	
    viewer.notifications = {
<<<<<<< HEAD
		success : (message) => viewer.notifications.notify(message, "success"),
		error : (message) => viewer.notifications.notify(message, "error"),
		warn : (message) => viewer.notifications.notify(message, "warn"),
		notify : (message, type) => {
			if (typeof sweetAlert !== 'undefined') {
				swal("", message, type);
=======
		success : (message) => viewer.notifications.notify(message, "success"),		
		error : (message) => viewer.notifications.notify(message, "error"),
		confirm : (message, confirmText, denyText) => {
			return viewer.translator.addTranslations(["cancel", "ok"])
			.then( () => {
						
				confirmText = confirmText ? confirmText : viewer.translator.translate("ok");
				denyText = denyText ? denyText : viewer.translator.translate("cancel");
				if(Swal) {
					return Swal.fire({
						title: message,
						icon: 'warning',
						showCancelButton: true,
						confirmButtonText: confirmText,
	  					cancelButtonText: denyText,
					    buttonsStyling: false,
	  					customClass: {
						    confirmButton: 'btn btn--full',
						    cancelButton: 'btn btn--default'
						  }
					})
					.then(result => {
						return result.isConfirmed ? Promise.resolve() : Promise.reject();
					});
				} else {
					return confirm(message) ? Promise.resolve() : Promise.reject();
				}		
				
			});
		},
		notify : (message, type) => {
			if(Swal) {
				Swal.fire({
					title: message,
					icon: type,
				    buttonsStyling: false,
				    text: '',
					customClass: {
					    confirmButton: 'btn btn--full',
					    cancelButton: 'btn btn--default'
					  }
				});
			} else if(sweetAlert) {
				swal(message, "", type);
>>>>>>> f8ccf857
			} else if(jQuery().overhang) {
				$("body").overhang({
				  type: type,
				  message: message
				});

			} else {
				alert(message);
			}			
		}
    }
    
    return viewer;
    
} )( viewerJS || {}, jQuery );<|MERGE_RESOLUTION|>--- conflicted
+++ resolved
@@ -28,16 +28,9 @@
     var _debug = false; 
 	
     viewer.notifications = {
-<<<<<<< HEAD
 		success : (message) => viewer.notifications.notify(message, "success"),
 		error : (message) => viewer.notifications.notify(message, "error"),
 		warn : (message) => viewer.notifications.notify(message, "warn"),
-		notify : (message, type) => {
-			if (typeof sweetAlert !== 'undefined') {
-				swal("", message, type);
-=======
-		success : (message) => viewer.notifications.notify(message, "success"),		
-		error : (message) => viewer.notifications.notify(message, "error"),
 		confirm : (message, confirmText, denyText) => {
 			return viewer.translator.addTranslations(["cancel", "ok"])
 			.then( () => {
@@ -67,7 +60,7 @@
 			});
 		},
 		notify : (message, type) => {
-			if(Swal) {
+			if(typeof Swal !== 'undefined') {
 				Swal.fire({
 					title: message,
 					icon: type,
@@ -78,9 +71,8 @@
 					    cancelButton: 'btn btn--default'
 					  }
 				});
-			} else if(sweetAlert) {
+			} else if(typeof sweetAlert !== 'undefined') {
 				swal(message, "", type);
->>>>>>> f8ccf857
 			} else if(jQuery().overhang) {
 				$("body").overhang({
 				  type: type,
