--- conflicted
+++ resolved
@@ -39,10 +39,11 @@
         }
         //Initialize sticky elements for admin pages
         viewerJS.stickyElements.init({initAdmin:true});
-	
     };
     
-
+    return admin;
+    
+} )( jQuery );
 
 
 $( document ).ready(function() {
@@ -53,35 +54,27 @@
 		$(this).parents().siblings('.admin__form-help-text').toggleClass('in');
 	});
 
-
-
-
- 
-	$('[data-target="toggleTarget"]').each(function() {
-		if ($(this).find("input:nth-of-type(1)").prop('checked')) {
-			$(this).next('.admin__license-selectable-block').hide();
-		}
-	});
-	
-	// check if radio button status changes
-	$("body").one("click", '[data-target="toggleTarget"]', function(event) {
-		$('[data-target="toggleTarget"] input').change(function() {
-			if ($(this).parent('.admin__radio-switch').find('input:nth-of-type(2)').is(':checked')) {
-				$(this).closest('.blockAfterRadioToggler').next('.admin__license-selectable-block').animate({
-					opacity: "toggle"
-				}, 250);
-			}
-			else if ($(this).parent('.admin__radio-switch').find('input:nth-of-type(1)').is(':checked')) {
-				$(this).closest('.blockAfterRadioToggler').next('.admin__license-selectable-block').animate({
-					opacity: "toggle"
-				}, 250);
-			}
-		});
-	});
-	
-
-// toggle next cms right block after radio button (hidden if prop yes checked)
-		// check if toggle yes on page load then hide
+// hide license functions if open access toggle is yes
+	// check if toggle yes on page load
+	if ($('.openAccessToggle input:nth-of-type(2)').prop('checked')) {
+			  $('.admin__license-functions').hide();
+		  }
+	// check if toggle status changes
+	$(".openAccessToggle input").change(function(){
+	  if ($('.openAccessToggle input:nth-of-type(2)').is(':checked'))
+	   $('.admin__license-functions').animate({
+		    height: "toggle",
+		    opacity: "toggle"
+		}, 250);
+	  else if ($('.openAccessToggle input:nth-of-type(1)').is(':checked'))
+	   $('.admin__license-functions').animate({
+		    height: "toggle",
+		    opacity: "toggle"
+		}, 250);
+	});
+
+// toggle next cms right block after radio button
+		// check if toggle yes on page load
 
 	// $("body").on("click", '[data-toggle="helptext"]', function()
 			
@@ -137,22 +130,21 @@
 			$(this).parent().parent().next(".cms-module__option-group").hide();
 		}
 	});
-		// check if form input value changes
-		$('.cms-module__option-url').each(function() {
-			$(this).on('keyup change ready', function() {
-				if ($(this).val() == "#") {
-					$(this).parent().parent().next(".cms-module__option-group").fadeOut();
-				}
-				else {
-					$(this).parent().parent().next(".cms-module__option-group").fadeIn();
-				}
-			});
+	// check if form input value changes
+	$('.cms-module__option-url').each(function() {
+		$(this).on('keyup change ready', function() {
+			if ($(this).val() == "#") {
+				$(this).parent().parent().next(".cms-module__option-group").fadeOut();
+			}
+			else {
+				$(this).parent().parent().next(".cms-module__option-group").fadeIn();
+			}
 		});
+	});
 
 // END DOCUMENT READY
 });
 
-<<<<<<< HEAD
 console.log("index.js invoked");
 
 var configFileTextArea;
@@ -195,6 +187,7 @@
 			autofocus: false,
 			indentUnit: 2,
 			tabSize: 2,
+			styleActiveLine: true,
 			indentWithTabs: true,
 			extraKeys: {
 				"F11": function(cm) {
@@ -278,161 +271,3 @@
 }
 
 
-=======
-
-    admin.licenceToggles = {
-
-
-	        init: function() {
-
-function elementLicenceTogglerFunction() {
-
-	// WATCH CHANGES
-	
-	var $watchedElements = $("[data-watched-element]");
-	
-	$("body").one("click", $($watchedElements), function(event) {
-		$($watchedElements).find('input').change(function() {
-			
-			// console.log($(this));
-			
-			let clickedWatchedElement = $(this).closest($watchedElements);
-			// console.log(clickedWatchedElement);
-			let id = $(this).closest($watchedElements).attr("data-watched-element");
-			let keepFunctionsVisible = $('[data-target-visibility="keepVisible"]');
-			let redirectInputField = $('[data-target-redirect="input"]')
-			
-			var watchedElementsInputsNo = $($watchedElements).find('.admin__radio-switch input:nth-of-type(1)');
-			var watchedElementInputThis = $(clickedWatchedElement).find('.admin__radio-switch input:nth-of-type(1)');
-			
-			var clickedWatchedElementYes = '';
-			if ($(clickedWatchedElement).find('input:nth-of-type(2)').is(':checked')) {
-				var clickedWatchedElementYes = true;
-				// console.log('toggle on yes');
-			} else {
-				var clickedWatchedElementYes = false;
-				// console.log('toggle on no');
-			}
-
-            switch (true) {
-                case (id == 'exclusiveAndInput'):
-					// IF CHECKBOX YES
-					if (clickedWatchedElementYes == true) {
-						// console.log('exlusiveandinput is true')
-						$($watchedElements).not(clickedWatchedElement).animate({
-                        	height: "hide",
-                            opacity: 0
-                            }, 250);
-						$(keepFunctionsVisible).animate({
-                        	height: "hide",
-                            opacity: 0
-                            }, 250);
-						$(redirectInputField).animate({
-                        	height: "show",
-                            opacity: 1
-                            }, 250);
-						// $(watchedElementsInputsNo).not(watchedElementInputThis).prop('checked', true);
-					}
-					// IF CHECKBOX NO
-					if (clickedWatchedElementYes == false) {
-						// console.log('exlusiveandinput is false');
-						$($watchedElements).not(clickedWatchedElement).animate({
-                        	height: "show",
-                            opacity: 1
-                            }, 250);
-						$(keepFunctionsVisible).animate({
-                        	height: "show",
-                            opacity: 1
-                            }, 250);
-						$(redirectInputField).animate({
-                        	height: "hide",
-                            opacity: 0
-                            }, 250);
-					}
-                    break;
-                case (id == 'keepFunctions'):
-					// IF CHECKBOX YES
-					if (clickedWatchedElementYes == true) {
-						// console.log('keepfunctions is true');
-						$($watchedElements).not(clickedWatchedElement, keepFunctionsVisible).animate({
-                        	height: "hide",
-                            opacity: 0
-                            }, 250);
-						$(keepFunctionsVisible).animate({
-                        	height: "show",
-                            opacity: 1
-                            }, 250);
-						$(redirectInputField).animate({
-                        	height: "hide",
-                            opacity: 0
-                            }, 250);
-						$(watchedElementsInputsNo).not(watchedElementInputThis).prop('checked', true);
-					}
-					// IF CHECKBOX NO
-					if (clickedWatchedElementYes == false) {
-						// console.log('keepfunctions is false');
-						$($watchedElements).not(clickedWatchedElement).animate({
-                        	height: "show",
-                            opacity: 1
-                            }, 250);
-						$(keepFunctionsVisible).animate({
-                        	height: "show",
-                            opacity: 1
-                            }, 250);
-						$(redirectInputField).animate({
-                        	height: "hide",
-                            opacity: 0
-                            }, 250);
-					}
-                    break;
-                case (id == 'exclusive'):
-					if (clickedWatchedElementYes == true) {
-					// IF CHECKBOX YES
-						// console.log('exlusive is true');
-						$($watchedElements).not(clickedWatchedElement).animate({
-                        	height: "hide",
-                            opacity: 0
-                            }, 250);
-						$(keepFunctionsVisible).animate({
-                        	height: "hide",
-                            opacity: 0
-                            }, 250);
-						$(redirectInputField).animate({
-                        	height: "hide",
-                            opacity: 0
-                            }, 250);
-						$(watchedElementsInputsNo).not(watchedElementInputThis).prop('checked', true);
-					}
-					if (clickedWatchedElementYes == false) {
-						// console.log('exlusive is false');
-						$($watchedElements).not(clickedWatchedElement).animate({
-                        	height: "show",
-                            opacity: 1
-                            }, 250);
-						$(keepFunctionsVisible).animate({
-                        	height: "show",
-                            opacity: 1
-                            }, 250);
-						$(redirectInputField).animate({
-                        	height: "hide",
-                            opacity: 0
-                            }, 250);
-					}
-                    break;
-                default:
-                    // console.log('default');
-            }
-
-			});
-		
-			});
-		}
-		elementLicenceTogglerFunction();
-        }
-
-	}
-	
-    return admin;
-    
-} )( jQuery );
->>>>>>> 724e56f1
