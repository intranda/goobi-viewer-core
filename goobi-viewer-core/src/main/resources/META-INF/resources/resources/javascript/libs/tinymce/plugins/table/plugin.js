/**
 * Copyright (c) Tiny Technologies, Inc. All rights reserved.
 * Licensed under the LGPL or a commercial license.
 * For LGPL see License.txt in the project root for license information.
 * For commercial licenses see https://www.tiny.cloud/
 *
<<<<<<< HEAD
 * Version: 5.7.1 (2021-03-17)
=======
 * Version: 5.8.0 (2021-05-06)
>>>>>>> 768d040f
 */
(function () {
    'use strict';

    var typeOf = function (x) {
      var t = typeof x;
      if (x === null) {
        return 'null';
      } else if (t === 'object' && (Array.prototype.isPrototypeOf(x) || x.constructor && x.constructor.name === 'Array')) {
        return 'array';
      } else if (t === 'object' && (String.prototype.isPrototypeOf(x) || x.constructor && x.constructor.name === 'String')) {
        return 'string';
      } else {
        return t;
      }
    };
    var isType = function (type) {
      return function (value) {
        return typeOf(value) === type;
      };
    };
    var isSimpleType = function (type) {
      return function (value) {
        return typeof value === type;
      };
    };
    var eq = function (t) {
      return function (a) {
        return t === a;
      };
    };
    var isString = isType('string');
    var isObject = isType('object');
    var isArray = isType('array');
    var isBoolean = isSimpleType('boolean');
    var isUndefined = eq(undefined);
    var isNullable = function (a) {
      return a === null || a === undefined;
    };
    var isNonNullable = function (a) {
      return !isNullable(a);
    };
    var isFunction = isSimpleType('function');
    var isNumber = isSimpleType('number');

    var noop = function () {
    };
    var compose = function (fa, fb) {
      return function () {
        var args = [];
        for (var _i = 0; _i < arguments.length; _i++) {
          args[_i] = arguments[_i];
        }
        return fa(fb.apply(null, args));
      };
    };
    var compose1 = function (fbc, fab) {
      return function (a) {
        return fbc(fab(a));
      };
    };
    var constant = function (value) {
      return function () {
        return value;
      };
    };
    var identity = function (x) {
      return x;
    };
    function curry(fn) {
      var initialArgs = [];
      for (var _i = 1; _i < arguments.length; _i++) {
        initialArgs[_i - 1] = arguments[_i];
      }
      return function () {
        var restArgs = [];
        for (var _i = 0; _i < arguments.length; _i++) {
          restArgs[_i] = arguments[_i];
        }
        var all = initialArgs.concat(restArgs);
        return fn.apply(null, all);
      };
    }
    var not = function (f) {
      return function (t) {
        return !f(t);
      };
    };
    var die = function (msg) {
      return function () {
        throw new Error(msg);
      };
    };
    var never = constant(false);
    var always = constant(true);

    var none = function () {
      return NONE;
    };
    var NONE = function () {
      var eq = function (o) {
        return o.isNone();
      };
      var call = function (thunk) {
        return thunk();
      };
      var id = function (n) {
        return n;
      };
      var me = {
        fold: function (n, _s) {
          return n();
        },
        is: never,
        isSome: never,
        isNone: always,
        getOr: id,
        getOrThunk: call,
        getOrDie: function (msg) {
          throw new Error(msg || 'error: getOrDie called on none.');
        },
        getOrNull: constant(null),
        getOrUndefined: constant(undefined),
        or: id,
        orThunk: call,
        map: none,
        each: noop,
        bind: none,
        exists: never,
        forall: always,
        filter: none,
        equals: eq,
        equals_: eq,
        toArray: function () {
          return [];
        },
        toString: constant('none()')
      };
      return me;
    }();
    var some = function (a) {
      var constant_a = constant(a);
      var self = function () {
        return me;
      };
      var bind = function (f) {
        return f(a);
      };
      var me = {
        fold: function (n, s) {
          return s(a);
        },
        is: function (v) {
          return a === v;
        },
        isSome: always,
        isNone: never,
        getOr: constant_a,
        getOrThunk: constant_a,
        getOrDie: constant_a,
        getOrNull: constant_a,
        getOrUndefined: constant_a,
        or: self,
        orThunk: self,
        map: function (f) {
          return some(f(a));
        },
        each: function (f) {
          f(a);
        },
        bind: bind,
        exists: bind,
        forall: bind,
        filter: function (f) {
          return f(a) ? me : NONE;
        },
        toArray: function () {
          return [a];
        },
        toString: function () {
          return 'some(' + a + ')';
        },
        equals: function (o) {
          return o.is(a);
        },
        equals_: function (o, elementEq) {
          return o.fold(never, function (b) {
            return elementEq(a, b);
          });
        }
      };
      return me;
    };
    var from = function (value) {
      return value === null || value === undefined ? NONE : some(value);
    };
    var Optional = {
      some: some,
      none: none,
      from: from
    };

    var nativeSlice = Array.prototype.slice;
    var nativeIndexOf = Array.prototype.indexOf;
    var nativePush = Array.prototype.push;
    var rawIndexOf = function (ts, t) {
      return nativeIndexOf.call(ts, t);
    };
    var contains = function (xs, x) {
      return rawIndexOf(xs, x) > -1;
    };
    var exists = function (xs, pred) {
      for (var i = 0, len = xs.length; i < len; i++) {
        var x = xs[i];
        if (pred(x, i)) {
          return true;
        }
      }
      return false;
    };
    var range = function (num, f) {
      var r = [];
      for (var i = 0; i < num; i++) {
        r.push(f(i));
      }
      return r;
    };
    var map = function (xs, f) {
      var len = xs.length;
      var r = new Array(len);
      for (var i = 0; i < len; i++) {
        var x = xs[i];
        r[i] = f(x, i);
      }
      return r;
    };
    var each = function (xs, f) {
      for (var i = 0, len = xs.length; i < len; i++) {
        var x = xs[i];
        f(x, i);
      }
    };
    var eachr = function (xs, f) {
      for (var i = xs.length - 1; i >= 0; i--) {
        var x = xs[i];
        f(x, i);
      }
    };
    var partition = function (xs, pred) {
      var pass = [];
      var fail = [];
      for (var i = 0, len = xs.length; i < len; i++) {
        var x = xs[i];
        var arr = pred(x, i) ? pass : fail;
        arr.push(x);
      }
      return {
        pass: pass,
        fail: fail
      };
    };
    var filter = function (xs, pred) {
      var r = [];
      for (var i = 0, len = xs.length; i < len; i++) {
        var x = xs[i];
        if (pred(x, i)) {
          r.push(x);
        }
      }
      return r;
    };
    var foldr = function (xs, f, acc) {
      eachr(xs, function (x) {
        acc = f(acc, x);
      });
      return acc;
    };
    var foldl = function (xs, f, acc) {
      each(xs, function (x) {
        acc = f(acc, x);
      });
      return acc;
    };
    var findUntil = function (xs, pred, until) {
      for (var i = 0, len = xs.length; i < len; i++) {
        var x = xs[i];
        if (pred(x, i)) {
          return Optional.some(x);
        } else if (until(x, i)) {
          break;
        }
      }
      return Optional.none();
    };
    var find = function (xs, pred) {
      return findUntil(xs, pred, never);
    };
    var findIndex = function (xs, pred) {
      for (var i = 0, len = xs.length; i < len; i++) {
        var x = xs[i];
        if (pred(x, i)) {
          return Optional.some(i);
        }
      }
      return Optional.none();
    };
    var flatten = function (xs) {
      var r = [];
      for (var i = 0, len = xs.length; i < len; ++i) {
        if (!isArray(xs[i])) {
          throw new Error('Arr.flatten item ' + i + ' was not an array, input: ' + xs);
        }
        nativePush.apply(r, xs[i]);
      }
      return r;
    };
    var bind = function (xs, f) {
      return flatten(map(xs, f));
    };
    var forall = function (xs, pred) {
      for (var i = 0, len = xs.length; i < len; ++i) {
        var x = xs[i];
        if (pred(x, i) !== true) {
          return false;
        }
      }
      return true;
    };
    var reverse = function (xs) {
      var r = nativeSlice.call(xs, 0);
      r.reverse();
      return r;
    };
    var mapToObject = function (xs, f) {
      var r = {};
      for (var i = 0, len = xs.length; i < len; i++) {
        var x = xs[i];
        r[String(x)] = f(x, i);
      }
      return r;
    };
    var pure = function (x) {
      return [x];
    };
    var sort = function (xs, comparator) {
      var copy = nativeSlice.call(xs, 0);
      copy.sort(comparator);
      return copy;
    };
    var get = function (xs, i) {
      return i >= 0 && i < xs.length ? Optional.some(xs[i]) : Optional.none();
    };
    var head = function (xs) {
      return get(xs, 0);
    };
    var last = function (xs) {
      return get(xs, xs.length - 1);
    };
    var findMap = function (arr, f) {
      for (var i = 0; i < arr.length; i++) {
        var r = f(arr[i], i);
        if (r.isSome()) {
          return r;
        }
      }
      return Optional.none();
    };

    var __assign = function () {
      __assign = Object.assign || function __assign(t) {
        for (var s, i = 1, n = arguments.length; i < n; i++) {
          s = arguments[i];
          for (var p in s)
            if (Object.prototype.hasOwnProperty.call(s, p))
              t[p] = s[p];
        }
        return t;
      };
      return __assign.apply(this, arguments);
    };
    function __spreadArrays() {
      for (var s = 0, i = 0, il = arguments.length; i < il; i++)
        s += arguments[i].length;
      for (var r = Array(s), k = 0, i = 0; i < il; i++)
        for (var a = arguments[i], j = 0, jl = a.length; j < jl; j++, k++)
          r[k] = a[j];
      return r;
    }

    var cached = function (f) {
      var called = false;
      var r;
      return function () {
        var args = [];
        for (var _i = 0; _i < arguments.length; _i++) {
          args[_i] = arguments[_i];
        }
        if (!called) {
          called = true;
          r = f.apply(null, args);
        }
        return r;
      };
    };

    var DeviceType = function (os, browser, userAgent, mediaMatch) {
      var isiPad = os.isiOS() && /ipad/i.test(userAgent) === true;
      var isiPhone = os.isiOS() && !isiPad;
      var isMobile = os.isiOS() || os.isAndroid();
      var isTouch = isMobile || mediaMatch('(pointer:coarse)');
      var isTablet = isiPad || !isiPhone && isMobile && mediaMatch('(min-device-width:768px)');
      var isPhone = isiPhone || isMobile && !isTablet;
      var iOSwebview = browser.isSafari() && os.isiOS() && /safari/i.test(userAgent) === false;
      var isDesktop = !isPhone && !isTablet && !iOSwebview;
      return {
        isiPad: constant(isiPad),
        isiPhone: constant(isiPhone),
        isTablet: constant(isTablet),
        isPhone: constant(isPhone),
        isTouch: constant(isTouch),
        isAndroid: os.isAndroid,
        isiOS: os.isiOS,
        isWebView: constant(iOSwebview),
        isDesktop: constant(isDesktop)
      };
    };

    var firstMatch = function (regexes, s) {
      for (var i = 0; i < regexes.length; i++) {
        var x = regexes[i];
        if (x.test(s)) {
          return x;
        }
      }
      return undefined;
    };
    var find$1 = function (regexes, agent) {
      var r = firstMatch(regexes, agent);
      if (!r) {
        return {
          major: 0,
          minor: 0
        };
      }
      var group = function (i) {
        return Number(agent.replace(r, '$' + i));
      };
      return nu(group(1), group(2));
    };
    var detect = function (versionRegexes, agent) {
      var cleanedAgent = String(agent).toLowerCase();
      if (versionRegexes.length === 0) {
        return unknown();
      }
      return find$1(versionRegexes, cleanedAgent);
    };
    var unknown = function () {
      return nu(0, 0);
    };
    var nu = function (major, minor) {
      return {
        major: major,
        minor: minor
      };
    };
    var Version = {
      nu: nu,
      detect: detect,
      unknown: unknown
    };

    var detect$1 = function (candidates, userAgent) {
      var agent = String(userAgent).toLowerCase();
      return find(candidates, function (candidate) {
        return candidate.search(agent);
      });
    };
    var detectBrowser = function (browsers, userAgent) {
      return detect$1(browsers, userAgent).map(function (browser) {
        var version = Version.detect(browser.versionRegexes, userAgent);
        return {
          current: browser.name,
          version: version
        };
      });
    };
    var detectOs = function (oses, userAgent) {
      return detect$1(oses, userAgent).map(function (os) {
        var version = Version.detect(os.versionRegexes, userAgent);
        return {
          current: os.name,
          version: version
        };
      });
    };
    var UaString = {
      detectBrowser: detectBrowser,
      detectOs: detectOs
    };

    var checkRange = function (str, substr, start) {
      return substr === '' || str.length >= substr.length && str.substr(start, start + substr.length) === substr;
    };
    var contains$1 = function (str, substr) {
      return str.indexOf(substr) !== -1;
    };
    var startsWith = function (str, prefix) {
      return checkRange(str, prefix, 0);
    };
    var endsWith = function (str, suffix) {
      return checkRange(str, suffix, str.length - suffix.length);
    };
    var blank = function (r) {
      return function (s) {
        return s.replace(r, '');
      };
    };
    var trim = blank(/^\s+|\s+$/g);
    var isNotEmpty = function (s) {
      return s.length > 0;
    };

    var normalVersionRegex = /.*?version\/\ ?([0-9]+)\.([0-9]+).*/;
    var checkContains = function (target) {
      return function (uastring) {
        return contains$1(uastring, target);
      };
    };
    var browsers = [
      {
        name: 'Edge',
        versionRegexes: [/.*?edge\/ ?([0-9]+)\.([0-9]+)$/],
        search: function (uastring) {
          return contains$1(uastring, 'edge/') && contains$1(uastring, 'chrome') && contains$1(uastring, 'safari') && contains$1(uastring, 'applewebkit');
        }
      },
      {
        name: 'Chrome',
        versionRegexes: [
          /.*?chrome\/([0-9]+)\.([0-9]+).*/,
          normalVersionRegex
        ],
        search: function (uastring) {
          return contains$1(uastring, 'chrome') && !contains$1(uastring, 'chromeframe');
        }
      },
      {
        name: 'IE',
        versionRegexes: [
          /.*?msie\ ?([0-9]+)\.([0-9]+).*/,
          /.*?rv:([0-9]+)\.([0-9]+).*/
        ],
        search: function (uastring) {
          return contains$1(uastring, 'msie') || contains$1(uastring, 'trident');
        }
      },
      {
        name: 'Opera',
        versionRegexes: [
          normalVersionRegex,
          /.*?opera\/([0-9]+)\.([0-9]+).*/
        ],
        search: checkContains('opera')
      },
      {
        name: 'Firefox',
        versionRegexes: [/.*?firefox\/\ ?([0-9]+)\.([0-9]+).*/],
        search: checkContains('firefox')
      },
      {
        name: 'Safari',
        versionRegexes: [
          normalVersionRegex,
          /.*?cpu os ([0-9]+)_([0-9]+).*/
        ],
        search: function (uastring) {
          return (contains$1(uastring, 'safari') || contains$1(uastring, 'mobile/')) && contains$1(uastring, 'applewebkit');
        }
      }
    ];
    var oses = [
      {
        name: 'Windows',
        search: checkContains('win'),
        versionRegexes: [/.*?windows\ nt\ ?([0-9]+)\.([0-9]+).*/]
      },
      {
        name: 'iOS',
        search: function (uastring) {
          return contains$1(uastring, 'iphone') || contains$1(uastring, 'ipad');
        },
        versionRegexes: [
          /.*?version\/\ ?([0-9]+)\.([0-9]+).*/,
          /.*cpu os ([0-9]+)_([0-9]+).*/,
          /.*cpu iphone os ([0-9]+)_([0-9]+).*/
        ]
      },
      {
        name: 'Android',
        search: checkContains('android'),
        versionRegexes: [/.*?android\ ?([0-9]+)\.([0-9]+).*/]
      },
      {
        name: 'OSX',
        search: checkContains('mac os x'),
        versionRegexes: [/.*?mac\ os\ x\ ?([0-9]+)_([0-9]+).*/]
      },
      {
        name: 'Linux',
        search: checkContains('linux'),
        versionRegexes: []
      },
      {
        name: 'Solaris',
        search: checkContains('sunos'),
        versionRegexes: []
      },
      {
        name: 'FreeBSD',
        search: checkContains('freebsd'),
        versionRegexes: []
      },
      {
        name: 'ChromeOS',
        search: checkContains('cros'),
        versionRegexes: [/.*?chrome\/([0-9]+)\.([0-9]+).*/]
      }
    ];
    var PlatformInfo = {
      browsers: constant(browsers),
      oses: constant(oses)
    };

    var edge = 'Edge';
    var chrome = 'Chrome';
    var ie = 'IE';
    var opera = 'Opera';
    var firefox = 'Firefox';
    var safari = 'Safari';
    var unknown$1 = function () {
      return nu$1({
        current: undefined,
        version: Version.unknown()
      });
    };
    var nu$1 = function (info) {
      var current = info.current;
      var version = info.version;
      var isBrowser = function (name) {
        return function () {
          return current === name;
        };
      };
      return {
        current: current,
        version: version,
        isEdge: isBrowser(edge),
        isChrome: isBrowser(chrome),
        isIE: isBrowser(ie),
        isOpera: isBrowser(opera),
        isFirefox: isBrowser(firefox),
        isSafari: isBrowser(safari)
      };
    };
    var Browser = {
      unknown: unknown$1,
      nu: nu$1,
      edge: constant(edge),
      chrome: constant(chrome),
      ie: constant(ie),
      opera: constant(opera),
      firefox: constant(firefox),
      safari: constant(safari)
    };

    var windows = 'Windows';
    var ios = 'iOS';
    var android = 'Android';
    var linux = 'Linux';
    var osx = 'OSX';
    var solaris = 'Solaris';
    var freebsd = 'FreeBSD';
    var chromeos = 'ChromeOS';
    var unknown$2 = function () {
      return nu$2({
        current: undefined,
        version: Version.unknown()
      });
    };
    var nu$2 = function (info) {
      var current = info.current;
      var version = info.version;
      var isOS = function (name) {
        return function () {
          return current === name;
        };
      };
      return {
        current: current,
        version: version,
        isWindows: isOS(windows),
        isiOS: isOS(ios),
        isAndroid: isOS(android),
        isOSX: isOS(osx),
        isLinux: isOS(linux),
        isSolaris: isOS(solaris),
        isFreeBSD: isOS(freebsd),
        isChromeOS: isOS(chromeos)
      };
    };
    var OperatingSystem = {
      unknown: unknown$2,
      nu: nu$2,
      windows: constant(windows),
      ios: constant(ios),
      android: constant(android),
      linux: constant(linux),
      osx: constant(osx),
      solaris: constant(solaris),
      freebsd: constant(freebsd),
      chromeos: constant(chromeos)
    };

    var detect$2 = function (userAgent, mediaMatch) {
      var browsers = PlatformInfo.browsers();
      var oses = PlatformInfo.oses();
      var browser = UaString.detectBrowser(browsers, userAgent).fold(Browser.unknown, Browser.nu);
      var os = UaString.detectOs(oses, userAgent).fold(OperatingSystem.unknown, OperatingSystem.nu);
      var deviceType = DeviceType(os, browser, userAgent, mediaMatch);
      return {
        browser: browser,
        os: os,
        deviceType: deviceType
      };
    };
    var PlatformDetection = { detect: detect$2 };

    var mediaMatch = function (query) {
      return window.matchMedia(query).matches;
    };
    var platform = cached(function () {
      return PlatformDetection.detect(navigator.userAgent, mediaMatch);
    });
    var detect$3 = function () {
      return platform();
    };

    var compareDocumentPosition = function (a, b, match) {
      return (a.compareDocumentPosition(b) & match) !== 0;
    };
    var documentPositionContainedBy = function (a, b) {
      return compareDocumentPosition(a, b, Node.DOCUMENT_POSITION_CONTAINED_BY);
    };

    var COMMENT = 8;
    var DOCUMENT = 9;
    var DOCUMENT_FRAGMENT = 11;
    var ELEMENT = 1;
    var TEXT = 3;

    var fromHtml = function (html, scope) {
      var doc = scope || document;
      var div = doc.createElement('div');
      div.innerHTML = html;
      if (!div.hasChildNodes() || div.childNodes.length > 1) {
        console.error('HTML does not have a single root node', html);
        throw new Error('HTML must have a single root node');
      }
      return fromDom(div.childNodes[0]);
    };
    var fromTag = function (tag, scope) {
      var doc = scope || document;
      var node = doc.createElement(tag);
      return fromDom(node);
    };
    var fromText = function (text, scope) {
      var doc = scope || document;
      var node = doc.createTextNode(text);
      return fromDom(node);
    };
    var fromDom = function (node) {
      if (node === null || node === undefined) {
        throw new Error('Node cannot be null or undefined');
      }
      return { dom: node };
    };
    var fromPoint = function (docElm, x, y) {
      return Optional.from(docElm.dom.elementFromPoint(x, y)).map(fromDom);
    };
    var SugarElement = {
      fromHtml: fromHtml,
      fromTag: fromTag,
      fromText: fromText,
      fromDom: fromDom,
      fromPoint: fromPoint
    };

    var is = function (element, selector) {
      var dom = element.dom;
      if (dom.nodeType !== ELEMENT) {
        return false;
      } else {
        var elem = dom;
        if (elem.matches !== undefined) {
          return elem.matches(selector);
        } else if (elem.msMatchesSelector !== undefined) {
          return elem.msMatchesSelector(selector);
        } else if (elem.webkitMatchesSelector !== undefined) {
          return elem.webkitMatchesSelector(selector);
        } else if (elem.mozMatchesSelector !== undefined) {
          return elem.mozMatchesSelector(selector);
        } else {
          throw new Error('Browser lacks native selectors');
        }
      }
    };
    var bypassSelector = function (dom) {
      return dom.nodeType !== ELEMENT && dom.nodeType !== DOCUMENT && dom.nodeType !== DOCUMENT_FRAGMENT || dom.childElementCount === 0;
    };
    var all = function (selector, scope) {
      var base = scope === undefined ? document : scope.dom;
      return bypassSelector(base) ? [] : map(base.querySelectorAll(selector), SugarElement.fromDom);
    };
    var one = function (selector, scope) {
      var base = scope === undefined ? document : scope.dom;
      return bypassSelector(base) ? Optional.none() : Optional.from(base.querySelector(selector)).map(SugarElement.fromDom);
    };

    var eq$1 = function (e1, e2) {
      return e1.dom === e2.dom;
    };
    var regularContains = function (e1, e2) {
      var d1 = e1.dom;
      var d2 = e2.dom;
      return d1 === d2 ? false : d1.contains(d2);
    };
    var ieContains = function (e1, e2) {
      return documentPositionContainedBy(e1.dom, e2.dom);
    };
    var contains$2 = function (e1, e2) {
      return detect$3().browser.isIE() ? ieContains(e1, e2) : regularContains(e1, e2);
    };
    var is$1 = is;

    var keys = Object.keys;
    var hasOwnProperty = Object.hasOwnProperty;
    var each$1 = function (obj, f) {
      var props = keys(obj);
      for (var k = 0, len = props.length; k < len; k++) {
        var i = props[k];
        var x = obj[i];
        f(x, i);
      }
    };
    var map$1 = function (obj, f) {
      return tupleMap(obj, function (x, i) {
        return {
          k: i,
          v: f(x, i)
        };
      });
    };
    var tupleMap = function (obj, f) {
      var r = {};
      each$1(obj, function (x, i) {
        var tuple = f(x, i);
        r[tuple.k] = tuple.v;
      });
      return r;
    };
    var objAcc = function (r) {
      return function (x, i) {
        r[i] = x;
      };
    };
    var internalFilter = function (obj, pred, onTrue, onFalse) {
      var r = {};
      each$1(obj, function (x, i) {
        (pred(x, i) ? onTrue : onFalse)(x, i);
      });
      return r;
    };
    var filter$1 = function (obj, pred) {
      var t = {};
      internalFilter(obj, pred, objAcc(t), noop);
      return t;
    };
    var mapToArray = function (obj, f) {
      var r = [];
      each$1(obj, function (value, name) {
        r.push(f(value, name));
      });
      return r;
    };
    var values = function (obj) {
      return mapToArray(obj, function (v) {
        return v;
      });
    };
    var size = function (obj) {
      return keys(obj).length;
    };
    var get$1 = function (obj, key) {
      return has(obj, key) ? Optional.from(obj[key]) : Optional.none();
    };
    var has = function (obj, key) {
      return hasOwnProperty.call(obj, key);
    };
    var hasNonNullableKey = function (obj, key) {
      return has(obj, key) && obj[key] !== undefined && obj[key] !== null;
    };
    var isEmpty = function (r) {
      for (var x in r) {
        if (hasOwnProperty.call(r, x)) {
          return false;
        }
      }
      return true;
    };

    var validSectionList = [
      'tfoot',
      'thead',
      'tbody',
      'colgroup'
    ];
    var isValidSection = function (parentName) {
      return contains(validSectionList, parentName);
    };
    var grid = function (rows, columns) {
      return {
        rows: rows,
        columns: columns
      };
    };
    var address = function (row, column) {
      return {
        row: row,
        column: column
      };
    };
    var detail = function (element, rowspan, colspan) {
      return {
        element: element,
        rowspan: rowspan,
        colspan: colspan
      };
    };
    var detailnew = function (element, rowspan, colspan, isNew) {
      return {
        element: element,
        rowspan: rowspan,
        colspan: colspan,
        isNew: isNew
      };
    };
    var extended = function (element, rowspan, colspan, row, column, isLocked) {
      return {
        element: element,
        rowspan: rowspan,
        colspan: colspan,
        row: row,
        column: column,
        isLocked: isLocked
      };
    };
    var rowdata = function (element, cells, section) {
      return {
        element: element,
        cells: cells,
        section: section
      };
    };
    var elementnew = function (element, isNew, isLocked) {
      return {
        element: element,
        isNew: isNew,
        isLocked: isLocked
      };
    };
    var rowdatanew = function (element, cells, section, isNew) {
      return {
        element: element,
        cells: cells,
        section: section,
        isNew: isNew
      };
    };
    var rowcells = function (cells, section) {
      return {
        cells: cells,
        section: section
      };
    };
    var rowdetails = function (details, section) {
      return {
        details: details,
        section: section
      };
    };
    var bounds = function (startRow, startCol, finishRow, finishCol) {
      return {
        startRow: startRow,
        startCol: startCol,
        finishRow: finishRow,
        finishCol: finishCol
      };
    };
    var columnext = function (element, colspan, column) {
      return {
        element: element,
        colspan: colspan,
        column: column
      };
    };

    var Global = typeof window !== 'undefined' ? window : Function('return this;')();

    var name = function (element) {
      var r = element.dom.nodeName;
      return r.toLowerCase();
    };
    var type = function (element) {
      return element.dom.nodeType;
    };
    var isType$1 = function (t) {
      return function (element) {
        return type(element) === t;
      };
    };
    var isComment = function (element) {
      return type(element) === COMMENT || name(element) === '#comment';
    };
    var isElement = isType$1(ELEMENT);
    var isText = isType$1(TEXT);
    var isDocument = isType$1(DOCUMENT);
    var isDocumentFragment = isType$1(DOCUMENT_FRAGMENT);
    var isTag = function (tag) {
      return function (e) {
        return isElement(e) && name(e) === tag;
      };
    };

    var owner = function (element) {
      return SugarElement.fromDom(element.dom.ownerDocument);
    };
    var documentOrOwner = function (dos) {
      return isDocument(dos) ? dos : owner(dos);
    };
    var defaultView = function (element) {
      return SugarElement.fromDom(documentOrOwner(element).dom.defaultView);
    };
    var parent = function (element) {
      return Optional.from(element.dom.parentNode).map(SugarElement.fromDom);
    };
    var parents = function (element, isRoot) {
      var stop = isFunction(isRoot) ? isRoot : never;
      var dom = element.dom;
      var ret = [];
      while (dom.parentNode !== null && dom.parentNode !== undefined) {
        var rawParent = dom.parentNode;
        var p = SugarElement.fromDom(rawParent);
        ret.push(p);
        if (stop(p) === true) {
          break;
        } else {
          dom = rawParent;
        }
      }
      return ret;
    };
    var offsetParent = function (element) {
      return Optional.from(element.dom.offsetParent).map(SugarElement.fromDom);
    };
    var prevSibling = function (element) {
      return Optional.from(element.dom.previousSibling).map(SugarElement.fromDom);
    };
    var nextSibling = function (element) {
      return Optional.from(element.dom.nextSibling).map(SugarElement.fromDom);
    };
    var children = function (element) {
      return map(element.dom.childNodes, SugarElement.fromDom);
    };
    var child = function (element, index) {
      var cs = element.dom.childNodes;
      return Optional.from(cs[index]).map(SugarElement.fromDom);
    };
    var firstChild = function (element) {
      return child(element, 0);
    };

    var isShadowRoot = function (dos) {
      return isDocumentFragment(dos) && isNonNullable(dos.dom.host);
    };
    var supported = isFunction(Element.prototype.attachShadow) && isFunction(Node.prototype.getRootNode);
    var isSupported = constant(supported);
    var getRootNode = supported ? function (e) {
      return SugarElement.fromDom(e.dom.getRootNode());
    } : documentOrOwner;
    var getShadowRoot = function (e) {
      var r = getRootNode(e);
      return isShadowRoot(r) ? Optional.some(r) : Optional.none();
    };
    var getShadowHost = function (e) {
      return SugarElement.fromDom(e.dom.host);
    };
    var getOriginalEventTarget = function (event) {
      if (isSupported() && isNonNullable(event.target)) {
        var el = SugarElement.fromDom(event.target);
        if (isElement(el) && isOpenShadowHost(el)) {
          if (event.composed && event.composedPath) {
            var composedPath = event.composedPath();
            if (composedPath) {
              return head(composedPath);
            }
          }
        }
      }
      return Optional.from(event.target);
    };
    var isOpenShadowHost = function (element) {
      return isNonNullable(element.dom.shadowRoot);
    };

    var inBody = function (element) {
      var dom = isText(element) ? element.dom.parentNode : element.dom;
      if (dom === undefined || dom === null || dom.ownerDocument === null) {
        return false;
      }
      var doc = dom.ownerDocument;
      return getShadowRoot(SugarElement.fromDom(dom)).fold(function () {
        return doc.body.contains(dom);
      }, compose1(inBody, getShadowHost));
    };
    var body = function () {
      return getBody(SugarElement.fromDom(document));
    };
    var getBody = function (doc) {
      var b = doc.dom.body;
      if (b === null || b === undefined) {
        throw new Error('Body is not available yet');
      }
      return SugarElement.fromDom(b);
    };

    var ancestors = function (scope, predicate, isRoot) {
      return filter(parents(scope, isRoot), predicate);
    };
    var children$1 = function (scope, predicate) {
      return filter(children(scope), predicate);
    };
    var descendants = function (scope, predicate) {
      var result = [];
      each(children(scope), function (x) {
        if (predicate(x)) {
          result = result.concat([x]);
        }
        result = result.concat(descendants(x, predicate));
      });
      return result;
    };

    var ancestors$1 = function (scope, selector, isRoot) {
      return ancestors(scope, function (e) {
        return is(e, selector);
      }, isRoot);
    };
    var children$2 = function (scope, selector) {
      return children$1(scope, function (e) {
        return is(e, selector);
      });
    };
    var descendants$1 = function (scope, selector) {
      return all(selector, scope);
    };

    function ClosestOrAncestor (is, ancestor, scope, a, isRoot) {
      if (is(scope, a)) {
        return Optional.some(scope);
      } else if (isFunction(isRoot) && isRoot(scope)) {
        return Optional.none();
      } else {
        return ancestor(scope, a, isRoot);
      }
    }

    var ancestor = function (scope, predicate, isRoot) {
      var element = scope.dom;
      var stop = isFunction(isRoot) ? isRoot : never;
      while (element.parentNode) {
        element = element.parentNode;
        var el = SugarElement.fromDom(element);
        if (predicate(el)) {
          return Optional.some(el);
        } else if (stop(el)) {
          break;
        }
      }
      return Optional.none();
    };
    var closest = function (scope, predicate, isRoot) {
      var is = function (s, test) {
        return test(s);
      };
      return ClosestOrAncestor(is, ancestor, scope, predicate, isRoot);
    };
    var child$1 = function (scope, predicate) {
      var pred = function (node) {
        return predicate(SugarElement.fromDom(node));
      };
      var result = find(scope.dom.childNodes, pred);
      return result.map(SugarElement.fromDom);
    };
    var descendant = function (scope, predicate) {
      var descend = function (node) {
        for (var i = 0; i < node.childNodes.length; i++) {
          var child_1 = SugarElement.fromDom(node.childNodes[i]);
          if (predicate(child_1)) {
            return Optional.some(child_1);
          }
          var res = descend(node.childNodes[i]);
          if (res.isSome()) {
            return res;
          }
        }
        return Optional.none();
      };
      return descend(scope.dom);
    };

    var ancestor$1 = function (scope, selector, isRoot) {
      return ancestor(scope, function (e) {
        return is(e, selector);
      }, isRoot);
    };
    var child$2 = function (scope, selector) {
      return child$1(scope, function (e) {
        return is(e, selector);
      });
    };
    var descendant$1 = function (scope, selector) {
      return one(selector, scope);
    };
    var closest$1 = function (scope, selector, isRoot) {
      var is$1 = function (element, selector) {
        return is(element, selector);
      };
      return ClosestOrAncestor(is$1, ancestor$1, scope, selector, isRoot);
    };

    var rawSet = function (dom, key, value) {
      if (isString(value) || isBoolean(value) || isNumber(value)) {
        dom.setAttribute(key, value + '');
      } else {
        console.error('Invalid call to Attribute.set. Key ', key, ':: Value ', value, ':: Element ', dom);
        throw new Error('Attribute value was not simple');
      }
    };
    var set = function (element, key, value) {
      rawSet(element.dom, key, value);
    };
    var setAll = function (element, attrs) {
      var dom = element.dom;
      each$1(attrs, function (v, k) {
        rawSet(dom, k, v);
      });
    };
    var get$2 = function (element, key) {
      var v = element.dom.getAttribute(key);
      return v === null ? undefined : v;
    };
    var getOpt = function (element, key) {
      return Optional.from(get$2(element, key));
    };
    var remove = function (element, key) {
      element.dom.removeAttribute(key);
    };
    var clone = function (element) {
      return foldl(element.dom.attributes, function (acc, attr) {
        acc[attr.name] = attr.value;
        return acc;
      }, {});
    };

    var isSupported$1 = function (dom) {
      return dom.style !== undefined && isFunction(dom.style.getPropertyValue);
    };

    var internalSet = function (dom, property, value) {
      if (!isString(value)) {
        console.error('Invalid call to CSS.set. Property ', property, ':: Value ', value, ':: Element ', dom);
        throw new Error('CSS value must be a string: ' + value);
      }
      if (isSupported$1(dom)) {
        dom.style.setProperty(property, value);
      }
    };
    var internalRemove = function (dom, property) {
      if (isSupported$1(dom)) {
        dom.style.removeProperty(property);
      }
    };
    var set$1 = function (element, property, value) {
      var dom = element.dom;
      internalSet(dom, property, value);
    };
    var setAll$1 = function (element, css) {
      var dom = element.dom;
      each$1(css, function (v, k) {
        internalSet(dom, k, v);
      });
    };
    var get$3 = function (element, property) {
      var dom = element.dom;
      var styles = window.getComputedStyle(dom);
      var r = styles.getPropertyValue(property);
      return r === '' && !inBody(element) ? getUnsafeProperty(dom, property) : r;
    };
    var getUnsafeProperty = function (dom, property) {
      return isSupported$1(dom) ? dom.style.getPropertyValue(property) : '';
    };
    var getRaw = function (element, property) {
      var dom = element.dom;
      var raw = getUnsafeProperty(dom, property);
      return Optional.from(raw).filter(function (r) {
        return r.length > 0;
      });
    };
    var remove$1 = function (element, property) {
      var dom = element.dom;
      internalRemove(dom, property);
      if (getOpt(element, 'style').map(trim).is('')) {
        remove(element, 'style');
      }
    };
    var copy = function (source, target) {
      var sourceDom = source.dom;
      var targetDom = target.dom;
      if (isSupported$1(sourceDom) && isSupported$1(targetDom)) {
        targetDom.style.cssText = sourceDom.style.cssText;
      }
    };

    var getAttrValue = function (cell, name, fallback) {
      if (fallback === void 0) {
        fallback = 0;
      }
      return getOpt(cell, name).map(function (value) {
        return parseInt(value, 10);
      }).getOr(fallback);
    };
    var getSpan = function (cell, type) {
      return getAttrValue(cell, type, 1);
    };
    var hasColspan = function (cell) {
      return getSpan(cell, 'colspan') > 1;
    };
    var hasRowspan = function (cell) {
      return getSpan(cell, 'rowspan') > 1;
    };
    var getCssValue = function (element, property) {
      return parseInt(get$3(element, property), 10);
    };
    var minWidth = constant(10);
    var minHeight = constant(10);

    var firstLayer = function (scope, selector) {
      return filterFirstLayer(scope, selector, always);
    };
    var filterFirstLayer = function (scope, selector, predicate) {
      return bind(children(scope), function (x) {
        if (is(x, selector)) {
          return predicate(x) ? [x] : [];
        } else {
          return filterFirstLayer(x, selector, predicate);
        }
      });
    };

    var lookup = function (tags, element, isRoot) {
      if (isRoot === void 0) {
        isRoot = never;
      }
      if (isRoot(element)) {
        return Optional.none();
      }
      if (contains(tags, name(element))) {
        return Optional.some(element);
      }
      var isRootOrUpperTable = function (elm) {
        return is(elm, 'table') || isRoot(elm);
      };
      return ancestor$1(element, tags.join(','), isRootOrUpperTable);
    };
    var cell = function (element, isRoot) {
      return lookup([
        'td',
        'th'
      ], element, isRoot);
    };
    var cells = function (ancestor) {
      return firstLayer(ancestor, 'th,td');
    };
    var columns = function (ancestor) {
      if (is(ancestor, 'colgroup')) {
        return children$2(ancestor, 'col');
      } else {
        return bind(columnGroups(ancestor), function (columnGroup) {
          return children$2(columnGroup, 'col');
        });
      }
    };
    var table = function (element, isRoot) {
      return closest$1(element, 'table', isRoot);
    };
    var rows = function (ancestor) {
      return firstLayer(ancestor, 'tr');
    };
    var columnGroups = function (ancestor) {
      return table(ancestor).fold(constant([]), function (table) {
        return children$2(table, 'colgroup');
      });
    };

    var fromRowsOrColGroups = function (elems, getSection) {
      return map(elems, function (row) {
        if (name(row) === 'colgroup') {
          var cells$1 = map(columns(row), function (column) {
            var colspan = getAttrValue(column, 'span', 1);
            return detail(column, 1, colspan);
          });
          return rowdata(row, cells$1, 'colgroup');
        } else {
          var cells$1 = map(cells(row), function (cell) {
            var rowspan = getAttrValue(cell, 'rowspan', 1);
            var colspan = getAttrValue(cell, 'colspan', 1);
            return detail(cell, rowspan, colspan);
          });
          return rowdata(row, cells$1, getSection(row));
        }
      });
    };
    var getParentSection = function (group) {
      return parent(group).map(function (parent) {
        var parentName = name(parent);
        return isValidSection(parentName) ? parentName : 'tbody';
      }).getOr('tbody');
    };
    var fromTable = function (table) {
      var rows$1 = rows(table);
      var columnGroups$1 = columnGroups(table);
      var elems = __spreadArrays(columnGroups$1, rows$1);
      return fromRowsOrColGroups(elems, getParentSection);
    };
    var fromPastedRows = function (elems, section) {
      return fromRowsOrColGroups(elems, function () {
        return section;
      });
    };

    var addCells = function (gridRow, index, cells) {
      var existingCells = gridRow.cells;
      var before = existingCells.slice(0, index);
      var after = existingCells.slice(index);
      var newCells = before.concat(cells).concat(after);
      return setCells(gridRow, newCells);
    };
    var addCell = function (gridRow, index, cell) {
      return addCells(gridRow, index, [cell]);
    };
    var mutateCell = function (gridRow, index, cell) {
      var cells = gridRow.cells;
      cells[index] = cell;
    };
    var setCells = function (gridRow, cells) {
      return rowcells(cells, gridRow.section);
    };
    var mapCells = function (gridRow, f) {
      var cells = gridRow.cells;
      var r = map(cells, f);
      return rowcells(r, gridRow.section);
    };
    var getCell = function (gridRow, index) {
      return gridRow.cells[index];
    };
    var getCellElement = function (gridRow, index) {
      return getCell(gridRow, index).element;
    };
    var cellLength = function (gridRow) {
      return gridRow.cells.length;
    };
    var extractGridDetails = function (grid) {
      var result = partition(grid, function (row) {
        return row.section === 'colgroup';
      });
      return {
        rows: result.fail,
        cols: result.pass
      };
    };

    var LOCKED_COL_ATTR = 'data-snooker-locked-cols';
    var getLockedColumnsFromTable = function (table) {
      return getOpt(table, LOCKED_COL_ATTR).bind(function (lockedColStr) {
        return Optional.from(lockedColStr.match(/\d+/g));
      }).map(function (lockedCols) {
        return mapToObject(lockedCols, always);
      });
    };
    var getLockedColumnsFromGrid = function (grid) {
      var locked = foldl(extractGridDetails(grid).rows, function (acc, row) {
        each(row.cells, function (cell, idx) {
          if (cell.isLocked) {
            acc[idx] = true;
          }
        });
        return acc;
      }, {});
      var lockedArr = mapToArray(locked, function (_val, key) {
        return parseInt(key, 10);
      });
      return sort(lockedArr);
    };

    var key = function (row, column) {
      return row + ',' + column;
    };
    var getAt = function (warehouse, row, column) {
      var raw = warehouse.access[key(row, column)];
      return raw !== undefined ? Optional.some(raw) : Optional.none();
    };
    var findItem = function (warehouse, item, comparator) {
      var filtered = filterItems(warehouse, function (detail) {
        return comparator(item, detail.element);
      });
      return filtered.length > 0 ? Optional.some(filtered[0]) : Optional.none();
    };
    var filterItems = function (warehouse, predicate) {
      var all = bind(warehouse.all, function (r) {
        return r.cells;
      });
      return filter(all, predicate);
    };
    var generateColumns = function (rowData) {
      var columnsGroup = {};
      var index = 0;
      each(rowData.cells, function (column) {
        var colspan = column.colspan;
        range(colspan, function (columnIndex) {
          var colIndex = index + columnIndex;
          columnsGroup[colIndex] = columnext(column.element, colspan, colIndex);
        });
        index += colspan;
      });
      return columnsGroup;
    };
    var generate = function (list) {
      var access = {};
      var cells = [];
      var columns = {};
      var tableOpt = head(list).map(function (rowData) {
        return rowData.element;
      }).bind(table);
      var lockedColumns = tableOpt.bind(getLockedColumnsFromTable).getOr({});
      var maxRows = 0;
      var maxColumns = 0;
      var rowCount = 0;
      each(list, function (rowData) {
        if (rowData.section === 'colgroup') {
          columns = generateColumns(rowData);
        } else {
          var currentRow_1 = [];
          each(rowData.cells, function (rowCell) {
            var start = 0;
            while (access[key(rowCount, start)] !== undefined) {
              start++;
            }
            var isLocked = hasNonNullableKey(lockedColumns, start.toString());
            var current = extended(rowCell.element, rowCell.rowspan, rowCell.colspan, rowCount, start, isLocked);
            for (var occupiedColumnPosition = 0; occupiedColumnPosition < rowCell.colspan; occupiedColumnPosition++) {
              for (var occupiedRowPosition = 0; occupiedRowPosition < rowCell.rowspan; occupiedRowPosition++) {
                var rowPosition = rowCount + occupiedRowPosition;
                var columnPosition = start + occupiedColumnPosition;
                var newpos = key(rowPosition, columnPosition);
                access[newpos] = current;
                maxColumns = Math.max(maxColumns, columnPosition + 1);
              }
            }
            currentRow_1.push(current);
          });
          maxRows++;
          cells.push(rowdata(rowData.element, currentRow_1, rowData.section));
          rowCount++;
        }
      });
      var grid$1 = grid(maxRows, maxColumns);
      return {
        grid: grid$1,
        access: access,
        all: cells,
        columns: columns
      };
    };
    var fromTable$1 = function (table) {
      var list = fromTable(table);
      return generate(list);
    };
    var justCells = function (warehouse) {
      return bind(warehouse.all, function (w) {
        return w.cells;
      });
    };
    var justColumns = function (warehouse) {
      return values(warehouse.columns);
    };
    var hasColumns = function (warehouse) {
      return keys(warehouse.columns).length > 0;
    };
    var getColumnAt = function (warehouse, columnIndex) {
      return Optional.from(warehouse.columns[columnIndex]);
    };
    var Warehouse = {
      fromTable: fromTable$1,
      generate: generate,
      getAt: getAt,
      findItem: findItem,
      filterItems: filterItems,
      justCells: justCells,
      justColumns: justColumns,
      hasColumns: hasColumns,
      getColumnAt: getColumnAt
    };

    var inSelection = function (bounds, detail) {
      var leftEdge = detail.column;
      var rightEdge = detail.column + detail.colspan - 1;
      var topEdge = detail.row;
      var bottomEdge = detail.row + detail.rowspan - 1;
      return leftEdge <= bounds.finishCol && rightEdge >= bounds.startCol && (topEdge <= bounds.finishRow && bottomEdge >= bounds.startRow);
    };
    var isWithin = function (bounds, detail) {
      return detail.column >= bounds.startCol && detail.column + detail.colspan - 1 <= bounds.finishCol && detail.row >= bounds.startRow && detail.row + detail.rowspan - 1 <= bounds.finishRow;
    };
    var isRectangular = function (warehouse, bounds) {
      var isRect = true;
      var detailIsWithin = curry(isWithin, bounds);
      for (var i = bounds.startRow; i <= bounds.finishRow; i++) {
        for (var j = bounds.startCol; j <= bounds.finishCol; j++) {
          isRect = isRect && Warehouse.getAt(warehouse, i, j).exists(detailIsWithin);
        }
      }
      return isRect ? Optional.some(bounds) : Optional.none();
    };

    var getBounds = function (detailA, detailB) {
      return bounds(Math.min(detailA.row, detailB.row), Math.min(detailA.column, detailB.column), Math.max(detailA.row + detailA.rowspan - 1, detailB.row + detailB.rowspan - 1), Math.max(detailA.column + detailA.colspan - 1, detailB.column + detailB.colspan - 1));
    };
    var getAnyBox = function (warehouse, startCell, finishCell) {
      var startCoords = Warehouse.findItem(warehouse, startCell, eq$1);
      var finishCoords = Warehouse.findItem(warehouse, finishCell, eq$1);
      return startCoords.bind(function (sc) {
        return finishCoords.map(function (fc) {
          return getBounds(sc, fc);
        });
      });
    };
    var getBox = function (warehouse, startCell, finishCell) {
      return getAnyBox(warehouse, startCell, finishCell).bind(function (bounds) {
        return isRectangular(warehouse, bounds);
      });
    };

    var moveBy = function (warehouse, cell, row, column) {
      return Warehouse.findItem(warehouse, cell, eq$1).bind(function (detail) {
        var startRow = row > 0 ? detail.row + detail.rowspan - 1 : detail.row;
        var startCol = column > 0 ? detail.column + detail.colspan - 1 : detail.column;
        var dest = Warehouse.getAt(warehouse, startRow + row, startCol + column);
        return dest.map(function (d) {
          return d.element;
        });
      });
    };
    var intercepts = function (warehouse, start, finish) {
      return getAnyBox(warehouse, start, finish).map(function (bounds) {
        var inside = Warehouse.filterItems(warehouse, curry(inSelection, bounds));
        return map(inside, function (detail) {
          return detail.element;
        });
      });
    };
    var parentCell = function (warehouse, innerCell) {
      var isContainedBy = function (c1, c2) {
        return contains$2(c2, c1);
      };
      return Warehouse.findItem(warehouse, innerCell, isContainedBy).map(function (detail) {
        return detail.element;
      });
    };

    var moveBy$1 = function (cell, deltaRow, deltaColumn) {
      return table(cell).bind(function (table) {
        var warehouse = getWarehouse(table);
        return moveBy(warehouse, cell, deltaRow, deltaColumn);
      });
    };
    var intercepts$1 = function (table, first, last) {
      var warehouse = getWarehouse(table);
      return intercepts(warehouse, first, last);
    };
    var nestedIntercepts = function (table, first, firstTable, last, lastTable) {
      var warehouse = getWarehouse(table);
      var optStartCell = eq$1(table, firstTable) ? Optional.some(first) : parentCell(warehouse, first);
      var optLastCell = eq$1(table, lastTable) ? Optional.some(last) : parentCell(warehouse, last);
      return optStartCell.bind(function (startCell) {
        return optLastCell.bind(function (lastCell) {
          return intercepts(warehouse, startCell, lastCell);
        });
      });
    };
    var getBox$1 = function (table, first, last) {
      var warehouse = getWarehouse(table);
      return getBox(warehouse, first, last);
    };
    var getWarehouse = Warehouse.fromTable;

    var before = function (marker, element) {
      var parent$1 = parent(marker);
      parent$1.each(function (v) {
        v.dom.insertBefore(element.dom, marker.dom);
      });
    };
    var after = function (marker, element) {
      var sibling = nextSibling(marker);
      sibling.fold(function () {
        var parent$1 = parent(marker);
        parent$1.each(function (v) {
          append(v, element);
        });
      }, function (v) {
        before(v, element);
      });
    };
    var prepend = function (parent, element) {
      var firstChild$1 = firstChild(parent);
      firstChild$1.fold(function () {
        append(parent, element);
      }, function (v) {
        parent.dom.insertBefore(element.dom, v.dom);
      });
    };
    var append = function (parent, element) {
      parent.dom.appendChild(element.dom);
    };
    var wrap = function (element, wrapper) {
      before(element, wrapper);
      append(wrapper, element);
    };

    var before$1 = function (marker, elements) {
      each(elements, function (x) {
        before(marker, x);
      });
    };
    var after$1 = function (marker, elements) {
      each(elements, function (x, i) {
        var e = i === 0 ? marker : elements[i - 1];
        after(e, x);
      });
    };
    var append$1 = function (parent, elements) {
      each(elements, function (x) {
        append(parent, x);
      });
    };

    var empty = function (element) {
      element.dom.textContent = '';
      each(children(element), function (rogue) {
        remove$2(rogue);
      });
    };
    var remove$2 = function (element) {
      var dom = element.dom;
      if (dom.parentNode !== null) {
        dom.parentNode.removeChild(dom);
      }
    };
    var unwrap = function (wrapper) {
      var children$1 = children(wrapper);
      if (children$1.length > 0) {
        before$1(wrapper, children$1);
      }
      remove$2(wrapper);
    };

    var NodeValue = function (is, name) {
      var get = function (element) {
        if (!is(element)) {
          throw new Error('Can only get ' + name + ' value of a ' + name + ' node');
        }
        return getOption(element).getOr('');
      };
      var getOption = function (element) {
        return is(element) ? Optional.from(element.dom.nodeValue) : Optional.none();
      };
      var set = function (element, value) {
        if (!is(element)) {
          throw new Error('Can only set raw ' + name + ' value of a ' + name + ' node');
        }
        element.dom.nodeValue = value;
      };
      return {
        get: get,
        getOption: getOption,
        set: set
      };
    };

    var api = NodeValue(isText, 'text');
    var get$4 = function (element) {
      return api.get(element);
    };
    var getOption = function (element) {
      return api.getOption(element);
    };
    var set$2 = function (element, value) {
      return api.set(element, value);
    };

    var TagBoundaries = [
      'body',
      'p',
      'div',
      'article',
      'aside',
      'figcaption',
      'figure',
      'footer',
      'header',
      'nav',
      'section',
      'ol',
      'ul',
      'li',
      'table',
      'thead',
      'tbody',
      'tfoot',
      'caption',
      'tr',
      'td',
      'th',
      'h1',
      'h2',
      'h3',
      'h4',
      'h5',
      'h6',
      'blockquote',
      'pre',
      'address'
    ];

    function DomUniverse () {
      var clone$1 = function (element) {
        return SugarElement.fromDom(element.dom.cloneNode(false));
      };
      var document = function (element) {
        return documentOrOwner(element).dom;
      };
      var isBoundary = function (element) {
        if (!isElement(element)) {
          return false;
        }
        if (name(element) === 'body') {
          return true;
        }
        return contains(TagBoundaries, name(element));
      };
      var isEmptyTag = function (element) {
        if (!isElement(element)) {
          return false;
        }
        return contains([
          'br',
          'img',
          'hr',
          'input'
        ], name(element));
      };
      var isNonEditable = function (element) {
        return isElement(element) && get$2(element, 'contenteditable') === 'false';
      };
      var comparePosition = function (element, other) {
        return element.dom.compareDocumentPosition(other.dom);
      };
      var copyAttributesTo = function (source, destination) {
        var as = clone(source);
        setAll(destination, as);
      };
      var isSpecial = function (element) {
        var tag = name(element);
        return contains([
          'script',
          'noscript',
          'iframe',
          'noframes',
          'noembed',
          'title',
          'style',
          'textarea',
          'xmp'
        ], tag);
      };
      return {
        up: constant({
          selector: ancestor$1,
          closest: closest$1,
          predicate: ancestor,
          all: parents
        }),
        down: constant({
          selector: descendants$1,
          predicate: descendants
        }),
        styles: constant({
          get: get$3,
          getRaw: getRaw,
          set: set$1,
          remove: remove$1
        }),
        attrs: constant({
          get: get$2,
          set: set,
          remove: remove,
          copyTo: copyAttributesTo
        }),
        insert: constant({
          before: before,
          after: after,
          afterAll: after$1,
          append: append,
          appendAll: append$1,
          prepend: prepend,
          wrap: wrap
        }),
        remove: constant({
          unwrap: unwrap,
          remove: remove$2
        }),
        create: constant({
          nu: SugarElement.fromTag,
          clone: clone$1,
          text: SugarElement.fromText
        }),
        query: constant({
          comparePosition: comparePosition,
          prevSibling: prevSibling,
          nextSibling: nextSibling
        }),
        property: constant({
          children: children,
          name: name,
          parent: parent,
          document: document,
          isText: isText,
          isComment: isComment,
          isElement: isElement,
          isSpecial: isSpecial,
          getText: get$4,
          setText: set$2,
          isBoundary: isBoundary,
          isEmptyTag: isEmptyTag,
          isNonEditable: isNonEditable
        }),
        eq: eq$1,
        is: is$1
      };
    }

    var all$1 = function (universe, look, elements, f) {
      var head = elements[0];
      var tail = elements.slice(1);
      return f(universe, look, head, tail);
    };
    var oneAll = function (universe, look, elements) {
      return elements.length > 0 ? all$1(universe, look, elements, unsafeOne) : Optional.none();
    };
    var unsafeOne = function (universe, look, head, tail) {
      var start = look(universe, head);
      return foldr(tail, function (b, a) {
        var current = look(universe, a);
        return commonElement(universe, b, current);
      }, start);
    };
    var commonElement = function (universe, start, end) {
      return start.bind(function (s) {
        return end.filter(curry(universe.eq, s));
      });
    };

    var eq$2 = function (universe, item) {
      return curry(universe.eq, item);
    };
    var ancestors$2 = function (universe, start, end, isRoot) {
      if (isRoot === void 0) {
        isRoot = never;
      }
      var ps1 = [start].concat(universe.up().all(start));
      var ps2 = [end].concat(universe.up().all(end));
      var prune = function (path) {
        var index = findIndex(path, isRoot);
        return index.fold(function () {
          return path;
        }, function (ind) {
          return path.slice(0, ind + 1);
        });
      };
      var pruned1 = prune(ps1);
      var pruned2 = prune(ps2);
      var shared = find(pruned1, function (x) {
        return exists(pruned2, eq$2(universe, x));
      });
      return {
        firstpath: pruned1,
        secondpath: pruned2,
        shared: shared
      };
    };

    var sharedOne = oneAll;
    var ancestors$3 = ancestors$2;

    var universe = DomUniverse();
    var sharedOne$1 = function (look, elements) {
      return sharedOne(universe, function (_universe, element) {
        return look(element);
      }, elements);
    };
    var ancestors$4 = function (start, finish, isRoot) {
      return ancestors$3(universe, start, finish, isRoot);
    };

    var lookupTable = function (container) {
      return ancestor$1(container, 'table');
    };
    var identify = function (start, finish, isRoot) {
      var getIsRoot = function (rootTable) {
        return function (element) {
          return isRoot !== undefined && isRoot(element) || eq$1(element, rootTable);
        };
      };
      if (eq$1(start, finish)) {
        return Optional.some({
          boxes: Optional.some([start]),
          start: start,
          finish: finish
        });
      } else {
        return lookupTable(start).bind(function (startTable) {
          return lookupTable(finish).bind(function (finishTable) {
            if (eq$1(startTable, finishTable)) {
              return Optional.some({
                boxes: intercepts$1(startTable, start, finish),
                start: start,
                finish: finish
              });
            } else if (contains$2(startTable, finishTable)) {
              var ancestorCells = ancestors$1(finish, 'td,th', getIsRoot(startTable));
              var finishCell = ancestorCells.length > 0 ? ancestorCells[ancestorCells.length - 1] : finish;
              return Optional.some({
                boxes: nestedIntercepts(startTable, start, startTable, finish, finishTable),
                start: start,
                finish: finishCell
              });
            } else if (contains$2(finishTable, startTable)) {
              var ancestorCells = ancestors$1(start, 'td,th', getIsRoot(finishTable));
              var startCell = ancestorCells.length > 0 ? ancestorCells[ancestorCells.length - 1] : start;
              return Optional.some({
                boxes: nestedIntercepts(finishTable, start, startTable, finish, finishTable),
                start: start,
                finish: startCell
              });
            } else {
              return ancestors$4(start, finish).shared.bind(function (lca) {
                return closest$1(lca, 'table', isRoot).bind(function (lcaTable) {
                  var finishAncestorCells = ancestors$1(finish, 'td,th', getIsRoot(lcaTable));
                  var finishCell = finishAncestorCells.length > 0 ? finishAncestorCells[finishAncestorCells.length - 1] : finish;
                  var startAncestorCells = ancestors$1(start, 'td,th', getIsRoot(lcaTable));
                  var startCell = startAncestorCells.length > 0 ? startAncestorCells[startAncestorCells.length - 1] : start;
                  return Optional.some({
                    boxes: nestedIntercepts(lcaTable, start, startTable, finish, finishTable),
                    start: startCell,
                    finish: finishCell
                  });
                });
              });
            }
          });
        });
      }
    };
    var retrieve = function (container, selector) {
      var sels = descendants$1(container, selector);
      return sels.length > 0 ? Optional.some(sels) : Optional.none();
    };
    var getLast = function (boxes, lastSelectedSelector) {
      return find(boxes, function (box) {
        return is(box, lastSelectedSelector);
      });
    };
    var getEdges = function (container, firstSelectedSelector, lastSelectedSelector) {
      return descendant$1(container, firstSelectedSelector).bind(function (first) {
        return descendant$1(container, lastSelectedSelector).bind(function (last) {
          return sharedOne$1(lookupTable, [
            first,
            last
          ]).map(function (table) {
            return {
              first: first,
              last: last,
              table: table
            };
          });
        });
      });
    };
    var expandTo = function (finish, firstSelectedSelector) {
      return ancestor$1(finish, 'table').bind(function (table) {
        return descendant$1(table, firstSelectedSelector).bind(function (start) {
          return identify(start, finish).bind(function (identified) {
            return identified.boxes.map(function (boxes) {
              return {
                boxes: boxes,
                start: identified.start,
                finish: identified.finish
              };
            });
          });
        });
      });
    };
    var shiftSelection = function (boxes, deltaRow, deltaColumn, firstSelectedSelector, lastSelectedSelector) {
      return getLast(boxes, lastSelectedSelector).bind(function (last) {
        return moveBy$1(last, deltaRow, deltaColumn).bind(function (finish) {
          return expandTo(finish, firstSelectedSelector);
        });
      });
    };

    var retrieve$1 = function (container, selector) {
      return retrieve(container, selector);
    };
    var retrieveBox = function (container, firstSelectedSelector, lastSelectedSelector) {
      return getEdges(container, firstSelectedSelector, lastSelectedSelector).bind(function (edges) {
        var isRoot = function (ancestor) {
          return eq$1(container, ancestor);
        };
        var sectionSelector = 'thead,tfoot,tbody,table';
        var firstAncestor = ancestor$1(edges.first, sectionSelector, isRoot);
        var lastAncestor = ancestor$1(edges.last, sectionSelector, isRoot);
        return firstAncestor.bind(function (fA) {
          return lastAncestor.bind(function (lA) {
            return eq$1(fA, lA) ? getBox$1(edges.table, edges.first, edges.last) : Optional.none();
          });
        });
      });
    };

    var generate$1 = function (cases) {
      if (!isArray(cases)) {
        throw new Error('cases must be an array');
      }
      if (cases.length === 0) {
        throw new Error('there must be at least one case');
      }
      var constructors = [];
      var adt = {};
      each(cases, function (acase, count) {
        var keys$1 = keys(acase);
        if (keys$1.length !== 1) {
          throw new Error('one and only one name per case');
        }
        var key = keys$1[0];
        var value = acase[key];
        if (adt[key] !== undefined) {
          throw new Error('duplicate key detected:' + key);
        } else if (key === 'cata') {
          throw new Error('cannot have a case named cata (sorry)');
        } else if (!isArray(value)) {
          throw new Error('case arguments must be an array');
        }
        constructors.push(key);
        adt[key] = function () {
          var args = [];
          for (var _i = 0; _i < arguments.length; _i++) {
            args[_i] = arguments[_i];
          }
          var argLength = args.length;
          if (argLength !== value.length) {
            throw new Error('Wrong number of arguments to case ' + key + '. Expected ' + value.length + ' (' + value + '), got ' + argLength);
          }
          var match = function (branches) {
            var branchKeys = keys(branches);
            if (constructors.length !== branchKeys.length) {
              throw new Error('Wrong number of arguments to match. Expected: ' + constructors.join(',') + '\nActual: ' + branchKeys.join(','));
            }
            var allReqd = forall(constructors, function (reqKey) {
              return contains(branchKeys, reqKey);
            });
            if (!allReqd) {
              throw new Error('Not all branches were specified when using match. Specified: ' + branchKeys.join(', ') + '\nRequired: ' + constructors.join(', '));
            }
            return branches[key].apply(null, args);
          };
          return {
            fold: function () {
              var foldArgs = [];
              for (var _i = 0; _i < arguments.length; _i++) {
                foldArgs[_i] = arguments[_i];
              }
              if (foldArgs.length !== cases.length) {
                throw new Error('Wrong number of arguments to fold. Expected ' + cases.length + ', got ' + foldArgs.length);
              }
              var target = foldArgs[count];
              return target.apply(null, args);
            },
            match: match,
            log: function (label) {
              console.log(label, {
                constructors: constructors,
                constructor: key,
                params: args
              });
            }
          };
        };
      });
      return adt;
    };
    var Adt = { generate: generate$1 };

    var type$1 = Adt.generate([
      { none: [] },
      { multiple: ['elements'] },
      { single: ['element'] }
    ]);
    var cata = function (subject, onNone, onMultiple, onSingle) {
      return subject.fold(onNone, onMultiple, onSingle);
    };
    var none$1 = type$1.none;
    var multiple = type$1.multiple;
    var single = type$1.single;

    var Selections = function (lazyRoot, getStart, selectedSelector) {
      var get = function () {
        return retrieve$1(lazyRoot(), selectedSelector).fold(function () {
          return getStart().map(single).getOrThunk(none$1);
        }, function (cells) {
          return multiple(cells);
        });
      };
      return { get: get };
    };

    var global = tinymce.util.Tools.resolve('tinymce.PluginManager');

    var clone$1 = function (original, isDeep) {
      return SugarElement.fromDom(original.dom.cloneNode(isDeep));
<<<<<<< HEAD
=======
    };
    var shallow = function (original) {
      return clone$1(original, false);
    };
    var deep = function (original) {
      return clone$1(original, true);
    };
    var shallowAs = function (original, tag) {
      var nu = SugarElement.fromTag(tag);
      var attributes = clone(original);
      setAll(nu, attributes);
      return nu;
    };
    var copy$1 = function (original, tag) {
      var nu = shallowAs(original, tag);
      var cloneChildren = children(deep(original));
      append$1(nu, cloneChildren);
      return nu;
    };

    var cat = function (arr) {
      var r = [];
      var push = function (x) {
        r.push(x);
      };
      for (var i = 0; i < arr.length; i++) {
        arr[i].each(push);
      }
      return r;
    };
    var lift2 = function (oa, ob, f) {
      return oa.isSome() && ob.isSome() ? Optional.some(f(oa.getOrDie(), ob.getOrDie())) : Optional.none();
    };
    var bindFrom = function (a, f) {
      return a !== undefined && a !== null ? f(a) : Optional.none();
    };
    var someIf = function (b, a) {
      return b ? Optional.some(a) : Optional.none();
    };

    var Dimension = function (name, getOffset) {
      var set = function (element, h) {
        if (!isNumber(h) && !h.match(/^[0-9]+$/)) {
          throw new Error(name + '.set accepts only positive integer values. Value was ' + h);
        }
        var dom = element.dom;
        if (isSupported$1(dom)) {
          dom.style[name] = h + 'px';
        }
      };
      var get = function (element) {
        var r = getOffset(element);
        if (r <= 0 || r === null) {
          var css = get$3(element, name);
          return parseFloat(css) || 0;
        }
        return r;
      };
      var getOuter = get;
      var aggregate = function (element, properties) {
        return foldl(properties, function (acc, property) {
          var val = get$3(element, property);
          var value = val === undefined ? 0 : parseInt(val, 10);
          return isNaN(value) ? acc : acc + value;
        }, 0);
      };
      var max = function (element, value, properties) {
        var cumulativeInclusions = aggregate(element, properties);
        var absoluteMax = value > cumulativeInclusions ? value - cumulativeInclusions : 0;
        return absoluteMax;
      };
      return {
        set: set,
        get: get,
        getOuter: getOuter,
        aggregate: aggregate,
        max: max
      };
    };

    var api$1 = Dimension('width', function (element) {
      return element.dom.offsetWidth;
    });
    var get$5 = function (element) {
      return api$1.get(element);
>>>>>>> 768d040f
    };
    var getOuter = function (element) {
      return api$1.getOuter(element);
    };

    var columns$1 = function (warehouse, isValidCell) {
      if (isValidCell === void 0) {
        isValidCell = always;
      }
      var grid = warehouse.grid;
      var cols = range(grid.columns, identity);
      var rowsArr = range(grid.rows, identity);
      return map(cols, function (col) {
        var getBlock = function () {
          return bind(rowsArr, function (r) {
            return Warehouse.getAt(warehouse, r, col).filter(function (detail) {
              return detail.column === col;
            }).toArray();
          });
        };
        var isValid = function (detail) {
          return detail.colspan === 1 && isValidCell(detail.element);
        };
        var getFallback = function () {
          return Warehouse.getAt(warehouse, 0, col);
        };
        return decide(getBlock, isValid, getFallback);
      });
    };
    var decide = function (getBlock, isValid, getFallback) {
      var inBlock = getBlock();
      var validInBlock = find(inBlock, isValid);
      var detailOption = validInBlock.orThunk(function () {
        return Optional.from(inBlock[0]).orThunk(getFallback);
      });
      return detailOption.map(function (detail) {
        return detail.element;
      });
    };
    var rows$1 = function (warehouse) {
      var grid = warehouse.grid;
      var rowsArr = range(grid.rows, identity);
      var cols = range(grid.columns, identity);
      return map(rowsArr, function (row) {
        var getBlock = function () {
          return bind(cols, function (c) {
            return Warehouse.getAt(warehouse, row, c).filter(function (detail) {
              return detail.row === row;
            }).fold(constant([]), function (detail) {
              return [detail];
            });
          });
        };
        var isSingle = function (detail) {
          return detail.rowspan === 1;
        };
        var getFallback = function () {
          return Warehouse.getAt(warehouse, row, 0);
        };
        return decide(getBlock, isSingle, getFallback);
      });
    };

<<<<<<< HEAD
    var cat = function (arr) {
      var r = [];
      var push = function (x) {
        r.push(x);
      };
      for (var i = 0; i < arr.length; i++) {
        arr[i].each(push);
      }
      return r;
    };
    var lift2 = function (oa, ob, f) {
      return oa.isSome() && ob.isSome() ? Optional.some(f(oa.getOrDie(), ob.getOrDie())) : Optional.none();
    };
    var bindFrom = function (a, f) {
      return a !== undefined && a !== null ? f(a) : Optional.none();
    };
    var someIf = function (b, a) {
      return b ? Optional.some(a) : Optional.none();
    };

    var Dimension = function (name, getOffset) {
      var set = function (element, h) {
        if (!isNumber(h) && !h.match(/^[0-9]+$/)) {
          throw new Error(name + '.set accepts only positive integer values. Value was ' + h);
        }
        var dom = element.dom;
        if (isSupported$1(dom)) {
          dom.style[name] = h + 'px';
        }
      };
      var get = function (element) {
        var r = getOffset(element);
        if (r <= 0 || r === null) {
          var css = get$3(element, name);
          return parseFloat(css) || 0;
        }
        return r;
      };
      var getOuter = get;
      var aggregate = function (element, properties) {
        return foldl(properties, function (acc, property) {
          var val = get$3(element, property);
          var value = val === undefined ? 0 : parseInt(val, 10);
          return isNaN(value) ? acc : acc + value;
        }, 0);
      };
      var max = function (element, value, properties) {
        var cumulativeInclusions = aggregate(element, properties);
        var absoluteMax = value > cumulativeInclusions ? value - cumulativeInclusions : 0;
        return absoluteMax;
      };
      return {
        set: set,
        get: get,
        getOuter: getOuter,
        aggregate: aggregate,
        max: max
      };
    };

    var api$1 = Dimension('width', function (element) {
      return element.dom.offsetWidth;
    });
    var get$5 = function (element) {
      return api$1.get(element);
    };
    var getOuter = function (element) {
      return api$1.getOuter(element);
    };

    var columns$1 = function (warehouse, isValidCell) {
      if (isValidCell === void 0) {
        isValidCell = always;
      }
      var grid = warehouse.grid;
      var cols = range(grid.columns, identity);
      var rowsArr = range(grid.rows, identity);
      return map(cols, function (col) {
        var getBlock = function () {
          return bind(rowsArr, function (r) {
            return Warehouse.getAt(warehouse, r, col).filter(function (detail) {
              return detail.column === col;
            }).toArray();
          });
        };
        var isValid = function (detail) {
          return detail.colspan === 1 && isValidCell(detail.element);
        };
        var getFallback = function () {
          return Warehouse.getAt(warehouse, 0, col);
        };
        return decide(getBlock, isValid, getFallback);
      });
    };
    var decide = function (getBlock, isValid, getFallback) {
      var inBlock = getBlock();
      var validInBlock = find(inBlock, isValid);
      var detailOption = validInBlock.orThunk(function () {
        return Optional.from(inBlock[0]).orThunk(getFallback);
      });
      return detailOption.map(function (detail) {
        return detail.element;
      });
    };
    var rows$1 = function (warehouse) {
      var grid = warehouse.grid;
      var rowsArr = range(grid.rows, identity);
      var cols = range(grid.columns, identity);
      return map(rowsArr, function (row) {
        var getBlock = function () {
          return bind(cols, function (c) {
            return Warehouse.getAt(warehouse, row, c).filter(function (detail) {
              return detail.row === row;
            }).fold(constant([]), function (detail) {
              return [detail];
            });
          });
        };
        var isSingle = function (detail) {
          return detail.rowspan === 1;
        };
        var getFallback = function () {
          return Warehouse.getAt(warehouse, row, 0);
        };
        return decide(getBlock, isSingle, getFallback);
      });
    };

    var deduce = function (xs, index) {
      if (index < 0 || index >= xs.length - 1) {
        return Optional.none();
      }
      var current = xs[index].fold(function () {
        var rest = reverse(xs.slice(0, index));
        return findMap(rest, function (a, i) {
          return a.map(function (aa) {
            return {
              value: aa,
              delta: i + 1
            };
          });
        });
      }, function (c) {
        return Optional.some({
          value: c,
          delta: 0
        });
      });
      var next = xs[index + 1].fold(function () {
        var rest = xs.slice(index + 1);
        return findMap(rest, function (a, i) {
          return a.map(function (aa) {
            return {
              value: aa,
              delta: i + 1
            };
          });
        });
      }, function (n) {
        return Optional.some({
          value: n,
          delta: 1
        });
      });
      return current.bind(function (c) {
        return next.map(function (n) {
          var extras = n.delta + c.delta;
          return Math.abs(n.value - c.value) / extras;
        });
      });
    };

    var onDirection = function (isLtr, isRtl) {
      return function (element) {
        return getDirection(element) === 'rtl' ? isRtl : isLtr;
      };
    };
    var getDirection = function (element) {
      return get$3(element, 'direction') === 'rtl' ? 'rtl' : 'ltr';
    };

    var api$2 = Dimension('height', function (element) {
      var dom = element.dom;
      return inBody(element) ? dom.getBoundingClientRect().height : dom.offsetHeight;
    });
    var get$6 = function (element) {
      return api$2.get(element);
    };
    var getOuter$1 = function (element) {
      return api$2.getOuter(element);
    };

    var r = function (left, top) {
      var translate = function (x, y) {
        return r(left + x, top + y);
      };
      return {
        left: left,
        top: top,
        translate: translate
      };
    };
    var SugarPosition = r;

    var boxPosition = function (dom) {
      var box = dom.getBoundingClientRect();
      return SugarPosition(box.left, box.top);
    };
    var firstDefinedOrZero = function (a, b) {
      if (a !== undefined) {
        return a;
      } else {
        return b !== undefined ? b : 0;
      }
    };
    var absolute = function (element) {
      var doc = element.dom.ownerDocument;
      var body = doc.body;
      var win = doc.defaultView;
      var html = doc.documentElement;
      if (body === element.dom) {
        return SugarPosition(body.offsetLeft, body.offsetTop);
      }
      var scrollTop = firstDefinedOrZero(win === null || win === void 0 ? void 0 : win.pageYOffset, html.scrollTop);
      var scrollLeft = firstDefinedOrZero(win === null || win === void 0 ? void 0 : win.pageXOffset, html.scrollLeft);
      var clientTop = firstDefinedOrZero(html.clientTop, body.clientTop);
      var clientLeft = firstDefinedOrZero(html.clientLeft, body.clientLeft);
      return viewport(element).translate(scrollLeft - clientLeft, scrollTop - clientTop);
    };
    var viewport = function (element) {
      var dom = element.dom;
      var doc = dom.ownerDocument;
      var body = doc.body;
      if (body === dom) {
        return SugarPosition(body.offsetLeft, body.offsetTop);
      }
      if (!inBody(element)) {
        return SugarPosition(0, 0);
      }
      return boxPosition(dom);
    };

    var rowInfo = function (row, y) {
      return {
        row: row,
        y: y
      };
    };
    var colInfo = function (col, x) {
      return {
        col: col,
        x: x
      };
    };
    var rtlEdge = function (cell) {
      var pos = absolute(cell);
      return pos.left + getOuter(cell);
    };
    var ltrEdge = function (cell) {
      return absolute(cell).left;
    };
    var getLeftEdge = function (index, cell) {
      return colInfo(index, ltrEdge(cell));
    };
    var getRightEdge = function (index, cell) {
      return colInfo(index, rtlEdge(cell));
    };
    var getTop = function (cell) {
      return absolute(cell).top;
    };
    var getTopEdge = function (index, cell) {
      return rowInfo(index, getTop(cell));
    };
    var getBottomEdge = function (index, cell) {
      return rowInfo(index, getTop(cell) + getOuter$1(cell));
    };
    var findPositions = function (getInnerEdge, getOuterEdge, array) {
      if (array.length === 0) {
        return [];
      }
      var lines = map(array.slice(1), function (cellOption, index) {
        return cellOption.map(function (cell) {
          return getInnerEdge(index, cell);
        });
      });
      var lastLine = array[array.length - 1].map(function (cell) {
        return getOuterEdge(array.length - 1, cell);
=======
    var deduce = function (xs, index) {
      if (index < 0 || index >= xs.length - 1) {
        return Optional.none();
      }
      var current = xs[index].fold(function () {
        var rest = reverse(xs.slice(0, index));
        return findMap(rest, function (a, i) {
          return a.map(function (aa) {
            return {
              value: aa,
              delta: i + 1
            };
          });
        });
      }, function (c) {
        return Optional.some({
          value: c,
          delta: 0
        });
      });
      var next = xs[index + 1].fold(function () {
        var rest = xs.slice(index + 1);
        return findMap(rest, function (a, i) {
          return a.map(function (aa) {
            return {
              value: aa,
              delta: i + 1
            };
          });
        });
      }, function (n) {
        return Optional.some({
          value: n,
          delta: 1
        });
      });
      return current.bind(function (c) {
        return next.map(function (n) {
          var extras = n.delta + c.delta;
          return Math.abs(n.value - c.value) / extras;
        });
      });
    };

    var onDirection = function (isLtr, isRtl) {
      return function (element) {
        return getDirection(element) === 'rtl' ? isRtl : isLtr;
      };
    };
    var getDirection = function (element) {
      return get$3(element, 'direction') === 'rtl' ? 'rtl' : 'ltr';
    };

    var api$2 = Dimension('height', function (element) {
      var dom = element.dom;
      return inBody(element) ? dom.getBoundingClientRect().height : dom.offsetHeight;
    });
    var get$6 = function (element) {
      return api$2.get(element);
    };
    var getOuter$1 = function (element) {
      return api$2.getOuter(element);
    };

    var r = function (left, top) {
      var translate = function (x, y) {
        return r(left + x, top + y);
      };
      return {
        left: left,
        top: top,
        translate: translate
      };
    };
    var SugarPosition = r;

    var boxPosition = function (dom) {
      var box = dom.getBoundingClientRect();
      return SugarPosition(box.left, box.top);
    };
    var firstDefinedOrZero = function (a, b) {
      if (a !== undefined) {
        return a;
      } else {
        return b !== undefined ? b : 0;
      }
    };
    var absolute = function (element) {
      var doc = element.dom.ownerDocument;
      var body = doc.body;
      var win = doc.defaultView;
      var html = doc.documentElement;
      if (body === element.dom) {
        return SugarPosition(body.offsetLeft, body.offsetTop);
      }
      var scrollTop = firstDefinedOrZero(win === null || win === void 0 ? void 0 : win.pageYOffset, html.scrollTop);
      var scrollLeft = firstDefinedOrZero(win === null || win === void 0 ? void 0 : win.pageXOffset, html.scrollLeft);
      var clientTop = firstDefinedOrZero(html.clientTop, body.clientTop);
      var clientLeft = firstDefinedOrZero(html.clientLeft, body.clientLeft);
      return viewport(element).translate(scrollLeft - clientLeft, scrollTop - clientTop);
    };
    var viewport = function (element) {
      var dom = element.dom;
      var doc = dom.ownerDocument;
      var body = doc.body;
      if (body === dom) {
        return SugarPosition(body.offsetLeft, body.offsetTop);
      }
      if (!inBody(element)) {
        return SugarPosition(0, 0);
      }
      return boxPosition(dom);
    };

    var rowInfo = function (row, y) {
      return {
        row: row,
        y: y
      };
    };
    var colInfo = function (col, x) {
      return {
        col: col,
        x: x
      };
    };
    var rtlEdge = function (cell) {
      var pos = absolute(cell);
      return pos.left + getOuter(cell);
    };
    var ltrEdge = function (cell) {
      return absolute(cell).left;
    };
    var getLeftEdge = function (index, cell) {
      return colInfo(index, ltrEdge(cell));
    };
    var getRightEdge = function (index, cell) {
      return colInfo(index, rtlEdge(cell));
    };
    var getTop = function (cell) {
      return absolute(cell).top;
    };
    var getTopEdge = function (index, cell) {
      return rowInfo(index, getTop(cell));
    };
    var getBottomEdge = function (index, cell) {
      return rowInfo(index, getTop(cell) + getOuter$1(cell));
    };
    var findPositions = function (getInnerEdge, getOuterEdge, array) {
      if (array.length === 0) {
        return [];
      }
      var lines = map(array.slice(1), function (cellOption, index) {
        return cellOption.map(function (cell) {
          return getInnerEdge(index, cell);
        });
      });
      var lastLine = array[array.length - 1].map(function (cell) {
        return getOuterEdge(array.length - 1, cell);
      });
      return lines.concat([lastLine]);
    };
    var negate = function (step) {
      return -step;
    };
    var height = {
      delta: identity,
      positions: function (optElements) {
        return findPositions(getTopEdge, getBottomEdge, optElements);
      },
      edge: getTop
    };
    var ltr = {
      delta: identity,
      edge: ltrEdge,
      positions: function (optElements) {
        return findPositions(getLeftEdge, getRightEdge, optElements);
      }
    };
    var rtl = {
      delta: negate,
      edge: rtlEdge,
      positions: function (optElements) {
        return findPositions(getRightEdge, getLeftEdge, optElements);
      }
    };
    var detect$4 = onDirection(ltr, rtl);
    var width = {
      delta: function (amount, table) {
        return detect$4(table).delta(amount, table);
      },
      positions: function (cols, table) {
        return detect$4(table).positions(cols, table);
      },
      edge: function (cell) {
        return detect$4(cell).edge(cell);
      }
    };

    var units = {
      unsupportedLength: [
        'em',
        'ex',
        'cap',
        'ch',
        'ic',
        'rem',
        'lh',
        'rlh',
        'vw',
        'vh',
        'vi',
        'vb',
        'vmin',
        'vmax',
        'cm',
        'mm',
        'Q',
        'in',
        'pc',
        'pt',
        'px'
      ],
      fixed: [
        'px',
        'pt'
      ],
      relative: ['%'],
      empty: ['']
    };
    var pattern = function () {
      var decimalDigits = '[0-9]+';
      var signedInteger = '[+-]?' + decimalDigits;
      var exponentPart = '[eE]' + signedInteger;
      var dot = '\\.';
      var opt = function (input) {
        return '(?:' + input + ')?';
      };
      var unsignedDecimalLiteral = [
        'Infinity',
        decimalDigits + dot + opt(decimalDigits) + opt(exponentPart),
        dot + decimalDigits + opt(exponentPart),
        decimalDigits + opt(exponentPart)
      ].join('|');
      var float = '[+-]?(?:' + unsignedDecimalLiteral + ')';
      return new RegExp('^(' + float + ')(.*)$');
    }();
    var isUnit = function (unit, accepted) {
      return exists(accepted, function (acc) {
        return exists(units[acc], function (check) {
          return unit === check;
        });
      });
    };
    var parse = function (input, accepted) {
      var match = Optional.from(pattern.exec(input));
      return match.bind(function (array) {
        var value = Number(array[1]);
        var unitRaw = array[2];
        if (isUnit(unitRaw, accepted)) {
          return Optional.some({
            value: value,
            unit: unitRaw
          });
        } else {
          return Optional.none();
        }
>>>>>>> 768d040f
      });
      return lines.concat([lastLine]);
    };
<<<<<<< HEAD
    var negate = function (step) {
      return -step;
    };
    var height = {
      delta: identity,
      positions: function (optElements) {
        return findPositions(getTopEdge, getBottomEdge, optElements);
      },
      edge: getTop
    };
    var ltr = {
      delta: identity,
      edge: ltrEdge,
      positions: function (optElements) {
        return findPositions(getLeftEdge, getRightEdge, optElements);
      }
    };
    var rtl = {
      delta: negate,
      edge: rtlEdge,
      positions: function (optElements) {
        return findPositions(getRightEdge, getLeftEdge, optElements);
      }
    };
    var detect$4 = onDirection(ltr, rtl);
    var width = {
      delta: function (amount, table) {
        return detect$4(table).delta(amount, table);
      },
      positions: function (cols, table) {
        return detect$4(table).positions(cols, table);
      },
      edge: function (cell) {
        return detect$4(cell).edge(cell);
      }
    };

    var units = {
      unsupportedLength: [
        'em',
        'ex',
        'cap',
        'ch',
        'ic',
        'rem',
        'lh',
        'rlh',
        'vw',
        'vh',
        'vi',
        'vb',
        'vmin',
        'vmax',
        'cm',
        'mm',
        'Q',
        'in',
        'pc',
        'pt',
        'px'
      ],
      fixed: [
        'px',
        'pt'
      ],
      relative: ['%'],
      empty: ['']
    };
    var pattern = function () {
      var decimalDigits = '[0-9]+';
      var signedInteger = '[+-]?' + decimalDigits;
      var exponentPart = '[eE]' + signedInteger;
      var dot = '\\.';
      var opt = function (input) {
        return '(?:' + input + ')?';
      };
      var unsignedDecimalLiteral = [
        'Infinity',
        decimalDigits + dot + opt(decimalDigits) + opt(exponentPart),
        dot + decimalDigits + opt(exponentPart),
        decimalDigits + opt(exponentPart)
      ].join('|');
      var float = '[+-]?(?:' + unsignedDecimalLiteral + ')';
      return new RegExp('^(' + float + ')(.*)$');
    }();
    var isUnit = function (unit, accepted) {
      return exists(accepted, function (acc) {
        return exists(units[acc], function (check) {
          return unit === check;
        });
      });
    };
    var parse = function (input, accepted) {
      var match = Optional.from(pattern.exec(input));
      return match.bind(function (array) {
        var value = Number(array[1]);
        var unitRaw = array[2];
        if (isUnit(unitRaw, accepted)) {
          return Optional.some({
            value: value,
            unit: unitRaw
          });
        } else {
          return Optional.none();
        }
      });
    };

    var needManualCalc = function () {
      var browser = detect$3().browser;
      return browser.isIE() || browser.isEdge();
    };
    var toNumber = function (px, fallback) {
      var num = parseFloat(px);
      return isNaN(num) ? fallback : num;
    };
    var getProp = function (elm, name, fallback) {
      return toNumber(get$3(elm, name), fallback);
    };
    var getCalculatedHeight = function (cell) {
      var height = cell.dom.getBoundingClientRect().height;
      var boxSizing = get$3(cell, 'box-sizing');
      if (boxSizing === 'border-box') {
        return height;
      } else {
        var paddingTop = getProp(cell, 'padding-top', 0);
        var paddingBottom = getProp(cell, 'padding-bottom', 0);
        var borderTop = getProp(cell, 'border-top-width', 0);
        var borderBottom = getProp(cell, 'border-bottom-width', 0);
        var borders = borderTop + borderBottom;
        return height - paddingTop - paddingBottom - borders;
      }
    };
    var getCalculatedWidth = function (cell) {
      var width = cell.dom.getBoundingClientRect().width;
      var boxSizing = get$3(cell, 'box-sizing');
      if (boxSizing === 'border-box') {
        return width;
      } else {
        var paddingLeft = getProp(cell, 'padding-left', 0);
        var paddingRight = getProp(cell, 'padding-right', 0);
        var borderLeft = getProp(cell, 'border-left-width', 0);
        var borderRight = getProp(cell, 'border-right-width', 0);
        var borders = borderLeft + borderRight;
        return width - paddingLeft - paddingRight - borders;
      }
    };
    var getHeight = function (cell) {
      return needManualCalc() ? getCalculatedHeight(cell) : getProp(cell, 'height', get$6(cell));
    };
    var getWidth = function (cell) {
      return needManualCalc() ? getCalculatedWidth(cell) : getProp(cell, 'width', get$5(cell));
    };

    var rPercentageBasedSizeRegex = /(\d+(\.\d+)?)%/;
    var rPixelBasedSizeRegex = /(\d+(\.\d+)?)px|em/;
    var getPercentSize = function (elm, getter) {
      var relativeParent = offsetParent(elm).getOr(getBody(owner(elm)));
      return getter(elm) / getter(relativeParent) * 100;
    };
    var setPixelWidth = function (cell, amount) {
      set$1(cell, 'width', amount + 'px');
    };
    var setPercentageWidth = function (cell, amount) {
      set$1(cell, 'width', amount + '%');
    };
    var setHeight = function (cell, amount) {
      set$1(cell, 'height', amount + 'px');
    };
    var getHeightValue = function (cell) {
      return getRaw(cell, 'height').getOrThunk(function () {
        return getHeight(cell) + 'px';
      });
    };
    var convert = function (cell, number, getter, setter) {
      var newSize = table(cell).map(function (table) {
        var total = getter(table);
        return Math.floor(number / 100 * total);
      }).getOr(number);
      setter(cell, newSize);
      return newSize;
    };
    var normalizePixelSize = function (value, cell, getter, setter) {
      var number = parseInt(value, 10);
      return endsWith(value, '%') && name(cell) !== 'table' ? convert(cell, number, getter, setter) : number;
    };
    var getTotalHeight = function (cell) {
      var value = getHeightValue(cell);
      if (!value) {
        return get$6(cell);
      }
      return normalizePixelSize(value, cell, get$6, setHeight);
    };
    var get$7 = function (cell, type, f) {
      var v = f(cell);
      var span = getSpan(cell, type);
      return v / span;
    };
    var getRawWidth = function (element) {
      var cssWidth = getRaw(element, 'width');
      return cssWidth.fold(function () {
        return Optional.from(get$2(element, 'width'));
      }, function (width) {
        return Optional.some(width);
      });
    };
    var normalizePercentageWidth = function (cellWidth, tableSize) {
      return cellWidth / tableSize.pixelWidth() * 100;
    };
    var choosePercentageSize = function (element, width, tableSize) {
      var percentMatch = rPercentageBasedSizeRegex.exec(width);
      if (percentMatch !== null) {
        return parseFloat(percentMatch[1]);
      } else {
        var intWidth = getWidth(element);
        return normalizePercentageWidth(intWidth, tableSize);
      }
    };
    var getPercentageWidth = function (cell, tableSize) {
      var width = getRawWidth(cell);
      return width.fold(function () {
        var intWidth = get$5(cell);
        return normalizePercentageWidth(intWidth, tableSize);
      }, function (w) {
        return choosePercentageSize(cell, w, tableSize);
      });
    };
    var normalizePixelWidth = function (cellWidth, tableSize) {
      return cellWidth / 100 * tableSize.pixelWidth();
    };
    var choosePixelSize = function (element, width, tableSize) {
      var pixelMatch = rPixelBasedSizeRegex.exec(width);
      if (pixelMatch !== null) {
        return parseInt(pixelMatch[1], 10);
      }
      var percentMatch = rPercentageBasedSizeRegex.exec(width);
      if (percentMatch !== null) {
        var floatWidth = parseFloat(percentMatch[1]);
        return normalizePixelWidth(floatWidth, tableSize);
      }
      return getWidth(element);
    };
    var getPixelWidth = function (cell, tableSize) {
      var width = getRawWidth(cell);
      return width.fold(function () {
        return getWidth(cell);
      }, function (w) {
        return choosePixelSize(cell, w, tableSize);
      });
    };
    var getHeight$1 = function (cell) {
      return get$7(cell, 'rowspan', getTotalHeight);
    };
    var getGenericWidth = function (cell) {
      var width = getRawWidth(cell);
      return width.bind(function (w) {
        return parse(w, [
          'fixed',
          'relative',
          'empty'
        ]);
      });
    };
    var setGenericWidth = function (cell, amount, unit) {
      set$1(cell, 'width', amount + unit);
    };
    var getPixelTableWidth = function (table) {
      return get$5(table) + 'px';
    };
    var getPercentTableWidth = function (table) {
      return getPercentSize(table, get$5) + '%';
    };
    var isPercentSizing = function (table) {
      return getRawWidth(table).exists(function (size) {
        return rPercentageBasedSizeRegex.test(size);
      });
    };
    var isPixelSizing = function (table) {
      return getRawWidth(table).exists(function (size) {
        return rPixelBasedSizeRegex.test(size);
      });
    };
    var isNoneSizing = function (table) {
      return getRawWidth(table).isNone();
    };
    var percentageBasedSizeRegex = constant(rPercentageBasedSizeRegex);
    var pixelBasedSizeRegex = constant(rPixelBasedSizeRegex);

    var isCol = isTag('col');
    var getRaw$1 = function (cell, property, getter) {
      return getRaw(cell, property).fold(function () {
        return getter(cell) + 'px';
      }, function (raw) {
        return raw;
      });
    };
=======

    var needManualCalc = function () {
      var browser = detect$3().browser;
      return browser.isIE() || browser.isEdge();
    };
    var toNumber = function (px, fallback) {
      var num = parseFloat(px);
      return isNaN(num) ? fallback : num;
    };
    var getProp = function (elm, name, fallback) {
      return toNumber(get$3(elm, name), fallback);
    };
    var getCalculatedHeight = function (cell) {
      var height = cell.dom.getBoundingClientRect().height;
      var boxSizing = get$3(cell, 'box-sizing');
      if (boxSizing === 'border-box') {
        return height;
      } else {
        var paddingTop = getProp(cell, 'padding-top', 0);
        var paddingBottom = getProp(cell, 'padding-bottom', 0);
        var borderTop = getProp(cell, 'border-top-width', 0);
        var borderBottom = getProp(cell, 'border-bottom-width', 0);
        var borders = borderTop + borderBottom;
        return height - paddingTop - paddingBottom - borders;
      }
    };
    var getCalculatedWidth = function (cell) {
      var width = cell.dom.getBoundingClientRect().width;
      var boxSizing = get$3(cell, 'box-sizing');
      if (boxSizing === 'border-box') {
        return width;
      } else {
        var paddingLeft = getProp(cell, 'padding-left', 0);
        var paddingRight = getProp(cell, 'padding-right', 0);
        var borderLeft = getProp(cell, 'border-left-width', 0);
        var borderRight = getProp(cell, 'border-right-width', 0);
        var borders = borderLeft + borderRight;
        return width - paddingLeft - paddingRight - borders;
      }
    };
    var getHeight = function (cell) {
      return needManualCalc() ? getCalculatedHeight(cell) : getProp(cell, 'height', get$6(cell));
    };
    var getWidth = function (cell) {
      return needManualCalc() ? getCalculatedWidth(cell) : getProp(cell, 'width', get$5(cell));
    };

    var rPercentageBasedSizeRegex = /(\d+(\.\d+)?)%/;
    var rPixelBasedSizeRegex = /(\d+(\.\d+)?)px|em/;
    var getPercentSize = function (elm, getter) {
      var relativeParent = offsetParent(elm).getOr(getBody(owner(elm)));
      return getter(elm) / getter(relativeParent) * 100;
    };
    var setPixelWidth = function (cell, amount) {
      set$1(cell, 'width', amount + 'px');
    };
    var setPercentageWidth = function (cell, amount) {
      set$1(cell, 'width', amount + '%');
    };
    var setHeight = function (cell, amount) {
      set$1(cell, 'height', amount + 'px');
    };
    var getHeightValue = function (cell) {
      return getRaw(cell, 'height').getOrThunk(function () {
        return getHeight(cell) + 'px';
      });
    };
    var convert = function (cell, number, getter, setter) {
      var newSize = table(cell).map(function (table) {
        var total = getter(table);
        return Math.floor(number / 100 * total);
      }).getOr(number);
      setter(cell, newSize);
      return newSize;
    };
    var normalizePixelSize = function (value, cell, getter, setter) {
      var number = parseInt(value, 10);
      return endsWith(value, '%') && name(cell) !== 'table' ? convert(cell, number, getter, setter) : number;
    };
    var getTotalHeight = function (cell) {
      var value = getHeightValue(cell);
      if (!value) {
        return get$6(cell);
      }
      return normalizePixelSize(value, cell, get$6, setHeight);
    };
    var get$7 = function (cell, type, f) {
      var v = f(cell);
      var span = getSpan(cell, type);
      return v / span;
    };
    var getRawWidth = function (element) {
      var cssWidth = getRaw(element, 'width');
      return cssWidth.fold(function () {
        return Optional.from(get$2(element, 'width'));
      }, function (width) {
        return Optional.some(width);
      });
    };
    var normalizePercentageWidth = function (cellWidth, tableSize) {
      return cellWidth / tableSize.pixelWidth() * 100;
    };
    var choosePercentageSize = function (element, width, tableSize) {
      var percentMatch = rPercentageBasedSizeRegex.exec(width);
      if (percentMatch !== null) {
        return parseFloat(percentMatch[1]);
      } else {
        var intWidth = getWidth(element);
        return normalizePercentageWidth(intWidth, tableSize);
      }
    };
    var getPercentageWidth = function (cell, tableSize) {
      var width = getRawWidth(cell);
      return width.fold(function () {
        var intWidth = get$5(cell);
        return normalizePercentageWidth(intWidth, tableSize);
      }, function (w) {
        return choosePercentageSize(cell, w, tableSize);
      });
    };
    var normalizePixelWidth = function (cellWidth, tableSize) {
      return cellWidth / 100 * tableSize.pixelWidth();
    };
    var choosePixelSize = function (element, width, tableSize) {
      var pixelMatch = rPixelBasedSizeRegex.exec(width);
      if (pixelMatch !== null) {
        return parseInt(pixelMatch[1], 10);
      }
      var percentMatch = rPercentageBasedSizeRegex.exec(width);
      if (percentMatch !== null) {
        var floatWidth = parseFloat(percentMatch[1]);
        return normalizePixelWidth(floatWidth, tableSize);
      }
      return getWidth(element);
    };
    var getPixelWidth = function (cell, tableSize) {
      var width = getRawWidth(cell);
      return width.fold(function () {
        return getWidth(cell);
      }, function (w) {
        return choosePixelSize(cell, w, tableSize);
      });
    };
    var getHeight$1 = function (cell) {
      return get$7(cell, 'rowspan', getTotalHeight);
    };
    var getGenericWidth = function (cell) {
      var width = getRawWidth(cell);
      return width.bind(function (w) {
        return parse(w, [
          'fixed',
          'relative',
          'empty'
        ]);
      });
    };
    var setGenericWidth = function (cell, amount, unit) {
      set$1(cell, 'width', amount + unit);
    };
    var getPixelTableWidth = function (table) {
      return get$5(table) + 'px';
    };
    var getPercentTableWidth = function (table) {
      return getPercentSize(table, get$5) + '%';
    };
    var isPercentSizing = function (table) {
      return getRawWidth(table).exists(function (size) {
        return rPercentageBasedSizeRegex.test(size);
      });
    };
    var isPixelSizing = function (table) {
      return getRawWidth(table).exists(function (size) {
        return rPixelBasedSizeRegex.test(size);
      });
    };
    var isNoneSizing = function (table) {
      return getRawWidth(table).isNone();
    };
    var percentageBasedSizeRegex = constant(rPercentageBasedSizeRegex);
    var pixelBasedSizeRegex = constant(rPixelBasedSizeRegex);

    var isCol = isTag('col');
    var getRaw$1 = function (cell, property, getter) {
      return getRaw(cell, property).fold(function () {
        return getter(cell) + 'px';
      }, function (raw) {
        return raw;
      });
    };
>>>>>>> 768d040f
    var getRawW = function (cell, tableSize) {
      var fallback = function (e) {
        return isCol(e) ? get$5(e) : getPixelWidth(e, tableSize);
      };
      return getRaw$1(cell, 'width', fallback);
    };
    var getRawH = function (cell) {
      return getRaw$1(cell, 'height', getHeight$1);
    };
    var justCols = function (warehouse) {
      return map(Warehouse.justColumns(warehouse), function (column) {
        return Optional.from(column.element);
      });
    };
    var hasRawStyle = function (cell, prop) {
      return getRaw(cell, prop).isSome();
    };
    var isValidColumn = function (cell) {
      return !isCol(cell) || hasRawStyle(cell, 'width');
    };
    var getDimension = function (cellOpt, index, backups, filter, getter, fallback) {
      return cellOpt.filter(filter).fold(function () {
        return fallback(deduce(backups, index));
      }, function (cell) {
        return getter(cell);
      });
    };
    var getWidthFrom = function (warehouse, table, getWidth, fallback, tableSize) {
      var columnCells = columns$1(warehouse, function (cell) {
        return hasRawStyle(cell, 'width');
      });
      var columns = Warehouse.hasColumns(warehouse) ? justCols(warehouse) : columnCells;
      var backups = [Optional.some(width.edge(table))].concat(map(width.positions(columnCells, table), function (pos) {
        return pos.map(function (p) {
          return p.x;
        });
      }));
      var colFilter = not(hasColspan);
      return map(columns, function (cellOption, c) {
        return getDimension(cellOption, c, backups, colFilter, function (column) {
          if (isValidColumn(column)) {
            return getWidth(column, tableSize);
          } else {
            var cell = bindFrom(columnCells[c], identity);
            return getDimension(cell, c, backups, colFilter, function (cell) {
              return fallback(Optional.some(get$5(cell)));
            }, fallback);
          }
        }, fallback);
      });
    };
    var getDeduced = function (deduced) {
      return deduced.map(function (d) {
        return d + 'px';
      }).getOr('');
    };
    var getRawWidths = function (warehouse, table, tableSize) {
      return getWidthFrom(warehouse, table, getRawW, getDeduced, tableSize);
    };
    var getPercentageWidths = function (warehouse, table, tableSize) {
      return getWidthFrom(warehouse, table, getPercentageWidth, function (deduced) {
        return deduced.fold(function () {
          return tableSize.minCellWidth();
        }, function (cellWidth) {
          return cellWidth / tableSize.pixelWidth() * 100;
        });
      }, tableSize);
    };
    var getPixelWidths = function (warehouse, table, tableSize) {
      return getWidthFrom(warehouse, table, getPixelWidth, function (deduced) {
        return deduced.getOrThunk(tableSize.minCellWidth);
      }, tableSize);
    };
    var getHeightFrom = function (warehouse, table, direction, getHeight, fallback) {
      var rows = rows$1(warehouse);
      var backups = [Optional.some(direction.edge(table))].concat(map(direction.positions(rows, table), function (pos) {
        return pos.map(function (p) {
          return p.y;
        });
      }));
      return map(rows, function (cellOption, c) {
        return getDimension(cellOption, c, backups, not(hasRowspan), getHeight, fallback);
      });
    };
    var getPixelHeights = function (warehouse, table, direction) {
      return getHeightFrom(warehouse, table, direction, getHeight$1, function (deduced) {
        return deduced.getOrThunk(minHeight);
      });
    };
    var getRawHeights = function (warehouse, table, direction) {
      return getHeightFrom(warehouse, table, direction, getRawH, getDeduced);
    };

    var Cell = function (initial) {
      var value = initial;
      var get = function () {
        return value;
      };
      var set = function (v) {
        value = v;
      };
      return {
        get: get,
        set: set
      };
    };

    var noneSize = function (table) {
      var getWidth = function () {
        return get$5(table);
      };
      var zero = constant(0);
      var getWidths = function (warehouse, tableSize) {
        return getPixelWidths(warehouse, table, tableSize);
      };
      return {
        width: getWidth,
        pixelWidth: getWidth,
        getWidths: getWidths,
        getCellDelta: zero,
        singleColumnWidth: constant([0]),
        minCellWidth: zero,
        setElementWidth: noop,
        adjustTableWidth: noop,
        isRelative: true,
        label: 'none'
      };
    };
    var percentageSize = function (initialWidth, table) {
      var floatWidth = Cell(parseFloat(initialWidth));
      var pixelWidth = Cell(get$5(table));
      var getCellDelta = function (delta) {
        return delta / pixelWidth.get() * 100;
      };
      var singleColumnWidth = function (w, _delta) {
        return [100 - w];
      };
      var minCellWidth = function () {
        return minWidth() / pixelWidth.get() * 100;
      };
      var adjustTableWidth = function (delta) {
        var currentWidth = floatWidth.get();
        var change = delta / 100 * currentWidth;
        var newWidth = currentWidth + change;
        setPercentageWidth(table, newWidth);
        floatWidth.set(newWidth);
        pixelWidth.set(get$5(table));
      };
      var getWidths = function (warehouse, tableSize) {
        return getPercentageWidths(warehouse, table, tableSize);
      };
      return {
        width: floatWidth.get,
        pixelWidth: pixelWidth.get,
        getWidths: getWidths,
        getCellDelta: getCellDelta,
        singleColumnWidth: singleColumnWidth,
        minCellWidth: minCellWidth,
        setElementWidth: setPercentageWidth,
        adjustTableWidth: adjustTableWidth,
        isRelative: true,
        label: 'percent'
<<<<<<< HEAD
      };
    };
    var pixelSize = function (initialWidth, table) {
      var width = Cell(initialWidth);
      var getWidth = width.get;
      var getCellDelta = identity;
      var singleColumnWidth = function (w, delta) {
        var newNext = Math.max(minWidth(), w + delta);
        return [newNext - w];
      };
      var adjustTableWidth = function (delta) {
        var newWidth = getWidth() + delta;
        setPixelWidth(table, newWidth);
        width.set(newWidth);
      };
      var getWidths = function (warehouse, tableSize) {
        return getPixelWidths(warehouse, table, tableSize);
      };
=======
      };
    };
    var pixelSize = function (initialWidth, table) {
      var width = Cell(initialWidth);
      var getWidth = width.get;
      var getCellDelta = identity;
      var singleColumnWidth = function (w, delta) {
        var newNext = Math.max(minWidth(), w + delta);
        return [newNext - w];
      };
      var adjustTableWidth = function (delta) {
        var newWidth = getWidth() + delta;
        setPixelWidth(table, newWidth);
        width.set(newWidth);
      };
      var getWidths = function (warehouse, tableSize) {
        return getPixelWidths(warehouse, table, tableSize);
      };
>>>>>>> 768d040f
      return {
        width: getWidth,
        pixelWidth: getWidth,
        getWidths: getWidths,
        getCellDelta: getCellDelta,
        singleColumnWidth: singleColumnWidth,
        minCellWidth: minWidth,
        setElementWidth: setPixelWidth,
        adjustTableWidth: adjustTableWidth,
        isRelative: false,
        label: 'pixel'
      };
    };
    var chooseSize = function (element, width) {
      var percentMatch = percentageBasedSizeRegex().exec(width);
      if (percentMatch !== null) {
        return percentageSize(percentMatch[1], element);
      }
      var pixelMatch = pixelBasedSizeRegex().exec(width);
      if (pixelMatch !== null) {
        var intWidth = parseInt(pixelMatch[1], 10);
        return pixelSize(intWidth, element);
      }
      var fallbackWidth = get$5(element);
      return pixelSize(fallbackWidth, element);
    };
    var getTableSize = function (table) {
      var width = getRawWidth(table);
      return width.fold(function () {
        return noneSize(table);
      }, function (w) {
        return chooseSize(table, w);
      });
    };
    var TableSize = {
      getTableSize: getTableSize,
      pixelSize: pixelSize,
      percentageSize: percentageSize,
      noneSize: noneSize
    };

    var statsStruct = function (minRow, minCol, maxRow, maxCol, allCells, selectedCells) {
      return {
        minRow: minRow,
        minCol: minCol,
        maxRow: maxRow,
        maxCol: maxCol,
        allCells: allCells,
        selectedCells: selectedCells
      };
    };
    var findSelectedStats = function (house, isSelected) {
      var totalColumns = house.grid.columns;
      var totalRows = house.grid.rows;
      var minRow = totalRows;
      var minCol = totalColumns;
      var maxRow = 0;
      var maxCol = 0;
      var allCells = [];
      var selectedCells = [];
      each$1(house.access, function (detail) {
        allCells.push(detail);
        if (isSelected(detail)) {
          selectedCells.push(detail);
          var startRow = detail.row;
          var endRow = startRow + detail.rowspan - 1;
          var startCol = detail.column;
          var endCol = startCol + detail.colspan - 1;
          if (startRow < minRow) {
            minRow = startRow;
          } else if (endRow > maxRow) {
            maxRow = endRow;
          }
          if (startCol < minCol) {
            minCol = startCol;
          } else if (endCol > maxCol) {
            maxCol = endCol;
          }
        }
      });
      return statsStruct(minRow, minCol, maxRow, maxCol, allCells, selectedCells);
    };
    var makeCell = function (list, seenSelected, rowIndex) {
      var row = list[rowIndex].element;
      var td = SugarElement.fromTag('td');
      append(td, SugarElement.fromTag('br'));
      var f = seenSelected ? append : prepend;
      f(row, td);
    };
    var fillInGaps = function (list, house, stats, isSelected) {
      var totalColumns = house.grid.columns;
      var totalRows = house.grid.rows;
      for (var i = 0; i < totalRows; i++) {
        var seenSelected = false;
        for (var j = 0; j < totalColumns; j++) {
          if (!(i < stats.minRow || i > stats.maxRow || j < stats.minCol || j > stats.maxCol)) {
            var needCell = Warehouse.getAt(house, i, j).filter(isSelected).isNone();
            if (needCell) {
              makeCell(list, seenSelected, i);
            } else {
              seenSelected = true;
            }
          }
        }
      }
    };
    var clean = function (replica, stats, house, widthDelta) {
      each$1(house.columns, function (col) {
        if (col.column < stats.minCol || col.column > stats.maxCol) {
          remove$2(col.element);
        }
      });
      var emptyRows = filter(firstLayer(replica, 'tr'), function (row) {
        return row.dom.childElementCount === 0;
      });
      each(emptyRows, remove$2);
      if (stats.minCol === stats.maxCol || stats.minRow === stats.maxRow) {
        each(firstLayer(replica, 'th,td'), function (cell) {
          remove(cell, 'rowspan');
          remove(cell, 'colspan');
        });
      }
      remove(replica, LOCKED_COL_ATTR);
      remove(replica, 'data-snooker-col-series');
      var tableSize = TableSize.getTableSize(replica);
      tableSize.adjustTableWidth(widthDelta);
    };
    var getTableWidthDelta = function (table, warehouse, tableSize, stats) {
      if (stats.minCol === 0 && warehouse.grid.columns === stats.maxCol + 1) {
        return 0;
      }
      var colWidths = getPixelWidths(warehouse, table, tableSize);
      var allColsWidth = foldl(colWidths, function (acc, width) {
        return acc + width;
      }, 0);
      var selectedColsWidth = foldl(colWidths.slice(stats.minCol, stats.maxCol + 1), function (acc, width) {
        return acc + width;
      }, 0);
      var newWidth = selectedColsWidth / allColsWidth * tableSize.pixelWidth();
      var delta = newWidth - tableSize.pixelWidth();
      return tableSize.getCellDelta(delta);
    };
    var extract = function (table, selectedSelector) {
      var isSelected = function (detail) {
        return is(detail.element, selectedSelector);
      };
      var replica = deep(table);
      var list = fromTable(replica);
      var tableSize = TableSize.getTableSize(table);
      var replicaHouse = Warehouse.generate(list);
      var replicaStats = findSelectedStats(replicaHouse, isSelected);
      var selector = 'th:not(' + selectedSelector + ')' + ',td:not(' + selectedSelector + ')';
      var unselectedCells = filterFirstLayer(replica, 'th,td', function (cell) {
        return is(cell, selector);
      });
      each(unselectedCells, remove$2);
      fillInGaps(list, replicaHouse, replicaStats, isSelected);
      var house = Warehouse.fromTable(table);
      var widthDelta = getTableWidthDelta(table, house, tableSize, replicaStats);
      clean(replica, replicaStats, replicaHouse, widthDelta);
      return replica;
    };

    var nbsp = '\xA0';

    var getEnd = function (element) {
      return name(element) === 'img' ? 1 : getOption(element).fold(function () {
        return children(element).length;
      }, function (v) {
        return v.length;
      });
<<<<<<< HEAD
    };
    var isTextNodeWithCursorPosition = function (el) {
      return getOption(el).filter(function (text) {
        return text.trim().length !== 0 || text.indexOf(nbsp) > -1;
      }).isSome();
    };
    var elementsWithCursorPosition = [
      'img',
      'br'
    ];
    var isCursorPosition = function (elem) {
      var hasCursorPosition = isTextNodeWithCursorPosition(elem);
      return hasCursorPosition || contains(elementsWithCursorPosition, name(elem));
    };

    var first = function (element) {
      return descendant(element, isCursorPosition);
    };
    var last$1 = function (element) {
      return descendantRtl(element, isCursorPosition);
    };
=======
    };
    var isTextNodeWithCursorPosition = function (el) {
      return getOption(el).filter(function (text) {
        return text.trim().length !== 0 || text.indexOf(nbsp) > -1;
      }).isSome();
    };
    var elementsWithCursorPosition = [
      'img',
      'br'
    ];
    var isCursorPosition = function (elem) {
      var hasCursorPosition = isTextNodeWithCursorPosition(elem);
      return hasCursorPosition || contains(elementsWithCursorPosition, name(elem));
    };

    var first = function (element) {
      return descendant(element, isCursorPosition);
    };
    var last$1 = function (element) {
      return descendantRtl(element, isCursorPosition);
    };
>>>>>>> 768d040f
    var descendantRtl = function (scope, predicate) {
      var descend = function (element) {
        var children$1 = children(element);
        for (var i = children$1.length - 1; i >= 0; i--) {
          var child = children$1[i];
          if (predicate(child)) {
            return Optional.some(child);
          }
          var res = descend(child);
          if (res.isSome()) {
            return res;
          }
        }
        return Optional.none();
      };
      return descend(scope);
    };

    var transferableAttributes = {
      scope: [
        'row',
        'col'
      ]
    };
    var createCell = function () {
      var td = SugarElement.fromTag('td');
      append(td, SugarElement.fromTag('br'));
      return td;
    };
    var createCol = function () {
      return SugarElement.fromTag('col');
    };
    var createColgroup = function () {
      return SugarElement.fromTag('colgroup');
    };
    var replace = function (cell, tag, attrs) {
      var replica = copy$1(cell, tag);
      each$1(attrs, function (v, k) {
        if (v === null) {
          remove(replica, k);
        } else {
          set(replica, k, v);
        }
      });
      return replica;
    };
    var pasteReplace = function (cell) {
      return cell;
    };
    var newRow = function (doc) {
      return function () {
        return SugarElement.fromTag('tr', doc.dom);
      };
    };
    var cloneFormats = function (oldCell, newCell, formats) {
      var first$1 = first(oldCell);
      return first$1.map(function (firstText) {
        var formatSelector = formats.join(',');
        var parents = ancestors$1(firstText, formatSelector, function (element) {
          return eq$1(element, oldCell);
        });
        return foldr(parents, function (last, parent) {
          var clonedFormat = shallow(parent);
          remove(clonedFormat, 'contenteditable');
          append(last, clonedFormat);
          return clonedFormat;
        }, newCell);
      }).getOr(newCell);
    };
    var cloneAppropriateAttributes = function (original, clone) {
      each$1(transferableAttributes, function (validAttributes, attributeName) {
        return getOpt(original, attributeName).filter(function (attribute) {
          return contains(validAttributes, attribute);
        }).each(function (attribute) {
          return set(clone, attributeName, attribute);
        });
      });
    };
    var cellOperations = function (mutate, doc, formatsToClone) {
      var cloneCss = function (prev, clone) {
        copy(prev.element, clone);
        remove$1(clone, 'height');
        if (prev.colspan !== 1) {
          remove$1(clone, 'width');
        }
      };
      var newCell = function (prev) {
        var docu = owner(prev.element);
        var td = SugarElement.fromTag(name(prev.element), docu.dom);
        var formats = formatsToClone.getOr([
          'strong',
          'em',
          'b',
          'i',
          'span',
          'font',
          'h1',
          'h2',
          'h3',
          'h4',
          'h5',
          'h6',
          'p',
          'div'
        ]);
        var lastNode = formats.length > 0 ? cloneFormats(prev.element, td, formats) : td;
        append(lastNode, SugarElement.fromTag('br'));
        cloneCss(prev, td);
        cloneAppropriateAttributes(prev.element, td);
        mutate(prev.element, td);
        return td;
      };
      var newCol = function (prev) {
        var doc = owner(prev.element);
        var col = SugarElement.fromTag(name(prev.element), doc.dom);
        cloneCss(prev, col);
        mutate(prev.element, col);
        return col;
      };
      return {
        col: newCol,
        colgroup: createColgroup,
        row: newRow(doc),
        cell: newCell,
        replace: replace,
        gap: createCell
      };
    };
    var paste = function (doc) {
      return {
        col: createCol,
        colgroup: createColgroup,
        row: newRow(doc),
        cell: createCell,
        replace: pasteReplace,
        gap: createCell
      };
    };

    var fromHtml$1 = function (html, scope) {
      var doc = scope || document;
      var div = doc.createElement('div');
      div.innerHTML = html;
      return children(SugarElement.fromDom(div));
    };
    var fromDom$1 = function (nodes) {
      return map(nodes, SugarElement.fromDom);
    };

    var getNodeName = function (elm) {
      return elm.nodeName.toLowerCase();
<<<<<<< HEAD
    };
    var getBody$1 = function (editor) {
      return SugarElement.fromDom(editor.getBody());
    };
    var getPixelWidth$1 = function (elm) {
      return elm.getBoundingClientRect().width;
    };
    var getPixelHeight = function (elm) {
      return elm.getBoundingClientRect().height;
    };
    var getIsRoot = function (editor) {
      return function (element) {
        return eq$1(element, getBody$1(editor));
      };
    };
    var removePxSuffix = function (size) {
      return size ? size.replace(/px$/, '') : '';
    };
    var addPxSuffix = function (size) {
      return /^\d+(\.\d+)?$/.test(size) ? size + 'px' : size;
    };
    var removeDataStyle = function (table) {
      remove(table, 'data-mce-style');
      var removeStyleAttribute = function (element) {
        return remove(element, 'data-mce-style');
      };
      each(cells(table), removeStyleAttribute);
      each(columns(table), removeStyleAttribute);
    };
    var getRawWidth$1 = function (editor, elm) {
      var raw = editor.dom.getStyle(elm, 'width') || editor.dom.getAttrib(elm, 'width');
      return Optional.from(raw).filter(isNotEmpty);
    };
    var isPercentage = function (value) {
      return /^(\d+(\.\d+)?)%$/.test(value);
    };
    var isPixel = function (value) {
      return /^(\d+(\.\d+)?)px$/.test(value);
    };
=======
    };
    var getBody$1 = function (editor) {
      return SugarElement.fromDom(editor.getBody());
    };
    var getPixelWidth$1 = function (elm) {
      return elm.getBoundingClientRect().width;
    };
    var getPixelHeight = function (elm) {
      return elm.getBoundingClientRect().height;
    };
    var getIsRoot = function (editor) {
      return function (element) {
        return eq$1(element, getBody$1(editor));
      };
    };
    var removePxSuffix = function (size) {
      return size ? size.replace(/px$/, '') : '';
    };
    var addPxSuffix = function (size) {
      return /^\d+(\.\d+)?$/.test(size) ? size + 'px' : size;
    };
    var removeDataStyle = function (table) {
      remove(table, 'data-mce-style');
      var removeStyleAttribute = function (element) {
        return remove(element, 'data-mce-style');
      };
      each(cells(table), removeStyleAttribute);
      each(columns(table), removeStyleAttribute);
    };
    var getRawWidth$1 = function (editor, elm) {
      var raw = editor.dom.getStyle(elm, 'width') || editor.dom.getAttrib(elm, 'width');
      return Optional.from(raw).filter(isNotEmpty);
    };
    var isPercentage = function (value) {
      return /^(\d+(\.\d+)?)%$/.test(value);
    };
    var isPixel = function (value) {
      return /^(\d+(\.\d+)?)px$/.test(value);
    };
>>>>>>> 768d040f
    var getSelectionStart = function (editor) {
      return SugarElement.fromDom(editor.selection.getStart());
    };

    var selection = function (selections) {
      return cata(selections.get(), constant([]), identity, pure);
    };
    var unmergable = function (selections) {
      var hasSpan = function (elem, type) {
        return getOpt(elem, type).exists(function (span) {
          return parseInt(span, 10) > 1;
        });
      };
      var hasRowOrColSpan = function (elem) {
        return hasSpan(elem, 'rowspan') || hasSpan(elem, 'colspan');
      };
      var candidates = selection(selections);
      return candidates.length > 0 && forall(candidates, hasRowOrColSpan) ? Optional.some(candidates) : Optional.none();
    };
    var mergable = function (table, selections, ephemera) {
      return cata(selections.get(), Optional.none, function (cells) {
        if (cells.length <= 1) {
          return Optional.none();
        } else {
          return retrieveBox(table, ephemera.firstSelectedSelector, ephemera.lastSelectedSelector).map(function (bounds) {
            return {
              bounds: bounds,
              cells: cells
            };
          });
        }
      }, Optional.none);
    };

    var strSelected = 'data-mce-selected';
    var strSelectedSelector = 'td[' + strSelected + '],th[' + strSelected + ']';
    var strAttributeSelector = '[' + strSelected + ']';
    var strFirstSelected = 'data-mce-first-selected';
    var strFirstSelectedSelector = 'td[' + strFirstSelected + '],th[' + strFirstSelected + ']';
    var strLastSelected = 'data-mce-last-selected';
    var strLastSelectedSelector = 'td[' + strLastSelected + '],th[' + strLastSelected + ']';
    var attributeSelector = strAttributeSelector;
    var ephemera = {
      selected: strSelected,
      selectedSelector: strSelectedSelector,
      firstSelected: strFirstSelected,
      firstSelectedSelector: strFirstSelectedSelector,
      lastSelected: strLastSelected,
      lastSelectedSelector: strLastSelectedSelector
    };

    var noMenu = function (cell) {
      return {
        element: cell,
        mergable: Optional.none(),
        unmergable: Optional.none(),
        selection: [cell]
      };
    };
    var forMenu = function (selections, table, cell) {
      return {
        element: cell,
        mergable: mergable(table, selections, ephemera),
        unmergable: unmergable(selections),
        selection: selection(selections)
      };
    };
    var paste$1 = function (element, clipboard, generators) {
      return {
        element: element,
        clipboard: clipboard,
        generators: generators
      };
    };
    var pasteRows = function (selections, cell, clipboard, generators) {
      return {
        selection: selection(selections),
        clipboard: clipboard,
        generators: generators
      };
    };

    var extractSelected = function (cells) {
      return table(cells[0]).map(function (table) {
        var replica = extract(table, attributeSelector);
        removeDataStyle(replica);
        return [replica];
      });
    };
    var serializeElements = function (editor, elements) {
      return map(elements, function (elm) {
        return editor.selection.serializer.serialize(elm.dom, {});
      }).join('');
    };
    var getTextContent = function (elements) {
      return map(elements, function (element) {
        return element.dom.innerText;
      }).join('');
    };
    var registerEvents = function (editor, selections, actions, cellSelection) {
      editor.on('BeforeGetContent', function (e) {
        var multiCellContext = function (cells) {
          e.preventDefault();
          extractSelected(cells).each(function (elements) {
            e.content = e.format === 'text' ? getTextContent(elements) : serializeElements(editor, elements);
          });
        };
        if (e.selection === true) {
          cata(selections.get(), noop, multiCellContext, noop);
        }
      });
      editor.on('BeforeSetContent', function (e) {
        if (e.selection === true && e.paste === true) {
          var cellOpt = Optional.from(editor.dom.getParent(editor.selection.getStart(), 'th,td'));
          cellOpt.each(function (domCell) {
            var cell = SugarElement.fromDom(domCell);
            table(cell).each(function (table) {
              var elements = filter(fromHtml$1(e.content), function (content) {
                return name(content) !== 'meta';
              });
              var isTable = function (elm) {
                return name(elm) === 'table';
              };
              if (elements.length === 1 && isTable(elements[0])) {
                e.preventDefault();
                var doc = SugarElement.fromDom(editor.getDoc());
                var generators = paste(doc);
                var targets = paste$1(cell, elements[0], generators);
                actions.pasteCells(table, targets).each(function (data) {
                  editor.selection.setRng(data.rng);
                  editor.focus();
                  cellSelection.clear(table);
                });
              }
            });
          });
        }
      });
    };

    var adt = Adt.generate([
      { none: [] },
      { only: ['index'] },
      {
        left: [
          'index',
          'next'
        ]
      },
      {
        middle: [
          'prev',
          'index',
          'next'
        ]
      },
      {
        right: [
          'prev',
          'index'
        ]
      }
    ]);
    var ColumnContext = __assign({}, adt);

    var neighbours = function (input, index) {
      if (input.length === 0) {
        return ColumnContext.none();
      }
      if (input.length === 1) {
        return ColumnContext.only(0);
      }
      if (index === 0) {
        return ColumnContext.left(0, 1);
      }
      if (index === input.length - 1) {
        return ColumnContext.right(index - 1, index);
      }
      if (index > 0 && index < input.length - 1) {
        return ColumnContext.middle(index - 1, index, index + 1);
      }
      return ColumnContext.none();
    };
    var determine = function (input, column, step, tableSize, resize) {
      var result = input.slice(0);
      var context = neighbours(input, column);
      var onNone = constant(map(result, constant(0)));
      var onOnly = function (index) {
        return tableSize.singleColumnWidth(result[index], step);
      };
      var onLeft = function (index, next) {
        return resize.calcLeftEdgeDeltas(result, index, next, step, tableSize.minCellWidth(), tableSize.isRelative);
      };
      var onMiddle = function (prev, index, next) {
        return resize.calcMiddleDeltas(result, prev, index, next, step, tableSize.minCellWidth(), tableSize.isRelative);
      };
      var onRight = function (prev, index) {
        return resize.calcRightEdgeDeltas(result, prev, index, step, tableSize.minCellWidth(), tableSize.isRelative);
      };
      return context.fold(onNone, onOnly, onLeft, onMiddle, onRight);
    };

    var total = function (start, end, measures) {
      var r = 0;
      for (var i = start; i < end; i++) {
        r += measures[i] !== undefined ? measures[i] : 0;
      }
      return r;
    };
    var recalculateWidthForCells = function (warehouse, widths) {
      var all = Warehouse.justCells(warehouse);
      return map(all, function (cell) {
        var width = total(cell.column, cell.column + cell.colspan, widths);
        return {
          element: cell.element,
          width: width,
          colspan: cell.colspan
        };
      });
    };
    var recalculateWidthForColumns = function (warehouse, widths) {
      var groups = Warehouse.justColumns(warehouse);
      return map(groups, function (column, index) {
        return {
          element: column.element,
          width: widths[index],
          colspan: column.colspan
        };
      });
    };
    var recalculateHeightForCells = function (warehouse, heights) {
      var all = Warehouse.justCells(warehouse);
      return map(all, function (cell) {
        var height = total(cell.row, cell.row + cell.rowspan, heights);
        return {
          element: cell.element,
          height: height,
          rowspan: cell.rowspan
        };
      });
    };
    var matchRowHeight = function (warehouse, heights) {
      return map(warehouse.all, function (row, i) {
        return {
          element: row.element,
          height: heights[i]
        };
      });
    };

    var sumUp = function (newSize) {
      return foldr(newSize, function (b, a) {
        return b + a;
      }, 0);
    };
    var recalculate = function (warehouse, widths) {
      if (Warehouse.hasColumns(warehouse)) {
        return recalculateWidthForColumns(warehouse, widths);
      } else {
        return recalculateWidthForCells(warehouse, widths);
      }
    };
    var recalculateAndApply = function (warehouse, widths, tableSize) {
      var newSizes = recalculate(warehouse, widths);
      each(newSizes, function (cell) {
        tableSize.setElementWidth(cell.element, cell.width);
      });
    };
    var adjustWidth = function (table, delta, index, resizing, tableSize) {
      var warehouse = Warehouse.fromTable(table);
      var step = tableSize.getCellDelta(delta);
      var widths = tableSize.getWidths(warehouse, tableSize);
      var isLastColumn = index === warehouse.grid.columns - 1;
      var clampedStep = resizing.clampTableDelta(widths, index, step, tableSize.minCellWidth(), isLastColumn);
      var deltas = determine(widths, index, clampedStep, tableSize, resizing);
      var newWidths = map(deltas, function (dx, i) {
        return dx + widths[i];
      });
      recalculateAndApply(warehouse, newWidths, tableSize);
      resizing.resizeTable(tableSize.adjustTableWidth, clampedStep, isLastColumn);
    };
    var adjustHeight = function (table, delta, index, direction) {
      var warehouse = Warehouse.fromTable(table);
      var heights = getPixelHeights(warehouse, table, direction);
      var newHeights = map(heights, function (dy, i) {
        return index === i ? Math.max(delta + dy, minHeight()) : dy;
      });
      var newCellSizes = recalculateHeightForCells(warehouse, newHeights);
      var newRowSizes = matchRowHeight(warehouse, newHeights);
      each(newRowSizes, function (row) {
        setHeight(row.element, row.height);
      });
      each(newCellSizes, function (cell) {
        setHeight(cell.element, cell.height);
      });
      var total = sumUp(newHeights);
      setHeight(table, total);
    };
    var adjustAndRedistributeWidths = function (_table, list, details, tableSize, resizeBehaviour) {
      var warehouse = Warehouse.generate(list);
      var sizes = tableSize.getWidths(warehouse, tableSize);
      var tablePixelWidth = tableSize.pixelWidth();
      var _a = resizeBehaviour.calcRedestributedWidths(sizes, tablePixelWidth, details.pixelDelta, tableSize.isRelative), newSizes = _a.newSizes, delta = _a.delta;
      recalculateAndApply(warehouse, newSizes, tableSize);
      tableSize.adjustTableWidth(delta);
    };
    var adjustWidthTo = function (_table, list, _info, tableSize) {
      var warehouse = Warehouse.generate(list);
      var widths = tableSize.getWidths(warehouse, tableSize);
      recalculateAndApply(warehouse, widths, tableSize);
    };

    var zero = function (array) {
      return map(array, constant(0));
    };
    var surround = function (sizes, startIndex, endIndex, results, f) {
      return f(sizes.slice(0, startIndex)).concat(results).concat(f(sizes.slice(endIndex)));
    };
    var clampDeltaHelper = function (predicate) {
      return function (sizes, index, delta, minCellSize) {
        if (!predicate(delta)) {
          return delta;
        } else {
          var newSize = Math.max(minCellSize, sizes[index] - Math.abs(delta));
          var diff = Math.abs(newSize - sizes[index]);
          return delta >= 0 ? diff : -diff;
        }
      };
    };
    var clampNegativeDelta = clampDeltaHelper(function (delta) {
      return delta < 0;
    });
    var clampDelta = clampDeltaHelper(always);
    var resizeTable = function () {
      var calcFixedDeltas = function (sizes, index, next, delta, minCellSize) {
        var clampedDelta = clampNegativeDelta(sizes, index, delta, minCellSize);
        return surround(sizes, index, next + 1, [
          clampedDelta,
          0
        ], zero);
      };
      var calcRelativeDeltas = function (sizes, index, delta, minCellSize) {
        var ratio = (100 + delta) / 100;
        var newThis = Math.max(minCellSize, (sizes[index] + delta) / ratio);
        return map(sizes, function (size, idx) {
          var newSize = idx === index ? newThis : size / ratio;
          return newSize - size;
        });
      };
      var calcLeftEdgeDeltas = function (sizes, index, next, delta, minCellSize, isRelative) {
        if (isRelative) {
          return calcRelativeDeltas(sizes, index, delta, minCellSize);
        } else {
          return calcFixedDeltas(sizes, index, next, delta, minCellSize);
        }
      };
      var calcMiddleDeltas = function (sizes, _prev, index, next, delta, minCellSize, isRelative) {
        return calcLeftEdgeDeltas(sizes, index, next, delta, minCellSize, isRelative);
      };
      var resizeTable = function (resizer, delta) {
        return resizer(delta);
      };
      var calcRightEdgeDeltas = function (sizes, _prev, index, delta, minCellSize, isRelative) {
        if (isRelative) {
          return calcRelativeDeltas(sizes, index, delta, minCellSize);
        } else {
          var clampedDelta = clampNegativeDelta(sizes, index, delta, minCellSize);
          return zero(sizes.slice(0, index)).concat([clampedDelta]);
        }
      };
      var calcRedestributedWidths = function (sizes, totalWidth, pixelDelta, isRelative) {
        if (isRelative) {
          var tableWidth = totalWidth + pixelDelta;
          var ratio_1 = tableWidth / totalWidth;
          var newSizes = map(sizes, function (size) {
            return size / ratio_1;
          });
          return {
            delta: ratio_1 * 100 - 100,
            newSizes: newSizes
          };
        } else {
          return {
            delta: pixelDelta,
            newSizes: sizes
          };
        }
      };
      return {
        resizeTable: resizeTable,
        clampTableDelta: clampNegativeDelta,
        calcLeftEdgeDeltas: calcLeftEdgeDeltas,
        calcMiddleDeltas: calcMiddleDeltas,
        calcRightEdgeDeltas: calcRightEdgeDeltas,
        calcRedestributedWidths: calcRedestributedWidths
      };
    };
    var preserveTable = function () {
      var calcLeftEdgeDeltas = function (sizes, index, next, delta, minCellSize) {
        var idx = delta >= 0 ? next : index;
        var clampedDelta = clampDelta(sizes, idx, delta, minCellSize);
        return surround(sizes, index, next + 1, [
          clampedDelta,
          -clampedDelta
        ], zero);
      };
      var calcMiddleDeltas = function (sizes, _prev, index, next, delta, minCellSize) {
        return calcLeftEdgeDeltas(sizes, index, next, delta, minCellSize);
      };
      var resizeTable = function (resizer, delta, isLastColumn) {
        if (isLastColumn) {
          resizer(delta);
        }
      };
      var calcRightEdgeDeltas = function (sizes, _prev, _index, delta, _minCellSize, isRelative) {
        if (isRelative) {
          return zero(sizes);
        } else {
          var diff = delta / sizes.length;
          return map(sizes, constant(diff));
        }
      };
      var clampTableDelta = function (sizes, index, delta, minCellSize, isLastColumn) {
        if (isLastColumn) {
          if (delta >= 0) {
            return delta;
          } else {
            var maxDelta = foldl(sizes, function (a, b) {
              return a + b - minCellSize;
            }, 0);
            return Math.max(-maxDelta, delta);
          }
        } else {
          return clampNegativeDelta(sizes, index, delta, minCellSize);
        }
      };
      var calcRedestributedWidths = function (sizes, _totalWidth, _pixelDelta, _isRelative) {
        return {
          delta: 0,
          newSizes: sizes
        };
      };
      return {
        resizeTable: resizeTable,
        clampTableDelta: clampTableDelta,
        calcLeftEdgeDeltas: calcLeftEdgeDeltas,
        calcMiddleDeltas: calcMiddleDeltas,
        calcRightEdgeDeltas: calcRightEdgeDeltas,
        calcRedestributedWidths: calcRedestributedWidths
      };
    };

    var only = function (element, isResizable) {
      var parent = Optional.from(element.dom.documentElement).map(SugarElement.fromDom).getOr(element);
      return {
        parent: constant(parent),
        view: constant(element),
        origin: constant(SugarPosition(0, 0)),
        isResizable: isResizable
      };
    };
    var detached = function (editable, chrome, isResizable) {
      var origin = function () {
        return absolute(chrome);
      };
      return {
        parent: constant(chrome),
        view: constant(editable),
        origin: origin,
        isResizable: isResizable
      };
    };
    var body$1 = function (editable, chrome, isResizable) {
      return {
        parent: constant(chrome),
        view: constant(editable),
        origin: constant(SugarPosition(0, 0)),
        isResizable: isResizable
      };
    };
    var ResizeWire = {
      only: only,
      detached: detached,
      body: body$1
    };

    var adt$1 = Adt.generate([
      { invalid: ['raw'] },
      { pixels: ['value'] },
      { percent: ['value'] }
    ]);
    var validateFor = function (suffix, type, value) {
      var rawAmount = value.substring(0, value.length - suffix.length);
      var amount = parseFloat(rawAmount);
      return rawAmount === amount.toString() ? type(amount) : adt$1.invalid(value);
    };
    var from$1 = function (value) {
      if (endsWith(value, '%')) {
        return validateFor('%', adt$1.percent, value);
      }
      if (endsWith(value, 'px')) {
        return validateFor('px', adt$1.pixels, value);
      }
      return adt$1.invalid(value);
    };
    var Size = __assign(__assign({}, adt$1), { from: from$1 });

    var redistributeToPercent = function (widths, totalWidth) {
      return map(widths, function (w) {
        var colType = Size.from(w);
        return colType.fold(function () {
          return w;
        }, function (px) {
          var ratio = px / totalWidth * 100;
          return ratio + '%';
        }, function (pc) {
          return pc + '%';
        });
      });
    };
    var redistributeToPx = function (widths, totalWidth, newTotalWidth) {
      var scale = newTotalWidth / totalWidth;
      return map(widths, function (w) {
        var colType = Size.from(w);
        return colType.fold(function () {
          return w;
        }, function (px) {
          return px * scale + 'px';
        }, function (pc) {
          return pc / 100 * newTotalWidth + 'px';
        });
      });
    };
    var redistributeEmpty = function (newWidthType, columns) {
      var f = newWidthType.fold(function () {
        return constant('');
      }, function (pixels) {
        var num = pixels / columns;
        return constant(num + 'px');
      }, function () {
        var num = 100 / columns;
        return constant(num + '%');
      });
      return range(columns, f);
    };
    var redistributeValues = function (newWidthType, widths, totalWidth) {
      return newWidthType.fold(function () {
        return widths;
      }, function (px) {
        return redistributeToPx(widths, totalWidth, px);
      }, function (_pc) {
        return redistributeToPercent(widths, totalWidth);
      });
    };
    var redistribute = function (widths, totalWidth, newWidth) {
      var newType = Size.from(newWidth);
      var floats = forall(widths, function (s) {
        return s === '0px';
      }) ? redistributeEmpty(newType, widths.length) : redistributeValues(newType, widths, totalWidth);
      return normalize(floats);
    };
    var sum = function (values, fallback) {
      if (values.length === 0) {
        return fallback;
      }
      return foldr(values, function (rest, v) {
        return Size.from(v).fold(constant(0), identity, identity) + rest;
      }, 0);
    };
    var roundDown = function (num, unit) {
      var floored = Math.floor(num);
      return {
        value: floored + unit,
        remainder: num - floored
      };
    };
    var add = function (value, amount) {
      return Size.from(value).fold(constant(value), function (px) {
        return px + amount + 'px';
      }, function (pc) {
        return pc + amount + '%';
      });
    };
    var normalize = function (values) {
      if (values.length === 0) {
        return values;
      }
      var scan = foldr(values, function (rest, value) {
        var info = Size.from(value).fold(function () {
          return {
            value: value,
            remainder: 0
          };
        }, function (num) {
          return roundDown(num, 'px');
        }, function (num) {
          return {
            value: num + '%',
            remainder: 0
          };
        });
        return {
          output: [info.value].concat(rest.output),
          remainder: rest.remainder + info.remainder
        };
      }, {
        output: [],
        remainder: 0
      });
      var r = scan.output;
      return r.slice(0, r.length - 1).concat([add(r[r.length - 1], Math.round(scan.remainder))]);
    };
    var validate = Size.from;

    var redistributeToW = function (newWidths, cells, unit) {
      each(cells, function (cell) {
        var widths = newWidths.slice(cell.column, cell.colspan + cell.column);
        var w = sum(widths, minWidth());
        set$1(cell.element, 'width', w + unit);
      });
    };
    var redistributeToColumns = function (newWidths, columns, unit) {
      each(columns, function (column, index) {
        var width = sum([newWidths[index]], minWidth());
        set$1(column.element, 'width', width + unit);
      });
    };
    var redistributeToH = function (newHeights, rows, cells, unit) {
      each(cells, function (cell) {
        var heights = newHeights.slice(cell.row, cell.rowspan + cell.row);
        var h = sum(heights, minHeight());
        set$1(cell.element, 'height', h + unit);
      });
      each(rows, function (row, i) {
        set$1(row.element, 'height', newHeights[i]);
      });
    };
    var getUnit = function (newSize) {
      return validate(newSize).fold(constant('px'), constant('px'), constant('%'));
    };
    var redistribute$1 = function (table, optWidth, optHeight, tableSize) {
      var warehouse = Warehouse.fromTable(table);
      var rows = warehouse.all;
      var cells = Warehouse.justCells(warehouse);
      var columns = Warehouse.justColumns(warehouse);
      optWidth.each(function (newWidth) {
        var widthUnit = getUnit(newWidth);
        var totalWidth = get$5(table);
        var oldWidths = getRawWidths(warehouse, table, tableSize);
        var nuWidths = redistribute(oldWidths, totalWidth, newWidth);
        if (Warehouse.hasColumns(warehouse)) {
          redistributeToColumns(nuWidths, columns, widthUnit);
        } else {
          redistributeToW(nuWidths, cells, widthUnit);
        }
        set$1(table, 'width', newWidth);
      });
      optHeight.each(function (newHeight) {
        var hUnit = getUnit(newHeight);
        var totalHeight = get$6(table);
        var oldHeights = getRawHeights(warehouse, table, height);
        var nuHeights = redistribute(oldHeights, totalHeight, newHeight);
        redistributeToH(nuHeights, rows, cells, hUnit);
        set$1(table, 'height', newHeight);
      });
    };
    var isPercentSizing$1 = isPercentSizing;
    var isPixelSizing$1 = isPixelSizing;
    var isNoneSizing$1 = isNoneSizing;
    var getPercentTableWidth$1 = getPercentTableWidth;

    var getGridSize = function (table) {
      var warehouse = Warehouse.fromTable(table);
      return warehouse.grid;
    };

    var Event = function (fields) {
      var handlers = [];
      var bind = function (handler) {
        if (handler === undefined) {
          throw new Error('Event bind error: undefined handler');
        }
        handlers.push(handler);
      };
      var unbind = function (handler) {
        handlers = filter(handlers, function (h) {
          return h !== handler;
        });
      };
      var trigger = function () {
        var args = [];
        for (var _i = 0; _i < arguments.length; _i++) {
          args[_i] = arguments[_i];
        }
        var event = {};
        each(fields, function (name, i) {
          event[name] = args[i];
        });
        each(handlers, function (handler) {
          handler(event);
        });
      };
      return {
        bind: bind,
        unbind: unbind,
        trigger: trigger
      };
    };

    var create = function (typeDefs) {
      var registry = map$1(typeDefs, function (event) {
        return {
          bind: event.bind,
          unbind: event.unbind
        };
      });
      var trigger = map$1(typeDefs, function (event) {
        return event.trigger;
      });
      return {
        registry: registry,
        trigger: trigger
      };
    };

    var last$2 = function (fn, rate) {
      var timer = null;
      var cancel = function () {
        if (timer !== null) {
          clearTimeout(timer);
          timer = null;
        }
      };
      var throttle = function () {
        var args = [];
        for (var _i = 0; _i < arguments.length; _i++) {
          args[_i] = arguments[_i];
        }
        if (timer !== null) {
          clearTimeout(timer);
        }
        timer = setTimeout(function () {
          fn.apply(null, args);
          timer = null;
        }, rate);
      };
      return {
        cancel: cancel,
        throttle: throttle
      };
    };

    var sort$1 = function (arr) {
      return arr.slice(0).sort();
    };
    var reqMessage = function (required, keys) {
      throw new Error('All required keys (' + sort$1(required).join(', ') + ') were not specified. Specified keys were: ' + sort$1(keys).join(', ') + '.');
    };
    var unsuppMessage = function (unsupported) {
      throw new Error('Unsupported keys for object: ' + sort$1(unsupported).join(', '));
    };
    var validateStrArr = function (label, array) {
      if (!isArray(array)) {
        throw new Error('The ' + label + ' fields must be an array. Was: ' + array + '.');
      }
      each(array, function (a) {
        if (!isString(a)) {
          throw new Error('The value ' + a + ' in the ' + label + ' fields was not a string.');
        }
      });
    };
    var invalidTypeMessage = function (incorrect, type) {
      throw new Error('All values need to be of type: ' + type + '. Keys (' + sort$1(incorrect).join(', ') + ') were not.');
    };
    var checkDupes = function (everything) {
      var sorted = sort$1(everything);
      var dupe = find(sorted, function (s, i) {
        return i < sorted.length - 1 && s === sorted[i + 1];
      });
      dupe.each(function (d) {
        throw new Error('The field: ' + d + ' occurs more than once in the combined fields: [' + sorted.join(', ') + '].');
      });
    };

    var base = function (handleUnsupported, required) {
      return baseWith(handleUnsupported, required, {
        validate: isFunction,
        label: 'function'
      });
    };
    var baseWith = function (handleUnsupported, required, pred) {
      if (required.length === 0) {
        throw new Error('You must specify at least one required field.');
      }
      validateStrArr('required', required);
      checkDupes(required);
      return function (obj) {
        var keys$1 = keys(obj);
        var allReqd = forall(required, function (req) {
          return contains(keys$1, req);
        });
        if (!allReqd) {
          reqMessage(required, keys$1);
        }
        handleUnsupported(required, keys$1);
        var invalidKeys = filter(required, function (key) {
          return !pred.validate(obj[key], key);
        });
        if (invalidKeys.length > 0) {
          invalidTypeMessage(invalidKeys, pred.label);
        }
        return obj;
      };
    };
    var handleExact = function (required, keys) {
      var unsupported = filter(keys, function (key) {
        return !contains(required, key);
      });
      if (unsupported.length > 0) {
        unsuppMessage(unsupported);
      }
    };
    var exactly = function (required) {
      return base(handleExact, required);
    };

    var DragMode = exactly([
      'compare',
      'extract',
      'mutate',
      'sink'
    ]);
    var DragSink = exactly([
      'element',
      'start',
      'stop',
      'destroy'
    ]);
    var DragApi = exactly([
      'forceDrop',
      'drop',
      'move',
      'delayDrop'
    ]);

    var InDrag = function () {
      var previous = Optional.none();
      var reset = function () {
        previous = Optional.none();
      };
      var update = function (mode, nu) {
        var result = previous.map(function (old) {
          return mode.compare(old, nu);
        });
        previous = Optional.some(nu);
        return result;
      };
      var onEvent = function (event, mode) {
        var dataOption = mode.extract(event);
        dataOption.each(function (data) {
          var offset = update(mode, data);
          offset.each(function (d) {
            events.trigger.move(d);
          });
        });
      };
      var events = create({ move: Event(['info']) });
      return {
        onEvent: onEvent,
        reset: reset,
        events: events.registry
      };
    };

    var NoDrag = function () {
      var events = create({ move: Event(['info']) });
      return {
        onEvent: noop,
        reset: noop,
        events: events.registry
      };
    };

    var Movement = function () {
      var noDragState = NoDrag();
      var inDragState = InDrag();
      var dragState = noDragState;
      var on = function () {
        dragState.reset();
        dragState = inDragState;
      };
      var off = function () {
        dragState.reset();
        dragState = noDragState;
      };
      var onEvent = function (event, mode) {
        dragState.onEvent(event, mode);
      };
      var isOn = function () {
        return dragState === inDragState;
      };
      return {
        on: on,
        off: off,
        isOn: isOn,
        onEvent: onEvent,
        events: inDragState.events
      };
    };

    var setup = function (mutation, mode, settings) {
      var active = false;
      var events = create({
        start: Event([]),
        stop: Event([])
      });
      var movement = Movement();
      var drop = function () {
        sink.stop();
        if (movement.isOn()) {
          movement.off();
          events.trigger.stop();
        }
      };
      var throttledDrop = last$2(drop, 200);
      var go = function (parent) {
        sink.start(parent);
        movement.on();
        events.trigger.start();
      };
      var mousemove = function (event) {
        throttledDrop.cancel();
        movement.onEvent(event, mode);
      };
      movement.events.move.bind(function (event) {
        mode.mutate(mutation, event.info);
      });
      var on = function () {
        active = true;
      };
      var off = function () {
        active = false;
      };
      var runIfActive = function (f) {
        return function () {
          var args = [];
          for (var _i = 0; _i < arguments.length; _i++) {
            args[_i] = arguments[_i];
          }
          if (active) {
            f.apply(null, args);
          }
        };
      };
      var sink = mode.sink(DragApi({
        forceDrop: drop,
        drop: runIfActive(drop),
        move: runIfActive(mousemove),
        delayDrop: runIfActive(throttledDrop.throttle)
      }), settings);
      var destroy = function () {
        sink.destroy();
      };
      return {
        element: sink.element,
        go: go,
        on: on,
        off: off,
        destroy: destroy,
        events: events.registry
      };
    };

    var mkEvent = function (target, x, y, stop, prevent, kill, raw) {
      return {
        target: target,
        x: x,
        y: y,
        stop: stop,
        prevent: prevent,
        kill: kill,
        raw: raw
      };
    };
    var fromRawEvent = function (rawEvent) {
      var target = SugarElement.fromDom(getOriginalEventTarget(rawEvent).getOr(rawEvent.target));
      var stop = function () {
        return rawEvent.stopPropagation();
      };
      var prevent = function () {
        return rawEvent.preventDefault();
      };
      var kill = compose(prevent, stop);
      return mkEvent(target, rawEvent.clientX, rawEvent.clientY, stop, prevent, kill, rawEvent);
    };
    var handle = function (filter, handler) {
      return function (rawEvent) {
        if (filter(rawEvent)) {
          handler(fromRawEvent(rawEvent));
        }
      };
    };
    var binder = function (element, event, filter, handler, useCapture) {
      var wrapped = handle(filter, handler);
      element.dom.addEventListener(event, wrapped, useCapture);
      return { unbind: curry(unbind, element, event, wrapped, useCapture) };
    };
    var bind$1 = function (element, event, filter, handler) {
      return binder(element, event, filter, handler, false);
    };
    var unbind = function (element, event, handler, useCapture) {
      element.dom.removeEventListener(event, handler, useCapture);
    };

    var filter$2 = always;
    var bind$2 = function (element, event, handler) {
      return bind$1(element, event, filter$2, handler);
    };
    var fromRawEvent$1 = fromRawEvent;

    var read = function (element, attr) {
      var value = get$2(element, attr);
      return value === undefined || value === '' ? [] : value.split(' ');
    };
    var add$1 = function (element, attr, id) {
      var old = read(element, attr);
      var nu = old.concat([id]);
      set(element, attr, nu.join(' '));
      return true;
    };
    var remove$3 = function (element, attr, id) {
      var nu = filter(read(element, attr), function (v) {
        return v !== id;
      });
      if (nu.length > 0) {
        set(element, attr, nu.join(' '));
      } else {
        remove(element, attr);
      }
      return false;
    };

    var supports = function (element) {
      return element.dom.classList !== undefined;
    };
    var get$8 = function (element) {
      return read(element, 'class');
    };
    var add$2 = function (element, clazz) {
      return add$1(element, 'class', clazz);
    };
    var remove$4 = function (element, clazz) {
      return remove$3(element, 'class', clazz);
    };

    var add$3 = function (element, clazz) {
      if (supports(element)) {
        element.dom.classList.add(clazz);
      } else {
        add$2(element, clazz);
      }
    };
    var cleanClass = function (element) {
      var classList = supports(element) ? element.dom.classList : get$8(element);
      if (classList.length === 0) {
        remove(element, 'class');
      }
    };
    var remove$5 = function (element, clazz) {
      if (supports(element)) {
        var classList = element.dom.classList;
        classList.remove(clazz);
      } else {
        remove$4(element, clazz);
      }
      cleanClass(element);
    };
    var has$1 = function (element, clazz) {
      return supports(element) && element.dom.classList.contains(clazz);
    };

    var css = function (namespace) {
      var dashNamespace = namespace.replace(/\./g, '-');
      var resolve = function (str) {
        return dashNamespace + '-' + str;
      };
      return { resolve: resolve };
    };

    var styles = css('ephox-dragster');
    var resolve = styles.resolve;

    var Blocker = function (options) {
      var settings = __assign({ layerClass: resolve('blocker') }, options);
      var div = SugarElement.fromTag('div');
      set(div, 'role', 'presentation');
      setAll$1(div, {
        position: 'fixed',
        left: '0px',
        top: '0px',
        width: '100%',
        height: '100%'
      });
      add$3(div, resolve('blocker'));
      add$3(div, settings.layerClass);
      var element = function () {
        return div;
      };
      var destroy = function () {
        remove$2(div);
      };
      return {
        element: element,
        destroy: destroy
      };
    };

    var compare = function (old, nu) {
      return SugarPosition(nu.left - old.left, nu.top - old.top);
    };
    var extract$1 = function (event) {
      return Optional.some(SugarPosition(event.x, event.y));
    };
    var mutate = function (mutation, info) {
      mutation.mutate(info.left, info.top);
    };
    var sink = function (dragApi, settings) {
      var blocker = Blocker(settings);
      var mdown = bind$2(blocker.element(), 'mousedown', dragApi.forceDrop);
      var mup = bind$2(blocker.element(), 'mouseup', dragApi.drop);
      var mmove = bind$2(blocker.element(), 'mousemove', dragApi.move);
      var mout = bind$2(blocker.element(), 'mouseout', dragApi.delayDrop);
      var destroy = function () {
        blocker.destroy();
        mup.unbind();
        mmove.unbind();
        mout.unbind();
        mdown.unbind();
      };
      var start = function (parent) {
        append(parent, blocker.element());
      };
      var stop = function () {
        remove$2(blocker.element());
      };
      return DragSink({
        element: blocker.element,
        start: start,
        stop: stop,
        destroy: destroy
      });
    };
    var MouseDrag = DragMode({
      compare: compare,
      extract: extract$1,
      sink: sink,
      mutate: mutate
    });

    var transform = function (mutation, settings) {
      if (settings === void 0) {
        settings = {};
      }
      var mode = settings.mode !== undefined ? settings.mode : MouseDrag;
      return setup(mutation, mode, settings);
    };

    var isContentEditableTrue = function (elm) {
      return get$2(elm, 'contenteditable') === 'true';
    };
    var findClosestContentEditable = function (target, isRoot) {
      return closest$1(target, '[contenteditable]', isRoot);
    };

    var styles$1 = css('ephox-snooker');
    var resolve$1 = styles$1.resolve;

    var Mutation = function () {
      var events = create({
        drag: Event([
          'xDelta',
          'yDelta'
        ])
      });
      var mutate = function (x, y) {
        events.trigger.drag(x, y);
      };
      return {
        mutate: mutate,
        events: events.registry
      };
    };

    var BarMutation = function () {
      var events = create({
        drag: Event([
          'xDelta',
          'yDelta',
          'target'
        ])
      });
      var target = Optional.none();
      var delegate = Mutation();
      delegate.events.drag.bind(function (event) {
        target.each(function (t) {
          events.trigger.drag(event.xDelta, event.yDelta, t);
        });
      });
      var assign = function (t) {
        target = Optional.some(t);
      };
      var get = function () {
        return target;
      };
      return {
        assign: assign,
        get: get,
        mutate: delegate.mutate,
        events: events.registry
      };
    };

    var col = function (column, x, y, w, h) {
      var bar = SugarElement.fromTag('div');
      setAll$1(bar, {
        position: 'absolute',
        left: x - w / 2 + 'px',
        top: y + 'px',
        height: h + 'px',
        width: w + 'px'
      });
      setAll(bar, {
        'data-column': column,
        'role': 'presentation'
      });
      return bar;
    };
    var row = function (r, x, y, w, h) {
      var bar = SugarElement.fromTag('div');
      setAll$1(bar, {
        position: 'absolute',
        left: x + 'px',
        top: y - h / 2 + 'px',
        height: h + 'px',
        width: w + 'px'
      });
      setAll(bar, {
        'data-row': r,
        'role': 'presentation'
      });
      return bar;
    };

    var resizeBar = resolve$1('resizer-bar');
    var resizeRowBar = resolve$1('resizer-rows');
    var resizeColBar = resolve$1('resizer-cols');
    var BAR_THICKNESS = 7;
    var resizableRows = function (warehouse, isResizable) {
      return bind(warehouse.all, function (row, i) {
        return isResizable(row.element) ? [i] : [];
      });
    };
    var resizableColumns = function (warehouse, isResizable) {
      var resizableCols = [];
      range(warehouse.grid.columns, function (index) {
        var colElmOpt = Warehouse.getColumnAt(warehouse, index).map(function (col) {
          return col.element;
        });
        if (colElmOpt.forall(isResizable)) {
          resizableCols.push(index);
        }
      });
      return filter(resizableCols, function (colIndex) {
        var columnCells = Warehouse.filterItems(warehouse, function (cell) {
          return cell.column === colIndex;
        });
        return forall(columnCells, function (cell) {
          return isResizable(cell.element);
        });
      });
    };
    var destroy = function (wire) {
      var previous = descendants$1(wire.parent(), '.' + resizeBar);
      each(previous, remove$2);
    };
    var drawBar = function (wire, positions, create) {
      var origin = wire.origin();
      each(positions, function (cpOption) {
        cpOption.each(function (cp) {
          var bar = create(origin, cp);
          add$3(bar, resizeBar);
          append(wire.parent(), bar);
        });
      });
    };
    var refreshCol = function (wire, colPositions, position, tableHeight) {
      drawBar(wire, colPositions, function (origin, cp) {
        var colBar = col(cp.col, cp.x - origin.left, position.top - origin.top, BAR_THICKNESS, tableHeight);
        add$3(colBar, resizeColBar);
        return colBar;
      });
    };
    var refreshRow = function (wire, rowPositions, position, tableWidth) {
      drawBar(wire, rowPositions, function (origin, cp) {
        var rowBar = row(cp.row, position.left - origin.left, cp.y - origin.top, tableWidth, BAR_THICKNESS);
        add$3(rowBar, resizeRowBar);
        return rowBar;
      });
    };
    var refreshGrid = function (warhouse, wire, table, rows, cols) {
      var position = absolute(table);
      var isResizable = wire.isResizable;
      var rowPositions = rows.length > 0 ? height.positions(rows, table) : [];
      var resizableRowBars = rowPositions.length > 0 ? resizableRows(warhouse, isResizable) : [];
      var resizableRowPositions = filter(rowPositions, function (_pos, i) {
        return exists(resizableRowBars, function (barIndex) {
          return i === barIndex;
        });
      });
      refreshRow(wire, resizableRowPositions, position, getOuter(table));
      var colPositions = cols.length > 0 ? width.positions(cols, table) : [];
      var resizableColBars = colPositions.length > 0 ? resizableColumns(warhouse, isResizable) : [];
      var resizableColPositions = filter(colPositions, function (_pos, i) {
        return exists(resizableColBars, function (barIndex) {
          return i === barIndex;
        });
      });
      refreshCol(wire, resizableColPositions, position, getOuter$1(table));
    };
    var refresh = function (wire, table) {
      destroy(wire);
      if (wire.isResizable(table)) {
        var warehouse = Warehouse.fromTable(table);
        var rows = rows$1(warehouse);
        var cols = columns$1(warehouse);
        refreshGrid(warehouse, wire, table, rows, cols);
      }
    };
    var each$2 = function (wire, f) {
      var bars = descendants$1(wire.parent(), '.' + resizeBar);
      each(bars, f);
    };
    var hide = function (wire) {
      each$2(wire, function (bar) {
        set$1(bar, 'display', 'none');
      });
    };
    var show = function (wire) {
      each$2(wire, function (bar) {
        set$1(bar, 'display', 'block');
      });
    };
    var isRowBar = function (element) {
      return has$1(element, resizeRowBar);
    };
    var isColBar = function (element) {
      return has$1(element, resizeColBar);
    };

    var resizeBarDragging = resolve$1('resizer-bar-dragging');
    var BarManager = function (wire) {
      var mutation = BarMutation();
      var resizing = transform(mutation, {});
      var hoverTable = Optional.none();
      var getResizer = function (element, type) {
        return Optional.from(get$2(element, type));
      };
      mutation.events.drag.bind(function (event) {
        getResizer(event.target, 'data-row').each(function (_dataRow) {
          var currentRow = getCssValue(event.target, 'top');
          set$1(event.target, 'top', currentRow + event.yDelta + 'px');
        });
        getResizer(event.target, 'data-column').each(function (_dataCol) {
          var currentCol = getCssValue(event.target, 'left');
          set$1(event.target, 'left', currentCol + event.xDelta + 'px');
        });
      });
      var getDelta = function (target, dir) {
        var newX = getCssValue(target, dir);
        var oldX = getAttrValue(target, 'data-initial-' + dir, 0);
        return newX - oldX;
      };
      resizing.events.stop.bind(function () {
        mutation.get().each(function (target) {
          hoverTable.each(function (table) {
            getResizer(target, 'data-row').each(function (row) {
              var delta = getDelta(target, 'top');
              remove(target, 'data-initial-top');
              events.trigger.adjustHeight(table, delta, parseInt(row, 10));
            });
            getResizer(target, 'data-column').each(function (column) {
              var delta = getDelta(target, 'left');
              remove(target, 'data-initial-left');
              events.trigger.adjustWidth(table, delta, parseInt(column, 10));
            });
            refresh(wire, table);
          });
        });
      });
      var handler = function (target, dir) {
        events.trigger.startAdjust();
        mutation.assign(target);
        set(target, 'data-initial-' + dir, getCssValue(target, dir));
        add$3(target, resizeBarDragging);
        set$1(target, 'opacity', '0.2');
        resizing.go(wire.parent());
      };
      var mousedown = bind$2(wire.parent(), 'mousedown', function (event) {
        if (isRowBar(event.target)) {
          handler(event.target, 'top');
        }
        if (isColBar(event.target)) {
          handler(event.target, 'left');
        }
      });
      var isRoot = function (e) {
        return eq$1(e, wire.view());
      };
      var findClosestEditableTable = function (target) {
        return closest$1(target, 'table', isRoot).filter(function (table) {
          return findClosestContentEditable(table, isRoot).exists(isContentEditableTrue);
        });
      };
      var mouseover = bind$2(wire.view(), 'mouseover', function (event) {
        findClosestEditableTable(event.target).fold(function () {
          if (inBody(event.target)) {
            destroy(wire);
          }
        }, function (table) {
          hoverTable = Optional.some(table);
          refresh(wire, table);
        });
      });
      var destroy$1 = function () {
        mousedown.unbind();
        mouseover.unbind();
        resizing.destroy();
        destroy(wire);
      };
      var refresh$1 = function (tbl) {
        refresh(wire, tbl);
      };
      var events = create({
        adjustHeight: Event([
          'table',
          'delta',
          'row'
        ]),
        adjustWidth: Event([
          'table',
          'delta',
          'column'
        ]),
        startAdjust: Event([])
      });
      return {
        destroy: destroy$1,
        refresh: refresh$1,
        on: resizing.on,
        off: resizing.off,
        hideBars: curry(hide, wire),
        showBars: curry(show, wire),
        events: events.registry
      };
    };

    var create$1 = function (wire, resizing, lazySizing) {
      var hdirection = height;
      var vdirection = width;
      var manager = BarManager(wire);
      var events = create({
        beforeResize: Event([
          'table',
          'type'
        ]),
        afterResize: Event([
          'table',
          'type'
        ]),
        startDrag: Event([])
      });
      manager.events.adjustHeight.bind(function (event) {
        var table = event.table;
        events.trigger.beforeResize(table, 'row');
        var delta = hdirection.delta(event.delta, table);
        adjustHeight(table, delta, event.row, hdirection);
        events.trigger.afterResize(table, 'row');
      });
      manager.events.startAdjust.bind(function (_event) {
        events.trigger.startDrag();
      });
      manager.events.adjustWidth.bind(function (event) {
        var table = event.table;
        events.trigger.beforeResize(table, 'col');
        var delta = vdirection.delta(event.delta, table);
        var tableSize = lazySizing(table);
        adjustWidth(table, delta, event.column, resizing, tableSize);
        events.trigger.afterResize(table, 'col');
      });
      return {
        on: manager.on,
        off: manager.off,
        hideBars: manager.hideBars,
        showBars: manager.showBars,
        destroy: manager.destroy,
        events: events.registry
      };
    };
    var TableResize = { create: create$1 };

    var fireNewRow = function (editor, row) {
      return editor.fire('newrow', { node: row });
    };
    var fireNewCell = function (editor, cell) {
      return editor.fire('newcell', { node: cell });
    };
    var fireObjectResizeStart = function (editor, target, width, height, origin) {
      editor.fire('ObjectResizeStart', {
        target: target,
        width: width,
        height: height,
        origin: origin
      });
    };
    var fireObjectResized = function (editor, target, width, height, origin) {
      editor.fire('ObjectResized', {
        target: target,
        width: width,
        height: height,
        origin: origin
      });
    };
    var fireTableSelectionChange = function (editor, cells, start, finish, otherCells) {
      editor.fire('TableSelectionChange', {
        cells: cells,
        start: start,
        finish: finish,
        otherCells: otherCells
      });
    };
    var fireTableSelectionClear = function (editor) {
      editor.fire('TableSelectionClear');
    };
    var fireTableModified = function (editor, table, data) {
      editor.fire('TableModified', __assign(__assign({}, data), { table: table }));
    };
    var styleModified = {
      structure: false,
      style: true
    };
    var structureModified = {
      structure: true,
      style: false
    };

    var defaultTableToolbar = 'tableprops tabledelete | tableinsertrowbefore tableinsertrowafter tabledeleterow | tableinsertcolbefore tableinsertcolafter tabledeletecol';
    var defaultStyles = {
      'border-collapse': 'collapse',
      'width': '100%'
    };
    var determineDefaultStyles = function (editor) {
      if (isPixelsForced(editor)) {
        var editorWidth = editor.getBody().offsetWidth;
        return __assign(__assign({}, defaultStyles), { width: editorWidth + 'px' });
      } else if (isResponsiveForced(editor)) {
        return filter$1(defaultStyles, function (_value, key) {
          return key !== 'width';
        });
      } else {
        return defaultStyles;
      }
    };
    var defaultAttributes = { border: '1' };
    var defaultColumnResizingBehaviour = 'preservetable';
    var getTableSizingMode = function (editor) {
      return editor.getParam('table_sizing_mode', 'auto');
    };
    var getTableResponseWidth = function (editor) {
      return editor.getParam('table_responsive_width');
    };
    var getDefaultAttributes = function (editor) {
      return editor.getParam('table_default_attributes', defaultAttributes, 'object');
    };
    var getDefaultStyles = function (editor) {
      return editor.getParam('table_default_styles', determineDefaultStyles(editor), 'object');
    };
    var hasTableResizeBars = function (editor) {
      return editor.getParam('table_resize_bars', true, 'boolean');
    };
    var hasTabNavigation = function (editor) {
      return editor.getParam('table_tab_navigation', true, 'boolean');
    };
    var hasAdvancedCellTab = function (editor) {
      return editor.getParam('table_cell_advtab', true, 'boolean');
    };
    var hasAdvancedRowTab = function (editor) {
      return editor.getParam('table_row_advtab', true, 'boolean');
    };
    var hasAdvancedTableTab = function (editor) {
      return editor.getParam('table_advtab', true, 'boolean');
    };
    var hasAppearanceOptions = function (editor) {
      return editor.getParam('table_appearance_options', true, 'boolean');
    };
    var hasTableGrid = function (editor) {
      return editor.getParam('table_grid', true, 'boolean');
    };
    var shouldStyleWithCss = function (editor) {
      return editor.getParam('table_style_by_css', false, 'boolean');
    };
    var getCellClassList = function (editor) {
      return editor.getParam('table_cell_class_list', [], 'array');
    };
    var getRowClassList = function (editor) {
      return editor.getParam('table_row_class_list', [], 'array');
    };
    var getTableClassList = function (editor) {
      return editor.getParam('table_class_list', [], 'array');
    };
    var isPercentagesForced = function (editor) {
      return getTableSizingMode(editor) === 'relative' || getTableResponseWidth(editor) === true;
    };
    var isPixelsForced = function (editor) {
      return getTableSizingMode(editor) === 'fixed' || getTableResponseWidth(editor) === false;
    };
    var isResponsiveForced = function (editor) {
      return getTableSizingMode(editor) === 'responsive';
    };
    var getToolbar = function (editor) {
      return editor.getParam('table_toolbar', defaultTableToolbar);
    };
    var useColumnGroup = function (editor) {
      return editor.getParam('table_use_colgroups', false, 'boolean');
    };
    var getTableHeaderType = function (editor) {
      var defaultValue = 'section';
      var value = editor.getParam('table_header_type', defaultValue, 'string');
      var validValues = [
        'section',
        'cells',
        'sectionCells',
        'auto'
      ];
      if (!contains(validValues, value)) {
        return defaultValue;
      } else {
        return value;
      }
    };
    var getColumnResizingBehaviour = function (editor) {
      var validModes = [
        'preservetable',
        'resizetable'
      ];
      var givenMode = editor.getParam('table_column_resizing', defaultColumnResizingBehaviour, 'string');
      return find(validModes, function (mode) {
        return mode === givenMode;
      }).getOr(defaultColumnResizingBehaviour);
    };
    var isPreserveTableColumnResizing = function (editor) {
      return getColumnResizingBehaviour(editor) === 'preservetable';
    };
    var isResizeTableColumnResizing = function (editor) {
      return getColumnResizingBehaviour(editor) === 'resizetable';
    };
    var getCloneElements = function (editor) {
      var cloneElements = editor.getParam('table_clone_elements');
      if (isString(cloneElements)) {
        return Optional.some(cloneElements.split(/[ ,]/));
      } else if (Array.isArray(cloneElements)) {
        return Optional.some(cloneElements);
      } else {
        return Optional.none();
      }
    };
    var hasObjectResizing = function (editor) {
      var objectResizing = editor.getParam('object_resizing', true);
      return isString(objectResizing) ? objectResizing === 'table' : objectResizing;
    };

    var get$9 = function (editor, table) {
      if (isPercentagesForced(editor)) {
        var width = getRawWidth$1(editor, table.dom).filter(isPercentage).getOrThunk(function () {
          return getPercentTableWidth$1(table);
        });
        return TableSize.percentageSize(width, table);
      } else if (isPixelsForced(editor)) {
        return TableSize.pixelSize(get$5(table), table);
      } else {
        return TableSize.getTableSize(table);
      }
    };

    var cleanupLegacyAttributes = function (element) {
      remove(element, 'width');
    };
    var convertToPercentSize = function (table, tableSize) {
      var newWidth = getPercentTableWidth(table);
      redistribute$1(table, Optional.some(newWidth), Optional.none(), tableSize);
      cleanupLegacyAttributes(table);
    };
    var convertToPixelSize = function (table, tableSize) {
      var newWidth = getPixelTableWidth(table);
      redistribute$1(table, Optional.some(newWidth), Optional.none(), tableSize);
      cleanupLegacyAttributes(table);
    };
    var convertToNoneSize = function (table) {
      remove$1(table, 'width');
      var columns$1 = columns(table);
      var rowElements = columns$1.length > 0 ? columns$1 : cells(table);
      each(rowElements, function (cell) {
        remove$1(cell, 'width');
        cleanupLegacyAttributes(cell);
      });
      cleanupLegacyAttributes(table);
    };

    var enforcePercentage = function (editor, table) {
      var tableSizing = get$9(editor, table);
      convertToPercentSize(table, tableSizing);
    };
    var enforcePixels = function (editor, table) {
      var tableSizing = get$9(editor, table);
      convertToPixelSize(table, tableSizing);
    };
    var enforceNone = convertToNoneSize;
    var syncPixels = function (table) {
      var warehouse = Warehouse.fromTable(table);
      if (!Warehouse.hasColumns(warehouse)) {
        each(cells(table), function (cell) {
          var computedWidth = get$3(cell, 'width');
          set$1(cell, 'width', computedWidth);
          remove(cell, 'width');
        });
      }
    };

    var createContainer = function () {
      var container = SugarElement.fromTag('div');
      setAll$1(container, {
        position: 'static',
        height: '0',
        width: '0',
        padding: '0',
        margin: '0',
        border: '0'
      });
      append(body(), container);
      return container;
    };
    var get$a = function (editor, isResizable) {
      return editor.inline ? ResizeWire.body(getBody$1(editor), createContainer(), isResizable) : ResizeWire.only(SugarElement.fromDom(editor.getDoc()), isResizable);
    };
    var remove$6 = function (editor, wire) {
      if (editor.inline) {
        remove$2(wire.parent());
      }
    };

    var barResizerPrefix = 'bar-';
    var isResizable = function (elm) {
      return get$2(elm, 'data-mce-resize') !== 'false';
    };
    var getResizeHandler = function (editor) {
      var selectionRng = Optional.none();
      var resize = Optional.none();
      var wire = Optional.none();
      var startW;
      var startRawW;
      var isTable = function (elm) {
        return elm.nodeName === 'TABLE';
      };
      var lazyResize = function () {
        return resize;
      };
      var lazyWire = function () {
        return wire.getOr(ResizeWire.only(SugarElement.fromDom(editor.getBody()), isResizable));
      };
      var lazySizing = function (table) {
        return get$9(editor, table);
      };
      var lazyResizingBehaviour = function () {
        return isPreserveTableColumnResizing(editor) ? preserveTable() : resizeTable();
      };
      var getNumColumns = function (table) {
        return getGridSize(table).columns;
      };
      var afterCornerResize = function (table, origin, width) {
        var isRightEdgeResize = endsWith(origin, 'e');
        if (startRawW === '') {
          enforcePercentage(editor, table);
        }
        if (width !== startW && startRawW !== '') {
          set$1(table, 'width', startRawW);
          var resizing = lazyResizingBehaviour();
          var tableSize = lazySizing(table);
          var col = isPreserveTableColumnResizing(editor) || isRightEdgeResize ? getNumColumns(table) - 1 : 0;
          adjustWidth(table, width - startW, col, resizing, tableSize);
        } else if (isPercentage(startRawW)) {
          var percentW = parseFloat(startRawW.replace('%', ''));
          var targetPercentW = width * percentW / startW;
          set$1(table, 'width', targetPercentW + '%');
        }
        if (isPixel(startRawW)) {
          syncPixels(table);
        }
      };
      var destroy = function () {
        resize.each(function (sz) {
          sz.destroy();
        });
        wire.each(function (w) {
          remove$6(editor, w);
        });
      };
      editor.on('init', function () {
        var rawWire = get$a(editor, isResizable);
        wire = Optional.some(rawWire);
        if (hasObjectResizing(editor) && hasTableResizeBars(editor)) {
          var resizing = lazyResizingBehaviour();
          var sz = TableResize.create(rawWire, resizing, lazySizing);
          sz.on();
          sz.events.startDrag.bind(function (_event) {
            selectionRng = Optional.some(editor.selection.getRng());
          });
          sz.events.beforeResize.bind(function (event) {
            var rawTable = event.table.dom;
            fireObjectResizeStart(editor, rawTable, getPixelWidth$1(rawTable), getPixelHeight(rawTable), barResizerPrefix + event.type);
          });
          sz.events.afterResize.bind(function (event) {
            var table = event.table;
            var rawTable = table.dom;
            removeDataStyle(table);
            selectionRng.each(function (rng) {
              editor.selection.setRng(rng);
              editor.focus();
            });
            fireObjectResized(editor, rawTable, getPixelWidth$1(rawTable), getPixelHeight(rawTable), barResizerPrefix + event.type);
            editor.undoManager.add();
          });
          resize = Optional.some(sz);
        }
      });
      editor.on('ObjectResizeStart', function (e) {
        var targetElm = e.target;
        if (isTable(targetElm)) {
          var table = SugarElement.fromDom(targetElm);
          each(editor.dom.select('.mce-clonedresizable'), function (clone) {
            editor.dom.addClass(clone, 'mce-' + getColumnResizingBehaviour(editor) + '-columns');
          });
          if (!isPixelSizing$1(table) && isPixelsForced(editor)) {
            enforcePixels(editor, table);
          } else if (!isPercentSizing$1(table) && isPercentagesForced(editor)) {
            enforcePercentage(editor, table);
          }
          if (isNoneSizing$1(table) && startsWith(e.origin, barResizerPrefix)) {
            enforcePercentage(editor, table);
          }
          startW = e.width;
          startRawW = isResponsiveForced(editor) ? '' : getRawWidth$1(editor, targetElm).getOr('');
        }
      });
      editor.on('ObjectResized', function (e) {
        var targetElm = e.target;
        if (isTable(targetElm)) {
          var table = SugarElement.fromDom(targetElm);
          var origin_1 = e.origin;
          if (startsWith(origin_1, 'corner-')) {
            afterCornerResize(table, origin_1, e.width);
          }
          removeDataStyle(table);
          fireTableModified(editor, table.dom, styleModified);
        }
      });
      editor.on('SwitchMode', function () {
        lazyResize().each(function (resize) {
          if (editor.mode.isReadOnly()) {
            resize.hideBars();
          } else {
            resize.showBars();
          }
        });
      });
      return {
        lazyResize: lazyResize,
        lazyWire: lazyWire,
        destroy: destroy
      };
    };

    var point = function (element, offset) {
      return {
        element: element,
        offset: offset
      };
    };

    var scan = function (universe, element, direction) {
      if (universe.property().isText(element) && universe.property().getText(element).trim().length === 0 || universe.property().isComment(element)) {
        return direction(element).bind(function (elem) {
          return scan(universe, elem, direction).orThunk(function () {
            return Optional.some(elem);
          });
        });
      } else {
        return Optional.none();
      }
    };
    var toEnd = function (universe, element) {
      if (universe.property().isText(element)) {
        return universe.property().getText(element).length;
      }
      var children = universe.property().children(element);
      return children.length;
    };
    var freefallRtl = function (universe, element) {
      var candidate = scan(universe, element, universe.query().prevSibling).getOr(element);
      if (universe.property().isText(candidate)) {
        return point(candidate, toEnd(universe, candidate));
      }
      var children = universe.property().children(candidate);
      return children.length > 0 ? freefallRtl(universe, children[children.length - 1]) : point(candidate, toEnd(universe, candidate));
    };

    var freefallRtl$1 = freefallRtl;

    var universe$1 = DomUniverse();
    var freefallRtl$2 = function (element) {
      return freefallRtl$1(universe$1, element);
    };

    var halve = function (main, other) {
      var colspan = getSpan(main, 'colspan');
      if (colspan === 1) {
        var width = getGenericWidth(main);
        width.each(function (w) {
          var newWidth = w.value / 2;
          setGenericWidth(main, newWidth, w.unit);
          setGenericWidth(other, newWidth, w.unit);
        });
      }
    };

    var setIfNot = function (element, property, value, ignore) {
      if (value === ignore) {
        remove(element, property);
      } else {
        set(element, property, value);
      }
    };
    var insert = function (table, selector, element) {
      last(children$2(table, selector)).fold(function () {
        return prepend(table, element);
      }, function (child) {
        return after(child, element);
      });
    };
    var generateSection = function (table, sectionName) {
      var section = child$2(table, sectionName).getOrThunk(function () {
        var newSection = SugarElement.fromTag(sectionName, owner(table).dom);
        if (sectionName === 'thead') {
          insert(table, 'caption,colgroup', newSection);
        } else if (sectionName === 'colgroup') {
          insert(table, 'caption', newSection);
        } else {
          append(table, newSection);
        }
        return newSection;
      });
      empty(section);
      return section;
    };
    var render = function (table, grid) {
      var newRows = [];
      var newCells = [];
      var syncRows = function (gridSection) {
        return map(gridSection, function (row) {
          if (row.isNew) {
            newRows.push(row.element);
          }
          var tr = row.element;
          empty(tr);
          each(row.cells, function (cell) {
            if (cell.isNew) {
              newCells.push(cell.element);
            }
            setIfNot(cell.element, 'colspan', cell.colspan, 1);
            setIfNot(cell.element, 'rowspan', cell.rowspan, 1);
            append(tr, cell.element);
          });
          return tr;
        });
      };
      var syncColGroup = function (gridSection) {
        return bind(gridSection, function (colGroup) {
          return map(colGroup.cells, function (col) {
            setIfNot(col.element, 'span', col.colspan, 1);
            return col.element;
          });
        });
      };
      var renderSection = function (gridSection, sectionName) {
        var section = generateSection(table, sectionName);
        var sync = sectionName === 'colgroup' ? syncColGroup : syncRows;
        var sectionElems = sync(gridSection);
        append$1(section, sectionElems);
      };
      var removeSection = function (sectionName) {
        child$2(table, sectionName).each(remove$2);
      };
      var renderOrRemoveSection = function (gridSection, sectionName) {
        if (gridSection.length > 0) {
          renderSection(gridSection, sectionName);
        } else {
          removeSection(sectionName);
        }
      };
      var headSection = [];
      var bodySection = [];
      var footSection = [];
      var columnGroupsSection = [];
      each(grid, function (row) {
        switch (row.section) {
        case 'thead':
          headSection.push(row);
          break;
        case 'tbody':
          bodySection.push(row);
          break;
        case 'tfoot':
          footSection.push(row);
          break;
        case 'colgroup':
          columnGroupsSection.push(row);
          break;
        }
      });
      renderOrRemoveSection(columnGroupsSection, 'colgroup');
      renderOrRemoveSection(headSection, 'thead');
      renderOrRemoveSection(bodySection, 'tbody');
      renderOrRemoveSection(footSection, 'tfoot');
      return {
        newRows: newRows,
        newCells: newCells
      };
    };
    var copy$2 = function (grid) {
      return map(grid, function (row) {
        var tr = shallow(row.element);
        each(row.cells, function (cell) {
          var clonedCell = deep(cell.element);
          setIfNot(clonedCell, 'colspan', cell.colspan, 1);
          setIfNot(clonedCell, 'rowspan', cell.rowspan, 1);
          append(tr, clonedCell);
        });
        return tr;
      });
    };

    var getColumn = function (grid, index) {
      return map(grid, function (row) {
        return getCell(row, index);
      });
    };
    var getRow = function (grid, index) {
      return grid[index];
    };
    var findDiff = function (xs, comp) {
      if (xs.length === 0) {
        return 0;
      }
      var first = xs[0];
      var index = findIndex(xs, function (x) {
        return !comp(first.element, x.element);
      });
      return index.fold(function () {
        return xs.length;
      }, function (ind) {
        return ind;
      });
    };
    var subgrid = function (grid, row, column, comparator) {
      var restOfRow = getRow(grid, row).cells.slice(column);
      var endColIndex = findDiff(restOfRow, comparator);
      var restOfColumn = getColumn(grid, column).slice(row);
      var endRowIndex = findDiff(restOfColumn, comparator);
      return {
        colspan: endColIndex,
        rowspan: endRowIndex
      };
    };

    var toDetails = function (grid, comparator) {
      var seen = map(grid, function (row) {
        return map(row.cells, never);
      });
      var updateSeen = function (rowIndex, columnIndex, rowspan, colspan) {
        for (var row = rowIndex; row < rowIndex + rowspan; row++) {
          for (var column = columnIndex; column < columnIndex + colspan; column++) {
            seen[row][column] = true;
          }
        }
      };
      return map(grid, function (row, rowIndex) {
        var details = bind(row.cells, function (cell, columnIndex) {
          if (seen[rowIndex][columnIndex] === false) {
            var result = subgrid(grid, rowIndex, columnIndex, comparator);
            updateSeen(rowIndex, columnIndex, result.rowspan, result.colspan);
            return [detailnew(cell.element, result.rowspan, result.colspan, cell.isNew)];
          } else {
            return [];
          }
        });
        return rowdetails(details, row.section);
      });
    };
    var toGrid = function (warehouse, generators, isNew) {
      var grid = [];
      if (Warehouse.hasColumns(warehouse)) {
        var groupElementNew = map(Warehouse.justColumns(warehouse), function (column) {
          return elementnew(column.element, isNew, false);
        });
        grid.push(rowcells(groupElementNew, 'colgroup'));
      }
      for (var rowIndex = 0; rowIndex < warehouse.grid.rows; rowIndex++) {
        var rowCells = [];
        for (var columnIndex = 0; columnIndex < warehouse.grid.columns; columnIndex++) {
          var element = Warehouse.getAt(warehouse, rowIndex, columnIndex).map(function (item) {
            return elementnew(item.element, isNew, item.isLocked);
          }).getOrThunk(function () {
            return elementnew(generators.gap(), true, false);
          });
          rowCells.push(element);
        }
        var row = rowcells(rowCells, warehouse.all[rowIndex].section);
        grid.push(row);
      }
      return grid;
    };

    var fromWarehouse = function (warehouse, generators) {
      return toGrid(warehouse, generators, false);
    };
    var deriveRows = function (rendered, generators) {
      var findRow = function (details) {
        var rowOfCells = findMap(details, function (detail) {
          return parent(detail.element).map(function (row) {
            var isNew = parent(row).isNone();
            return elementnew(row, isNew, false);
          });
        });
        return rowOfCells.getOrThunk(function () {
          return elementnew(generators.row(), true, false);
        });
      };
      return map(rendered, function (details) {
        var row = findRow(details.details);
        return rowdatanew(row.element, details.details, details.section, row.isNew);
      });
    };
    var toDetailList = function (grid, generators) {
      var rendered = toDetails(grid, eq$1);
      return deriveRows(rendered, generators);
    };
    var findInWarehouse = function (warehouse, element) {
      return findMap(warehouse.all, function (r) {
        return find(r.cells, function (e) {
          return eq$1(element, e.element);
        });
      });
    };
    var extractCells = function (warehouse, target, predicate) {
      var details = map(target.selection, function (cell$1) {
        return cell(cell$1).bind(function (lc) {
          return findInWarehouse(warehouse, lc);
        }).filter(predicate);
      });
      var cells = cat(details);
      return someIf(cells.length > 0, cells);
    };
    var run = function (operation, extract, adjustment, postAction, genWrappers) {
      return function (wire, table, target, generators, sizing, resizeBehaviour) {
        var warehouse = Warehouse.fromTable(table);
        var output = extract(warehouse, target).map(function (info) {
          var model = fromWarehouse(warehouse, generators);
          var result = operation(model, info, eq$1, genWrappers(generators));
          var lockedColumns = getLockedColumnsFromGrid(result.grid);
          var grid = toDetailList(result.grid, generators);
          return {
            info: info,
            grid: grid,
            cursor: result.cursor,
            lockedColumns: lockedColumns
          };
        });
        return output.bind(function (out) {
          var newElements = render(table, out.grid);
          var tableSizing = Optional.from(sizing).getOrThunk(function () {
            return TableSize.getTableSize(table);
          });
          var resizing = Optional.from(resizeBehaviour).getOrThunk(preserveTable);
          adjustment(table, out.grid, out.info, tableSizing, resizing);
          postAction(table);
          refresh(wire, table);
          remove(table, LOCKED_COL_ATTR);
          if (out.lockedColumns.length > 0) {
            set(table, LOCKED_COL_ATTR, out.lockedColumns.join(','));
          }
          return Optional.some({
            cursor: out.cursor,
            newRows: newElements.newRows,
            newCells: newElements.newCells
          });
        });
      };
    };
    var onCell = function (warehouse, target) {
      return cell(target.element).bind(function (cell) {
        return findInWarehouse(warehouse, cell);
      });
    };
    var onPaste = function (warehouse, target) {
      return cell(target.element).bind(function (cell) {
        return findInWarehouse(warehouse, cell).map(function (details) {
          var value = __assign(__assign({}, details), {
            generators: target.generators,
            clipboard: target.clipboard
          });
          return value;
        });
      });
    };
    var onPasteByEditor = function (warehouse, target) {
      return extractCells(warehouse, target, always).map(function (cells) {
        return {
          cells: cells,
          generators: target.generators,
          clipboard: target.clipboard
        };
      });
    };
    var onMergable = function (_warehouse, target) {
      return target.mergable;
    };
    var onUnmergable = function (_warehouse, target) {
      return target.unmergable;
    };
    var onCells = function (warehouse, target) {
      return extractCells(warehouse, target, always);
    };
    var onUnlockedCell = function (warehouse, target) {
      return onCell(warehouse, target).filter(function (detail) {
        return !detail.isLocked;
      });
    };
    var onUnlockedCells = function (warehouse, target) {
      return extractCells(warehouse, target, function (detail) {
        return !detail.isLocked;
      });
    };
    var isUnlockedTableCell = function (warehouse, cell) {
      return findInWarehouse(warehouse, cell).exists(function (detail) {
        return !detail.isLocked;
      });
    };
    var allUnlocked = function (warehouse, cells) {
      return forall(cells, function (cell) {
        return isUnlockedTableCell(warehouse, cell);
      });
    };
    var onUnlockedMergable = function (warehouse, target) {
      return onMergable(warehouse, target).filter(function (mergeable) {
        return allUnlocked(warehouse, mergeable.cells);
      });
    };
    var onUnlockedUnmergable = function (warehouse, target) {
      return onUnmergable(warehouse, target).filter(function (cells) {
        return allUnlocked(warehouse, cells);
      });
    };

    var merge = function (grid, bounds, comparator, substitution) {
      var rows = extractGridDetails(grid).rows;
      if (rows.length === 0) {
        return grid;
      }
      for (var i = bounds.startRow; i <= bounds.finishRow; i++) {
        for (var j = bounds.startCol; j <= bounds.finishCol; j++) {
          var row = rows[i];
          var isLocked = getCell(row, j).isLocked;
          mutateCell(row, j, elementnew(substitution(), false, isLocked));
        }
      }
      return grid;
    };
    var unmerge = function (grid, target, comparator, substitution) {
      var rows = extractGridDetails(grid).rows;
      var first = true;
      for (var i = 0; i < rows.length; i++) {
        for (var j = 0; j < cellLength(rows[0]); j++) {
          var row = rows[i];
          var currentCell = getCell(row, j);
          var currentCellElm = currentCell.element;
          var isToReplace = comparator(currentCellElm, target);
          if (isToReplace === true && first === false) {
            mutateCell(row, j, elementnew(substitution(), true, currentCell.isLocked));
          } else if (isToReplace === true) {
            first = false;
          }
        }
      }
      return grid;
    };
    var uniqueCells = function (row, comparator) {
      return foldl(row, function (rest, cell) {
        return exists(rest, function (currentCell) {
          return comparator(currentCell.element, cell.element);
        }) ? rest : rest.concat([cell]);
      }, []);
    };
    var splitCols = function (grid, index, comparator, substitution) {
      if (index > 0 && index < grid[0].cells.length) {
        each(grid, function (row) {
          var prevCell = row.cells[index - 1];
          var current = row.cells[index];
          var isToReplace = comparator(current.element, prevCell.element);
          if (isToReplace) {
            mutateCell(row, index, elementnew(substitution(), true, current.isLocked));
          }
        });
      }
      return grid;
    };
    var splitRows = function (grid, index, comparator, substitution) {
      var rows = extractGridDetails(grid).rows;
      if (index > 0 && index < rows.length) {
        var rowPrevCells = rows[index - 1].cells;
        var cells = uniqueCells(rowPrevCells, comparator);
        each(cells, function (cell) {
          var replacement = Optional.none();
          for (var i = index; i < rows.length; i++) {
            var _loop_1 = function (j) {
              var row = rows[i];
              var current = getCell(row, j);
              var isToReplace = comparator(current.element, cell.element);
              if (isToReplace) {
                if (replacement.isNone()) {
                  replacement = Optional.some(substitution());
                }
                replacement.each(function (sub) {
                  mutateCell(row, j, elementnew(sub, true, current.isLocked));
                });
              }
            };
            for (var j = 0; j < cellLength(rows[0]); j++) {
              _loop_1(j);
            }
          }
        });
      }
      return grid;
    };

    var value = function (o) {
      var is = function (v) {
        return o === v;
      };
      var or = function (_opt) {
        return value(o);
      };
      var orThunk = function (_f) {
        return value(o);
      };
      var map = function (f) {
        return value(f(o));
      };
      var mapError = function (_f) {
        return value(o);
      };
      var each = function (f) {
        f(o);
      };
      var bind = function (f) {
        return f(o);
      };
      var fold = function (_, onValue) {
        return onValue(o);
      };
      var exists = function (f) {
        return f(o);
      };
      var forall = function (f) {
        return f(o);
      };
      var toOptional = function () {
        return Optional.some(o);
      };
      return {
        is: is,
        isValue: always,
        isError: never,
        getOr: constant(o),
        getOrThunk: constant(o),
        getOrDie: constant(o),
        or: or,
        orThunk: orThunk,
        fold: fold,
        map: map,
        mapError: mapError,
        each: each,
        bind: bind,
        exists: exists,
        forall: forall,
        toOptional: toOptional
      };
    };
    var error = function (message) {
      var getOrThunk = function (f) {
        return f();
      };
      var getOrDie = function () {
        return die(String(message))();
      };
      var or = function (opt) {
        return opt;
      };
      var orThunk = function (f) {
        return f();
      };
      var map = function (_f) {
        return error(message);
      };
      var mapError = function (f) {
        return error(f(message));
      };
      var bind = function (_f) {
        return error(message);
      };
      var fold = function (onError, _) {
        return onError(message);
      };
      return {
        is: never,
        isValue: never,
        isError: always,
        getOr: identity,
        getOrThunk: getOrThunk,
        getOrDie: getOrDie,
        or: or,
        orThunk: orThunk,
        fold: fold,
        map: map,
        mapError: mapError,
        each: noop,
        bind: bind,
        exists: never,
        forall: always,
        toOptional: Optional.none
      };
    };
    var fromOption = function (opt, err) {
      return opt.fold(function () {
        return error(err);
      }, value);
    };
    var Result = {
      value: value,
      error: error,
      fromOption: fromOption
    };

    var measure = function (startAddress, gridA, gridB) {
      if (startAddress.row >= gridA.length || startAddress.column > cellLength(gridA[0])) {
        return Result.error('invalid start address out of table bounds, row: ' + startAddress.row + ', column: ' + startAddress.column);
      }
      var rowRemainder = gridA.slice(startAddress.row);
      var colRemainder = rowRemainder[0].cells.slice(startAddress.column);
      var colRequired = cellLength(gridB[0]);
      var rowRequired = gridB.length;
      return Result.value({
        rowDelta: rowRemainder.length - rowRequired,
        colDelta: colRemainder.length - colRequired
      });
    };
    var measureWidth = function (gridA, gridB) {
      var colLengthA = cellLength(gridA[0]);
      var colLengthB = cellLength(gridB[0]);
      return {
        rowDelta: 0,
        colDelta: colLengthA - colLengthB
      };
    };
    var measureHeight = function (gridA, gridB) {
      var rowLengthA = gridA.length;
      var rowLengthB = gridB.length;
      return {
        rowDelta: rowLengthA - rowLengthB,
        colDelta: 0
      };
    };
    var generateElements = function (amount, row, generators, isLocked) {
      var generator = row.section === 'colgroup' ? generators.col : generators.cell;
      return range(amount, function (idx) {
        return elementnew(generator(), true, isLocked(idx));
      });
    };
    var rowFill = function (grid, amount, generators, lockedColumns) {
      return grid.concat(range(amount, function () {
        var row = grid[grid.length - 1];
        var elements = generateElements(row.cells.length, row, generators, function (idx) {
          return has(lockedColumns, idx.toString());
        });
        return setCells(row, elements);
      }));
    };
    var colFill = function (grid, amount, generators, startIndex) {
<<<<<<< HEAD
      return map(grid, function (row) {
        var newChildren = generateElements(amount, row, generators, never);
        return addCells(row, startIndex, newChildren);
      });
    };
    var lockedColFill = function (grid, generators, lockedColumns) {
      return map(grid, function (row) {
=======
      return map(grid, function (row) {
        var newChildren = generateElements(amount, row, generators, never);
        return addCells(row, startIndex, newChildren);
      });
    };
    var lockedColFill = function (grid, generators, lockedColumns) {
      return map(grid, function (row) {
>>>>>>> 768d040f
        return foldl(lockedColumns, function (acc, colNum) {
          var newChild = generateElements(1, row, generators, always)[0];
          return addCell(acc, colNum, newChild);
        }, row);
      });
    };
    var tailor = function (gridA, delta, generators) {
      var fillCols = delta.colDelta < 0 ? colFill : identity;
      var fillRows = delta.rowDelta < 0 ? rowFill : identity;
      var lockedColumns = getLockedColumnsFromGrid(gridA);
      var gridWidth = cellLength(gridA[0]);
      var isLastColLocked = exists(lockedColumns, function (locked) {
        return locked === gridWidth - 1;
      });
      var modifiedCols = fillCols(gridA, Math.abs(delta.colDelta), generators, isLastColLocked ? gridWidth - 1 : gridWidth);
      var newLockedColumns = getLockedColumnsFromGrid(modifiedCols);
      return fillRows(modifiedCols, Math.abs(delta.rowDelta), generators, mapToObject(newLockedColumns, always));
    };

    var isSpanning = function (grid, row, col, comparator) {
      var candidate = getCell(grid[row], col);
      var matching = curry(comparator, candidate.element);
      var currentRow = grid[row];
      return grid.length > 1 && cellLength(currentRow) > 1 && (col > 0 && matching(getCellElement(currentRow, col - 1)) || col < currentRow.cells.length - 1 && matching(getCellElement(currentRow, col + 1)) || row > 0 && matching(getCellElement(grid[row - 1], col)) || row < grid.length - 1 && matching(getCellElement(grid[row + 1], col)));
    };
    var mergeTables = function (startAddress, gridA, gridB, generator, comparator, lockedColumns) {
      var startRow = startAddress.row;
      var startCol = startAddress.column;
      var mergeHeight = gridB.length;
      var mergeWidth = cellLength(gridB[0]);
      var endRow = startRow + mergeHeight;
      var endCol = startCol + mergeWidth + lockedColumns.length;
      var lockedColumnObj = mapToObject(lockedColumns, always);
      for (var r = startRow; r < endRow; r++) {
        var skippedCol = 0;
        for (var c = startCol; c < endCol; c++) {
          if (lockedColumnObj[c]) {
            skippedCol++;
            continue;
          }
          if (isSpanning(gridA, r, c, comparator)) {
            unmerge(gridA, getCellElement(gridA[r], c), comparator, generator.cell);
          }
          var gridBColIndex = c - startCol - skippedCol;
          var newCell = getCell(gridB[r - startRow], gridBColIndex);
          var newCellElm = newCell.element;
          var replacement = generator.replace(newCellElm);
          mutateCell(gridA[r], c, elementnew(replacement, true, newCell.isLocked));
        }
      }
      return gridA;
    };
    var getValidStartAddress = function (currentStartAddress, grid, lockedColumns) {
      var gridColLength = cellLength(grid[0]);
      var possibleColAddresses = range(gridColLength - currentStartAddress.column, function (num) {
        return num + currentStartAddress.column;
      });
      var validColAddress = find(possibleColAddresses, function (num) {
        return forall(lockedColumns, function (col) {
          return col !== num;
        });
      }).getOr(gridColLength - 1);
      return __assign(__assign({}, currentStartAddress), { column: validColAddress });
    };
    var getLockedColumnsWithinBounds = function (startAddress, grid, lockedColumns) {
      return filter(lockedColumns, function (colNum) {
        return colNum >= startAddress.column && colNum <= cellLength(grid[0]) + startAddress.column;
      });
    };
    var merge$1 = function (startAddress, gridA, gridB, generator, comparator) {
      var lockedColumns = getLockedColumnsFromGrid(gridA);
      var validStartAddress = getValidStartAddress(startAddress, gridA, lockedColumns);
      var lockedColumnsWithinBounds = getLockedColumnsWithinBounds(validStartAddress, gridB, lockedColumns);
      var result = measure(validStartAddress, gridA, gridB);
      return result.map(function (diff) {
        var delta = __assign(__assign({}, diff), { colDelta: diff.colDelta - lockedColumnsWithinBounds.length });
        var fittedGrid = tailor(gridA, delta, generator);
        var newLockedColumns = getLockedColumnsFromGrid(fittedGrid);
        var newLockedColumnsWithinBounds = getLockedColumnsWithinBounds(validStartAddress, gridB, newLockedColumns);
        return mergeTables(validStartAddress, fittedGrid, gridB, generator, comparator, newLockedColumnsWithinBounds);
      });
    };
    var insertCols = function (index, gridA, gridB, generator, comparator) {
      splitCols(gridA, index, comparator, generator.cell);
      var delta = measureHeight(gridB, gridA);
      var fittedNewGrid = tailor(gridB, delta, generator);
      var secondDelta = measureHeight(gridA, fittedNewGrid);
      var fittedOldGrid = tailor(gridA, secondDelta, generator);
      return map(fittedOldGrid, function (gridRow, i) {
        return addCells(gridRow, index, fittedNewGrid[i].cells);
      });
    };
    var insertRows = function (index, gridA, gridB, generator, comparator) {
      splitRows(gridA, index, comparator, generator.cell);
      var locked = getLockedColumnsFromGrid(gridA);
      var diff = measureWidth(gridA, gridB);
      var delta = __assign(__assign({}, diff), { colDelta: diff.colDelta - locked.length });
      var fittedOldGrid = tailor(gridA, delta, generator);
      var _a = extractGridDetails(fittedOldGrid), oldCols = _a.cols, oldRows = _a.rows;
      var newLocked = getLockedColumnsFromGrid(fittedOldGrid);
      var secondDiff = measureWidth(gridB, gridA);
      var secondDelta = __assign(__assign({}, secondDiff), { colDelta: secondDiff.colDelta + newLocked.length });
      var fittedGridB = lockedColFill(gridB, generator, newLocked);
      var fittedNewGrid = tailor(fittedGridB, secondDelta, generator);
      return oldCols.concat(oldRows.slice(0, index)).concat(fittedNewGrid).concat(oldRows.slice(index, oldRows.length));
    };

    var insertRowAt = function (grid, index, example, comparator, substitution) {
      var _a = extractGridDetails(grid), rows = _a.rows, cols = _a.cols;
      var before = rows.slice(0, index);
      var after = rows.slice(index);
      var between = mapCells(rows[example], function (ex, c) {
        var withinSpan = index > 0 && index < rows.length && comparator(getCellElement(rows[index - 1], c), getCellElement(rows[index], c));
        var ret = withinSpan ? getCell(rows[index], c) : elementnew(substitution(ex.element, comparator), true, ex.isLocked);
        return ret;
      });
      return cols.concat(before).concat([between]).concat(after);
    };
    var getElementFor = function (row, column, section, withinSpan, example, comparator, substitution) {
      if (section === 'colgroup' || !withinSpan) {
        var cell = getCell(row, example);
        return elementnew(substitution(cell.element, comparator), true, false);
      } else {
        return getCell(row, column);
      }
    };
    var insertColumnAt = function (grid, index, example, comparator, substitution) {
      return map(grid, function (row) {
        var withinSpan = index > 0 && index < cellLength(row) && comparator(getCellElement(row, index - 1), getCellElement(row, index));
        var sub = getElementFor(row, index, row.section, withinSpan, example, comparator, substitution);
        return addCell(row, index, sub);
      });
    };
    var deleteColumnsAt = function (grid, columns) {
      return bind(grid, function (row) {
        var existingCells = row.cells;
        var cells = foldr(columns, function (acc, column) {
          return column >= 0 && column < acc.length ? acc.slice(0, column).concat(acc.slice(column + 1)) : acc;
        }, existingCells);
        return cells.length > 0 ? [rowcells(cells, row.section)] : [];
      });
    };
    var deleteRowsAt = function (grid, start, finish) {
      var _a = extractGridDetails(grid), rows = _a.rows, cols = _a.cols;
      return cols.concat(rows.slice(0, start)).concat(rows.slice(finish + 1));
    };

    var replaceIn = function (grid, targets, comparator, substitution) {
      var isTarget = function (cell) {
        return exists(targets, function (target) {
          return comparator(cell.element, target.element);
        });
      };
      return map(grid, function (row) {
        return mapCells(row, function (cell) {
          return isTarget(cell) ? elementnew(substitution(cell.element, comparator), true, cell.isLocked) : cell;
        });
      });
    };
    var notStartRow = function (grid, rowIndex, colIndex, comparator) {
      return getCellElement(grid[rowIndex], colIndex) !== undefined && (rowIndex > 0 && comparator(getCellElement(grid[rowIndex - 1], colIndex), getCellElement(grid[rowIndex], colIndex)));
    };
    var notStartColumn = function (row, index, comparator) {
      return index > 0 && comparator(getCellElement(row, index - 1), getCellElement(row, index));
    };
    var replaceColumn = function (grid, index, comparator, substitution) {
      var rows = extractGridDetails(grid).rows;
      var targets = bind(rows, function (row, i) {
        var alreadyAdded = notStartRow(grid, i, index, comparator) || notStartColumn(row, index, comparator);
        return alreadyAdded ? [] : [getCell(row, index)];
      });
      return replaceIn(grid, targets, comparator, substitution);
    };
    var replaceRow = function (grid, index, comparator, substitution) {
      var rows = extractGridDetails(grid).rows;
      var targetRow = rows[index];
      var targets = bind(targetRow.cells, function (item, i) {
        var alreadyAdded = notStartRow(rows, index, i, comparator) || notStartColumn(targetRow, i, comparator);
        return alreadyAdded ? [] : [item];
      });
      return replaceIn(grid, targets, comparator, substitution);
    };

    var uniqueColumns = function (details) {
      var uniqueCheck = function (rest, detail) {
        var columnExists = exists(rest, function (currentDetail) {
          return currentDetail.column === detail.column;
        });
        return columnExists ? rest : rest.concat([detail]);
      };
      return foldl(details, uniqueCheck, []).sort(function (detailA, detailB) {
        return detailA.column - detailB.column;
      });
    };

    var elementToData = function (element) {
      var colspan = getAttrValue(element, 'colspan', 1);
      var rowspan = getAttrValue(element, 'rowspan', 1);
      return {
        element: element,
        colspan: colspan,
        rowspan: rowspan
      };
    };
    var modification = function (generators, toData) {
      if (toData === void 0) {
        toData = elementToData;
      }
      var position = Cell(Optional.none());
      var nu = function (data) {
        switch (name(data.element)) {
        case 'col':
          return generators.col(data);
        default:
          return generators.cell(data);
        }
      };
      var nuFrom = function (element) {
        var data = toData(element);
        return nu(data);
      };
      var add = function (element) {
        var replacement = nuFrom(element);
        if (position.get().isNone()) {
          position.set(Optional.some(replacement));
        }
        recent = Optional.some({
          item: element,
          replacement: replacement
        });
        return replacement;
      };
      var recent = Optional.none();
      var getOrInit = function (element, comparator) {
        return recent.fold(function () {
          return add(element);
        }, function (p) {
          return comparator(element, p.item) ? p.replacement : add(element);
        });
      };
      return {
        getOrInit: getOrInit,
        cursor: position.get
      };
    };
    var transform$1 = function (scope, tag) {
      return function (generators) {
        var position = Cell(Optional.none());
        var list = [];
        var find$1 = function (element, comparator) {
          return find(list, function (x) {
            return comparator(x.item, element);
          });
        };
        var makeNew = function (element) {
          var attrs = { scope: scope };
          var cell = generators.replace(element, tag, attrs);
          list.push({
            item: element,
            sub: cell
          });
          if (position.get().isNone()) {
            position.set(Optional.some(cell));
          }
          return cell;
        };
        var replaceOrInit = function (element, comparator) {
          if (name(element) === 'col') {
            return element;
          } else {
            return find$1(element, comparator).fold(function () {
              return makeNew(element);
            }, function (p) {
              return comparator(element, p.item) ? p.sub : makeNew(element);
            });
          }
        };
        return {
          replaceOrInit: replaceOrInit,
          cursor: position.get
        };
      };
    };
    var getScopeAttribute = function (cell) {
      return getOpt(cell, 'scope').map(function (attribute) {
        return attribute.substr(0, 3);
      });
    };
    var merging = function (generators) {
      var position = Cell(Optional.none());
      var unmerge = function (cell) {
        if (position.get().isNone()) {
          position.set(Optional.some(cell));
        }
        var scope = getScopeAttribute(cell);
        scope.each(function (attribute) {
          return set(cell, 'scope', attribute);
        });
        return function () {
          var raw = generators.cell({
            element: cell,
            colspan: 1,
            rowspan: 1
          });
          remove$1(raw, 'width');
          remove$1(cell, 'width');
          scope.each(function (attribute) {
            return set(raw, 'scope', attribute);
          });
          return raw;
        };
      };
      var merge = function (cells) {
        var getScopeProperty = function () {
          var stringAttributes = cat(map(cells, getScopeAttribute));
          if (stringAttributes.length === 0) {
            return Optional.none();
          } else {
            var baseScope_1 = stringAttributes[0];
            var scopes_1 = [
              'row',
              'col'
            ];
            var isMixed = exists(stringAttributes, function (attribute) {
              return attribute !== baseScope_1 && contains(scopes_1, attribute);
            });
            return isMixed ? Optional.none() : Optional.from(baseScope_1);
          }
        };
        remove$1(cells[0], 'width');
        getScopeProperty().fold(function () {
          return remove(cells[0], 'scope');
        }, function (attribute) {
          return set(cells[0], 'scope', attribute + 'group');
        });
        return constant(cells[0]);
      };
      return {
        unmerge: unmerge,
        merge: merge,
        cursor: position.get
      };
    };
    var Generators = {
      modification: modification,
      transform: transform$1,
      merging: merging
    };

    var blockList = [
      'body',
      'p',
      'div',
      'article',
      'aside',
      'figcaption',
      'figure',
      'footer',
      'header',
      'nav',
      'section',
      'ol',
      'ul',
      'table',
      'thead',
      'tfoot',
      'tbody',
      'caption',
      'tr',
      'td',
      'th',
      'h1',
      'h2',
      'h3',
      'h4',
      'h5',
      'h6',
      'blockquote',
      'pre',
      'address'
    ];
    var isList = function (universe, item) {
      var tagName = universe.property().name(item);
      return contains([
        'ol',
        'ul'
      ], tagName);
    };
    var isBlock = function (universe, item) {
      var tagName = universe.property().name(item);
      return contains(blockList, tagName);
    };
    var isEmptyTag = function (universe, item) {
      return contains([
        'br',
        'img',
        'hr',
        'input'
      ], universe.property().name(item));
    };

    var universe$2 = DomUniverse();
    var isBlock$1 = function (element) {
      return isBlock(universe$2, element);
    };
    var isList$1 = function (element) {
      return isList(universe$2, element);
    };
    var isEmptyTag$1 = function (element) {
      return isEmptyTag(universe$2, element);
    };

    var merge$2 = function (cells) {
      var isBr = function (el) {
        return name(el) === 'br';
      };
      var advancedBr = function (children) {
        return forall(children, function (c) {
          return isBr(c) || isText(c) && get$4(c).trim().length === 0;
        });
      };
      var isListItem = function (el) {
        return name(el) === 'li' || ancestor(el, isList$1).isSome();
      };
      var siblingIsBlock = function (el) {
        return nextSibling(el).map(function (rightSibling) {
          if (isBlock$1(rightSibling)) {
            return true;
          }
          if (isEmptyTag$1(rightSibling)) {
            return name(rightSibling) === 'img' ? false : true;
          }
          return false;
        }).getOr(false);
      };
      var markCell = function (cell) {
        return last$1(cell).bind(function (rightEdge) {
          var rightSiblingIsBlock = siblingIsBlock(rightEdge);
          return parent(rightEdge).map(function (parent) {
            return rightSiblingIsBlock === true || isListItem(parent) || isBr(rightEdge) || isBlock$1(parent) && !eq$1(cell, parent) ? [] : [SugarElement.fromTag('br')];
          });
        }).getOr([]);
      };
      var markContent = function () {
        var content = bind(cells, function (cell) {
          var children$1 = children(cell);
          return advancedBr(children$1) ? [] : children$1.concat(markCell(cell));
        });
        return content.length === 0 ? [SugarElement.fromTag('br')] : content;
      };
      var contents = markContent();
      empty(cells[0]);
      append$1(cells[0], contents);
    };

    var prune = function (table) {
      var cells$1 = cells(table);
      if (cells$1.length === 0) {
        remove$2(table);
      }
    };
    var outcome = function (grid, cursor) {
      return {
        grid: grid,
        cursor: cursor
      };
    };
    var elementFromGrid = function (grid, row, column) {
      var rows = extractGridDetails(grid).rows;
      return findIn(rows, row, column).orThunk(function () {
        return findIn(rows, 0, 0);
      });
    };
    var findIn = function (grid, row, column) {
      return Optional.from(grid[row]).bind(function (r) {
        return Optional.from(r.cells[column]).bind(function (c) {
          return Optional.from(c.element);
        });
      });
    };
    var bundle = function (grid, row, column) {
      var rows = extractGridDetails(grid).rows;
      return outcome(grid, findIn(rows, row, column));
    };
    var uniqueRows = function (details) {
      var rowCompilation = function (rest, detail) {
        var rowExists = exists(rest, function (currentDetail) {
          return currentDetail.row === detail.row;
        });
        return rowExists ? rest : rest.concat([detail]);
      };
      return foldl(details, rowCompilation, []).sort(function (detailA, detailB) {
        return detailA.row - detailB.row;
      });
    };
    var opInsertRowsBefore = function (grid, details, comparator, genWrappers) {
      var targetIndex = details[0].row;
      var rows = uniqueRows(details);
      var newGrid = foldr(rows, function (acc, row) {
        var newG = insertRowAt(acc.grid, targetIndex, row.row + acc.delta, comparator, genWrappers.getOrInit);
        return {
          grid: newG,
          delta: acc.delta + 1
        };
      }, {
        grid: grid,
        delta: 0
      }).grid;
      return bundle(newGrid, targetIndex, details[0].column);
    };
    var opInsertRowsAfter = function (grid, details, comparator, genWrappers) {
      var rows = uniqueRows(details);
      var target = rows[rows.length - 1];
      var targetIndex = target.row + target.rowspan;
      var newGrid = foldr(rows, function (newG, row) {
        return insertRowAt(newG, targetIndex, row.row, comparator, genWrappers.getOrInit);
      }, grid);
      return bundle(newGrid, targetIndex, details[0].column);
    };
    var opInsertColumnsBefore = function (grid, extractDetail, comparator, genWrappers) {
      var details = extractDetail.details;
      var columns = uniqueColumns(details);
      var targetIndex = columns[0].column;
      var newGrid = foldr(columns, function (acc, col) {
        var newG = insertColumnAt(acc.grid, targetIndex, col.column + acc.delta, comparator, genWrappers.getOrInit);
        return {
          grid: newG,
          delta: acc.delta + 1
        };
      }, {
        grid: grid,
        delta: 0
      }).grid;
      return bundle(newGrid, details[0].row, targetIndex);
    };
    var opInsertColumnsAfter = function (grid, extractDetail, comparator, genWrappers) {
      var details = extractDetail.details;
      var target = details[details.length - 1];
      var targetIndex = target.column + target.colspan;
      var columns = uniqueColumns(details);
      var newGrid = foldr(columns, function (newG, col) {
        return insertColumnAt(newG, targetIndex, col.column, comparator, genWrappers.getOrInit);
      }, grid);
      return bundle(newGrid, details[0].row, targetIndex);
    };
    var opMakeRowHeader = function (grid, detail, comparator, genWrappers) {
      var newGrid = replaceRow(grid, detail.row, comparator, genWrappers.replaceOrInit);
      return bundle(newGrid, detail.row, detail.column);
    };
    var opMakeRowsHeader = function (initialGrid, details, comparator, genWrappers) {
      var rows = uniqueRows(details);
      var replacer = function (currentGrid, row) {
        return replaceRow(currentGrid, row.row, comparator, genWrappers.replaceOrInit);
      };
      var newGrid = foldl(rows, replacer, initialGrid);
      return bundle(newGrid, details[0].row, details[0].column);
    };
    var opMakeColumnHeader = function (initialGrid, detail, comparator, genWrappers) {
      var newGrid = replaceColumn(initialGrid, detail.column, comparator, genWrappers.replaceOrInit);
      return bundle(newGrid, detail.row, detail.column);
    };
    var opMakeColumnsHeader = function (initialGrid, details, comparator, genWrappers) {
      var columns = uniqueColumns(details);
      var replacer = function (currentGrid, column) {
        return replaceColumn(currentGrid, column.column, comparator, genWrappers.replaceOrInit);
      };
      var newGrid = foldl(columns, replacer, initialGrid);
      return bundle(newGrid, details[0].row, details[0].column);
    };
    var opUnmakeRowHeader = function (grid, detail, comparator, genWrappers) {
      var newGrid = replaceRow(grid, detail.row, comparator, genWrappers.replaceOrInit);
      return bundle(newGrid, detail.row, detail.column);
    };
    var opUnmakeRowsHeader = function (initialGrid, details, comparator, genWrappers) {
      var rows = uniqueRows(details);
      var replacer = function (currentGrid, row) {
        return replaceRow(currentGrid, row.row, comparator, genWrappers.replaceOrInit);
      };
      var newGrid = foldl(rows, replacer, initialGrid);
      return bundle(newGrid, details[0].row, details[0].column);
    };
    var opUnmakeColumnHeader = function (initialGrid, detail, comparator, genWrappers) {
      var newGrid = replaceColumn(initialGrid, detail.column, comparator, genWrappers.replaceOrInit);
      return bundle(newGrid, detail.row, detail.column);
    };
    var opUnmakeColumnsHeader = function (initialGrid, details, comparator, genWrappers) {
      var columns = uniqueColumns(details);
      var replacer = function (currentGrid, column) {
        return replaceColumn(currentGrid, column.column, comparator, genWrappers.replaceOrInit);
      };
      var newGrid = foldl(columns, replacer, initialGrid);
      return bundle(newGrid, details[0].row, details[0].column);
    };
    var opEraseColumns = function (grid, extractDetail, _comparator, _genWrappers) {
      var columns = uniqueColumns(extractDetail.details);
      var newGrid = deleteColumnsAt(grid, map(columns, function (column) {
        return column.column;
      }));
      var cursor = elementFromGrid(newGrid, columns[0].row, columns[0].column);
      return outcome(newGrid, cursor);
    };
    var opEraseRows = function (grid, details, _comparator, _genWrappers) {
      var rows = uniqueRows(details);
      var newGrid = deleteRowsAt(grid, rows[0].row, rows[rows.length - 1].row);
      var cursor = elementFromGrid(newGrid, details[0].row, details[0].column);
      return outcome(newGrid, cursor);
    };
    var opMergeCells = function (grid, mergable, comparator, genWrappers) {
      var cells = mergable.cells;
      merge$2(cells);
      var newGrid = merge(grid, mergable.bounds, comparator, genWrappers.merge(cells));
      return outcome(newGrid, Optional.from(cells[0]));
    };
    var opUnmergeCells = function (grid, unmergable, comparator, genWrappers) {
      var unmerge$1 = function (b, cell) {
        return unmerge(b, cell, comparator, genWrappers.unmerge(cell));
      };
      var newGrid = foldr(unmergable, unmerge$1, grid);
      return outcome(newGrid, Optional.from(unmergable[0]));
    };
    var opPasteCells = function (grid, pasteDetails, comparator, _genWrappers) {
      var gridify = function (table, generators) {
        var wh = Warehouse.fromTable(table);
        return toGrid(wh, generators, true);
      };
      var gridB = gridify(pasteDetails.clipboard, pasteDetails.generators);
      var startAddress = address(pasteDetails.row, pasteDetails.column);
      var mergedGrid = merge$1(startAddress, grid, gridB, pasteDetails.generators, comparator);
      return mergedGrid.fold(function () {
        return outcome(grid, Optional.some(pasteDetails.element));
      }, function (newGrid) {
        var cursor = elementFromGrid(newGrid, pasteDetails.row, pasteDetails.column);
        return outcome(newGrid, cursor);
      });
    };
    var gridifyRows = function (rows, generators, context) {
      var pasteDetails = fromPastedRows(rows, context.section);
      var wh = Warehouse.generate(pasteDetails);
      return toGrid(wh, generators, true);
    };
    var opPasteColsBefore = function (grid, pasteDetails, comparator, _genWrappers) {
      var rows = extractGridDetails(grid).rows;
      var index = pasteDetails.cells[0].column;
      var context = rows[pasteDetails.cells[0].row];
      var gridB = gridifyRows(pasteDetails.clipboard, pasteDetails.generators, context);
      var mergedGrid = insertCols(index, grid, gridB, pasteDetails.generators, comparator);
      var cursor = elementFromGrid(mergedGrid, pasteDetails.cells[0].row, pasteDetails.cells[0].column);
      return outcome(mergedGrid, cursor);
    };
    var opPasteColsAfter = function (grid, pasteDetails, comparator, _genWrappers) {
      var rows = extractGridDetails(grid).rows;
      var index = pasteDetails.cells[pasteDetails.cells.length - 1].column + pasteDetails.cells[pasteDetails.cells.length - 1].colspan;
      var context = rows[pasteDetails.cells[0].row];
      var gridB = gridifyRows(pasteDetails.clipboard, pasteDetails.generators, context);
      var mergedGrid = insertCols(index, grid, gridB, pasteDetails.generators, comparator);
      var cursor = elementFromGrid(mergedGrid, pasteDetails.cells[0].row, pasteDetails.cells[0].column);
      return outcome(mergedGrid, cursor);
    };
    var opPasteRowsBefore = function (grid, pasteDetails, comparator, _genWrappers) {
      var rows = extractGridDetails(grid).rows;
      var index = pasteDetails.cells[0].row;
      var context = rows[index];
      var gridB = gridifyRows(pasteDetails.clipboard, pasteDetails.generators, context);
      var mergedGrid = insertRows(index, grid, gridB, pasteDetails.generators, comparator);
      var cursor = elementFromGrid(mergedGrid, pasteDetails.cells[0].row, pasteDetails.cells[0].column);
      return outcome(mergedGrid, cursor);
    };
    var opPasteRowsAfter = function (grid, pasteDetails, comparator, _genWrappers) {
      var rows = extractGridDetails(grid).rows;
      var index = pasteDetails.cells[pasteDetails.cells.length - 1].row + pasteDetails.cells[pasteDetails.cells.length - 1].rowspan;
      var context = rows[pasteDetails.cells[0].row];
      var gridB = gridifyRows(pasteDetails.clipboard, pasteDetails.generators, context);
      var mergedGrid = insertRows(index, grid, gridB, pasteDetails.generators, comparator);
      var cursor = elementFromGrid(mergedGrid, pasteDetails.cells[0].row, pasteDetails.cells[0].column);
      return outcome(mergedGrid, cursor);
    };
    var opGetColumnType = function (table, target) {
      var house = Warehouse.fromTable(table);
      var details = onCells(house, target);
      return details.bind(function (selectedCells) {
        var lastSelectedCell = selectedCells[selectedCells.length - 1];
        var minColRange = selectedCells[0].column;
        var maxColRange = lastSelectedCell.column + lastSelectedCell.colspan;
        var selectedColumnCells = flatten(map(house.all, function (row) {
          return filter(row.cells, function (cell) {
            return cell.column >= minColRange && cell.column < maxColRange;
          });
        }));
        return getCellsType(selectedColumnCells, function (cell) {
          return name(cell.element) === 'th';
        });
      }).getOr('');
    };
    var getCellsType = function (cells, headerPred) {
      var headerCells = filter(cells, headerPred);
      if (headerCells.length === 0) {
        return Optional.some('td');
      } else if (headerCells.length === cells.length) {
        return Optional.some('th');
      } else {
        return Optional.none();
      }
    };
    var resize = adjustWidthTo;
    var adjustAndRedistributeWidths$1 = adjustAndRedistributeWidths;
    var firstColumnIsLocked = function (_warehouse, details) {
      return exists(details, function (detail) {
        return detail.column === 0 && detail.isLocked;
      });
    };
    var lastColumnIsLocked = function (warehouse, details) {
      return exists(details, function (detail) {
        return detail.column + detail.colspan >= warehouse.grid.columns && detail.isLocked;
      });
    };
    var getColumnsWidth = function (warehouse, details) {
      var columns = columns$1(warehouse);
      var uniqueCols = uniqueColumns(details);
      return foldl(uniqueCols, function (acc, detail) {
        var column = columns[detail.column];
        var colWidth = column.map(getOuter).getOr(0);
        return acc + colWidth;
      }, 0);
    };
    var insertColumnsExtractor = function (before) {
      return function (warehouse, target) {
        return onCells(warehouse, target).filter(function (details) {
          var checkLocked = before ? firstColumnIsLocked : lastColumnIsLocked;
          return !checkLocked(warehouse, details);
        }).map(function (details) {
          return {
            details: details,
            pixelDelta: getColumnsWidth(warehouse, details)
          };
        });
      };
    };
    var eraseColumnsExtractor = function (warehouse, target) {
      return onUnlockedCells(warehouse, target).map(function (details) {
        return {
          details: details,
          pixelDelta: -getColumnsWidth(warehouse, details)
        };
      });
    };
    var pasteColumnsExtractor = function (before) {
      return function (warehouse, target) {
        return onPasteByEditor(warehouse, target).filter(function (details) {
          var checkLocked = before ? firstColumnIsLocked : lastColumnIsLocked;
          return !checkLocked(warehouse, details.cells);
        });
      };
    };
    var insertRowsBefore = run(opInsertRowsBefore, onCells, noop, noop, Generators.modification);
    var insertRowsAfter = run(opInsertRowsAfter, onCells, noop, noop, Generators.modification);
    var insertColumnsBefore = run(opInsertColumnsBefore, insertColumnsExtractor(true), adjustAndRedistributeWidths$1, noop, Generators.modification);
    var insertColumnsAfter = run(opInsertColumnsAfter, insertColumnsExtractor(false), adjustAndRedistributeWidths$1, noop, Generators.modification);
    var eraseColumns = run(opEraseColumns, eraseColumnsExtractor, adjustAndRedistributeWidths$1, prune, Generators.modification);
    var eraseRows = run(opEraseRows, onCells, noop, prune, Generators.modification);
    var makeColumnHeader = run(opMakeColumnHeader, onUnlockedCell, noop, noop, Generators.transform('row', 'th'));
    var makeColumnsHeader = run(opMakeColumnsHeader, onUnlockedCells, noop, noop, Generators.transform('row', 'th'));
    var unmakeColumnHeader = run(opUnmakeColumnHeader, onUnlockedCell, noop, noop, Generators.transform(null, 'td'));
    var unmakeColumnsHeader = run(opUnmakeColumnsHeader, onUnlockedCells, noop, noop, Generators.transform(null, 'td'));
    var makeRowHeader = run(opMakeRowHeader, onCell, noop, noop, Generators.transform('col', 'th'));
    var makeRowsHeader = run(opMakeRowsHeader, onCells, noop, noop, Generators.transform('col', 'th'));
    var unmakeRowHeader = run(opUnmakeRowHeader, onCell, noop, noop, Generators.transform(null, 'td'));
    var unmakeRowsHeader = run(opUnmakeRowsHeader, onCells, noop, noop, Generators.transform(null, 'td'));
    var mergeCells = run(opMergeCells, onUnlockedMergable, resize, noop, Generators.merging);
    var unmergeCells = run(opUnmergeCells, onUnlockedUnmergable, resize, noop, Generators.merging);
    var pasteCells = run(opPasteCells, onPaste, resize, noop, Generators.modification);
    var pasteColsBefore = run(opPasteColsBefore, pasteColumnsExtractor(true), noop, noop, Generators.modification);
    var pasteColsAfter = run(opPasteColsAfter, pasteColumnsExtractor(false), noop, noop, Generators.modification);
    var pasteRowsBefore = run(opPasteRowsBefore, onPasteByEditor, noop, noop, Generators.modification);
    var pasteRowsAfter = run(opPasteRowsAfter, onPasteByEditor, noop, noop, Generators.modification);
    var getColumnType = opGetColumnType;

    var getSection = function (elm) {
      return getNodeName(elm.parentNode);
    };
    var mapSectionNameToType = function (section) {
      if (section === 'thead') {
        return 'header';
      } else if (section === 'tfoot') {
        return 'footer';
      } else {
        return 'body';
      }
    };
    var detectHeaderRow = function (editor, elm) {
      var isThead = getSection(elm) === 'thead';
      var areAllCellsThs = !exists(elm.cells, function (c) {
        return getNodeName(c) !== 'th';
      });
      return isThead || areAllCellsThs ? Optional.some({
        thead: isThead,
        ths: areAllCellsThs
      }) : Optional.none();
    };
    var getRowType = function (editor, elm) {
      return mapSectionNameToType(detectHeaderRow(editor, elm).fold(function () {
        return getSection(elm);
      }, function (_rowConfig) {
        return 'thead';
      }));
    };
    var switchRowSection = function (dom, rowElm, newSectionName) {
      var tableElm = dom.getParent(rowElm, 'table');
      var oldSectionElm = rowElm.parentNode;
      var oldSectionName = getNodeName(oldSectionElm);
      if (newSectionName !== oldSectionName) {
        var sectionElm_1 = dom.select(newSectionName, tableElm)[0];
        if (!sectionElm_1) {
          sectionElm_1 = dom.create(newSectionName);
          var firstTableChild_1 = tableElm.firstChild;
          if (newSectionName === 'thead') {
            last(children$2(SugarElement.fromDom(tableElm), 'caption,colgroup')).fold(function () {
              return tableElm.insertBefore(sectionElm_1, firstTableChild_1);
            }, function (c) {
              return dom.insertAfter(sectionElm_1, c.dom);
            });
          } else {
            tableElm.appendChild(sectionElm_1);
          }
        }
        if (newSectionName === 'tbody' && oldSectionName === 'thead' && sectionElm_1.firstChild) {
          sectionElm_1.insertBefore(rowElm, sectionElm_1.firstChild);
        } else {
          sectionElm_1.appendChild(rowElm);
        }
        if (!oldSectionElm.hasChildNodes()) {
          dom.remove(oldSectionElm);
        }
      }
    };
    var renameCell = function (editor, cell, newCellType) {
      if (isNonNullable(newCellType) && getNodeName(cell) !== newCellType) {
        var newCellElm = editor.dom.rename(cell, newCellType);
        fireNewCell(editor, newCellElm);
        return newCellElm;
      } else {
        return cell;
      }
    };
    var switchCellType = function (editor, cell, newCellType, scope) {
      var dom = editor.dom;
      var newCell = renameCell(editor, cell, newCellType);
      if (!isUndefined(scope)) {
        dom.setAttrib(newCell, 'scope', scope);
      }
      return newCell;
    };
    var switchCellsType = function (editor, cells, newCellType, scope) {
      return each(cells, function (c) {
        return switchCellType(editor, c, newCellType, scope);
      });
    };
    var switchSectionType = function (editor, rowElm, newType) {
      var determineHeaderRowType = function () {
        var allTableRows = table(SugarElement.fromDom(rowElm.cells[0])).map(function (table) {
          return rows(table);
        }).getOr([]);
        return findMap(allTableRows, function (row) {
          return detectHeaderRow(editor, row.dom);
        }).map(function (detectedType) {
          if (detectedType.thead && detectedType.ths) {
            return 'sectionCells';
          } else {
            return detectedType.thead ? 'section' : 'cells';
          }
        }).getOr('section');
      };
      var dom = editor.dom;
      if (newType === 'header') {
        var headerRowTypeSetting = getTableHeaderType(editor);
        var headerRowType = headerRowTypeSetting === 'auto' ? determineHeaderRowType() : headerRowTypeSetting;
        switchCellsType(editor, rowElm.cells, headerRowType === 'section' ? 'td' : 'th', 'col');
        switchRowSection(dom, rowElm, headerRowType === 'cells' ? 'tbody' : 'thead');
      } else {
        switchCellsType(editor, rowElm.cells, 'td', null);
        switchRowSection(dom, rowElm, newType === 'footer' ? 'tfoot' : 'tbody');
      }
    };

    var getSelectionStartCellFallback = function (start) {
      return table(start).bind(function (table) {
        return retrieve$1(table, ephemera.firstSelectedSelector);
      }).fold(function () {
        return start;
      }, function (cells) {
        return cells[0];
      });
    };
    var getSelectionStartFromSelector = function (selector) {
      return function (start, isRoot) {
        var startCellName = name(start);
        var startCell = startCellName === 'col' || startCellName === 'colgroup' ? getSelectionStartCellFallback(start) : start;
        return closest$1(startCell, selector, isRoot);
      };
    };
    var getSelectionStartCell = getSelectionStartFromSelector('th,td');
    var getSelectionStartCellOrCaption = getSelectionStartFromSelector('th,td,caption');
    var getCellsFromSelection = function (start, selections, isRoot) {
      return getSelectionStartCell(start, isRoot).map(function (_cell) {
        return selection(selections);
      }).getOr([]);
    };
    var getRowsFromSelection = function (start, selector) {
      var cellOpt = getSelectionStartCell(start);
      var rowsOpt = cellOpt.bind(function (cell) {
        return table(cell);
      }).map(function (table) {
        return rows(table);
      });
      return lift2(cellOpt, rowsOpt, function (cell, rows) {
        return filter(rows, function (row) {
          return exists(fromDom$1(row.dom.cells), function (rowCell) {
            return get$2(rowCell, selector) === '1' || eq$1(rowCell, cell);
          });
        });
      }).getOr([]);
    };

    var TableActions = function (editor, lazyWire, selections) {
      var isTableBody = function (editor) {
        return name(getBody$1(editor)) === 'table';
      };
      var lastRowGuard = function (table) {
        return isTableBody(editor) === false || getGridSize(table).rows > 1;
      };
      var lastColumnGuard = function (table) {
        return isTableBody(editor) === false || getGridSize(table).columns > 1;
      };
      var cloneFormats = getCloneElements(editor);
      var colMutationOp = isResizeTableColumnResizing(editor) ? noop : halve;
      var execute = function (operation, guard, mutate, lazyWire, effect) {
        return function (table, target) {
          removeDataStyle(table);
          var wire = lazyWire();
          var doc = SugarElement.fromDom(editor.getDoc());
          var generators = cellOperations(mutate, doc, cloneFormats);
          var sizing = get$9(editor, table);
          var resizeBehaviour = isResizeTableColumnResizing(editor) ? resizeTable() : preserveTable();
          return guard(table) ? operation(wire, table, target, generators, sizing, resizeBehaviour).bind(function (result) {
            each(result.newRows, function (row) {
              fireNewRow(editor, row.dom);
            });
            each(result.newCells, function (cell) {
              fireNewCell(editor, cell.dom);
            });
            return result.cursor.map(function (cell) {
              var des = freefallRtl$2(cell);
              var rng = editor.dom.createRng();
              rng.setStart(des.element.dom, des.offset);
              rng.setEnd(des.element.dom, des.offset);
              return {
                rng: rng,
                effect: effect
              };
            });
          }) : Optional.none();
        };
      };
      var deleteRow = execute(eraseRows, lastRowGuard, noop, lazyWire, structureModified);
      var deleteColumn = execute(eraseColumns, lastColumnGuard, noop, lazyWire, structureModified);
      var insertRowsBefore$1 = execute(insertRowsBefore, always, noop, lazyWire, structureModified);
      var insertRowsAfter$1 = execute(insertRowsAfter, always, noop, lazyWire, structureModified);
      var insertColumnsBefore$1 = execute(insertColumnsBefore, always, colMutationOp, lazyWire, structureModified);
      var insertColumnsAfter$1 = execute(insertColumnsAfter, always, colMutationOp, lazyWire, structureModified);
      var mergeCells$1 = execute(mergeCells, always, noop, lazyWire, structureModified);
      var unmergeCells$1 = execute(unmergeCells, always, noop, lazyWire, structureModified);
      var pasteColsBefore$1 = execute(pasteColsBefore, always, noop, lazyWire, structureModified);
      var pasteColsAfter$1 = execute(pasteColsAfter, always, noop, lazyWire, structureModified);
      var pasteRowsBefore$1 = execute(pasteRowsBefore, always, noop, lazyWire, structureModified);
      var pasteRowsAfter$1 = execute(pasteRowsAfter, always, noop, lazyWire, structureModified);
      var pasteCells$1 = execute(pasteCells, always, noop, lazyWire, structureModified);
      var extractType = function (args, validTypes) {
        return get$1(args, 'type').filter(function (type) {
          return contains(validTypes, type);
        });
      };
      var setTableCellType = function (editor, args) {
        return extractType(args, [
          'td',
          'th'
        ]).each(function (type) {
          var cells = map(getCellsFromSelection(getSelectionStart(editor), selections), function (c) {
            return c.dom;
          });
          switchCellsType(editor, cells, type, null);
        });
      };
      var setTableRowType = function (editor, args) {
        return extractType(args, [
          'header',
          'body',
          'footer'
        ]).each(function (type) {
          map(getRowsFromSelection(getSelectionStart(editor), ephemera.selected), function (row) {
            return switchSectionType(editor, row.dom, type);
          });
        });
      };
      var makeColumnsHeader$1 = execute(makeColumnsHeader, always, noop, lazyWire, structureModified);
      var unmakeColumnsHeader$1 = execute(unmakeColumnsHeader, always, noop, lazyWire, structureModified);
      var getTableRowType = function (editor) {
        var rows = getRowsFromSelection(getSelectionStart(editor), ephemera.selected);
        if (rows.length > 0) {
          var rowTypes = map(rows, function (r) {
            return getRowType(editor, r.dom);
          });
          var hasHeader = contains(rowTypes, 'header');
          var hasFooter = contains(rowTypes, 'footer');
          if (!hasHeader && !hasFooter) {
            return 'body';
          } else {
            var hasBody = contains(rowTypes, 'body');
            if (hasHeader && !hasBody && !hasFooter) {
              return 'header';
            } else if (!hasHeader && !hasBody && hasFooter) {
              return 'footer';
            } else {
              return '';
            }
          }
        }
      };
      var getTableCellType = function (editor) {
        return getCellsType(getCellsFromSelection(getSelectionStart(editor), selections), function (cell) {
          return name(cell) === 'th';
        }).getOr('');
      };
      var getTableColType = getColumnType;
      return {
        deleteRow: deleteRow,
        deleteColumn: deleteColumn,
        insertRowsBefore: insertRowsBefore$1,
        insertRowsAfter: insertRowsAfter$1,
        insertColumnsBefore: insertColumnsBefore$1,
        insertColumnsAfter: insertColumnsAfter$1,
        mergeCells: mergeCells$1,
        unmergeCells: unmergeCells$1,
        pasteColsBefore: pasteColsBefore$1,
        pasteColsAfter: pasteColsAfter$1,
        pasteRowsBefore: pasteRowsBefore$1,
        pasteRowsAfter: pasteRowsAfter$1,
        pasteCells: pasteCells$1,
        setTableCellType: setTableCellType,
        setTableRowType: setTableRowType,
        makeColumnsHeader: makeColumnsHeader$1,
        unmakeColumnsHeader: unmakeColumnsHeader$1,
        getTableRowType: getTableRowType,
        getTableCellType: getTableCellType,
        getTableColType: getTableColType
      };
    };

    var DefaultRenderOptions = {
      styles: {
        'border-collapse': 'collapse',
        'width': '100%'
      },
      attributes: { border: '1' },
      colGroups: false
    };
    var tableHeaderCell = function () {
      return SugarElement.fromTag('th');
    };
    var tableCell = function () {
      return SugarElement.fromTag('td');
    };
    var tableColumn = function () {
      return SugarElement.fromTag('col');
    };
    var createRow = function (columns, rowHeaders, columnHeaders, rowIndex) {
      var tr = SugarElement.fromTag('tr');
      for (var j = 0; j < columns; j++) {
        var td = rowIndex < rowHeaders || j < columnHeaders ? tableHeaderCell() : tableCell();
        if (j < columnHeaders) {
          set(td, 'scope', 'row');
        }
        if (rowIndex < rowHeaders) {
          set(td, 'scope', 'col');
        }
        append(td, SugarElement.fromTag('br'));
        append(tr, td);
      }
      return tr;
    };
    var createGroupRow = function (columns) {
      var columnGroup = SugarElement.fromTag('colgroup');
      range(columns, function () {
        return append(columnGroup, tableColumn());
      });
      return columnGroup;
    };
    var createRows = function (rows, columns, rowHeaders, columnHeaders) {
      return range(rows, function (r) {
        return createRow(columns, rowHeaders, columnHeaders, r);
      });
    };
    var render$1 = function (rows, columns, rowHeaders, columnHeaders, headerType, renderOpts) {
      if (renderOpts === void 0) {
        renderOpts = DefaultRenderOptions;
      }
      var table = SugarElement.fromTag('table');
      var rowHeadersGoInThead = headerType !== 'cells';
      setAll$1(table, renderOpts.styles);
      setAll(table, renderOpts.attributes);
      if (renderOpts.colGroups) {
        append(table, createGroupRow(columns));
      }
      var actualRowHeaders = Math.min(rows, rowHeaders);
      if (rowHeadersGoInThead && rowHeaders > 0) {
        var thead = SugarElement.fromTag('thead');
        append(table, thead);
        var theadRowHeaders = headerType === 'sectionCells' ? actualRowHeaders : 0;
        var theadRows = createRows(rowHeaders, columns, theadRowHeaders, columnHeaders);
        append$1(thead, theadRows);
      }
      var tbody = SugarElement.fromTag('tbody');
      append(table, tbody);
      var numRows = rowHeadersGoInThead ? rows - actualRowHeaders : rows;
      var numRowHeaders = rowHeadersGoInThead ? 0 : rowHeaders;
      var tbodyRows = createRows(numRows, columns, numRowHeaders, columnHeaders);
      append$1(tbody, tbodyRows);
      return table;
    };

    var get$b = function (element) {
      return element.dom.innerHTML;
    };
    var getOuter$2 = function (element) {
      var container = SugarElement.fromTag('div');
      var clone = SugarElement.fromDom(element.dom.cloneNode(true));
      append(container, clone);
      return get$b(container);
    };

    var placeCaretInCell = function (editor, cell) {
      editor.selection.select(cell.dom, true);
      editor.selection.collapse(true);
    };
    var selectFirstCellInTable = function (editor, tableElm) {
      descendant$1(tableElm, 'td,th').each(curry(placeCaretInCell, editor));
    };
    var fireEvents = function (editor, table) {
      each(descendants$1(table, 'tr'), function (row) {
        fireNewRow(editor, row.dom);
        each(descendants$1(row, 'th,td'), function (cell) {
          fireNewCell(editor, cell.dom);
        });
      });
    };
    var isPercentage$1 = function (width) {
      return isString(width) && width.indexOf('%') !== -1;
    };
    var insert$1 = function (editor, columns, rows, colHeaders, rowHeaders) {
      var defaultStyles = getDefaultStyles(editor);
      var options = {
        styles: defaultStyles,
        attributes: getDefaultAttributes(editor),
        colGroups: useColumnGroup(editor)
      };
      editor.undoManager.ignore(function () {
        var table = render$1(rows, columns, rowHeaders, colHeaders, getTableHeaderType(editor), options);
        set(table, 'data-mce-id', '__mce');
        var html = getOuter$2(table);
        editor.insertContent(html);
        editor.addVisual();
      });
      return descendant$1(getBody$1(editor), 'table[data-mce-id="__mce"]').map(function (table) {
        if (isPixelsForced(editor)) {
          enforcePixels(editor, table);
        } else if (isResponsiveForced(editor)) {
          enforceNone(table);
        } else if (isPercentagesForced(editor) || isPercentage$1(defaultStyles.width)) {
          enforcePercentage(editor, table);
        }
        removeDataStyle(table);
        remove(table, 'data-mce-id');
        fireEvents(editor, table);
        selectFirstCellInTable(editor, table);
        return table.dom;
      }).getOr(null);
    };
    var insertTableWithDataValidation = function (editor, rows, columns, options, errorMsg) {
      if (options === void 0) {
        options = {};
      }
      var checkInput = function (val) {
        return isNumber(val) && val > 0;
      };
      if (checkInput(rows) && checkInput(columns)) {
        var headerRows = options.headerRows || 0;
        var headerColumns = options.headerColumns || 0;
        return insert$1(editor, columns, rows, headerColumns, headerRows);
      } else {
        console.error(errorMsg);
        return null;
      }
    };

    var getClipboardElements = function (getClipboard) {
      return function () {
        return getClipboard().fold(function () {
          return [];
        }, function (elems) {
          return map(elems, function (e) {
            return e.dom;
          });
        });
      };
    };
    var setClipboardElements = function (setClipboard) {
      return function (elems) {
        var elmsOpt = elems.length > 0 ? Optional.some(fromDom$1(elems)) : Optional.none();
        setClipboard(elmsOpt);
      };
    };
    var insertTable = function (editor) {
      return function (columns, rows, options) {
        if (options === void 0) {
          options = {};
        }
        var table = insertTableWithDataValidation(editor, rows, columns, options, 'Invalid values for insertTable - rows and columns values are required to insert a table.');
        editor.undoManager.add();
        return table;
      };
    };
    var getApi = function (editor, clipboard, resizeHandler, selectionTargets) {
      return {
        insertTable: insertTable(editor),
        setClipboardRows: setClipboardElements(clipboard.setRows),
        getClipboardRows: getClipboardElements(clipboard.getRows),
        setClipboardCols: setClipboardElements(clipboard.setColumns),
        getClipboardCols: getClipboardElements(clipboard.getColumns),
        resizeHandler: resizeHandler,
        selectionTargets: selectionTargets
      };
    };

    var constrainSpan = function (element, property, value) {
      var currentColspan = getAttrValue(element, property, 1);
      if (value === 1 || currentColspan <= 1) {
        remove(element, property);
      } else {
        set(element, property, Math.min(value, currentColspan));
      }
    };
    var generateColGroup = function (house, minColRange, maxColRange) {
      if (Warehouse.hasColumns(house)) {
        var colsToCopy = filter(Warehouse.justColumns(house), function (col) {
          return col.column >= minColRange && col.column < maxColRange;
        });
        var copiedCols = map(colsToCopy, function (c) {
          var clonedCol = deep(c.element);
          constrainSpan(clonedCol, 'span', maxColRange - minColRange);
          return clonedCol;
        });
        var fakeColgroup = SugarElement.fromTag('colgroup');
        append$1(fakeColgroup, copiedCols);
        return [fakeColgroup];
      } else {
        return [];
      }
    };
    var generateRows = function (house, minColRange, maxColRange) {
      return map(house.all, function (row) {
        var cellsToCopy = filter(row.cells, function (cell) {
          return cell.column >= minColRange && cell.column < maxColRange;
        });
        var copiedCells = map(cellsToCopy, function (cell) {
          var clonedCell = deep(cell.element);
          constrainSpan(clonedCell, 'colspan', maxColRange - minColRange);
          return clonedCell;
        });
        var fakeTR = SugarElement.fromTag('tr');
        append$1(fakeTR, copiedCells);
        return fakeTR;
      });
    };
    var copyCols = function (table, target) {
      var house = Warehouse.fromTable(table);
      var details = onUnlockedCells(house, target);
      return details.map(function (selectedCells) {
        var lastSelectedCell = selectedCells[selectedCells.length - 1];
        var minColRange = selectedCells[0].column;
        var maxColRange = lastSelectedCell.column + lastSelectedCell.colspan;
        var fakeColGroups = generateColGroup(house, minColRange, maxColRange);
        var fakeRows = generateRows(house, minColRange, maxColRange);
        return __spreadArrays(fakeColGroups, fakeRows);
      });
    };

    var copyRows = function (table, target, generators) {
      var warehouse = Warehouse.fromTable(table);
      var details = onCells(warehouse, target);
      return details.bind(function (selectedCells) {
        var grid = toGrid(warehouse, generators, false);
        var rows = extractGridDetails(grid).rows;
        var slicedGrid = rows.slice(selectedCells[0].row, selectedCells[selectedCells.length - 1].row + selectedCells[selectedCells.length - 1].rowspan);
        var filteredGrid = bind(slicedGrid, function (row) {
          var newCells = filter(row.cells, function (cell) {
            return !cell.isLocked;
          });
          return newCells.length > 0 ? [__assign(__assign({}, row), { cells: newCells })] : [];
        });
        var slicedDetails = toDetailList(filteredGrid, generators);
        return someIf(slicedDetails.length > 0, slicedDetails);
      }).map(function (slicedDetails) {
        return copy$2(slicedDetails);
      });
    };

    var global$1 = tinymce.util.Tools.resolve('tinymce.util.Tools');

    var getTDTHOverallStyle = function (dom, elm, name) {
      var cells = dom.select('td,th', elm);
      var firstChildStyle;
      var checkChildren = function (firstChildStyle, elms) {
        for (var i = 0; i < elms.length; i++) {
          var currentStyle = dom.getStyle(elms[i], name);
          if (typeof firstChildStyle === 'undefined') {
            firstChildStyle = currentStyle;
          }
          if (firstChildStyle !== currentStyle) {
            return '';
          }
        }
        return firstChildStyle;
      };
      return checkChildren(firstChildStyle, cells);
    };
    var applyAlign = function (editor, elm, name) {
      if (name) {
        editor.formatter.apply('align' + name, {}, elm);
      }
    };
    var applyVAlign = function (editor, elm, name) {
      if (name) {
        editor.formatter.apply('valign' + name, {}, elm);
      }
    };
    var unApplyAlign = function (editor, elm) {
      global$1.each('left center right'.split(' '), function (name) {
        editor.formatter.remove('align' + name, {}, elm);
      });
    };
    var unApplyVAlign = function (editor, elm) {
      global$1.each('top middle bottom'.split(' '), function (name) {
        editor.formatter.remove('valign' + name, {}, elm);
      });
    };

    var isListGroup = function (item) {
      return hasNonNullableKey(item, 'menu');
    };
    var buildListItems = function (inputList, startItems) {
      var appendItems = function (values, acc) {
        return acc.concat(map(values, function (item) {
          var text = item.text || item.title;
          if (isListGroup(item)) {
            return {
              text: text,
              items: buildListItems(item.menu)
            };
          } else {
            return {
              text: text,
              value: item.value
            };
          }
        }));
      };
      return appendItems(inputList, startItems || []);
    };
    var rgbToHex = function (dom) {
      return function (value) {
        return startsWith(value, 'rgb') ? dom.toHex(value) : value;
      };
    };
    var extractAdvancedStyles = function (dom, elm) {
      var element = SugarElement.fromDom(elm);
      return {
        borderwidth: getRaw(element, 'border-width').getOr(''),
        borderstyle: getRaw(element, 'border-style').getOr(''),
        bordercolor: getRaw(element, 'border-color').map(rgbToHex(dom)).getOr(''),
        backgroundcolor: getRaw(element, 'background-color').map(rgbToHex(dom)).getOr('')
      };
    };
    var getSharedValues = function (data) {
      var baseData = data[0];
      var comparisonData = data.slice(1);
      each(comparisonData, function (items) {
        each(keys(baseData), function (key) {
          each$1(items, function (itemValue, itemKey) {
            var comparisonValue = baseData[key];
            if (comparisonValue !== '' && key === itemKey) {
              if (comparisonValue !== itemValue) {
                baseData[key] = '';
              }
            }
          });
        });
      });
      return baseData;
    };
    var getAdvancedTab = function (dialogName) {
      var advTabItems = [
        {
          name: 'borderstyle',
          type: 'listbox',
          label: 'Border style',
          items: [
            {
              text: 'Select...',
              value: ''
            },
            {
              text: 'Solid',
              value: 'solid'
            },
            {
              text: 'Dotted',
              value: 'dotted'
            },
            {
              text: 'Dashed',
              value: 'dashed'
            },
            {
              text: 'Double',
              value: 'double'
            },
            {
              text: 'Groove',
              value: 'groove'
            },
            {
              text: 'Ridge',
              value: 'ridge'
            },
            {
              text: 'Inset',
              value: 'inset'
            },
            {
              text: 'Outset',
              value: 'outset'
            },
            {
              text: 'None',
              value: 'none'
            },
            {
              text: 'Hidden',
              value: 'hidden'
            }
          ]
        },
        {
          name: 'bordercolor',
          type: 'colorinput',
          label: 'Border color'
        },
        {
          name: 'backgroundcolor',
          type: 'colorinput',
          label: 'Background color'
        }
      ];
      var borderWidth = {
        name: 'borderwidth',
        type: 'input',
        label: 'Border width'
      };
      var items = dialogName === 'cell' ? [borderWidth].concat(advTabItems) : advTabItems;
      return {
        title: 'Advanced',
        name: 'advanced',
        items: items
      };
    };
    var getAlignment = function (formats, formatName, editor, elm) {
      return find(formats, function (name) {
        return editor.formatter.matchNode(elm, formatName + name);
      }).getOr('');
    };
    var getHAlignment = curry(getAlignment, [
      'left',
      'center',
      'right'
    ], 'align');
    var getVAlignment = curry(getAlignment, [
      'top',
      'middle',
      'bottom'
    ], 'valign');
    var extractDataFromSettings = function (editor, hasAdvTableTab) {
      var style = getDefaultStyles(editor);
      var attrs = getDefaultAttributes(editor);
      var extractAdvancedStyleData = function (dom) {
        return {
          borderstyle: get$1(style, 'border-style').getOr(''),
          bordercolor: rgbToHex(dom)(get$1(style, 'border-color').getOr('')),
          backgroundcolor: rgbToHex(dom)(get$1(style, 'background-color').getOr(''))
        };
      };
      var defaultData = {
        height: '',
        width: '100%',
        cellspacing: '',
        cellpadding: '',
        caption: false,
        class: '',
        align: '',
        border: ''
      };
      var getBorder = function () {
        var borderWidth = style['border-width'];
        if (shouldStyleWithCss(editor) && borderWidth) {
          return { border: borderWidth };
        }
        return get$1(attrs, 'border').fold(function () {
          return {};
        }, function (border) {
          return { border: border };
        });
      };
      var advStyle = hasAdvTableTab ? extractAdvancedStyleData(editor.dom) : {};
      var getCellPaddingCellSpacing = function () {
        var spacing = get$1(style, 'border-spacing').or(get$1(attrs, 'cellspacing')).fold(function () {
          return {};
        }, function (cellspacing) {
          return { cellspacing: cellspacing };
        });
        var padding = get$1(style, 'border-padding').or(get$1(attrs, 'cellpadding')).fold(function () {
          return {};
        }, function (cellpadding) {
          return { cellpadding: cellpadding };
        });
        return __assign(__assign({}, spacing), padding);
      };
      var data = __assign(__assign(__assign(__assign(__assign(__assign({}, defaultData), style), attrs), advStyle), getBorder()), getCellPaddingCellSpacing());
      return data;
    };
    var extractDataFromTableElement = function (editor, elm, hasAdvTableTab) {
      var getBorder = function (dom, elm) {
        var optBorderWidth = getRaw(SugarElement.fromDom(elm), 'border-width');
        if (shouldStyleWithCss(editor) && optBorderWidth.isSome()) {
          return optBorderWidth.getOr('');
        }
        return dom.getAttrib(elm, 'border') || getTDTHOverallStyle(editor.dom, elm, 'border-width') || getTDTHOverallStyle(editor.dom, elm, 'border');
      };
      var dom = editor.dom;
      return __assign({
        width: dom.getStyle(elm, 'width') || dom.getAttrib(elm, 'width'),
        height: dom.getStyle(elm, 'height') || dom.getAttrib(elm, 'height'),
        cellspacing: dom.getStyle(elm, 'border-spacing') || dom.getAttrib(elm, 'cellspacing'),
        cellpadding: dom.getAttrib(elm, 'cellpadding') || getTDTHOverallStyle(editor.dom, elm, 'padding'),
        border: getBorder(dom, elm),
        caption: !!dom.select('caption', elm)[0],
        class: dom.getAttrib(elm, 'class', ''),
        align: getHAlignment(editor, elm)
      }, hasAdvTableTab ? extractAdvancedStyles(dom, elm) : {});
    };
    var extractDataFromRowElement = function (editor, elm, hasAdvancedRowTab) {
      var dom = editor.dom;
      return __assign({
        height: dom.getStyle(elm, 'height') || dom.getAttrib(elm, 'height'),
        class: dom.getAttrib(elm, 'class', ''),
        type: getRowType(editor, elm),
        align: getHAlignment(editor, elm)
      }, hasAdvancedRowTab ? extractAdvancedStyles(dom, elm) : {});
    };
    var extractDataFromCellElement = function (editor, cell, hasAdvancedCellTab, column) {
      var dom = editor.dom;
      var colElm = column.getOr(cell);
      var getStyle = function (element, style) {
        return dom.getStyle(element, style) || dom.getAttrib(element, style);
      };
      return __assign({
        width: getStyle(colElm, 'width'),
        height: getStyle(cell, 'height'),
        scope: dom.getAttrib(cell, 'scope'),
        celltype: getNodeName(cell),
        class: dom.getAttrib(cell, 'class', ''),
        halign: getHAlignment(editor, cell),
        valign: getVAlignment(editor, cell)
      }, hasAdvancedCellTab ? extractAdvancedStyles(dom, cell) : {});
    };

    var getClassList = function (editor) {
      var classes = buildListItems(getCellClassList(editor));
      if (classes.length > 0) {
        return Optional.some({
          name: 'class',
          type: 'listbox',
          label: 'Class',
          items: classes
        });
      }
      return Optional.none();
    };
    var children$3 = [
      {
        name: 'width',
        type: 'input',
        label: 'Width'
      },
      {
        name: 'height',
        type: 'input',
        label: 'Height'
      },
      {
        name: 'celltype',
        type: 'listbox',
        label: 'Cell type',
        items: [
          {
            text: 'Cell',
            value: 'td'
          },
          {
            text: 'Header cell',
            value: 'th'
          }
        ]
      },
      {
        name: 'scope',
        type: 'listbox',
        label: 'Scope',
        items: [
          {
            text: 'None',
            value: ''
          },
          {
            text: 'Row',
            value: 'row'
          },
          {
            text: 'Column',
            value: 'col'
          },
          {
            text: 'Row group',
            value: 'rowgroup'
          },
          {
            text: 'Column group',
            value: 'colgroup'
          }
        ]
      },
      {
        name: 'halign',
        type: 'listbox',
        label: 'Horizontal align',
        items: [
          {
            text: 'None',
            value: ''
          },
          {
            text: 'Left',
            value: 'left'
          },
          {
            text: 'Center',
            value: 'center'
          },
          {
            text: 'Right',
            value: 'right'
          }
        ]
      },
      {
        name: 'valign',
        type: 'listbox',
        label: 'Vertical align',
        items: [
          {
            text: 'None',
            value: ''
          },
          {
            text: 'Top',
            value: 'top'
          },
          {
            text: 'Middle',
            value: 'middle'
          },
          {
            text: 'Bottom',
            value: 'bottom'
          }
        ]
      }
    ];
    var getItems = function (editor) {
      return children$3.concat(getClassList(editor).toArray());
    };

    var modifiers = function (testTruthy) {
      return function (editor, node) {
        var dom = editor.dom;
        var setAttrib = function (attr, value) {
          if (!testTruthy || value) {
            dom.setAttrib(node, attr, value);
          }
        };
        var setStyle = function (prop, value) {
          if (!testTruthy || value) {
            dom.setStyle(node, prop, value);
          }
        };
        var setFormat = function (formatName, value) {
          if (!testTruthy || value) {
            if (value === '') {
              editor.formatter.remove(formatName, { value: null }, node, true);
            } else {
              editor.formatter.apply(formatName, { value: value }, node);
            }
          }
        };
        return {
          setAttrib: setAttrib,
          setStyle: setStyle,
          setFormat: setFormat
        };
      };
    };
    var DomModifier = {
      normal: modifiers(false),
      ifTruthy: modifiers(true)
    };

    var getSelectedCells = function (cells) {
      return table(cells[0]).map(function (table) {
        var warehouse = Warehouse.fromTable(table);
        var allCells = Warehouse.justCells(warehouse);
        var filtered = filter(allCells, function (cellA) {
          return exists(cells, function (cellB) {
            return eq$1(cellA.element, cellB);
          });
        });
        return map(filtered, function (cell) {
          return {
            element: cell.element.dom,
            column: Warehouse.getColumnAt(warehouse, cell.column).map(function (col) {
              return col.element.dom;
            })
          };
        });
      });
    };
    var updateSimpleProps = function (modifier, colModifier, data) {
      modifier.setAttrib('scope', data.scope);
      modifier.setAttrib('class', data.class);
      modifier.setStyle('height', addPxSuffix(data.height));
      colModifier.setStyle('width', addPxSuffix(data.width));
    };
    var updateAdvancedProps = function (modifier, data) {
      modifier.setFormat('tablecellbackgroundcolor', data.backgroundcolor);
      modifier.setFormat('tablecellbordercolor', data.bordercolor);
      modifier.setFormat('tablecellborderstyle', data.borderstyle);
      modifier.setFormat('tablecellborderwidth', addPxSuffix(data.borderwidth));
    };
    var applyCellData = function (editor, cells, oldData, data) {
      var isSingleCell = cells.length === 1;
      var modifiedData = filter$1(data, function (value, key) {
        return oldData[key] !== value;
      });
      if (size(modifiedData) > 0 && cells.length >= 1) {
        var tableOpt = table(cells[0]);
        getSelectedCells(cells).each(function (selectedCells) {
          each(selectedCells, function (item) {
            var cellElm = switchCellType(editor, item.element, data.celltype);
            var modifier = isSingleCell ? DomModifier.normal(editor, cellElm) : DomModifier.ifTruthy(editor, cellElm);
            var colModifier = item.column.map(function (col) {
              return isSingleCell ? DomModifier.normal(editor, col) : DomModifier.ifTruthy(editor, col);
            }).getOr(modifier);
            updateSimpleProps(modifier, colModifier, data);
            if (hasAdvancedCellTab(editor)) {
              updateAdvancedProps(modifier, data);
            }
            if (isSingleCell) {
              unApplyAlign(editor, cellElm);
              unApplyVAlign(editor, cellElm);
            }
            if (data.halign) {
              applyAlign(editor, cellElm, data.halign);
            }
            if (data.valign) {
              applyVAlign(editor, cellElm, data.valign);
            }
          });
        });
        var styleModified_1 = size(filter$1(modifiedData, function (_value, key) {
          return key !== 'scope' && key !== 'celltype';
        })) > 0;
        tableOpt.each(function (table) {
          return fireTableModified(editor, table.dom, {
            structure: has(modifiedData, 'celltype'),
            style: styleModified_1
          });
        });
      }
    };
    var onSubmitCellForm = function (editor, cells, oldData, api) {
      var data = api.getData();
      api.close();
      editor.undoManager.transact(function () {
        applyCellData(editor, cells, oldData, data);
        editor.focus();
      });
    };
    var getData = function (editor, cells) {
      var cellsData = getSelectedCells(cells).map(function (selectedCells) {
        return map(selectedCells, function (item) {
          return extractDataFromCellElement(editor, item.element, hasAdvancedCellTab(editor), item.column);
        });
      });
      return getSharedValues(cellsData.getOrDie());
    };
    var open = function (editor, selections) {
      var cells = getCellsFromSelection(getSelectionStart(editor), selections);
      if (cells.length === 0) {
        return;
      }
      var data = getData(editor, cells);
      var dialogTabPanel = {
        type: 'tabpanel',
        tabs: [
          {
            title: 'General',
            name: 'general',
            items: getItems(editor)
          },
          getAdvancedTab('cell')
        ]
      };
      var dialogPanel = {
        type: 'panel',
        items: [{
            type: 'grid',
            columns: 2,
            items: getItems(editor)
          }]
      };
      editor.windowManager.open({
        title: 'Cell Properties',
        size: 'normal',
        body: hasAdvancedCellTab(editor) ? dialogTabPanel : dialogPanel,
        buttons: [
          {
            type: 'cancel',
            name: 'cancel',
            text: 'Cancel'
          },
          {
            type: 'submit',
            name: 'save',
            text: 'Save',
            primary: true
          }
        ],
        initialData: data,
        onSubmit: curry(onSubmitCellForm, editor, cells, data)
      });
    };

    var getClassList$1 = function (editor) {
      var classes = buildListItems(getRowClassList(editor));
      if (classes.length > 0) {
        return Optional.some({
          name: 'class',
          type: 'listbox',
          label: 'Class',
          items: classes
        });
      }
      return Optional.none();
    };
    var formChildren = [
      {
        type: 'listbox',
        name: 'type',
        label: 'Row type',
        items: [
          {
            text: 'Header',
            value: 'header'
          },
          {
            text: 'Body',
            value: 'body'
          },
          {
            text: 'Footer',
            value: 'footer'
          }
        ]
      },
      {
        type: 'listbox',
        name: 'align',
        label: 'Alignment',
        items: [
          {
            text: 'None',
            value: ''
          },
          {
            text: 'Left',
            value: 'left'
          },
          {
            text: 'Center',
            value: 'center'
          },
          {
            text: 'Right',
            value: 'right'
          }
        ]
      },
      {
        label: 'Height',
        name: 'height',
        type: 'input'
      }
    ];
    var getItems$1 = function (editor) {
      return formChildren.concat(getClassList$1(editor).toArray());
    };

    var updateSimpleProps$1 = function (modifier, data) {
      modifier.setAttrib('class', data.class);
      modifier.setStyle('height', addPxSuffix(data.height));
    };
    var updateAdvancedProps$1 = function (modifier, data) {
      modifier.setStyle('background-color', data.backgroundcolor);
      modifier.setStyle('border-color', data.bordercolor);
      modifier.setStyle('border-style', data.borderstyle);
    };
    var applyRowData = function (editor, rows, oldData, data) {
      var isSingleRow = rows.length === 1;
      var modifiedData = filter$1(data, function (value, key) {
        return oldData[key] !== value;
      });
      if (size(modifiedData) > 0) {
        each(rows, function (rowElm) {
          if (data.type !== getNodeName(rowElm.parentNode)) {
            switchSectionType(editor, rowElm, data.type);
          }
          var modifier = isSingleRow ? DomModifier.normal(editor, rowElm) : DomModifier.ifTruthy(editor, rowElm);
          updateSimpleProps$1(modifier, data);
          if (hasAdvancedRowTab(editor)) {
            updateAdvancedProps$1(modifier, data);
          }
          if (data.align !== oldData.align) {
            unApplyAlign(editor, rowElm);
            applyAlign(editor, rowElm, data.align);
          }
        });
        var typeModified_1 = has(modifiedData, 'type');
        var styleModified_1 = typeModified_1 ? size(modifiedData) > 1 : true;
        table(SugarElement.fromDom(rows[0])).each(function (table) {
          return fireTableModified(editor, table.dom, {
            structure: typeModified_1,
            style: styleModified_1
          });
        });
      }
    };
    var onSubmitRowForm = function (editor, rows, oldData, api) {
      var data = api.getData();
      api.close();
      editor.undoManager.transact(function () {
        applyRowData(editor, rows, oldData, data);
        editor.focus();
      });
    };
    var open$1 = function (editor) {
      var rows = getRowsFromSelection(getSelectionStart(editor), ephemera.selected);
      if (rows.length === 0) {
        return;
      }
      var rowsData = map(rows, function (rowElm) {
        return extractDataFromRowElement(editor, rowElm.dom, hasAdvancedRowTab(editor));
      });
      var data = getSharedValues(rowsData);
      var dialogTabPanel = {
        type: 'tabpanel',
        tabs: [
          {
            title: 'General',
            name: 'general',
            items: getItems$1(editor)
          },
          getAdvancedTab('row')
        ]
      };
      var dialogPanel = {
        type: 'panel',
        items: [{
            type: 'grid',
            columns: 2,
            items: getItems$1(editor)
          }]
      };
      editor.windowManager.open({
        title: 'Row Properties',
        size: 'normal',
        body: hasAdvancedRowTab(editor) ? dialogTabPanel : dialogPanel,
        buttons: [
          {
            type: 'cancel',
            name: 'cancel',
            text: 'Cancel'
          },
          {
            type: 'submit',
            name: 'save',
            text: 'Save',
            primary: true
          }
        ],
        initialData: data,
        onSubmit: curry(onSubmitRowForm, editor, map(rows, function (r) {
          return r.dom;
        }), data)
      });
    };

    var global$2 = tinymce.util.Tools.resolve('tinymce.Env');

    var getItems$2 = function (editor, classes, insertNewTable) {
      var rowColCountItems = !insertNewTable ? [] : [
        {
          type: 'input',
          name: 'cols',
          label: 'Cols',
          inputMode: 'numeric'
        },
        {
          type: 'input',
          name: 'rows',
          label: 'Rows',
          inputMode: 'numeric'
        }
      ];
      var alwaysItems = [
        {
          type: 'input',
          name: 'width',
          label: 'Width'
        },
        {
          type: 'input',
          name: 'height',
          label: 'Height'
        }
      ];
      var appearanceItems = hasAppearanceOptions(editor) ? [
        {
          type: 'input',
          name: 'cellspacing',
          label: 'Cell spacing',
          inputMode: 'numeric'
        },
        {
          type: 'input',
          name: 'cellpadding',
          label: 'Cell padding',
          inputMode: 'numeric'
        },
        {
          type: 'input',
          name: 'border',
          label: 'Border width'
        },
        {
          type: 'label',
          label: 'Caption',
          items: [{
              type: 'checkbox',
              name: 'caption',
              label: 'Show caption'
            }]
        }
      ] : [];
      var alignmentItem = [{
          type: 'listbox',
          name: 'align',
          label: 'Alignment',
          items: [
            {
              text: 'None',
              value: ''
            },
            {
              text: 'Left',
              value: 'left'
            },
            {
              text: 'Center',
              value: 'center'
            },
            {
              text: 'Right',
              value: 'right'
            }
          ]
        }];
      var classListItem = classes.length > 0 ? [{
          type: 'listbox',
          name: 'class',
          label: 'Class',
          items: classes
        }] : [];
      return rowColCountItems.concat(alwaysItems).concat(appearanceItems).concat(alignmentItem).concat(classListItem);
    };

    var styleTDTH = function (dom, elm, name, value) {
      if (elm.tagName === 'TD' || elm.tagName === 'TH') {
        if (isString(name)) {
          dom.setStyle(elm, name, value);
        } else {
          dom.setStyle(elm, name);
        }
      } else {
        if (elm.children) {
          for (var i = 0; i < elm.children.length; i++) {
            styleTDTH(dom, elm.children[i], name, value);
          }
        }
      }
    };
    var applyDataToElement = function (editor, tableElm, data) {
      var dom = editor.dom;
      var attrs = {};
      var styles = {};
      attrs.class = data.class;
      styles.height = addPxSuffix(data.height);
      if (dom.getAttrib(tableElm, 'width') && !shouldStyleWithCss(editor)) {
        attrs.width = removePxSuffix(data.width);
      } else {
        styles.width = addPxSuffix(data.width);
      }
      if (shouldStyleWithCss(editor)) {
        styles['border-width'] = addPxSuffix(data.border);
        styles['border-spacing'] = addPxSuffix(data.cellspacing);
      } else {
        attrs.border = data.border;
        attrs.cellpadding = data.cellpadding;
        attrs.cellspacing = data.cellspacing;
      }
      if (shouldStyleWithCss(editor) && tableElm.children) {
        for (var i = 0; i < tableElm.children.length; i++) {
          styleTDTH(dom, tableElm.children[i], {
            'border-width': addPxSuffix(data.border),
            'padding': addPxSuffix(data.cellpadding)
          });
          if (hasAdvancedTableTab(editor)) {
            styleTDTH(dom, tableElm.children[i], { 'border-color': data.bordercolor });
          }
        }
      }
      if (hasAdvancedTableTab(editor)) {
        styles['background-color'] = data.backgroundcolor;
        styles['border-color'] = data.bordercolor;
        styles['border-style'] = data.borderstyle;
      }
      attrs.style = dom.serializeStyle(__assign(__assign({}, getDefaultStyles(editor)), styles));
      dom.setAttribs(tableElm, __assign(__assign({}, getDefaultAttributes(editor)), attrs));
    };
    var onSubmitTableForm = function (editor, tableElm, oldData, api) {
      var dom = editor.dom;
      var captionElm;
      var data = api.getData();
      var modifiedData = filter$1(data, function (value, key) {
        return oldData[key] !== value;
      });
      api.close();
      if (data.class === '') {
        delete data.class;
      }
      editor.undoManager.transact(function () {
        if (!tableElm) {
          var cols = parseInt(data.cols, 10) || 1;
          var rows = parseInt(data.rows, 10) || 1;
          tableElm = insert$1(editor, cols, rows, 0, 0);
        }
        if (size(modifiedData) > 0) {
          applyDataToElement(editor, tableElm, data);
          captionElm = dom.select('caption', tableElm)[0];
          if (captionElm && !data.caption) {
            dom.remove(captionElm);
          }
          if (!captionElm && data.caption) {
            captionElm = dom.create('caption');
            captionElm.innerHTML = !global$2.ie ? '<br data-mce-bogus="1"/>' : nbsp;
            tableElm.insertBefore(captionElm, tableElm.firstChild);
          }
          if (data.align === '') {
            unApplyAlign(editor, tableElm);
          } else {
            applyAlign(editor, tableElm, data.align);
          }
        }
        editor.focus();
        editor.addVisual();
        if (size(modifiedData) > 0) {
          var captionModified = has(modifiedData, 'caption');
          var styleModified = captionModified ? size(modifiedData) > 1 : true;
          fireTableModified(editor, tableElm, {
            structure: captionModified,
            style: styleModified
          });
        }
      });
    };
    var open$2 = function (editor, insertNewTable) {
      var dom = editor.dom;
      var tableElm;
      var data = extractDataFromSettings(editor, hasAdvancedTableTab(editor));
      if (insertNewTable === false) {
        tableElm = dom.getParent(editor.selection.getStart(), 'table', editor.getBody());
        if (tableElm) {
          data = extractDataFromTableElement(editor, tableElm, hasAdvancedTableTab(editor));
        } else {
          if (hasAdvancedTableTab(editor)) {
            data.borderstyle = '';
            data.bordercolor = '';
            data.backgroundcolor = '';
          }
        }
      } else {
        data.cols = '1';
        data.rows = '1';
        if (hasAdvancedTableTab(editor)) {
          data.borderstyle = '';
          data.bordercolor = '';
          data.backgroundcolor = '';
        }
      }
      var classes = buildListItems(getTableClassList(editor));
      if (classes.length > 0) {
        if (data.class) {
          data.class = data.class.replace(/\s*mce\-item\-table\s*/g, '');
        }
      }
      var generalPanel = {
        type: 'grid',
        columns: 2,
        items: getItems$2(editor, classes, insertNewTable)
      };
      var nonAdvancedForm = function () {
        return {
          type: 'panel',
          items: [generalPanel]
        };
      };
      var advancedForm = function () {
        return {
          type: 'tabpanel',
          tabs: [
            {
              title: 'General',
              name: 'general',
              items: [generalPanel]
            },
            getAdvancedTab('table')
          ]
        };
      };
      var dialogBody = hasAdvancedTableTab(editor) ? advancedForm() : nonAdvancedForm();
      editor.windowManager.open({
        title: 'Table Properties',
        size: 'normal',
        body: dialogBody,
        onSubmit: curry(onSubmitTableForm, editor, tableElm, data),
        buttons: [
          {
            type: 'cancel',
            name: 'cancel',
            text: 'Cancel'
          },
          {
            type: 'submit',
            name: 'save',
            text: 'Save',
            primary: true
          }
        ],
        initialData: data
      });
    };

    var getSelectionStartCellOrCaption$1 = function (editor) {
      return getSelectionStartCellOrCaption(getSelectionStart(editor), getIsRoot(editor));
    };
    var getSelectionStartCell$1 = function (editor) {
      return getSelectionStartCell(getSelectionStart(editor), getIsRoot(editor));
    };
    var registerCommands = function (editor, actions, cellSelection, selections, clipboard) {
      var isRoot = getIsRoot(editor);
      var eraseTable = function () {
        return getSelectionStartCellOrCaption$1(editor).each(function (cellOrCaption) {
          table(cellOrCaption, isRoot).filter(not(isRoot)).each(function (table) {
            var cursor = SugarElement.fromText('');
            after(table, cursor);
            remove$2(table);
            if (editor.dom.isEmpty(editor.getBody())) {
              editor.setContent('');
              editor.selection.setCursorLocation();
            } else {
              var rng = editor.dom.createRng();
              rng.setStart(cursor.dom, 0);
              rng.setEnd(cursor.dom, 0);
              editor.selection.setRng(rng);
              editor.nodeChanged();
            }
          });
        });
      };
      var setSizingMode = function (sizing) {
        return getSelectionStartCellOrCaption$1(editor).each(function (cellOrCaption) {
          var isForcedSizing = isResponsiveForced(editor) || isPixelsForced(editor) || isPercentagesForced(editor);
          if (!isForcedSizing) {
            table(cellOrCaption, isRoot).each(function (table) {
              if (sizing === 'relative' && !isPercentSizing$1(table)) {
                enforcePercentage(editor, table);
              } else if (sizing === 'fixed' && !isPixelSizing$1(table)) {
                enforcePixels(editor, table);
              } else if (sizing === 'responsive' && !isNoneSizing$1(table)) {
                enforceNone(table);
              }
              removeDataStyle(table);
              fireTableModified(editor, table.dom, structureModified);
            });
          }
        });
      };
      var getTableFromCell = function (cell) {
        return table(cell, isRoot);
      };
      var postExecute = function (table) {
        return function (data) {
          editor.selection.setRng(data.rng);
          editor.focus();
          cellSelection.clear(table);
          removeDataStyle(table);
          fireTableModified(editor, table.dom, data.effect);
        };
      };
      var actOnSelection = function (execute) {
        return getSelectionStartCell$1(editor).each(function (cell) {
          getTableFromCell(cell).each(function (table) {
            var targets = forMenu(selections, table, cell);
            execute(table, targets).each(postExecute(table));
          });
        });
      };
      var copyRowSelection = function () {
        return getSelectionStartCell$1(editor).map(function (cell) {
          return getTableFromCell(cell).bind(function (table) {
            var targets = forMenu(selections, table, cell);
            var generators = cellOperations(noop, SugarElement.fromDom(editor.getDoc()), Optional.none());
            return copyRows(table, targets, generators);
          });
        });
      };
      var copyColSelection = function () {
        return getSelectionStartCell$1(editor).map(function (cell) {
          return getTableFromCell(cell).bind(function (table) {
            var targets = forMenu(selections, table, cell);
            return copyCols(table, targets);
          });
        });
      };
      var pasteOnSelection = function (execute, getRows) {
        return getRows().each(function (rows) {
          var clonedRows = map(rows, function (row) {
            return deep(row);
          });
          getSelectionStartCell$1(editor).each(function (cell) {
            return getTableFromCell(cell).each(function (table) {
              var generators = paste(SugarElement.fromDom(editor.getDoc()));
              var targets = pasteRows(selections, cell, clonedRows, generators);
              execute(table, targets).each(postExecute(table));
            });
          });
        });
      };
      each$1({
        mceTableSplitCells: function () {
          return actOnSelection(actions.unmergeCells);
        },
        mceTableMergeCells: function () {
          return actOnSelection(actions.mergeCells);
        },
        mceTableInsertRowBefore: function () {
          return actOnSelection(actions.insertRowsBefore);
        },
        mceTableInsertRowAfter: function () {
          return actOnSelection(actions.insertRowsAfter);
        },
        mceTableInsertColBefore: function () {
          return actOnSelection(actions.insertColumnsBefore);
        },
        mceTableInsertColAfter: function () {
          return actOnSelection(actions.insertColumnsAfter);
        },
        mceTableDeleteCol: function () {
          return actOnSelection(actions.deleteColumn);
        },
        mceTableDeleteRow: function () {
          return actOnSelection(actions.deleteRow);
        },
        mceTableCutCol: function (_grid) {
          return copyColSelection().each(function (selection) {
            clipboard.setColumns(selection);
            actOnSelection(actions.deleteColumn);
          });
        },
        mceTableCutRow: function (_grid) {
          return copyRowSelection().each(function (selection) {
            clipboard.setRows(selection);
            actOnSelection(actions.deleteRow);
          });
        },
        mceTableCopyCol: function (_grid) {
          return copyColSelection().each(function (selection) {
            return clipboard.setColumns(selection);
          });
        },
        mceTableCopyRow: function (_grid) {
          return copyRowSelection().each(function (selection) {
            return clipboard.setRows(selection);
          });
        },
        mceTablePasteColBefore: function (_grid) {
          return pasteOnSelection(actions.pasteColsBefore, clipboard.getColumns);
        },
        mceTablePasteColAfter: function (_grid) {
          return pasteOnSelection(actions.pasteColsAfter, clipboard.getColumns);
        },
        mceTablePasteRowBefore: function (_grid) {
          return pasteOnSelection(actions.pasteRowsBefore, clipboard.getRows);
        },
        mceTablePasteRowAfter: function (_grid) {
          return pasteOnSelection(actions.pasteRowsAfter, clipboard.getRows);
        },
        mceTableDelete: eraseTable,
        mceTableSizingMode: function (ui, sizing) {
          return setSizingMode(sizing);
        }
      }, function (func, name) {
        return editor.addCommand(name, func);
      });
      var fireTableModifiedForSelection = function (editor, tableOpt) {
        tableOpt.each(function (table) {
          fireTableModified(editor, table.dom, structureModified);
        });
      };
      each$1({
        mceTableCellType: function (_ui, args) {
          var tableOpt = table(getSelectionStart(editor), isRoot);
          actions.setTableCellType(editor, args);
          fireTableModifiedForSelection(editor, tableOpt);
        },
        mceTableRowType: function (_ui, args) {
          var tableOpt = table(getSelectionStart(editor), isRoot);
          actions.setTableRowType(editor, args);
          fireTableModifiedForSelection(editor, tableOpt);
        }
      }, function (func, name) {
        return editor.addCommand(name, func);
      });
      editor.addCommand('mceTableColType', function (_ui, args) {
        return get$1(args, 'type').each(function (type) {
          return actOnSelection(type === 'th' ? actions.makeColumnsHeader : actions.unmakeColumnsHeader);
        });
      });
      each$1({
        mceTableProps: curry(open$2, editor, false),
        mceTableRowProps: curry(open$1, editor),
        mceTableCellProps: curry(open, editor, selections)
      }, function (func, name) {
        return editor.addCommand(name, function () {
          return func();
        });
      });
      editor.addCommand('mceInsertTable', function (_ui, args) {
        if (isObject(args) && keys(args).length > 0) {
          insertTableWithDataValidation(editor, args.rows, args.columns, args.options, 'Invalid values for mceInsertTable - rows and columns values are required to insert a table.');
        } else {
          open$2(editor, true);
        }
      });
      editor.addCommand('mceTableApplyCellStyle', function (_ui, args) {
        var getFormatName = function (style) {
          return 'tablecell' + style.toLowerCase().replace('-', '');
        };
        if (!isObject(args)) {
          return;
        }
        var cells = getCellsFromSelection(getSelectionStart(editor), selections, isRoot);
        if (cells.length === 0) {
          return;
        }
        var validArgs = filter$1(args, function (value, style) {
          return editor.formatter.has(getFormatName(style)) && isString(value);
        });
        if (isEmpty(validArgs)) {
          return;
        }
        each$1(validArgs, function (value, style) {
          each(cells, function (cell) {
            DomModifier.normal(editor, cell.dom).setFormat(getFormatName(style), value);
          });
        });
        getTableFromCell(cells[0]).each(function (table) {
          return fireTableModified(editor, table.dom, styleModified);
        });
      });
    };

    var registerQueryCommands = function (editor, actions, selections) {
      var isRoot = getIsRoot(editor);
      var getTableFromCell = function (cell) {
        return table(cell, isRoot);
      };
      each$1({
        mceTableRowType: function () {
          return actions.getTableRowType(editor);
        },
        mceTableCellType: function () {
          return actions.getTableCellType(editor);
        },
        mceTableColType: function () {
          return getSelectionStartCell(getSelectionStart(editor)).bind(function (cell) {
            return getTableFromCell(cell).map(function (table) {
              var targets = forMenu(selections, table, cell);
              return actions.getTableColType(table, targets);
            });
          }).getOr('');
        }
      }, function (func, name) {
        return editor.addQueryValueHandler(name, func);
      });
    };

    var Clipboard = function () {
      var rows = Cell(Optional.none());
      var cols = Cell(Optional.none());
      var clearClipboard = function (clipboard) {
        clipboard.set(Optional.none());
      };
      return {
        getRows: rows.get,
        setRows: function (r) {
          rows.set(r);
          clearClipboard(cols);
        },
        clearRows: function () {
          return clearClipboard(rows);
        },
        getColumns: cols.get,
        setColumns: function (c) {
          cols.set(c);
          clearClipboard(rows);
        },
        clearColumns: function () {
          return clearClipboard(cols);
        }
      };
    };

    var cellFormats = {
      tablecellbackgroundcolor: {
        selector: 'td,th',
        styles: { backgroundColor: '%value' },
        remove_similar: true
      },
      tablecellbordercolor: {
        selector: 'td,th',
        styles: { borderColor: '%value' },
        remove_similar: true
      },
      tablecellborderstyle: {
        selector: 'td,th',
        styles: { borderStyle: '%value' },
        remove_similar: true
      },
      tablecellborderwidth: {
        selector: 'td,th',
        styles: { borderWidth: '%value' },
        remove_similar: true
      }
    };
    var registerFormats = function (editor) {
      editor.formatter.register(cellFormats);
    };

    var adt$2 = Adt.generate([
      { none: ['current'] },
      { first: ['current'] },
      {
        middle: [
          'current',
          'target'
        ]
      },
      { last: ['current'] }
    ]);
    var none$2 = function (current) {
      if (current === void 0) {
        current = undefined;
      }
      return adt$2.none(current);
    };
    var CellLocation = __assign(__assign({}, adt$2), { none: none$2 });

    var detect$5 = function (current, isRoot) {
      return table(current, isRoot).bind(function (table) {
        var all = cells(table);
        var index = findIndex(all, function (x) {
          return eq$1(current, x);
        });
        return index.map(function (index) {
          return {
            index: index,
            all: all
          };
        });
      });
    };
    var next = function (current, isRoot) {
      var detection = detect$5(current, isRoot);
      return detection.fold(function () {
        return CellLocation.none(current);
      }, function (info) {
        return info.index + 1 < info.all.length ? CellLocation.middle(current, info.all[info.index + 1]) : CellLocation.last(current);
      });
    };
    var prev = function (current, isRoot) {
      var detection = detect$5(current, isRoot);
      return detection.fold(function () {
        return CellLocation.none();
      }, function (info) {
        return info.index - 1 >= 0 ? CellLocation.middle(current, info.all[info.index - 1]) : CellLocation.first(current);
      });
    };

    var create$2 = function (start, soffset, finish, foffset) {
      return {
        start: start,
        soffset: soffset,
        finish: finish,
        foffset: foffset
      };
    };
    var SimRange = { create: create$2 };

    var adt$3 = Adt.generate([
      { before: ['element'] },
      {
        on: [
          'element',
          'offset'
        ]
      },
      { after: ['element'] }
    ]);
    var cata$1 = function (subject, onBefore, onOn, onAfter) {
      return subject.fold(onBefore, onOn, onAfter);
    };
    var getStart = function (situ) {
      return situ.fold(identity, identity, identity);
    };
    var before$2 = adt$3.before;
    var on = adt$3.on;
    var after$2 = adt$3.after;
    var Situ = {
      before: before$2,
      on: on,
      after: after$2,
      cata: cata$1,
      getStart: getStart
    };

    var adt$4 = Adt.generate([
      { domRange: ['rng'] },
      {
        relative: [
          'startSitu',
          'finishSitu'
        ]
      },
      {
        exact: [
          'start',
          'soffset',
          'finish',
          'foffset'
        ]
      }
    ]);
    var exactFromRange = function (simRange) {
      return adt$4.exact(simRange.start, simRange.soffset, simRange.finish, simRange.foffset);
    };
    var getStart$1 = function (selection) {
      return selection.match({
        domRange: function (rng) {
          return SugarElement.fromDom(rng.startContainer);
        },
        relative: function (startSitu, _finishSitu) {
          return Situ.getStart(startSitu);
        },
        exact: function (start, _soffset, _finish, _foffset) {
          return start;
        }
      });
    };
    var domRange = adt$4.domRange;
    var relative = adt$4.relative;
    var exact = adt$4.exact;
    var getWin = function (selection) {
      var start = getStart$1(selection);
      return defaultView(start);
    };
    var range$1 = SimRange.create;
    var SimSelection = {
      domRange: domRange,
      relative: relative,
      exact: exact,
      exactFromRange: exactFromRange,
      getWin: getWin,
      range: range$1
    };

    var selectNodeContents = function (win, element) {
      var rng = win.document.createRange();
      selectNodeContentsUsing(rng, element);
      return rng;
    };
    var selectNodeContentsUsing = function (rng, element) {
      return rng.selectNodeContents(element.dom);
    };
    var setStart = function (rng, situ) {
      situ.fold(function (e) {
        rng.setStartBefore(e.dom);
      }, function (e, o) {
        rng.setStart(e.dom, o);
      }, function (e) {
        rng.setStartAfter(e.dom);
      });
    };
    var setFinish = function (rng, situ) {
      situ.fold(function (e) {
        rng.setEndBefore(e.dom);
      }, function (e, o) {
        rng.setEnd(e.dom, o);
      }, function (e) {
        rng.setEndAfter(e.dom);
      });
    };
    var relativeToNative = function (win, startSitu, finishSitu) {
      var range = win.document.createRange();
      setStart(range, startSitu);
      setFinish(range, finishSitu);
      return range;
    };
    var exactToNative = function (win, start, soffset, finish, foffset) {
      var rng = win.document.createRange();
      rng.setStart(start.dom, soffset);
      rng.setEnd(finish.dom, foffset);
      return rng;
    };
    var toRect = function (rect) {
      return {
        left: rect.left,
        top: rect.top,
        right: rect.right,
        bottom: rect.bottom,
        width: rect.width,
        height: rect.height
      };
    };
    var getFirstRect = function (rng) {
      var rects = rng.getClientRects();
      var rect = rects.length > 0 ? rects[0] : rng.getBoundingClientRect();
      return rect.width > 0 || rect.height > 0 ? Optional.some(rect).map(toRect) : Optional.none();
    };

    var adt$5 = Adt.generate([
      {
        ltr: [
          'start',
          'soffset',
          'finish',
          'foffset'
        ]
      },
      {
        rtl: [
          'start',
          'soffset',
          'finish',
          'foffset'
        ]
      }
    ]);
    var fromRange = function (win, type, range) {
      return type(SugarElement.fromDom(range.startContainer), range.startOffset, SugarElement.fromDom(range.endContainer), range.endOffset);
    };
    var getRanges = function (win, selection) {
      return selection.match({
        domRange: function (rng) {
          return {
            ltr: constant(rng),
            rtl: Optional.none
          };
        },
        relative: function (startSitu, finishSitu) {
          return {
            ltr: cached(function () {
              return relativeToNative(win, startSitu, finishSitu);
            }),
            rtl: cached(function () {
              return Optional.some(relativeToNative(win, finishSitu, startSitu));
            })
          };
        },
        exact: function (start, soffset, finish, foffset) {
          return {
            ltr: cached(function () {
              return exactToNative(win, start, soffset, finish, foffset);
            }),
            rtl: cached(function () {
              return Optional.some(exactToNative(win, finish, foffset, start, soffset));
            })
          };
        }
      });
    };
    var doDiagnose = function (win, ranges) {
      var rng = ranges.ltr();
      if (rng.collapsed) {
        var reversed = ranges.rtl().filter(function (rev) {
          return rev.collapsed === false;
        });
        return reversed.map(function (rev) {
          return adt$5.rtl(SugarElement.fromDom(rev.endContainer), rev.endOffset, SugarElement.fromDom(rev.startContainer), rev.startOffset);
        }).getOrThunk(function () {
          return fromRange(win, adt$5.ltr, rng);
        });
      } else {
        return fromRange(win, adt$5.ltr, rng);
      }
    };
    var diagnose = function (win, selection) {
      var ranges = getRanges(win, selection);
      return doDiagnose(win, ranges);
    };
    var asLtrRange = function (win, selection) {
      var diagnosis = diagnose(win, selection);
      return diagnosis.match({
        ltr: function (start, soffset, finish, foffset) {
          var rng = win.document.createRange();
          rng.setStart(start.dom, soffset);
          rng.setEnd(finish.dom, foffset);
          return rng;
        },
        rtl: function (start, soffset, finish, foffset) {
          var rng = win.document.createRange();
          rng.setStart(finish.dom, foffset);
          rng.setEnd(start.dom, soffset);
          return rng;
        }
      });
    };
    var ltr$1 = adt$5.ltr;
    var rtl$1 = adt$5.rtl;

    var searchForPoint = function (rectForOffset, x, y, maxX, length) {
      if (length === 0) {
        return 0;
      } else if (x === maxX) {
        return length - 1;
      }
      var xDelta = maxX;
      for (var i = 1; i < length; i++) {
        var rect = rectForOffset(i);
        var curDeltaX = Math.abs(x - rect.left);
        if (y <= rect.bottom) {
          if (y < rect.top || curDeltaX > xDelta) {
            return i - 1;
          } else {
            xDelta = curDeltaX;
          }
        }
      }
      return 0;
    };
    var inRect = function (rect, x, y) {
      return x >= rect.left && x <= rect.right && y >= rect.top && y <= rect.bottom;
    };

    var locateOffset = function (doc, textnode, x, y, rect) {
      var rangeForOffset = function (o) {
        var r = doc.dom.createRange();
        r.setStart(textnode.dom, o);
        r.collapse(true);
        return r;
      };
      var rectForOffset = function (o) {
        var r = rangeForOffset(o);
        return r.getBoundingClientRect();
      };
      var length = get$4(textnode).length;
      var offset = searchForPoint(rectForOffset, x, y, rect.right, length);
      return rangeForOffset(offset);
    };
    var locate = function (doc, node, x, y) {
      var r = doc.dom.createRange();
      r.selectNode(node.dom);
      var rects = r.getClientRects();
      var foundRect = findMap(rects, function (rect) {
        return inRect(rect, x, y) ? Optional.some(rect) : Optional.none();
      });
      return foundRect.map(function (rect) {
        return locateOffset(doc, node, x, y, rect);
      });
    };

    var searchInChildren = function (doc, node, x, y) {
      var r = doc.dom.createRange();
      var nodes = children(node);
      return findMap(nodes, function (n) {
        r.selectNode(n.dom);
        return inRect(r.getBoundingClientRect(), x, y) ? locateNode(doc, n, x, y) : Optional.none();
      });
    };
    var locateNode = function (doc, node, x, y) {
      return isText(node) ? locate(doc, node, x, y) : searchInChildren(doc, node, x, y);
    };
    var locate$1 = function (doc, node, x, y) {
      var r = doc.dom.createRange();
      r.selectNode(node.dom);
      var rect = r.getBoundingClientRect();
      var boundedX = Math.max(rect.left, Math.min(rect.right, x));
      var boundedY = Math.max(rect.top, Math.min(rect.bottom, y));
      return locateNode(doc, node, boundedX, boundedY);
    };

    var COLLAPSE_TO_LEFT = true;
    var COLLAPSE_TO_RIGHT = false;
    var getCollapseDirection = function (rect, x) {
      return x - rect.left < rect.right - x ? COLLAPSE_TO_LEFT : COLLAPSE_TO_RIGHT;
    };
    var createCollapsedNode = function (doc, target, collapseDirection) {
      var r = doc.dom.createRange();
      r.selectNode(target.dom);
      r.collapse(collapseDirection);
      return r;
    };
    var locateInElement = function (doc, node, x) {
      var cursorRange = doc.dom.createRange();
      cursorRange.selectNode(node.dom);
      var rect = cursorRange.getBoundingClientRect();
      var collapseDirection = getCollapseDirection(rect, x);
      var f = collapseDirection === COLLAPSE_TO_LEFT ? first : last$1;
      return f(node).map(function (target) {
        return createCollapsedNode(doc, target, collapseDirection);
      });
    };
    var locateInEmpty = function (doc, node, x) {
      var rect = node.dom.getBoundingClientRect();
      var collapseDirection = getCollapseDirection(rect, x);
      return Optional.some(createCollapsedNode(doc, node, collapseDirection));
    };
    var search = function (doc, node, x) {
      var f = children(node).length === 0 ? locateInEmpty : locateInElement;
      return f(doc, node, x);
    };

    var caretPositionFromPoint = function (doc, x, y) {
      return Optional.from(doc.dom.caretPositionFromPoint(x, y)).bind(function (pos) {
        if (pos.offsetNode === null) {
          return Optional.none();
        }
        var r = doc.dom.createRange();
        r.setStart(pos.offsetNode, pos.offset);
        r.collapse();
        return Optional.some(r);
      });
    };
    var caretRangeFromPoint = function (doc, x, y) {
      return Optional.from(doc.dom.caretRangeFromPoint(x, y));
    };
    var searchTextNodes = function (doc, node, x, y) {
      var r = doc.dom.createRange();
      r.selectNode(node.dom);
      var rect = r.getBoundingClientRect();
      var boundedX = Math.max(rect.left, Math.min(rect.right, x));
      var boundedY = Math.max(rect.top, Math.min(rect.bottom, y));
      return locate$1(doc, node, boundedX, boundedY);
    };
    var searchFromPoint = function (doc, x, y) {
      return SugarElement.fromPoint(doc, x, y).bind(function (elem) {
        var fallback = function () {
          return search(doc, elem, x);
        };
        return children(elem).length === 0 ? fallback() : searchTextNodes(doc, elem, x, y).orThunk(fallback);
      });
    };
    var availableSearch = function () {
      if (document.caretPositionFromPoint) {
        return caretPositionFromPoint;
      } else if (document.caretRangeFromPoint) {
        return caretRangeFromPoint;
      } else {
        return searchFromPoint;
      }
    }();
    var fromPoint$1 = function (win, x, y) {
      var doc = SugarElement.fromDom(win.document);
      return availableSearch(doc, x, y).map(function (rng) {
        return SimRange.create(SugarElement.fromDom(rng.startContainer), rng.startOffset, SugarElement.fromDom(rng.endContainer), rng.endOffset);
      });
    };

    var beforeSpecial = function (element, offset) {
      var name$1 = name(element);
      if ('input' === name$1) {
        return Situ.after(element);
      } else if (!contains([
          'br',
          'img'
        ], name$1)) {
        return Situ.on(element, offset);
      } else {
        return offset === 0 ? Situ.before(element) : Situ.after(element);
      }
    };
    var preprocessRelative = function (startSitu, finishSitu) {
      var start = startSitu.fold(Situ.before, beforeSpecial, Situ.after);
      var finish = finishSitu.fold(Situ.before, beforeSpecial, Situ.after);
      return SimSelection.relative(start, finish);
    };
    var preprocessExact = function (start, soffset, finish, foffset) {
      var startSitu = beforeSpecial(start, soffset);
      var finishSitu = beforeSpecial(finish, foffset);
      return SimSelection.relative(startSitu, finishSitu);
    };
    var preprocess = function (selection) {
      return selection.match({
        domRange: function (rng) {
          var start = SugarElement.fromDom(rng.startContainer);
          var finish = SugarElement.fromDom(rng.endContainer);
          return preprocessExact(start, rng.startOffset, finish, rng.endOffset);
        },
        relative: preprocessRelative,
        exact: preprocessExact
      });
    };

    var makeRange = function (start, soffset, finish, foffset) {
      var doc = owner(start);
      var rng = doc.dom.createRange();
      rng.setStart(start.dom, soffset);
      rng.setEnd(finish.dom, foffset);
      return rng;
    };
    var after$3 = function (start, soffset, finish, foffset) {
      var r = makeRange(start, soffset, finish, foffset);
      var same = eq$1(start, finish) && soffset === foffset;
      return r.collapsed && !same;
    };

    var getNativeSelection = function (win) {
      return Optional.from(win.getSelection());
    };
    var doSetNativeRange = function (win, rng) {
      getNativeSelection(win).each(function (selection) {
        selection.removeAllRanges();
        selection.addRange(rng);
      });
    };
    var doSetRange = function (win, start, soffset, finish, foffset) {
      var rng = exactToNative(win, start, soffset, finish, foffset);
      doSetNativeRange(win, rng);
    };
    var setLegacyRtlRange = function (win, selection, start, soffset, finish, foffset) {
      selection.collapse(start.dom, soffset);
      selection.extend(finish.dom, foffset);
    };
    var setRangeFromRelative = function (win, relative) {
      return diagnose(win, relative).match({
        ltr: function (start, soffset, finish, foffset) {
          doSetRange(win, start, soffset, finish, foffset);
        },
        rtl: function (start, soffset, finish, foffset) {
          getNativeSelection(win).each(function (selection) {
            if (selection.setBaseAndExtent) {
              selection.setBaseAndExtent(start.dom, soffset, finish.dom, foffset);
            } else if (selection.extend) {
              try {
                setLegacyRtlRange(win, selection, start, soffset, finish, foffset);
              } catch (e) {
                doSetRange(win, finish, foffset, start, soffset);
              }
            } else {
              doSetRange(win, finish, foffset, start, soffset);
            }
          });
        }
      });
    };
    var setExact = function (win, start, soffset, finish, foffset) {
      var relative = preprocessExact(start, soffset, finish, foffset);
      setRangeFromRelative(win, relative);
    };
    var setRelative = function (win, startSitu, finishSitu) {
      var relative = preprocessRelative(startSitu, finishSitu);
      setRangeFromRelative(win, relative);
    };
    var toNative = function (selection) {
      var win = SimSelection.getWin(selection).dom;
      var getDomRange = function (start, soffset, finish, foffset) {
        return exactToNative(win, start, soffset, finish, foffset);
      };
      var filtered = preprocess(selection);
      return diagnose(win, filtered).match({
        ltr: getDomRange,
        rtl: getDomRange
      });
    };
    var readRange = function (selection) {
      if (selection.rangeCount > 0) {
        var firstRng = selection.getRangeAt(0);
        var lastRng = selection.getRangeAt(selection.rangeCount - 1);
        return Optional.some(SimRange.create(SugarElement.fromDom(firstRng.startContainer), firstRng.startOffset, SugarElement.fromDom(lastRng.endContainer), lastRng.endOffset));
      } else {
        return Optional.none();
      }
    };
    var doGetExact = function (selection) {
      if (selection.anchorNode === null || selection.focusNode === null) {
        return readRange(selection);
      } else {
        var anchor = SugarElement.fromDom(selection.anchorNode);
        var focus_1 = SugarElement.fromDom(selection.focusNode);
        return after$3(anchor, selection.anchorOffset, focus_1, selection.focusOffset) ? Optional.some(SimRange.create(anchor, selection.anchorOffset, focus_1, selection.focusOffset)) : readRange(selection);
      }
    };
    var setToElement = function (win, element) {
      var rng = selectNodeContents(win, element);
      doSetNativeRange(win, rng);
    };
    var getExact = function (win) {
      return getNativeSelection(win).filter(function (sel) {
        return sel.rangeCount > 0;
      }).bind(doGetExact);
    };
    var get$c = function (win) {
      return getExact(win).map(function (range) {
        return SimSelection.exact(range.start, range.soffset, range.finish, range.foffset);
      });
    };
    var getFirstRect$1 = function (win, selection) {
      var rng = asLtrRange(win, selection);
      return getFirstRect(rng);
    };
    var getAtPoint = function (win, x, y) {
      return fromPoint$1(win, x, y);
    };
    var clear = function (win) {
      getNativeSelection(win).each(function (selection) {
        return selection.removeAllRanges();
      });
    };

    var global$3 = tinymce.util.Tools.resolve('tinymce.util.VK');

    var forward = function (editor, isRoot, cell) {
      return go(editor, isRoot, next(cell));
    };
    var backward = function (editor, isRoot, cell) {
      return go(editor, isRoot, prev(cell));
    };
    var getCellFirstCursorPosition = function (editor, cell) {
      var selection = SimSelection.exact(cell, 0, cell, 0);
      return toNative(selection);
    };
    var getNewRowCursorPosition = function (editor, table) {
      var rows = descendants$1(table, 'tr');
      return last(rows).bind(function (last) {
        return descendant$1(last, 'td,th').map(function (first) {
          return getCellFirstCursorPosition(editor, first);
        });
      });
    };
    var go = function (editor, isRoot, cell) {
      return cell.fold(Optional.none, Optional.none, function (current, next) {
        return first(next).map(function (cell) {
          return getCellFirstCursorPosition(editor, cell);
        });
      }, function (current) {
        return table(current, isRoot).bind(function (table) {
          editor.execCommand('mceTableInsertRowAfter');
          return getNewRowCursorPosition(editor, table);
        });
      });
    };
    var rootElements = [
      'table',
      'li',
      'dl'
    ];
    var handle$1 = function (event, editor, cellSelection) {
      if (event.keyCode === global$3.TAB) {
        var body_1 = getBody$1(editor);
        var isRoot_1 = function (element) {
          var name$1 = name(element);
          return eq$1(element, body_1) || contains(rootElements, name$1);
        };
        var rng = editor.selection.getRng();
        var container = SugarElement.fromDom(event.shiftKey ? rng.startContainer : rng.endContainer);
        cell(container, isRoot_1).each(function (cell) {
          event.preventDefault();
          table(cell, isRoot_1).each(cellSelection.clear);
          editor.selection.collapse(event.shiftKey);
          var navigation = event.shiftKey ? backward : forward;
          var rng = navigation(editor, isRoot_1, cell);
          rng.each(function (range) {
            editor.selection.setRng(range);
          });
        });
      }
    };

    var create$3 = function (selection, kill) {
      return {
        selection: selection,
        kill: kill
      };
    };
    var Response = { create: create$3 };

    var create$4 = function (start, soffset, finish, foffset) {
      return {
        start: Situ.on(start, soffset),
        finish: Situ.on(finish, foffset)
      };
    };
    var Situs = { create: create$4 };

    var convertToRange = function (win, selection) {
      var rng = asLtrRange(win, selection);
      return SimRange.create(SugarElement.fromDom(rng.startContainer), rng.startOffset, SugarElement.fromDom(rng.endContainer), rng.endOffset);
    };
    var makeSitus = Situs.create;

    var sync = function (container, isRoot, start, soffset, finish, foffset, selectRange) {
      if (!(eq$1(start, finish) && soffset === foffset)) {
        return closest$1(start, 'td,th', isRoot).bind(function (s) {
          return closest$1(finish, 'td,th', isRoot).bind(function (f) {
            return detect$6(container, isRoot, s, f, selectRange);
          });
        });
      } else {
        return Optional.none();
      }
    };
    var detect$6 = function (container, isRoot, start, finish, selectRange) {
      if (!eq$1(start, finish)) {
        return identify(start, finish, isRoot).bind(function (cellSel) {
          var boxes = cellSel.boxes.getOr([]);
          if (boxes.length > 0) {
            selectRange(container, boxes, cellSel.start, cellSel.finish);
            return Optional.some(Response.create(Optional.some(makeSitus(start, 0, start, getEnd(start))), true));
          } else {
            return Optional.none();
          }
        });
      } else {
        return Optional.none();
      }
    };
    var update = function (rows, columns, container, selected, annotations) {
      var updateSelection = function (newSels) {
        annotations.clearBeforeUpdate(container);
        annotations.selectRange(container, newSels.boxes, newSels.start, newSels.finish);
        return newSels.boxes;
      };
      return shiftSelection(selected, rows, columns, annotations.firstSelectedSelector, annotations.lastSelectedSelector).map(updateSelection);
    };

    var traverse = function (item, mode) {
      return {
        item: item,
        mode: mode
      };
    };
    var backtrack = function (universe, item, _direction, transition) {
      if (transition === void 0) {
        transition = sidestep;
      }
      return universe.property().parent(item).map(function (p) {
        return traverse(p, transition);
      });
    };
    var sidestep = function (universe, item, direction, transition) {
      if (transition === void 0) {
        transition = advance;
      }
      return direction.sibling(universe, item).map(function (p) {
        return traverse(p, transition);
      });
    };
    var advance = function (universe, item, direction, transition) {
      if (transition === void 0) {
        transition = advance;
      }
      var children = universe.property().children(item);
      var result = direction.first(children);
      return result.map(function (r) {
        return traverse(r, transition);
      });
    };
    var successors = [
      {
        current: backtrack,
        next: sidestep,
        fallback: Optional.none()
      },
      {
        current: sidestep,
        next: advance,
        fallback: Optional.some(backtrack)
      },
      {
        current: advance,
        next: advance,
        fallback: Optional.some(sidestep)
      }
    ];
    var go$1 = function (universe, item, mode, direction, rules) {
      if (rules === void 0) {
        rules = successors;
      }
      var ruleOpt = find(rules, function (succ) {
        return succ.current === mode;
      });
      return ruleOpt.bind(function (rule) {
        return rule.current(universe, item, direction, rule.next).orThunk(function () {
          return rule.fallback.bind(function (fb) {
            return go$1(universe, item, fb, direction);
          });
        });
      });
    };

    var left = function () {
      var sibling = function (universe, item) {
        return universe.query().prevSibling(item);
      };
      var first = function (children) {
        return children.length > 0 ? Optional.some(children[children.length - 1]) : Optional.none();
      };
      return {
        sibling: sibling,
        first: first
      };
    };
    var right = function () {
      var sibling = function (universe, item) {
        return universe.query().nextSibling(item);
      };
      var first = function (children) {
        return children.length > 0 ? Optional.some(children[0]) : Optional.none();
      };
      return {
        sibling: sibling,
        first: first
      };
    };
    var Walkers = {
      left: left,
      right: right
    };

    var hone = function (universe, item, predicate, mode, direction, isRoot) {
      var next = go$1(universe, item, mode, direction);
      return next.bind(function (n) {
        if (isRoot(n.item)) {
          return Optional.none();
        } else {
          return predicate(n.item) ? Optional.some(n.item) : hone(universe, n.item, predicate, n.mode, direction, isRoot);
        }
      });
    };
    var left$1 = function (universe, item, predicate, isRoot) {
      return hone(universe, item, predicate, sidestep, Walkers.left(), isRoot);
    };
    var right$1 = function (universe, item, predicate, isRoot) {
      return hone(universe, item, predicate, sidestep, Walkers.right(), isRoot);
    };

    var isLeaf = function (universe) {
      return function (element) {
        return universe.property().children(element).length === 0;
      };
    };
    var before$3 = function (universe, item, isRoot) {
      return seekLeft(universe, item, isLeaf(universe), isRoot);
    };
    var after$4 = function (universe, item, isRoot) {
      return seekRight(universe, item, isLeaf(universe), isRoot);
    };
    var seekLeft = left$1;
    var seekRight = right$1;

    var universe$3 = DomUniverse();
    var before$4 = function (element, isRoot) {
      return before$3(universe$3, element, isRoot);
    };
    var after$5 = function (element, isRoot) {
      return after$4(universe$3, element, isRoot);
    };
    var seekLeft$1 = function (element, predicate, isRoot) {
      return seekLeft(universe$3, element, predicate, isRoot);
    };
    var seekRight$1 = function (element, predicate, isRoot) {
      return seekRight(universe$3, element, predicate, isRoot);
    };

    var ancestor$2 = function (scope, predicate, isRoot) {
      return ancestor(scope, predicate, isRoot).isSome();
    };

    var adt$6 = Adt.generate([
      { none: ['message'] },
      { success: [] },
      { failedUp: ['cell'] },
      { failedDown: ['cell'] }
    ]);
    var isOverlapping = function (bridge, before, after) {
      var beforeBounds = bridge.getRect(before);
      var afterBounds = bridge.getRect(after);
      return afterBounds.right > beforeBounds.left && afterBounds.left < beforeBounds.right;
    };
    var isRow = function (elem) {
      return closest$1(elem, 'tr');
    };
    var verify = function (bridge, before, beforeOffset, after, afterOffset, failure, isRoot) {
      return closest$1(after, 'td,th', isRoot).bind(function (afterCell) {
        return closest$1(before, 'td,th', isRoot).map(function (beforeCell) {
          if (!eq$1(afterCell, beforeCell)) {
            return sharedOne$1(isRow, [
              afterCell,
              beforeCell
            ]).fold(function () {
              return isOverlapping(bridge, beforeCell, afterCell) ? adt$6.success() : failure(beforeCell);
            }, function (_sharedRow) {
              return failure(beforeCell);
            });
          } else {
            return eq$1(after, afterCell) && getEnd(afterCell) === afterOffset ? failure(beforeCell) : adt$6.none('in same cell');
          }
        });
      }).getOr(adt$6.none('default'));
    };
    var cata$2 = function (subject, onNone, onSuccess, onFailedUp, onFailedDown) {
      return subject.fold(onNone, onSuccess, onFailedUp, onFailedDown);
    };
    var BeforeAfter = __assign(__assign({}, adt$6), {
      verify: verify,
      cata: cata$2
    });

    var inParent = function (parent, children, element, index) {
      return {
        parent: parent,
        children: children,
        element: element,
        index: index
      };
    };
    var indexInParent = function (element) {
      return parent(element).bind(function (parent) {
        var children$1 = children(parent);
        return indexOf(children$1, element).map(function (index) {
          return inParent(parent, children$1, element, index);
        });
      });
    };
    var indexOf = function (elements, element) {
      return findIndex(elements, curry(eq$1, element));
    };

    var isBr = function (elem) {
      return name(elem) === 'br';
    };
    var gatherer = function (cand, gather, isRoot) {
      return gather(cand, isRoot).bind(function (target) {
        return isText(target) && get$4(target).trim().length === 0 ? gatherer(target, gather, isRoot) : Optional.some(target);
      });
    };
    var handleBr = function (isRoot, element, direction) {
      return direction.traverse(element).orThunk(function () {
        return gatherer(element, direction.gather, isRoot);
      }).map(direction.relative);
    };
    var findBr = function (element, offset) {
      return child(element, offset).filter(isBr).orThunk(function () {
        return child(element, offset - 1).filter(isBr);
      });
    };
    var handleParent = function (isRoot, element, offset, direction) {
      return findBr(element, offset).bind(function (br) {
        return direction.traverse(br).fold(function () {
          return gatherer(br, direction.gather, isRoot).map(direction.relative);
        }, function (adjacent) {
          return indexInParent(adjacent).map(function (info) {
            return Situ.on(info.parent, info.index);
          });
        });
      });
    };
    var tryBr = function (isRoot, element, offset, direction) {
      var target = isBr(element) ? handleBr(isRoot, element, direction) : handleParent(isRoot, element, offset, direction);
      return target.map(function (tgt) {
        return {
          start: tgt,
          finish: tgt
        };
      });
    };
    var process = function (analysis) {
      return BeforeAfter.cata(analysis, function (_message) {
        return Optional.none();
      }, function () {
        return Optional.none();
      }, function (cell) {
        return Optional.some(point(cell, 0));
      }, function (cell) {
        return Optional.some(point(cell, getEnd(cell)));
      });
    };

    var moveDown = function (caret, amount) {
      return {
        left: caret.left,
        top: caret.top + amount,
        right: caret.right,
        bottom: caret.bottom + amount
      };
    };
    var moveUp = function (caret, amount) {
      return {
        left: caret.left,
        top: caret.top - amount,
        right: caret.right,
        bottom: caret.bottom - amount
      };
    };
    var translate = function (caret, xDelta, yDelta) {
      return {
        left: caret.left + xDelta,
        top: caret.top + yDelta,
        right: caret.right + xDelta,
        bottom: caret.bottom + yDelta
      };
    };
    var getTop$1 = function (caret) {
      return caret.top;
    };
    var getBottom = function (caret) {
      return caret.bottom;
    };

    var getPartialBox = function (bridge, element, offset) {
      if (offset >= 0 && offset < getEnd(element)) {
        return bridge.getRangedRect(element, offset, element, offset + 1);
      } else if (offset > 0) {
        return bridge.getRangedRect(element, offset - 1, element, offset);
      }
      return Optional.none();
    };
    var toCaret = function (rect) {
      return {
        left: rect.left,
        top: rect.top,
        right: rect.right,
        bottom: rect.bottom
      };
    };
    var getElemBox = function (bridge, element) {
      return Optional.some(bridge.getRect(element));
    };
    var getBoxAt = function (bridge, element, offset) {
      if (isElement(element)) {
        return getElemBox(bridge, element).map(toCaret);
      } else if (isText(element)) {
        return getPartialBox(bridge, element, offset).map(toCaret);
      } else {
        return Optional.none();
      }
    };
    var getEntireBox = function (bridge, element) {
      if (isElement(element)) {
        return getElemBox(bridge, element).map(toCaret);
      } else if (isText(element)) {
        return bridge.getRangedRect(element, 0, element, getEnd(element)).map(toCaret);
      } else {
        return Optional.none();
      }
    };

    var JUMP_SIZE = 5;
    var NUM_RETRIES = 100;
    var adt$7 = Adt.generate([
      { none: [] },
      { retry: ['caret'] }
    ]);
    var isOutside = function (caret, box) {
      return caret.left < box.left || Math.abs(box.right - caret.left) < 1 || caret.left > box.right;
    };
    var inOutsideBlock = function (bridge, element, caret) {
      return closest(element, isBlock$1).fold(never, function (cell) {
        return getEntireBox(bridge, cell).exists(function (box) {
          return isOutside(caret, box);
        });
      });
    };
    var adjustDown = function (bridge, element, guessBox, original, caret) {
      var lowerCaret = moveDown(caret, JUMP_SIZE);
      if (Math.abs(guessBox.bottom - original.bottom) < 1) {
        return adt$7.retry(lowerCaret);
      } else if (guessBox.top > caret.bottom) {
        return adt$7.retry(lowerCaret);
      } else if (guessBox.top === caret.bottom) {
        return adt$7.retry(moveDown(caret, 1));
      } else {
        return inOutsideBlock(bridge, element, caret) ? adt$7.retry(translate(lowerCaret, JUMP_SIZE, 0)) : adt$7.none();
      }
    };
    var adjustUp = function (bridge, element, guessBox, original, caret) {
      var higherCaret = moveUp(caret, JUMP_SIZE);
      if (Math.abs(guessBox.top - original.top) < 1) {
        return adt$7.retry(higherCaret);
      } else if (guessBox.bottom < caret.top) {
        return adt$7.retry(higherCaret);
      } else if (guessBox.bottom === caret.top) {
        return adt$7.retry(moveUp(caret, 1));
      } else {
        return inOutsideBlock(bridge, element, caret) ? adt$7.retry(translate(higherCaret, JUMP_SIZE, 0)) : adt$7.none();
      }
    };
    var upMovement = {
      point: getTop$1,
      adjuster: adjustUp,
      move: moveUp,
      gather: before$4
    };
    var downMovement = {
      point: getBottom,
      adjuster: adjustDown,
      move: moveDown,
      gather: after$5
    };
    var isAtTable = function (bridge, x, y) {
      return bridge.elementFromPoint(x, y).filter(function (elm) {
        return name(elm) === 'table';
      }).isSome();
    };
    var adjustForTable = function (bridge, movement, original, caret, numRetries) {
      return adjustTil(bridge, movement, original, movement.move(caret, JUMP_SIZE), numRetries);
    };
    var adjustTil = function (bridge, movement, original, caret, numRetries) {
      if (numRetries === 0) {
        return Optional.some(caret);
      }
      if (isAtTable(bridge, caret.left, movement.point(caret))) {
        return adjustForTable(bridge, movement, original, caret, numRetries - 1);
      }
      return bridge.situsFromPoint(caret.left, movement.point(caret)).bind(function (guess) {
        return guess.start.fold(Optional.none, function (element) {
          return getEntireBox(bridge, element).bind(function (guessBox) {
            return movement.adjuster(bridge, element, guessBox, original, caret).fold(Optional.none, function (newCaret) {
              return adjustTil(bridge, movement, original, newCaret, numRetries - 1);
            });
          }).orThunk(function () {
            return Optional.some(caret);
          });
        }, Optional.none);
      });
    };
    var ieTryDown = function (bridge, caret) {
      return bridge.situsFromPoint(caret.left, caret.bottom + JUMP_SIZE);
    };
    var ieTryUp = function (bridge, caret) {
      return bridge.situsFromPoint(caret.left, caret.top - JUMP_SIZE);
    };
    var checkScroll = function (movement, adjusted, bridge) {
      if (movement.point(adjusted) > bridge.getInnerHeight()) {
        return Optional.some(movement.point(adjusted) - bridge.getInnerHeight());
      } else if (movement.point(adjusted) < 0) {
        return Optional.some(-movement.point(adjusted));
      } else {
        return Optional.none();
      }
    };
    var retry = function (movement, bridge, caret) {
      var moved = movement.move(caret, JUMP_SIZE);
      var adjusted = adjustTil(bridge, movement, caret, moved, NUM_RETRIES).getOr(moved);
      return checkScroll(movement, adjusted, bridge).fold(function () {
        return bridge.situsFromPoint(adjusted.left, movement.point(adjusted));
      }, function (delta) {
        bridge.scrollBy(0, delta);
        return bridge.situsFromPoint(adjusted.left, movement.point(adjusted) - delta);
      });
    };
    var Retries = {
      tryUp: curry(retry, upMovement),
      tryDown: curry(retry, downMovement),
      ieTryUp: ieTryUp,
      ieTryDown: ieTryDown,
      getJumpSize: constant(JUMP_SIZE)
    };

    var MAX_RETRIES = 20;
    var findSpot = function (bridge, isRoot, direction) {
      return bridge.getSelection().bind(function (sel) {
        return tryBr(isRoot, sel.finish, sel.foffset, direction).fold(function () {
          return Optional.some(point(sel.finish, sel.foffset));
        }, function (brNeighbour) {
          var range = bridge.fromSitus(brNeighbour);
          var analysis = BeforeAfter.verify(bridge, sel.finish, sel.foffset, range.finish, range.foffset, direction.failure, isRoot);
          return process(analysis);
        });
      });
    };
    var scan$1 = function (bridge, isRoot, element, offset, direction, numRetries) {
      if (numRetries === 0) {
        return Optional.none();
      }
      return tryCursor(bridge, isRoot, element, offset, direction).bind(function (situs) {
        var range = bridge.fromSitus(situs);
        var analysis = BeforeAfter.verify(bridge, element, offset, range.finish, range.foffset, direction.failure, isRoot);
        return BeforeAfter.cata(analysis, function () {
          return Optional.none();
        }, function () {
          return Optional.some(situs);
        }, function (cell) {
          if (eq$1(element, cell) && offset === 0) {
            return tryAgain(bridge, element, offset, moveUp, direction);
          } else {
            return scan$1(bridge, isRoot, cell, 0, direction, numRetries - 1);
          }
        }, function (cell) {
          if (eq$1(element, cell) && offset === getEnd(cell)) {
            return tryAgain(bridge, element, offset, moveDown, direction);
          } else {
            return scan$1(bridge, isRoot, cell, getEnd(cell), direction, numRetries - 1);
          }
        });
      });
    };
    var tryAgain = function (bridge, element, offset, move, direction) {
      return getBoxAt(bridge, element, offset).bind(function (box) {
        return tryAt(bridge, direction, move(box, Retries.getJumpSize()));
      });
    };
    var tryAt = function (bridge, direction, box) {
      var browser = detect$3().browser;
      if (browser.isChrome() || browser.isSafari() || browser.isFirefox() || browser.isEdge()) {
        return direction.otherRetry(bridge, box);
      } else if (browser.isIE()) {
        return direction.ieRetry(bridge, box);
      } else {
        return Optional.none();
      }
    };
    var tryCursor = function (bridge, isRoot, element, offset, direction) {
      return getBoxAt(bridge, element, offset).bind(function (box) {
        return tryAt(bridge, direction, box);
      });
    };
    var handle$2 = function (bridge, isRoot, direction) {
      return findSpot(bridge, isRoot, direction).bind(function (spot) {
        return scan$1(bridge, isRoot, spot.element, spot.offset, direction, MAX_RETRIES).map(bridge.fromSitus);
      });
    };

    var inSameTable = function (elem, table) {
      return ancestor$2(elem, function (e) {
        return parent(e).exists(function (p) {
          return eq$1(p, table);
        });
      });
    };
    var simulate = function (bridge, isRoot, direction, initial, anchor) {
      return closest$1(initial, 'td,th', isRoot).bind(function (start) {
        return closest$1(start, 'table', isRoot).bind(function (table) {
          if (!inSameTable(anchor, table)) {
            return Optional.none();
          }
          return handle$2(bridge, isRoot, direction).bind(function (range) {
            return closest$1(range.finish, 'td,th', isRoot).map(function (finish) {
              return {
                start: start,
                finish: finish,
                range: range
              };
            });
          });
        });
      });
    };
    var navigate = function (bridge, isRoot, direction, initial, anchor, precheck) {
      if (detect$3().browser.isIE()) {
        return Optional.none();
      } else {
        return precheck(initial, isRoot).orThunk(function () {
          return simulate(bridge, isRoot, direction, initial, anchor).map(function (info) {
            var range = info.range;
            return Response.create(Optional.some(makeSitus(range.start, range.soffset, range.finish, range.foffset)), true);
          });
        });
      }
    };
    var firstUpCheck = function (initial, isRoot) {
      return closest$1(initial, 'tr', isRoot).bind(function (startRow) {
        return closest$1(startRow, 'table', isRoot).bind(function (table) {
          var rows = descendants$1(table, 'tr');
          if (eq$1(startRow, rows[0])) {
            return seekLeft$1(table, function (element) {
              return last$1(element).isSome();
            }, isRoot).map(function (last) {
              var lastOffset = getEnd(last);
              return Response.create(Optional.some(makeSitus(last, lastOffset, last, lastOffset)), true);
            });
          } else {
            return Optional.none();
          }
        });
      });
    };
    var lastDownCheck = function (initial, isRoot) {
      return closest$1(initial, 'tr', isRoot).bind(function (startRow) {
        return closest$1(startRow, 'table', isRoot).bind(function (table) {
          var rows = descendants$1(table, 'tr');
          if (eq$1(startRow, rows[rows.length - 1])) {
            return seekRight$1(table, function (element) {
              return first(element).isSome();
            }, isRoot).map(function (first) {
              return Response.create(Optional.some(makeSitus(first, 0, first, 0)), true);
            });
          } else {
            return Optional.none();
          }
        });
      });
    };
    var select = function (bridge, container, isRoot, direction, initial, anchor, selectRange) {
      return simulate(bridge, isRoot, direction, initial, anchor).bind(function (info) {
        return detect$6(container, isRoot, info.start, info.finish, selectRange);
      });
    };

    var value$1 = function () {
      var subject = Cell(Optional.none());
      var clear = function () {
        return subject.set(Optional.none());
      };
      var set = function (s) {
        return subject.set(Optional.some(s));
      };
      var isSet = function () {
        return subject.get().isSome();
      };
      var on = function (f) {
        return subject.get().each(f);
      };
      return {
        clear: clear,
        set: set,
        isSet: isSet,
        on: on
      };
    };

    var findCell = function (target, isRoot) {
      return closest$1(target, 'td,th', isRoot);
    };
    var MouseSelection = function (bridge, container, isRoot, annotations) {
      var cursor = value$1();
      var clearstate = cursor.clear;
      var applySelection = function (event) {
        cursor.on(function (start) {
          annotations.clearBeforeUpdate(container);
          findCell(event.target, isRoot).each(function (finish) {
            identify(start, finish, isRoot).each(function (cellSel) {
              var boxes = cellSel.boxes.getOr([]);
              if (boxes.length > 1 || boxes.length === 1 && !eq$1(start, finish)) {
                annotations.selectRange(container, boxes, cellSel.start, cellSel.finish);
                bridge.selectContents(finish);
              }
            });
          });
        });
      };
      var mousedown = function (event) {
        annotations.clear(container);
        findCell(event.target, isRoot).each(cursor.set);
      };
      var mouseover = function (event) {
        applySelection(event);
      };
      var mouseup = function (event) {
        applySelection(event);
        clearstate();
      };
      return {
        clearstate: clearstate,
        mousedown: mousedown,
        mouseover: mouseover,
        mouseup: mouseup
      };
    };

    var down = {
      traverse: nextSibling,
      gather: after$5,
      relative: Situ.before,
      otherRetry: Retries.tryDown,
      ieRetry: Retries.ieTryDown,
      failure: BeforeAfter.failedDown
    };
    var up = {
      traverse: prevSibling,
      gather: before$4,
      relative: Situ.before,
      otherRetry: Retries.tryUp,
      ieRetry: Retries.ieTryUp,
      failure: BeforeAfter.failedUp
    };

    var isKey = function (key) {
      return function (keycode) {
        return keycode === key;
      };
    };
    var isUp = isKey(38);
    var isDown = isKey(40);
    var isNavigation = function (keycode) {
      return keycode >= 37 && keycode <= 40;
    };
    var ltr$2 = {
      isBackward: isKey(37),
      isForward: isKey(39)
    };
    var rtl$2 = {
      isBackward: isKey(39),
      isForward: isKey(37)
    };

    var get$d = function (_DOC) {
      var doc = _DOC !== undefined ? _DOC.dom : document;
      var x = doc.body.scrollLeft || doc.documentElement.scrollLeft;
      var y = doc.body.scrollTop || doc.documentElement.scrollTop;
      return SugarPosition(x, y);
    };
    var by = function (x, y, _DOC) {
      var doc = _DOC !== undefined ? _DOC.dom : document;
      var win = doc.defaultView;
      if (win) {
        win.scrollBy(x, y);
      }
    };

    var WindowBridge = function (win) {
      var elementFromPoint = function (x, y) {
        return SugarElement.fromPoint(SugarElement.fromDom(win.document), x, y);
      };
      var getRect = function (element) {
        return element.dom.getBoundingClientRect();
      };
      var getRangedRect = function (start, soffset, finish, foffset) {
        var sel = SimSelection.exact(start, soffset, finish, foffset);
        return getFirstRect$1(win, sel);
      };
      var getSelection = function () {
        return get$c(win).map(function (exactAdt) {
          return convertToRange(win, exactAdt);
        });
      };
      var fromSitus = function (situs) {
        var relative = SimSelection.relative(situs.start, situs.finish);
        return convertToRange(win, relative);
      };
      var situsFromPoint = function (x, y) {
        return getAtPoint(win, x, y).map(function (exact) {
          return Situs.create(exact.start, exact.soffset, exact.finish, exact.foffset);
        });
      };
      var clearSelection = function () {
        clear(win);
      };
      var collapseSelection = function (toStart) {
        if (toStart === void 0) {
          toStart = false;
        }
        get$c(win).each(function (sel) {
          return sel.fold(function (rng) {
            return rng.collapse(toStart);
          }, function (startSitu, finishSitu) {
            var situ = toStart ? startSitu : finishSitu;
            setRelative(win, situ, situ);
          }, function (start, soffset, finish, foffset) {
            var node = toStart ? start : finish;
            var offset = toStart ? soffset : foffset;
            setExact(win, node, offset, node, offset);
          });
        });
      };
      var selectContents = function (element) {
        setToElement(win, element);
      };
      var setSelection = function (sel) {
        setExact(win, sel.start, sel.soffset, sel.finish, sel.foffset);
      };
      var setRelativeSelection = function (start, finish) {
        setRelative(win, start, finish);
      };
      var getInnerHeight = function () {
        return win.innerHeight;
      };
      var getScrollY = function () {
        var pos = get$d(SugarElement.fromDom(win.document));
        return pos.top;
      };
      var scrollBy = function (x, y) {
        by(x, y, SugarElement.fromDom(win.document));
      };
      return {
        elementFromPoint: elementFromPoint,
        getRect: getRect,
        getRangedRect: getRangedRect,
        getSelection: getSelection,
        fromSitus: fromSitus,
        situsFromPoint: situsFromPoint,
        clearSelection: clearSelection,
        collapseSelection: collapseSelection,
        setSelection: setSelection,
        setRelativeSelection: setRelativeSelection,
        selectContents: selectContents,
        getInnerHeight: getInnerHeight,
        getScrollY: getScrollY,
        scrollBy: scrollBy
      };
    };

    var rc = function (rows, cols) {
      return {
        rows: rows,
        cols: cols
      };
    };
    var mouse = function (win, container, isRoot, annotations) {
      var bridge = WindowBridge(win);
      var handlers = MouseSelection(bridge, container, isRoot, annotations);
      return {
        clearstate: handlers.clearstate,
        mousedown: handlers.mousedown,
        mouseover: handlers.mouseover,
        mouseup: handlers.mouseup
      };
    };
    var keyboard = function (win, container, isRoot, annotations) {
      var bridge = WindowBridge(win);
      var clearToNavigate = function () {
        annotations.clear(container);
        return Optional.none();
      };
      var keydown = function (event, start, soffset, finish, foffset, direction) {
        var realEvent = event.raw;
        var keycode = realEvent.which;
        var shiftKey = realEvent.shiftKey === true;
        var handler = retrieve(container, annotations.selectedSelector).fold(function () {
          if (isDown(keycode) && shiftKey) {
            return curry(select, bridge, container, isRoot, down, finish, start, annotations.selectRange);
          } else if (isUp(keycode) && shiftKey) {
            return curry(select, bridge, container, isRoot, up, finish, start, annotations.selectRange);
          } else if (isDown(keycode)) {
            return curry(navigate, bridge, isRoot, down, finish, start, lastDownCheck);
          } else if (isUp(keycode)) {
            return curry(navigate, bridge, isRoot, up, finish, start, firstUpCheck);
          } else {
            return Optional.none;
          }
        }, function (selected) {
          var update$1 = function (attempts) {
            return function () {
              var navigation = findMap(attempts, function (delta) {
                return update(delta.rows, delta.cols, container, selected, annotations);
              });
              return navigation.fold(function () {
                return getEdges(container, annotations.firstSelectedSelector, annotations.lastSelectedSelector).map(function (edges) {
                  var relative = isDown(keycode) || direction.isForward(keycode) ? Situ.after : Situ.before;
                  bridge.setRelativeSelection(Situ.on(edges.first, 0), relative(edges.table));
                  annotations.clear(container);
                  return Response.create(Optional.none(), true);
                });
              }, function (_) {
                return Optional.some(Response.create(Optional.none(), true));
              });
            };
          };
          if (isDown(keycode) && shiftKey) {
            return update$1([rc(+1, 0)]);
          } else if (isUp(keycode) && shiftKey) {
            return update$1([rc(-1, 0)]);
          } else if (direction.isBackward(keycode) && shiftKey) {
            return update$1([
              rc(0, -1),
              rc(-1, 0)
            ]);
          } else if (direction.isForward(keycode) && shiftKey) {
            return update$1([
              rc(0, +1),
              rc(+1, 0)
            ]);
          } else if (isNavigation(keycode) && shiftKey === false) {
            return clearToNavigate;
          } else {
            return Optional.none;
          }
        });
        return handler();
      };
      var keyup = function (event, start, soffset, finish, foffset) {
        return retrieve(container, annotations.selectedSelector).fold(function () {
          var realEvent = event.raw;
          var keycode = realEvent.which;
          var shiftKey = realEvent.shiftKey === true;
          if (shiftKey === false) {
            return Optional.none();
          }
          if (isNavigation(keycode)) {
            return sync(container, isRoot, start, soffset, finish, foffset, annotations.selectRange);
          } else {
            return Optional.none();
          }
        }, Optional.none);
      };
      return {
        keydown: keydown,
        keyup: keyup
      };
    };
    var external = function (win, container, isRoot, annotations) {
      var bridge = WindowBridge(win);
      return function (start, finish) {
        annotations.clearBeforeUpdate(container);
        identify(start, finish, isRoot).each(function (cellSel) {
          var boxes = cellSel.boxes.getOr([]);
          annotations.selectRange(container, boxes, cellSel.start, cellSel.finish);
          bridge.selectContents(finish);
          bridge.collapseSelection();
        });
      };
    };

    var remove$7 = function (element, classes) {
      each(classes, function (x) {
        remove$5(element, x);
      });
    };

    var addClass = function (clazz) {
      return function (element) {
        add$3(element, clazz);
      };
    };
    var removeClasses = function (classes) {
      return function (element) {
        remove$7(element, classes);
      };
    };

    var byClass = function (ephemera) {
      var addSelectionClass = addClass(ephemera.selected);
      var removeSelectionClasses = removeClasses([
        ephemera.selected,
        ephemera.lastSelected,
        ephemera.firstSelected
      ]);
      var clear = function (container) {
        var sels = descendants$1(container, ephemera.selectedSelector);
        each(sels, removeSelectionClasses);
      };
      var selectRange = function (container, cells, start, finish) {
        clear(container);
        each(cells, addSelectionClass);
        add$3(start, ephemera.firstSelected);
        add$3(finish, ephemera.lastSelected);
      };
      return {
        clearBeforeUpdate: clear,
        clear: clear,
        selectRange: selectRange,
        selectedSelector: ephemera.selectedSelector,
        firstSelectedSelector: ephemera.firstSelectedSelector,
        lastSelectedSelector: ephemera.lastSelectedSelector
      };
    };
    var byAttr = function (ephemera, onSelection, onClear) {
      var removeSelectionAttributes = function (element) {
        remove(element, ephemera.selected);
        remove(element, ephemera.firstSelected);
        remove(element, ephemera.lastSelected);
      };
      var addSelectionAttribute = function (element) {
        set(element, ephemera.selected, '1');
      };
      var clear = function (container) {
        clearBeforeUpdate(container);
        onClear();
      };
      var clearBeforeUpdate = function (container) {
        var sels = descendants$1(container, ephemera.selectedSelector);
        each(sels, removeSelectionAttributes);
      };
      var selectRange = function (container, cells, start, finish) {
        clear(container);
        each(cells, addSelectionAttribute);
        set(start, ephemera.firstSelected, '1');
        set(finish, ephemera.lastSelected, '1');
        onSelection(cells, start, finish);
      };
      return {
        clearBeforeUpdate: clearBeforeUpdate,
        clear: clear,
        selectRange: selectRange,
        selectedSelector: ephemera.selectedSelector,
        firstSelectedSelector: ephemera.firstSelectedSelector,
        lastSelectedSelector: ephemera.lastSelectedSelector
      };
    };
    var SelectionAnnotation = {
      byClass: byClass,
      byAttr: byAttr
    };

    var getUpOrLeftCells = function (grid, selectedCells, generators) {
      var upGrid = grid.slice(0, selectedCells[selectedCells.length - 1].row + 1);
      var upDetails = toDetailList(upGrid, generators);
      return bind(upDetails, function (detail) {
        var slicedCells = detail.cells.slice(0, selectedCells[selectedCells.length - 1].column + 1);
        return map(slicedCells, function (cell) {
          return cell.element;
        });
      });
    };
    var getDownOrRightCells = function (grid, selectedCells, generators) {
      var downGrid = grid.slice(selectedCells[0].row + selectedCells[0].rowspan - 1, grid.length);
      var downDetails = toDetailList(downGrid, generators);
      return bind(downDetails, function (detail) {
        var slicedCells = detail.cells.slice(selectedCells[0].column + selectedCells[0].colspan - 1, detail.cells.length);
        return map(slicedCells, function (cell) {
          return cell.element;
        });
      });
    };
    var getOtherCells = function (table, target, generators) {
      var warehouse = Warehouse.fromTable(table);
      var details = onCells(warehouse, target);
      return details.map(function (selectedCells) {
        var grid = toGrid(warehouse, generators, false);
        var upOrLeftCells = getUpOrLeftCells(grid, selectedCells, generators);
        var downOrRightCells = getDownOrRightCells(grid, selectedCells, generators);
        return {
          upOrLeftCells: upOrLeftCells,
          downOrRightCells: downOrRightCells
        };
      });
    };

    var hasInternalTarget = function (e) {
      return has$1(SugarElement.fromDom(e.target), 'ephox-snooker-resizer-bar') === false;
    };
    function CellSelection (editor, lazyResize, selectionTargets) {
      var onSelection = function (cells, start, finish) {
        selectionTargets.targets().each(function (targets) {
          var tableOpt = table(start);
          tableOpt.each(function (table) {
            var cloneFormats = getCloneElements(editor);
            var generators = cellOperations(noop, SugarElement.fromDom(editor.getDoc()), cloneFormats);
            var otherCells = getOtherCells(table, targets, generators);
            fireTableSelectionChange(editor, cells, start, finish, otherCells);
          });
        });
      };
      var onClear = function () {
        return fireTableSelectionClear(editor);
      };
      var annotations = SelectionAnnotation.byAttr(ephemera, onSelection, onClear);
      editor.on('init', function (_e) {
        var win = editor.getWin();
        var body = getBody$1(editor);
        var isRoot = getIsRoot(editor);
        var syncSelection = function () {
          var sel = editor.selection;
          var start = SugarElement.fromDom(sel.getStart());
          var end = SugarElement.fromDom(sel.getEnd());
          var shared = sharedOne$1(table, [
            start,
            end
          ]);
          shared.fold(function () {
            return annotations.clear(body);
          }, noop);
        };
        var mouseHandlers = mouse(win, body, isRoot, annotations);
        var keyHandlers = keyboard(win, body, isRoot, annotations);
        var external$1 = external(win, body, isRoot, annotations);
        var hasShiftKey = function (event) {
          return event.raw.shiftKey === true;
        };
        editor.on('TableSelectorChange', function (e) {
          return external$1(e.start, e.finish);
        });
        var handleResponse = function (event, response) {
          if (!hasShiftKey(event)) {
            return;
          }
          if (response.kill) {
            event.kill();
          }
          response.selection.each(function (ns) {
            var relative = SimSelection.relative(ns.start, ns.finish);
            var rng = asLtrRange(win, relative);
            editor.selection.setRng(rng);
          });
        };
        var keyup = function (event) {
          var wrappedEvent = fromRawEvent$1(event);
          if (wrappedEvent.raw.shiftKey && isNavigation(wrappedEvent.raw.which)) {
            var rng = editor.selection.getRng();
            var start = SugarElement.fromDom(rng.startContainer);
            var end = SugarElement.fromDom(rng.endContainer);
            keyHandlers.keyup(wrappedEvent, start, rng.startOffset, end, rng.endOffset).each(function (response) {
              handleResponse(wrappedEvent, response);
            });
          }
        };
        var keydown = function (event) {
          var wrappedEvent = fromRawEvent$1(event);
          lazyResize().each(function (resize) {
            return resize.hideBars();
          });
          var rng = editor.selection.getRng();
          var start = SugarElement.fromDom(rng.startContainer);
          var end = SugarElement.fromDom(rng.endContainer);
          var direction = onDirection(ltr$2, rtl$2)(SugarElement.fromDom(editor.selection.getStart()));
          keyHandlers.keydown(wrappedEvent, start, rng.startOffset, end, rng.endOffset, direction).each(function (response) {
            handleResponse(wrappedEvent, response);
          });
          lazyResize().each(function (resize) {
            return resize.showBars();
          });
        };
        var isLeftMouse = function (raw) {
          return raw.button === 0;
        };
        var isLeftButtonPressed = function (raw) {
          if (raw.buttons === undefined) {
            return true;
          }
          if (global$2.browser.isEdge() && raw.buttons === 0) {
            return true;
          }
          return (raw.buttons & 1) !== 0;
        };
        var dragStart = function (_e) {
          mouseHandlers.clearstate();
        };
        var mouseDown = function (e) {
          if (isLeftMouse(e) && hasInternalTarget(e)) {
            mouseHandlers.mousedown(fromRawEvent$1(e));
          }
        };
        var mouseOver = function (e) {
          if (isLeftButtonPressed(e) && hasInternalTarget(e)) {
            mouseHandlers.mouseover(fromRawEvent$1(e));
          }
        };
        var mouseUp = function (e) {
          if (isLeftMouse(e) && hasInternalTarget(e)) {
            mouseHandlers.mouseup(fromRawEvent$1(e));
          }
        };
        var getDoubleTap = function () {
          var lastTarget = Cell(SugarElement.fromDom(body));
          var lastTimeStamp = Cell(0);
          var touchEnd = function (t) {
            var target = SugarElement.fromDom(t.target);
            if (name(target) === 'td' || name(target) === 'th') {
              var lT = lastTarget.get();
              var lTS = lastTimeStamp.get();
              if (eq$1(lT, target) && t.timeStamp - lTS < 300) {
                t.preventDefault();
                external$1(target, target);
              }
            }
            lastTarget.set(target);
            lastTimeStamp.set(t.timeStamp);
          };
          return { touchEnd: touchEnd };
        };
        var doubleTap = getDoubleTap();
        editor.on('dragstart', dragStart);
        editor.on('mousedown', mouseDown);
        editor.on('mouseover', mouseOver);
        editor.on('mouseup', mouseUp);
        editor.on('touchend', doubleTap.touchEnd);
        editor.on('keyup', keyup);
        editor.on('keydown', keydown);
        editor.on('NodeChange', syncSelection);
      });
      return { clear: annotations.clear };
    }

    var getSelectionTargets = function (editor, selections) {
      var targets = Cell(Optional.none());
      var changeHandlers = Cell([]);
      var selectionDetails = Optional.none();
      var isCaption = isTag('caption');
      var isDisabledForSelection = function (key) {
        return selectionDetails.forall(function (details) {
          return !details[key];
        });
      };
      var findTargets = function () {
        return getSelectionStartCellOrCaption(getSelectionStart(editor), getIsRoot(editor)).bind(function (cellOrCaption) {
          var table$1 = table(cellOrCaption);
          return table$1.map(function (table) {
            if (isCaption(cellOrCaption)) {
              return noMenu(cellOrCaption);
            } else {
              return forMenu(selections, table, cellOrCaption);
            }
          });
        });
      };
      var getExtractedDetails = function (targets) {
        var tableOpt = table(targets.element);
        return tableOpt.map(function (table) {
          var warehouse = Warehouse.fromTable(table);
          var selectedCells = onCells(warehouse, targets).getOr([]);
          var locked = foldl(selectedCells, function (acc, cell) {
            if (cell.isLocked) {
              acc.onAny = true;
              if (cell.column === 0) {
                acc.onFirst = true;
              } else if (cell.column + cell.colspan >= warehouse.grid.columns) {
                acc.onLast = true;
              }
            }
            return acc;
          }, {
            onAny: false,
            onFirst: false,
            onLast: false
          });
          return {
            mergeable: onUnlockedMergable(warehouse, targets).isSome(),
            unmergeable: onUnlockedUnmergable(warehouse, targets).isSome(),
            locked: locked
          };
        });
      };
      var resetTargets = function () {
        targets.set(cached(findTargets)());
        selectionDetails = targets.get().bind(getExtractedDetails);
        each(changeHandlers.get(), function (handler) {
          return handler();
        });
      };
      var onSetup = function (api, isDisabled) {
        var handler = function () {
          return targets.get().fold(function () {
            api.setDisabled(true);
          }, function (targets) {
            api.setDisabled(isDisabled(targets));
          });
        };
        handler();
        changeHandlers.set(changeHandlers.get().concat([handler]));
        return function () {
          changeHandlers.set(filter(changeHandlers.get(), function (h) {
            return h !== handler;
          }));
        };
      };
      var isDisabledFromLocked = function (lockedDisable) {
        return selectionDetails.exists(function (details) {
          return details.locked[lockedDisable];
        });
      };
      var onSetupTable = function (api) {
        return onSetup(api, function (_) {
          return false;
        });
      };
      var onSetupCellOrRow = function (api) {
        return onSetup(api, function (targets) {
          return isCaption(targets.element);
        });
      };
      var onSetupColumn = function (lockedDisable) {
        return function (api) {
          return onSetup(api, function (targets) {
            return isCaption(targets.element) || isDisabledFromLocked(lockedDisable);
          });
        };
      };
      var onSetupPasteable = function (getClipboardData) {
        return function (api) {
          return onSetup(api, function (targets) {
            return isCaption(targets.element) || getClipboardData().isNone();
          });
        };
      };
      var onSetupPasteableColumn = function (getClipboardData, lockedDisable) {
        return function (api) {
          return onSetup(api, function (targets) {
            return isCaption(targets.element) || getClipboardData().isNone() || isDisabledFromLocked(lockedDisable);
          });
        };
      };
      var onSetupMergeable = function (api) {
        return onSetup(api, function (_targets) {
          return isDisabledForSelection('mergeable');
        });
      };
      var onSetupUnmergeable = function (api) {
        return onSetup(api, function (_targets) {
          return isDisabledForSelection('unmergeable');
        });
      };
      editor.on('NodeChange ExecCommand TableSelectorChange', resetTargets);
      return {
        onSetupTable: onSetupTable,
        onSetupCellOrRow: onSetupCellOrRow,
        onSetupColumn: onSetupColumn,
        onSetupPasteable: onSetupPasteable,
        onSetupPasteableColumn: onSetupPasteableColumn,
        onSetupMergeable: onSetupMergeable,
        onSetupUnmergeable: onSetupUnmergeable,
        resetTargets: resetTargets,
        targets: function () {
          return targets.get();
        }
      };
    };

    var addButtons = function (editor, selectionTargets, clipboard) {
      editor.ui.registry.addMenuButton('table', {
        tooltip: 'Table',
        icon: 'table',
        fetch: function (callback) {
          return callback('inserttable | cell row column | advtablesort | tableprops deletetable');
        }
      });
      var cmd = function (command) {
        return function () {
          return editor.execCommand(command);
        };
      };
      editor.ui.registry.addButton('tableprops', {
        tooltip: 'Table properties',
        onAction: cmd('mceTableProps'),
        icon: 'table',
        onSetup: selectionTargets.onSetupTable
      });
      editor.ui.registry.addButton('tabledelete', {
        tooltip: 'Delete table',
        onAction: cmd('mceTableDelete'),
        icon: 'table-delete-table',
        onSetup: selectionTargets.onSetupTable
      });
      editor.ui.registry.addButton('tablecellprops', {
        tooltip: 'Cell properties',
        onAction: cmd('mceTableCellProps'),
        icon: 'table-cell-properties',
        onSetup: selectionTargets.onSetupCellOrRow
      });
      editor.ui.registry.addButton('tablemergecells', {
        tooltip: 'Merge cells',
        onAction: cmd('mceTableMergeCells'),
        icon: 'table-merge-cells',
        onSetup: selectionTargets.onSetupMergeable
      });
      editor.ui.registry.addButton('tablesplitcells', {
        tooltip: 'Split cell',
        onAction: cmd('mceTableSplitCells'),
        icon: 'table-split-cells',
        onSetup: selectionTargets.onSetupUnmergeable
      });
      editor.ui.registry.addButton('tableinsertrowbefore', {
        tooltip: 'Insert row before',
        onAction: cmd('mceTableInsertRowBefore'),
        icon: 'table-insert-row-above',
        onSetup: selectionTargets.onSetupCellOrRow
      });
      editor.ui.registry.addButton('tableinsertrowafter', {
        tooltip: 'Insert row after',
        onAction: cmd('mceTableInsertRowAfter'),
        icon: 'table-insert-row-after',
        onSetup: selectionTargets.onSetupCellOrRow
      });
      editor.ui.registry.addButton('tabledeleterow', {
        tooltip: 'Delete row',
        onAction: cmd('mceTableDeleteRow'),
        icon: 'table-delete-row',
        onSetup: selectionTargets.onSetupCellOrRow
      });
      editor.ui.registry.addButton('tablerowprops', {
        tooltip: 'Row properties',
        onAction: cmd('mceTableRowProps'),
        icon: 'table-row-properties',
        onSetup: selectionTargets.onSetupCellOrRow
      });
      editor.ui.registry.addButton('tableinsertcolbefore', {
        tooltip: 'Insert column before',
        onAction: cmd('mceTableInsertColBefore'),
        icon: 'table-insert-column-before',
        onSetup: selectionTargets.onSetupColumn('onFirst')
      });
      editor.ui.registry.addButton('tableinsertcolafter', {
        tooltip: 'Insert column after',
        onAction: cmd('mceTableInsertColAfter'),
        icon: 'table-insert-column-after',
        onSetup: selectionTargets.onSetupColumn('onLast')
      });
      editor.ui.registry.addButton('tabledeletecol', {
        tooltip: 'Delete column',
        onAction: cmd('mceTableDeleteCol'),
        icon: 'table-delete-column',
        onSetup: selectionTargets.onSetupColumn('onAny')
      });
      editor.ui.registry.addButton('tablecutrow', {
        tooltip: 'Cut row',
        icon: 'cut-row',
        onAction: cmd('mceTableCutRow'),
        onSetup: selectionTargets.onSetupCellOrRow
      });
      editor.ui.registry.addButton('tablecopyrow', {
        tooltip: 'Copy row',
        icon: 'duplicate-row',
        onAction: cmd('mceTableCopyRow'),
        onSetup: selectionTargets.onSetupCellOrRow
      });
      editor.ui.registry.addButton('tablepasterowbefore', {
        tooltip: 'Paste row before',
        icon: 'paste-row-before',
        onAction: cmd('mceTablePasteRowBefore'),
        onSetup: selectionTargets.onSetupPasteable(clipboard.getRows)
      });
      editor.ui.registry.addButton('tablepasterowafter', {
        tooltip: 'Paste row after',
        icon: 'paste-row-after',
        onAction: cmd('mceTablePasteRowAfter'),
        onSetup: selectionTargets.onSetupPasteable(clipboard.getRows)
      });
      editor.ui.registry.addButton('tablecutcol', {
        tooltip: 'Cut column',
        icon: 'cut-column',
        onAction: cmd('mceTableCutCol'),
        onSetup: selectionTargets.onSetupColumn('onAny')
      });
      editor.ui.registry.addButton('tablecopycol', {
        tooltip: 'Copy column',
        icon: 'duplicate-column',
        onAction: cmd('mceTableCopyCol'),
        onSetup: selectionTargets.onSetupColumn('onAny')
      });
      editor.ui.registry.addButton('tablepastecolbefore', {
        tooltip: 'Paste column before',
        icon: 'paste-column-before',
        onAction: cmd('mceTablePasteColBefore'),
        onSetup: selectionTargets.onSetupPasteableColumn(clipboard.getColumns, 'onFirst')
      });
      editor.ui.registry.addButton('tablepastecolafter', {
        tooltip: 'Paste column after',
        icon: 'paste-column-after',
        onAction: cmd('mceTablePasteColAfter'),
        onSetup: selectionTargets.onSetupPasteableColumn(clipboard.getColumns, 'onLast')
      });
      editor.ui.registry.addButton('tableinsertdialog', {
        tooltip: 'Insert table',
        onAction: cmd('mceInsertTable'),
        icon: 'table'
      });
    };
    var addToolbars = function (editor) {
      var isTable = function (table) {
        return editor.dom.is(table, 'table') && editor.getBody().contains(table);
      };
      var toolbar = getToolbar(editor);
      if (toolbar.length > 0) {
        editor.ui.registry.addContextToolbar('table', {
          predicate: isTable,
          items: toolbar,
          scope: 'node',
          position: 'node'
        });
      }
    };

    var addMenuItems = function (editor, selectionTargets, clipboard) {
      var cmd = function (command) {
        return function () {
          return editor.execCommand(command);
        };
      };
      var insertTableAction = function (data) {
        editor.execCommand('mceInsertTable', false, {
          rows: data.numRows,
          columns: data.numColumns
        });
      };
      var tableProperties = {
        text: 'Table properties',
        onSetup: selectionTargets.onSetupTable,
        onAction: cmd('mceTableProps')
      };
      var deleteTable = {
        text: 'Delete table',
        icon: 'table-delete-table',
        onSetup: selectionTargets.onSetupTable,
        onAction: cmd('mceTableDelete')
      };
      editor.ui.registry.addMenuItem('tableinsertrowbefore', {
        text: 'Insert row before',
        icon: 'table-insert-row-above',
        onAction: cmd('mceTableInsertRowBefore'),
        onSetup: selectionTargets.onSetupCellOrRow
      });
      editor.ui.registry.addMenuItem('tableinsertrowafter', {
        text: 'Insert row after',
        icon: 'table-insert-row-after',
        onAction: cmd('mceTableInsertRowAfter'),
        onSetup: selectionTargets.onSetupCellOrRow
      });
      editor.ui.registry.addMenuItem('tabledeleterow', {
        text: 'Delete row',
        icon: 'table-delete-row',
        onAction: cmd('mceTableDeleteRow'),
        onSetup: selectionTargets.onSetupCellOrRow
      });
      editor.ui.registry.addMenuItem('tablerowprops', {
        text: 'Row properties',
        icon: 'table-row-properties',
        onAction: cmd('mceTableRowProps'),
        onSetup: selectionTargets.onSetupCellOrRow
      });
      editor.ui.registry.addMenuItem('tablecutrow', {
        text: 'Cut row',
        icon: 'cut-row',
        onAction: cmd('mceTableCutRow'),
        onSetup: selectionTargets.onSetupCellOrRow
      });
      editor.ui.registry.addMenuItem('tablecopyrow', {
        text: 'Copy row',
        icon: 'duplicate-row',
        onAction: cmd('mceTableCopyRow'),
        onSetup: selectionTargets.onSetupCellOrRow
      });
      editor.ui.registry.addMenuItem('tablepasterowbefore', {
        text: 'Paste row before',
        icon: 'paste-row-before',
        onAction: cmd('mceTablePasteRowBefore'),
        onSetup: selectionTargets.onSetupPasteable(clipboard.getRows)
      });
      editor.ui.registry.addMenuItem('tablepasterowafter', {
        text: 'Paste row after',
        icon: 'paste-row-after',
        onAction: cmd('mceTablePasteRowAfter'),
        onSetup: selectionTargets.onSetupPasteable(clipboard.getRows)
      });
      var row = {
        type: 'nestedmenuitem',
        text: 'Row',
        getSubmenuItems: function () {
          return 'tableinsertrowbefore tableinsertrowafter tabledeleterow tablerowprops | tablecutrow tablecopyrow tablepasterowbefore tablepasterowafter';
        }
      };
      editor.ui.registry.addMenuItem('tableinsertcolumnbefore', {
        text: 'Insert column before',
        icon: 'table-insert-column-before',
        onAction: cmd('mceTableInsertColBefore'),
        onSetup: selectionTargets.onSetupColumn('onFirst')
      });
      editor.ui.registry.addMenuItem('tableinsertcolumnafter', {
        text: 'Insert column after',
        icon: 'table-insert-column-after',
        onAction: cmd('mceTableInsertColAfter'),
        onSetup: selectionTargets.onSetupColumn('onLast')
      });
      editor.ui.registry.addMenuItem('tabledeletecolumn', {
        text: 'Delete column',
        icon: 'table-delete-column',
        onAction: cmd('mceTableDeleteCol'),
        onSetup: selectionTargets.onSetupColumn('onAny')
      });
      editor.ui.registry.addMenuItem('tablecutcolumn', {
        text: 'Cut column',
        icon: 'cut-column',
        onAction: cmd('mceTableCutCol'),
        onSetup: selectionTargets.onSetupColumn('onAny')
      });
      editor.ui.registry.addMenuItem('tablecopycolumn', {
        text: 'Copy column',
        icon: 'duplicate-column',
        onAction: cmd('mceTableCopyCol'),
        onSetup: selectionTargets.onSetupColumn('onAny')
      });
      editor.ui.registry.addMenuItem('tablepastecolumnbefore', {
        text: 'Paste column before',
        icon: 'paste-column-before',
        onAction: cmd('mceTablePasteColBefore'),
        onSetup: selectionTargets.onSetupPasteableColumn(clipboard.getColumns, 'onFirst')
      });
      editor.ui.registry.addMenuItem('tablepastecolumnafter', {
        text: 'Paste column after',
        icon: 'paste-column-after',
        onAction: cmd('mceTablePasteColAfter'),
        onSetup: selectionTargets.onSetupPasteableColumn(clipboard.getColumns, 'onLast')
      });
      var column = {
        type: 'nestedmenuitem',
        text: 'Column',
        getSubmenuItems: function () {
          return 'tableinsertcolumnbefore tableinsertcolumnafter tabledeletecolumn | tablecutcolumn tablecopycolumn tablepastecolumnbefore tablepastecolumnafter';
        }
      };
      editor.ui.registry.addMenuItem('tablecellprops', {
        text: 'Cell properties',
        icon: 'table-cell-properties',
        onAction: cmd('mceTableCellProps'),
        onSetup: selectionTargets.onSetupCellOrRow
      });
      editor.ui.registry.addMenuItem('tablemergecells', {
        text: 'Merge cells',
        icon: 'table-merge-cells',
        onAction: cmd('mceTableMergeCells'),
        onSetup: selectionTargets.onSetupMergeable
      });
      editor.ui.registry.addMenuItem('tablesplitcells', {
        text: 'Split cell',
        icon: 'table-split-cells',
        onAction: cmd('mceTableSplitCells'),
        onSetup: selectionTargets.onSetupUnmergeable
      });
      var cell = {
        type: 'nestedmenuitem',
        text: 'Cell',
        getSubmenuItems: function () {
          return 'tablecellprops tablemergecells tablesplitcells';
        }
      };
      if (hasTableGrid(editor) === false) {
        editor.ui.registry.addMenuItem('inserttable', {
          text: 'Table',
          icon: 'table',
          onAction: cmd('mceInsertTable')
        });
      } else {
        editor.ui.registry.addNestedMenuItem('inserttable', {
          text: 'Table',
          icon: 'table',
          getSubmenuItems: function () {
            return [{
                type: 'fancymenuitem',
                fancytype: 'inserttable',
                onAction: insertTableAction
              }];
          }
        });
      }
      editor.ui.registry.addMenuItem('inserttabledialog', {
        text: 'Insert table',
        icon: 'table',
        onAction: cmd('mceInsertTable')
      });
      editor.ui.registry.addMenuItem('tableprops', tableProperties);
      editor.ui.registry.addMenuItem('deletetable', deleteTable);
      editor.ui.registry.addNestedMenuItem('row', row);
      editor.ui.registry.addNestedMenuItem('column', column);
      editor.ui.registry.addNestedMenuItem('cell', cell);
      editor.ui.registry.addContextMenu('table', {
        update: function () {
          selectionTargets.resetTargets();
          return selectionTargets.targets().fold(function () {
            return '';
          }, function (targets) {
            if (name(targets.element) === 'caption') {
              return 'tableprops deletetable';
            } else {
              return 'cell row column | advtablesort | tableprops deletetable';
            }
          });
        }
      });
    };

    var Plugin = function (editor) {
      var selections = Selections(function () {
        return getBody$1(editor);
      }, function () {
        return getSelectionStartCellOrCaption(getSelectionStart(editor));
      }, ephemera.selectedSelector);
      var selectionTargets = getSelectionTargets(editor, selections);
      var resizeHandler = getResizeHandler(editor);
      var cellSelection = CellSelection(editor, resizeHandler.lazyResize, selectionTargets);
      var actions = TableActions(editor, resizeHandler.lazyWire, selections);
      var clipboard = Clipboard();
      registerCommands(editor, actions, cellSelection, selections, clipboard);
      registerQueryCommands(editor, actions, selections);
      registerEvents(editor, selections, actions, cellSelection);
      addMenuItems(editor, selectionTargets, clipboard);
      addButtons(editor, selectionTargets, clipboard);
      addToolbars(editor);
      editor.on('PreInit', function () {
        editor.serializer.addTempAttr(ephemera.firstSelected);
        editor.serializer.addTempAttr(ephemera.lastSelected);
        registerFormats(editor);
      });
      if (hasTabNavigation(editor)) {
        editor.on('keydown', function (e) {
          handle$1(e, editor, cellSelection);
        });
      }
      editor.on('remove', function () {
        resizeHandler.destroy();
      });
      return getApi(editor, clipboard, resizeHandler, selectionTargets);
    };
    function Plugin$1 () {
      global.add('table', Plugin);
    }

    Plugin$1();

}());<|MERGE_RESOLUTION|>--- conflicted
+++ resolved
@@ -4,11 +4,7 @@
  * For LGPL see License.txt in the project root for license information.
  * For commercial licenses see https://www.tiny.cloud/
  *
-<<<<<<< HEAD
- * Version: 5.7.1 (2021-03-17)
-=======
  * Version: 5.8.0 (2021-05-06)
->>>>>>> 768d040f
  */
 (function () {
     'use strict';
@@ -2278,8 +2274,6 @@
 
     var clone$1 = function (original, isDeep) {
       return SugarElement.fromDom(original.dom.cloneNode(isDeep));
-<<<<<<< HEAD
-=======
     };
     var shallow = function (original) {
       return clone$1(original, false);
@@ -2365,7 +2359,6 @@
     });
     var get$5 = function (element) {
       return api$1.get(element);
->>>>>>> 768d040f
     };
     var getOuter = function (element) {
       return api$1.getOuter(element);
@@ -2429,295 +2422,6 @@
       });
     };
 
-<<<<<<< HEAD
-    var cat = function (arr) {
-      var r = [];
-      var push = function (x) {
-        r.push(x);
-      };
-      for (var i = 0; i < arr.length; i++) {
-        arr[i].each(push);
-      }
-      return r;
-    };
-    var lift2 = function (oa, ob, f) {
-      return oa.isSome() && ob.isSome() ? Optional.some(f(oa.getOrDie(), ob.getOrDie())) : Optional.none();
-    };
-    var bindFrom = function (a, f) {
-      return a !== undefined && a !== null ? f(a) : Optional.none();
-    };
-    var someIf = function (b, a) {
-      return b ? Optional.some(a) : Optional.none();
-    };
-
-    var Dimension = function (name, getOffset) {
-      var set = function (element, h) {
-        if (!isNumber(h) && !h.match(/^[0-9]+$/)) {
-          throw new Error(name + '.set accepts only positive integer values. Value was ' + h);
-        }
-        var dom = element.dom;
-        if (isSupported$1(dom)) {
-          dom.style[name] = h + 'px';
-        }
-      };
-      var get = function (element) {
-        var r = getOffset(element);
-        if (r <= 0 || r === null) {
-          var css = get$3(element, name);
-          return parseFloat(css) || 0;
-        }
-        return r;
-      };
-      var getOuter = get;
-      var aggregate = function (element, properties) {
-        return foldl(properties, function (acc, property) {
-          var val = get$3(element, property);
-          var value = val === undefined ? 0 : parseInt(val, 10);
-          return isNaN(value) ? acc : acc + value;
-        }, 0);
-      };
-      var max = function (element, value, properties) {
-        var cumulativeInclusions = aggregate(element, properties);
-        var absoluteMax = value > cumulativeInclusions ? value - cumulativeInclusions : 0;
-        return absoluteMax;
-      };
-      return {
-        set: set,
-        get: get,
-        getOuter: getOuter,
-        aggregate: aggregate,
-        max: max
-      };
-    };
-
-    var api$1 = Dimension('width', function (element) {
-      return element.dom.offsetWidth;
-    });
-    var get$5 = function (element) {
-      return api$1.get(element);
-    };
-    var getOuter = function (element) {
-      return api$1.getOuter(element);
-    };
-
-    var columns$1 = function (warehouse, isValidCell) {
-      if (isValidCell === void 0) {
-        isValidCell = always;
-      }
-      var grid = warehouse.grid;
-      var cols = range(grid.columns, identity);
-      var rowsArr = range(grid.rows, identity);
-      return map(cols, function (col) {
-        var getBlock = function () {
-          return bind(rowsArr, function (r) {
-            return Warehouse.getAt(warehouse, r, col).filter(function (detail) {
-              return detail.column === col;
-            }).toArray();
-          });
-        };
-        var isValid = function (detail) {
-          return detail.colspan === 1 && isValidCell(detail.element);
-        };
-        var getFallback = function () {
-          return Warehouse.getAt(warehouse, 0, col);
-        };
-        return decide(getBlock, isValid, getFallback);
-      });
-    };
-    var decide = function (getBlock, isValid, getFallback) {
-      var inBlock = getBlock();
-      var validInBlock = find(inBlock, isValid);
-      var detailOption = validInBlock.orThunk(function () {
-        return Optional.from(inBlock[0]).orThunk(getFallback);
-      });
-      return detailOption.map(function (detail) {
-        return detail.element;
-      });
-    };
-    var rows$1 = function (warehouse) {
-      var grid = warehouse.grid;
-      var rowsArr = range(grid.rows, identity);
-      var cols = range(grid.columns, identity);
-      return map(rowsArr, function (row) {
-        var getBlock = function () {
-          return bind(cols, function (c) {
-            return Warehouse.getAt(warehouse, row, c).filter(function (detail) {
-              return detail.row === row;
-            }).fold(constant([]), function (detail) {
-              return [detail];
-            });
-          });
-        };
-        var isSingle = function (detail) {
-          return detail.rowspan === 1;
-        };
-        var getFallback = function () {
-          return Warehouse.getAt(warehouse, row, 0);
-        };
-        return decide(getBlock, isSingle, getFallback);
-      });
-    };
-
-    var deduce = function (xs, index) {
-      if (index < 0 || index >= xs.length - 1) {
-        return Optional.none();
-      }
-      var current = xs[index].fold(function () {
-        var rest = reverse(xs.slice(0, index));
-        return findMap(rest, function (a, i) {
-          return a.map(function (aa) {
-            return {
-              value: aa,
-              delta: i + 1
-            };
-          });
-        });
-      }, function (c) {
-        return Optional.some({
-          value: c,
-          delta: 0
-        });
-      });
-      var next = xs[index + 1].fold(function () {
-        var rest = xs.slice(index + 1);
-        return findMap(rest, function (a, i) {
-          return a.map(function (aa) {
-            return {
-              value: aa,
-              delta: i + 1
-            };
-          });
-        });
-      }, function (n) {
-        return Optional.some({
-          value: n,
-          delta: 1
-        });
-      });
-      return current.bind(function (c) {
-        return next.map(function (n) {
-          var extras = n.delta + c.delta;
-          return Math.abs(n.value - c.value) / extras;
-        });
-      });
-    };
-
-    var onDirection = function (isLtr, isRtl) {
-      return function (element) {
-        return getDirection(element) === 'rtl' ? isRtl : isLtr;
-      };
-    };
-    var getDirection = function (element) {
-      return get$3(element, 'direction') === 'rtl' ? 'rtl' : 'ltr';
-    };
-
-    var api$2 = Dimension('height', function (element) {
-      var dom = element.dom;
-      return inBody(element) ? dom.getBoundingClientRect().height : dom.offsetHeight;
-    });
-    var get$6 = function (element) {
-      return api$2.get(element);
-    };
-    var getOuter$1 = function (element) {
-      return api$2.getOuter(element);
-    };
-
-    var r = function (left, top) {
-      var translate = function (x, y) {
-        return r(left + x, top + y);
-      };
-      return {
-        left: left,
-        top: top,
-        translate: translate
-      };
-    };
-    var SugarPosition = r;
-
-    var boxPosition = function (dom) {
-      var box = dom.getBoundingClientRect();
-      return SugarPosition(box.left, box.top);
-    };
-    var firstDefinedOrZero = function (a, b) {
-      if (a !== undefined) {
-        return a;
-      } else {
-        return b !== undefined ? b : 0;
-      }
-    };
-    var absolute = function (element) {
-      var doc = element.dom.ownerDocument;
-      var body = doc.body;
-      var win = doc.defaultView;
-      var html = doc.documentElement;
-      if (body === element.dom) {
-        return SugarPosition(body.offsetLeft, body.offsetTop);
-      }
-      var scrollTop = firstDefinedOrZero(win === null || win === void 0 ? void 0 : win.pageYOffset, html.scrollTop);
-      var scrollLeft = firstDefinedOrZero(win === null || win === void 0 ? void 0 : win.pageXOffset, html.scrollLeft);
-      var clientTop = firstDefinedOrZero(html.clientTop, body.clientTop);
-      var clientLeft = firstDefinedOrZero(html.clientLeft, body.clientLeft);
-      return viewport(element).translate(scrollLeft - clientLeft, scrollTop - clientTop);
-    };
-    var viewport = function (element) {
-      var dom = element.dom;
-      var doc = dom.ownerDocument;
-      var body = doc.body;
-      if (body === dom) {
-        return SugarPosition(body.offsetLeft, body.offsetTop);
-      }
-      if (!inBody(element)) {
-        return SugarPosition(0, 0);
-      }
-      return boxPosition(dom);
-    };
-
-    var rowInfo = function (row, y) {
-      return {
-        row: row,
-        y: y
-      };
-    };
-    var colInfo = function (col, x) {
-      return {
-        col: col,
-        x: x
-      };
-    };
-    var rtlEdge = function (cell) {
-      var pos = absolute(cell);
-      return pos.left + getOuter(cell);
-    };
-    var ltrEdge = function (cell) {
-      return absolute(cell).left;
-    };
-    var getLeftEdge = function (index, cell) {
-      return colInfo(index, ltrEdge(cell));
-    };
-    var getRightEdge = function (index, cell) {
-      return colInfo(index, rtlEdge(cell));
-    };
-    var getTop = function (cell) {
-      return absolute(cell).top;
-    };
-    var getTopEdge = function (index, cell) {
-      return rowInfo(index, getTop(cell));
-    };
-    var getBottomEdge = function (index, cell) {
-      return rowInfo(index, getTop(cell) + getOuter$1(cell));
-    };
-    var findPositions = function (getInnerEdge, getOuterEdge, array) {
-      if (array.length === 0) {
-        return [];
-      }
-      var lines = map(array.slice(1), function (cellOption, index) {
-        return cellOption.map(function (cell) {
-          return getInnerEdge(index, cell);
-        });
-      });
-      var lastLine = array[array.length - 1].map(function (cell) {
-        return getOuterEdge(array.length - 1, cell);
-=======
     var deduce = function (xs, index) {
       if (index < 0 || index >= xs.length - 1) {
         return Optional.none();
@@ -2985,116 +2689,6 @@
         } else {
           return Optional.none();
         }
->>>>>>> 768d040f
-      });
-      return lines.concat([lastLine]);
-    };
-<<<<<<< HEAD
-    var negate = function (step) {
-      return -step;
-    };
-    var height = {
-      delta: identity,
-      positions: function (optElements) {
-        return findPositions(getTopEdge, getBottomEdge, optElements);
-      },
-      edge: getTop
-    };
-    var ltr = {
-      delta: identity,
-      edge: ltrEdge,
-      positions: function (optElements) {
-        return findPositions(getLeftEdge, getRightEdge, optElements);
-      }
-    };
-    var rtl = {
-      delta: negate,
-      edge: rtlEdge,
-      positions: function (optElements) {
-        return findPositions(getRightEdge, getLeftEdge, optElements);
-      }
-    };
-    var detect$4 = onDirection(ltr, rtl);
-    var width = {
-      delta: function (amount, table) {
-        return detect$4(table).delta(amount, table);
-      },
-      positions: function (cols, table) {
-        return detect$4(table).positions(cols, table);
-      },
-      edge: function (cell) {
-        return detect$4(cell).edge(cell);
-      }
-    };
-
-    var units = {
-      unsupportedLength: [
-        'em',
-        'ex',
-        'cap',
-        'ch',
-        'ic',
-        'rem',
-        'lh',
-        'rlh',
-        'vw',
-        'vh',
-        'vi',
-        'vb',
-        'vmin',
-        'vmax',
-        'cm',
-        'mm',
-        'Q',
-        'in',
-        'pc',
-        'pt',
-        'px'
-      ],
-      fixed: [
-        'px',
-        'pt'
-      ],
-      relative: ['%'],
-      empty: ['']
-    };
-    var pattern = function () {
-      var decimalDigits = '[0-9]+';
-      var signedInteger = '[+-]?' + decimalDigits;
-      var exponentPart = '[eE]' + signedInteger;
-      var dot = '\\.';
-      var opt = function (input) {
-        return '(?:' + input + ')?';
-      };
-      var unsignedDecimalLiteral = [
-        'Infinity',
-        decimalDigits + dot + opt(decimalDigits) + opt(exponentPart),
-        dot + decimalDigits + opt(exponentPart),
-        decimalDigits + opt(exponentPart)
-      ].join('|');
-      var float = '[+-]?(?:' + unsignedDecimalLiteral + ')';
-      return new RegExp('^(' + float + ')(.*)$');
-    }();
-    var isUnit = function (unit, accepted) {
-      return exists(accepted, function (acc) {
-        return exists(units[acc], function (check) {
-          return unit === check;
-        });
-      });
-    };
-    var parse = function (input, accepted) {
-      var match = Optional.from(pattern.exec(input));
-      return match.bind(function (array) {
-        var value = Number(array[1]);
-        var unitRaw = array[2];
-        if (isUnit(unitRaw, accepted)) {
-          return Optional.some({
-            value: value,
-            unit: unitRaw
-          });
-        } else {
-          return Optional.none();
-        }
       });
     };
 
@@ -3286,197 +2880,6 @@
         return raw;
       });
     };
-=======
-
-    var needManualCalc = function () {
-      var browser = detect$3().browser;
-      return browser.isIE() || browser.isEdge();
-    };
-    var toNumber = function (px, fallback) {
-      var num = parseFloat(px);
-      return isNaN(num) ? fallback : num;
-    };
-    var getProp = function (elm, name, fallback) {
-      return toNumber(get$3(elm, name), fallback);
-    };
-    var getCalculatedHeight = function (cell) {
-      var height = cell.dom.getBoundingClientRect().height;
-      var boxSizing = get$3(cell, 'box-sizing');
-      if (boxSizing === 'border-box') {
-        return height;
-      } else {
-        var paddingTop = getProp(cell, 'padding-top', 0);
-        var paddingBottom = getProp(cell, 'padding-bottom', 0);
-        var borderTop = getProp(cell, 'border-top-width', 0);
-        var borderBottom = getProp(cell, 'border-bottom-width', 0);
-        var borders = borderTop + borderBottom;
-        return height - paddingTop - paddingBottom - borders;
-      }
-    };
-    var getCalculatedWidth = function (cell) {
-      var width = cell.dom.getBoundingClientRect().width;
-      var boxSizing = get$3(cell, 'box-sizing');
-      if (boxSizing === 'border-box') {
-        return width;
-      } else {
-        var paddingLeft = getProp(cell, 'padding-left', 0);
-        var paddingRight = getProp(cell, 'padding-right', 0);
-        var borderLeft = getProp(cell, 'border-left-width', 0);
-        var borderRight = getProp(cell, 'border-right-width', 0);
-        var borders = borderLeft + borderRight;
-        return width - paddingLeft - paddingRight - borders;
-      }
-    };
-    var getHeight = function (cell) {
-      return needManualCalc() ? getCalculatedHeight(cell) : getProp(cell, 'height', get$6(cell));
-    };
-    var getWidth = function (cell) {
-      return needManualCalc() ? getCalculatedWidth(cell) : getProp(cell, 'width', get$5(cell));
-    };
-
-    var rPercentageBasedSizeRegex = /(\d+(\.\d+)?)%/;
-    var rPixelBasedSizeRegex = /(\d+(\.\d+)?)px|em/;
-    var getPercentSize = function (elm, getter) {
-      var relativeParent = offsetParent(elm).getOr(getBody(owner(elm)));
-      return getter(elm) / getter(relativeParent) * 100;
-    };
-    var setPixelWidth = function (cell, amount) {
-      set$1(cell, 'width', amount + 'px');
-    };
-    var setPercentageWidth = function (cell, amount) {
-      set$1(cell, 'width', amount + '%');
-    };
-    var setHeight = function (cell, amount) {
-      set$1(cell, 'height', amount + 'px');
-    };
-    var getHeightValue = function (cell) {
-      return getRaw(cell, 'height').getOrThunk(function () {
-        return getHeight(cell) + 'px';
-      });
-    };
-    var convert = function (cell, number, getter, setter) {
-      var newSize = table(cell).map(function (table) {
-        var total = getter(table);
-        return Math.floor(number / 100 * total);
-      }).getOr(number);
-      setter(cell, newSize);
-      return newSize;
-    };
-    var normalizePixelSize = function (value, cell, getter, setter) {
-      var number = parseInt(value, 10);
-      return endsWith(value, '%') && name(cell) !== 'table' ? convert(cell, number, getter, setter) : number;
-    };
-    var getTotalHeight = function (cell) {
-      var value = getHeightValue(cell);
-      if (!value) {
-        return get$6(cell);
-      }
-      return normalizePixelSize(value, cell, get$6, setHeight);
-    };
-    var get$7 = function (cell, type, f) {
-      var v = f(cell);
-      var span = getSpan(cell, type);
-      return v / span;
-    };
-    var getRawWidth = function (element) {
-      var cssWidth = getRaw(element, 'width');
-      return cssWidth.fold(function () {
-        return Optional.from(get$2(element, 'width'));
-      }, function (width) {
-        return Optional.some(width);
-      });
-    };
-    var normalizePercentageWidth = function (cellWidth, tableSize) {
-      return cellWidth / tableSize.pixelWidth() * 100;
-    };
-    var choosePercentageSize = function (element, width, tableSize) {
-      var percentMatch = rPercentageBasedSizeRegex.exec(width);
-      if (percentMatch !== null) {
-        return parseFloat(percentMatch[1]);
-      } else {
-        var intWidth = getWidth(element);
-        return normalizePercentageWidth(intWidth, tableSize);
-      }
-    };
-    var getPercentageWidth = function (cell, tableSize) {
-      var width = getRawWidth(cell);
-      return width.fold(function () {
-        var intWidth = get$5(cell);
-        return normalizePercentageWidth(intWidth, tableSize);
-      }, function (w) {
-        return choosePercentageSize(cell, w, tableSize);
-      });
-    };
-    var normalizePixelWidth = function (cellWidth, tableSize) {
-      return cellWidth / 100 * tableSize.pixelWidth();
-    };
-    var choosePixelSize = function (element, width, tableSize) {
-      var pixelMatch = rPixelBasedSizeRegex.exec(width);
-      if (pixelMatch !== null) {
-        return parseInt(pixelMatch[1], 10);
-      }
-      var percentMatch = rPercentageBasedSizeRegex.exec(width);
-      if (percentMatch !== null) {
-        var floatWidth = parseFloat(percentMatch[1]);
-        return normalizePixelWidth(floatWidth, tableSize);
-      }
-      return getWidth(element);
-    };
-    var getPixelWidth = function (cell, tableSize) {
-      var width = getRawWidth(cell);
-      return width.fold(function () {
-        return getWidth(cell);
-      }, function (w) {
-        return choosePixelSize(cell, w, tableSize);
-      });
-    };
-    var getHeight$1 = function (cell) {
-      return get$7(cell, 'rowspan', getTotalHeight);
-    };
-    var getGenericWidth = function (cell) {
-      var width = getRawWidth(cell);
-      return width.bind(function (w) {
-        return parse(w, [
-          'fixed',
-          'relative',
-          'empty'
-        ]);
-      });
-    };
-    var setGenericWidth = function (cell, amount, unit) {
-      set$1(cell, 'width', amount + unit);
-    };
-    var getPixelTableWidth = function (table) {
-      return get$5(table) + 'px';
-    };
-    var getPercentTableWidth = function (table) {
-      return getPercentSize(table, get$5) + '%';
-    };
-    var isPercentSizing = function (table) {
-      return getRawWidth(table).exists(function (size) {
-        return rPercentageBasedSizeRegex.test(size);
-      });
-    };
-    var isPixelSizing = function (table) {
-      return getRawWidth(table).exists(function (size) {
-        return rPixelBasedSizeRegex.test(size);
-      });
-    };
-    var isNoneSizing = function (table) {
-      return getRawWidth(table).isNone();
-    };
-    var percentageBasedSizeRegex = constant(rPercentageBasedSizeRegex);
-    var pixelBasedSizeRegex = constant(rPixelBasedSizeRegex);
-
-    var isCol = isTag('col');
-    var getRaw$1 = function (cell, property, getter) {
-      return getRaw(cell, property).fold(function () {
-        return getter(cell) + 'px';
-      }, function (raw) {
-        return raw;
-      });
-    };
->>>>>>> 768d040f
     var getRawW = function (cell, tableSize) {
       var fallback = function (e) {
         return isCol(e) ? get$5(e) : getPixelWidth(e, tableSize);
@@ -3639,7 +3042,6 @@
         adjustTableWidth: adjustTableWidth,
         isRelative: true,
         label: 'percent'
-<<<<<<< HEAD
       };
     };
     var pixelSize = function (initialWidth, table) {
@@ -3658,26 +3060,6 @@
       var getWidths = function (warehouse, tableSize) {
         return getPixelWidths(warehouse, table, tableSize);
       };
-=======
-      };
-    };
-    var pixelSize = function (initialWidth, table) {
-      var width = Cell(initialWidth);
-      var getWidth = width.get;
-      var getCellDelta = identity;
-      var singleColumnWidth = function (w, delta) {
-        var newNext = Math.max(minWidth(), w + delta);
-        return [newNext - w];
-      };
-      var adjustTableWidth = function (delta) {
-        var newWidth = getWidth() + delta;
-        setPixelWidth(table, newWidth);
-        width.set(newWidth);
-      };
-      var getWidths = function (warehouse, tableSize) {
-        return getPixelWidths(warehouse, table, tableSize);
-      };
->>>>>>> 768d040f
       return {
         width: getWidth,
         pixelWidth: getWidth,
@@ -3849,7 +3231,6 @@
       }, function (v) {
         return v.length;
       });
-<<<<<<< HEAD
     };
     var isTextNodeWithCursorPosition = function (el) {
       return getOption(el).filter(function (text) {
@@ -3871,29 +3252,6 @@
     var last$1 = function (element) {
       return descendantRtl(element, isCursorPosition);
     };
-=======
-    };
-    var isTextNodeWithCursorPosition = function (el) {
-      return getOption(el).filter(function (text) {
-        return text.trim().length !== 0 || text.indexOf(nbsp) > -1;
-      }).isSome();
-    };
-    var elementsWithCursorPosition = [
-      'img',
-      'br'
-    ];
-    var isCursorPosition = function (elem) {
-      var hasCursorPosition = isTextNodeWithCursorPosition(elem);
-      return hasCursorPosition || contains(elementsWithCursorPosition, name(elem));
-    };
-
-    var first = function (element) {
-      return descendant(element, isCursorPosition);
-    };
-    var last$1 = function (element) {
-      return descendantRtl(element, isCursorPosition);
-    };
->>>>>>> 768d040f
     var descendantRtl = function (scope, predicate) {
       var descend = function (element) {
         var children$1 = children(element);
@@ -4045,7 +3403,6 @@
 
     var getNodeName = function (elm) {
       return elm.nodeName.toLowerCase();
-<<<<<<< HEAD
     };
     var getBody$1 = function (editor) {
       return SugarElement.fromDom(editor.getBody());
@@ -4085,47 +3442,6 @@
     var isPixel = function (value) {
       return /^(\d+(\.\d+)?)px$/.test(value);
     };
-=======
-    };
-    var getBody$1 = function (editor) {
-      return SugarElement.fromDom(editor.getBody());
-    };
-    var getPixelWidth$1 = function (elm) {
-      return elm.getBoundingClientRect().width;
-    };
-    var getPixelHeight = function (elm) {
-      return elm.getBoundingClientRect().height;
-    };
-    var getIsRoot = function (editor) {
-      return function (element) {
-        return eq$1(element, getBody$1(editor));
-      };
-    };
-    var removePxSuffix = function (size) {
-      return size ? size.replace(/px$/, '') : '';
-    };
-    var addPxSuffix = function (size) {
-      return /^\d+(\.\d+)?$/.test(size) ? size + 'px' : size;
-    };
-    var removeDataStyle = function (table) {
-      remove(table, 'data-mce-style');
-      var removeStyleAttribute = function (element) {
-        return remove(element, 'data-mce-style');
-      };
-      each(cells(table), removeStyleAttribute);
-      each(columns(table), removeStyleAttribute);
-    };
-    var getRawWidth$1 = function (editor, elm) {
-      var raw = editor.dom.getStyle(elm, 'width') || editor.dom.getAttrib(elm, 'width');
-      return Optional.from(raw).filter(isNotEmpty);
-    };
-    var isPercentage = function (value) {
-      return /^(\d+(\.\d+)?)%$/.test(value);
-    };
-    var isPixel = function (value) {
-      return /^(\d+(\.\d+)?)px$/.test(value);
-    };
->>>>>>> 768d040f
     var getSelectionStart = function (editor) {
       return SugarElement.fromDom(editor.selection.getStart());
     };
@@ -6642,7 +5958,6 @@
       }));
     };
     var colFill = function (grid, amount, generators, startIndex) {
-<<<<<<< HEAD
       return map(grid, function (row) {
         var newChildren = generateElements(amount, row, generators, never);
         return addCells(row, startIndex, newChildren);
@@ -6650,15 +5965,6 @@
     };
     var lockedColFill = function (grid, generators, lockedColumns) {
       return map(grid, function (row) {
-=======
-      return map(grid, function (row) {
-        var newChildren = generateElements(amount, row, generators, never);
-        return addCells(row, startIndex, newChildren);
-      });
-    };
-    var lockedColFill = function (grid, generators, lockedColumns) {
-      return map(grid, function (row) {
->>>>>>> 768d040f
         return foldl(lockedColumns, function (acc, colNum) {
           var newChild = generateElements(1, row, generators, always)[0];
           return addCell(acc, colNum, newChild);
