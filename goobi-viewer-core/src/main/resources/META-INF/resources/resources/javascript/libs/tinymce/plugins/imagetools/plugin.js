/**
 * Copyright (c) Tiny Technologies, Inc. All rights reserved.
 * Licensed under the LGPL or a commercial license.
 * For LGPL see License.txt in the project root for license information.
 * For commercial licenses see https://www.tiny.cloud/
 *
<<<<<<< HEAD
 * Version: 5.7.1 (2021-03-17)
=======
 * Version: 5.8.0 (2021-05-06)
>>>>>>> 768d040f
 */
(function () {
    'use strict';

    var Cell = function (initial) {
      var value = initial;
      var get = function () {
        return value;
      };
      var set = function (v) {
        value = v;
      };
      return {
        get: get,
        set: set
      };
    };

    var global = tinymce.util.Tools.resolve('tinymce.PluginManager');

    var global$1 = tinymce.util.Tools.resolve('tinymce.util.Tools');

    var isSimpleType = function (type) {
      return function (value) {
        return typeof value === type;
      };
    };
    var isNullable = function (a) {
      return a === null || a === undefined;
    };
    var isNonNullable = function (a) {
      return !isNullable(a);
    };
    var isFunction = isSimpleType('function');

    var noop = function () {
    };
    var constant = function (value) {
      return function () {
        return value;
      };
    };
    var never = constant(false);
    var always = constant(true);

    var none = function () {
      return NONE;
    };
    var NONE = function () {
      var eq = function (o) {
        return o.isNone();
      };
      var call = function (thunk) {
        return thunk();
      };
      var id = function (n) {
        return n;
      };
      var me = {
        fold: function (n, _s) {
          return n();
        },
        is: never,
        isSome: never,
        isNone: always,
        getOr: id,
        getOrThunk: call,
        getOrDie: function (msg) {
          throw new Error(msg || 'error: getOrDie called on none.');
        },
        getOrNull: constant(null),
        getOrUndefined: constant(undefined),
        or: id,
        orThunk: call,
        map: none,
        each: noop,
        bind: none,
        exists: never,
        forall: always,
        filter: none,
        equals: eq,
        equals_: eq,
        toArray: function () {
          return [];
        },
        toString: constant('none()')
      };
      return me;
    }();
    var some = function (a) {
      var constant_a = constant(a);
      var self = function () {
        return me;
      };
      var bind = function (f) {
        return f(a);
      };
      var me = {
        fold: function (n, s) {
          return s(a);
        },
        is: function (v) {
          return a === v;
        },
        isSome: always,
        isNone: never,
        getOr: constant_a,
        getOrThunk: constant_a,
        getOrDie: constant_a,
        getOrNull: constant_a,
        getOrUndefined: constant_a,
        or: self,
        orThunk: self,
        map: function (f) {
          return some(f(a));
        },
        each: function (f) {
          f(a);
        },
        bind: bind,
        exists: bind,
        forall: bind,
        filter: function (f) {
          return f(a) ? me : NONE;
        },
        toArray: function () {
          return [a];
        },
        toString: function () {
          return 'some(' + a + ')';
        },
        equals: function (o) {
          return o.is(a);
        },
        equals_: function (o, elementEq) {
          return o.fold(never, function (b) {
            return elementEq(a, b);
          });
        }
      };
      return me;
    };
    var from = function (value) {
      return value === null || value === undefined ? NONE : some(value);
    };
    var Optional = {
      some: some,
      none: none,
      from: from
    };

<<<<<<< HEAD
    var isSimpleType = function (type) {
      return function (value) {
        return typeof value === type;
      };
    };
    var isNullable = function (a) {
      return a === null || a === undefined;
    };
    var isNonNullable = function (a) {
      return !isNullable(a);
    };
    var isFunction = isSimpleType('function');

=======
>>>>>>> 768d040f
    var create = function (width, height) {
      return resize(document.createElement('canvas'), width, height);
    };
    var clone = function (canvas) {
      var tCanvas = create(canvas.width, canvas.height);
      var ctx = get2dContext(tCanvas);
      ctx.drawImage(canvas, 0, 0);
      return tCanvas;
    };
    var get2dContext = function (canvas) {
      return canvas.getContext('2d');
    };
    var resize = function (canvas, width, height) {
      canvas.width = width;
      canvas.height = height;
      return canvas;
    };

    var getWidth = function (image) {
      return image.naturalWidth || image.width;
    };
    var getHeight = function (image) {
      return image.naturalHeight || image.height;
    };

    var promise = function () {
      var Promise = function (fn) {
        if (typeof this !== 'object') {
          throw new TypeError('Promises must be constructed via new');
        }
        if (typeof fn !== 'function') {
          throw new TypeError('not a function');
        }
        this._state = null;
        this._value = null;
        this._deferreds = [];
        doResolve(fn, bind(resolve, this), bind(reject, this));
      };
      var anyWindow = window;
      var asap = Promise.immediateFn || typeof anyWindow.setImmediate === 'function' && anyWindow.setImmediate || function (fn) {
        return setTimeout(fn, 1);
      };
      var bind = function (fn, thisArg) {
        return function () {
          var args = [];
          for (var _i = 0; _i < arguments.length; _i++) {
            args[_i] = arguments[_i];
          }
          return fn.apply(thisArg, args);
        };
      };
      var isArray = Array.isArray || function (value) {
        return Object.prototype.toString.call(value) === '[object Array]';
      };
      function handle(deferred) {
        var me = this;
        if (this._state === null) {
          this._deferreds.push(deferred);
          return;
        }
        asap(function () {
          var cb = me._state ? deferred.onFulfilled : deferred.onRejected;
          if (cb === null) {
            (me._state ? deferred.resolve : deferred.reject)(me._value);
            return;
          }
          var ret;
          try {
            ret = cb(me._value);
          } catch (e) {
            deferred.reject(e);
            return;
          }
          deferred.resolve(ret);
        });
      }
      function resolve(newValue) {
        try {
          if (newValue === this) {
            throw new TypeError('A promise cannot be resolved with itself.');
          }
          if (newValue && (typeof newValue === 'object' || typeof newValue === 'function')) {
            var then = newValue.then;
            if (typeof then === 'function') {
              doResolve(bind(then, newValue), bind(resolve, this), bind(reject, this));
              return;
            }
          }
          this._state = true;
          this._value = newValue;
          finale.call(this);
        } catch (e) {
          reject.call(this, e);
        }
      }
      function reject(newValue) {
        this._state = false;
        this._value = newValue;
        finale.call(this);
      }
      function finale() {
        for (var _i = 0, _a = this._deferreds; _i < _a.length; _i++) {
          var deferred = _a[_i];
          handle.call(this, deferred);
        }
        this._deferreds = [];
      }
      function Handler(onFulfilled, onRejected, resolve, reject) {
        this.onFulfilled = typeof onFulfilled === 'function' ? onFulfilled : null;
        this.onRejected = typeof onRejected === 'function' ? onRejected : null;
        this.resolve = resolve;
        this.reject = reject;
      }
      var doResolve = function (fn, onFulfilled, onRejected) {
        var done = false;
        try {
          fn(function (value) {
            if (done) {
              return;
            }
            done = true;
            onFulfilled(value);
          }, function (reason) {
            if (done) {
              return;
            }
            done = true;
            onRejected(reason);
          });
        } catch (ex) {
          if (done) {
            return;
          }
          done = true;
          onRejected(ex);
        }
      };
      Promise.prototype.catch = function (onRejected) {
        return this.then(null, onRejected);
      };
      Promise.prototype.then = function (onFulfilled, onRejected) {
        var me = this;
        return new Promise(function (resolve, reject) {
          handle.call(me, new Handler(onFulfilled, onRejected, resolve, reject));
        });
      };
      Promise.all = function () {
        var values = [];
        for (var _i = 0; _i < arguments.length; _i++) {
          values[_i] = arguments[_i];
        }
        var args = Array.prototype.slice.call(values.length === 1 && isArray(values[0]) ? values[0] : values);
        return new Promise(function (resolve, reject) {
          if (args.length === 0) {
            return resolve([]);
          }
          var remaining = args.length;
          var res = function (i, val) {
            try {
              if (val && (typeof val === 'object' || typeof val === 'function')) {
                var then = val.then;
                if (typeof then === 'function') {
                  then.call(val, function (val) {
                    res(i, val);
                  }, reject);
                  return;
                }
              }
              args[i] = val;
              if (--remaining === 0) {
                resolve(args);
              }
            } catch (ex) {
              reject(ex);
            }
          };
          for (var i = 0; i < args.length; i++) {
            res(i, args[i]);
          }
        });
      };
      Promise.resolve = function (value) {
        if (value && typeof value === 'object' && value.constructor === Promise) {
          return value;
        }
        return new Promise(function (resolve) {
          resolve(value);
        });
      };
      Promise.reject = function (reason) {
        return new Promise(function (resolve, reject) {
          reject(reason);
        });
      };
      Promise.race = function (values) {
        return new Promise(function (resolve, reject) {
          for (var _i = 0, values_1 = values; _i < values_1.length; _i++) {
            var value = values_1[_i];
            value.then(resolve, reject);
          }
        });
      };
      return Promise;
    };
    var Promise = window.Promise ? window.Promise : promise();

    var imageToBlob = function (image) {
      var src = image.src;
      if (src.indexOf('data:') === 0) {
        return dataUriToBlob(src);
      }
      return anyUriToBlob(src);
    };
    var blobToImage = function (blob) {
      return new Promise(function (resolve, reject) {
        var blobUrl = URL.createObjectURL(blob);
        var image = new Image();
        var removeListeners = function () {
          image.removeEventListener('load', loaded);
          image.removeEventListener('error', error);
        };
        var loaded = function () {
          removeListeners();
          resolve(image);
        };
        var error = function () {
          removeListeners();
          reject('Unable to load data of type ' + blob.type + ': ' + blobUrl);
        };
        image.addEventListener('load', loaded);
        image.addEventListener('error', error);
        image.src = blobUrl;
        if (image.complete) {
          setTimeout(loaded, 0);
        }
      });
    };
    var anyUriToBlob = function (url) {
      return new Promise(function (resolve, reject) {
        var xhr = new XMLHttpRequest();
        xhr.open('GET', url, true);
        xhr.responseType = 'blob';
        xhr.onload = function () {
          if (this.status === 200) {
            resolve(this.response);
          }
        };
        xhr.onerror = function () {
          var _this = this;
          var corsError = function () {
            var obj = new Error('No access to download image');
            obj.code = 18;
            obj.name = 'SecurityError';
            return obj;
          };
          var genericError = function () {
            return new Error('Error ' + _this.status + ' downloading image');
          };
          reject(this.status === 0 ? corsError() : genericError());
        };
        xhr.send();
      });
    };
    var dataUriToBlobSync = function (uri) {
      var data = uri.split(',');
      var matches = /data:([^;]+)/.exec(data[0]);
      if (!matches) {
        return Optional.none();
      }
      var mimetype = matches[1];
      var base64 = data[1];
      var sliceSize = 1024;
      var byteCharacters = atob(base64);
      var bytesLength = byteCharacters.length;
      var slicesCount = Math.ceil(bytesLength / sliceSize);
      var byteArrays = new Array(slicesCount);
      for (var sliceIndex = 0; sliceIndex < slicesCount; ++sliceIndex) {
        var begin = sliceIndex * sliceSize;
        var end = Math.min(begin + sliceSize, bytesLength);
        var bytes = new Array(end - begin);
        for (var offset = begin, i = 0; offset < end; ++i, ++offset) {
          bytes[i] = byteCharacters[offset].charCodeAt(0);
        }
        byteArrays[sliceIndex] = new Uint8Array(bytes);
      }
      return Optional.some(new Blob(byteArrays, { type: mimetype }));
    };
    var dataUriToBlob = function (uri) {
      return new Promise(function (resolve, reject) {
        dataUriToBlobSync(uri).fold(function () {
          reject('uri is not base64: ' + uri);
        }, resolve);
      });
    };
    var canvasToBlob = function (canvas, type, quality) {
      type = type || 'image/png';
      if (isFunction(HTMLCanvasElement.prototype.toBlob)) {
        return new Promise(function (resolve, reject) {
          canvas.toBlob(function (blob) {
            if (blob) {
              resolve(blob);
            } else {
              reject();
            }
          }, type, quality);
        });
      } else {
        return dataUriToBlob(canvas.toDataURL(type, quality));
      }
    };
    var canvasToDataURL = function (canvas, type, quality) {
      type = type || 'image/png';
      return canvas.toDataURL(type, quality);
    };
    var blobToCanvas = function (blob) {
      return blobToImage(blob).then(function (image) {
        revokeImageUrl(image);
        var canvas = create(getWidth(image), getHeight(image));
        var context = get2dContext(canvas);
        context.drawImage(image, 0, 0);
        return canvas;
      });
    };
    var blobToDataUri = function (blob) {
      return new Promise(function (resolve) {
        var reader = new FileReader();
        reader.onloadend = function () {
          resolve(reader.result);
        };
        reader.readAsDataURL(blob);
      });
    };
    var revokeImageUrl = function (image) {
      URL.revokeObjectURL(image.src);
    };

    var blobToImage$1 = function (blob) {
      return blobToImage(blob);
    };
    var imageToBlob$1 = function (image) {
      return imageToBlob(image);
    };

    var each = function (xs, f) {
      for (var i = 0, len = xs.length; i < len; i++) {
        var x = xs[i];
        f(x, i);
      }
    };
    var foldl = function (xs, f, acc) {
      each(xs, function (x) {
        acc = f(acc, x);
      });
      return acc;
    };
    var findUntil = function (xs, pred, until) {
      for (var i = 0, len = xs.length; i < len; i++) {
        var x = xs[i];
        if (pred(x, i)) {
          return Optional.some(x);
        } else if (until(x, i)) {
          break;
        }
      }
      return Optional.none();
    };
    var find = function (xs, pred) {
      return findUntil(xs, pred, never);
    };

    var create$1 = function (getCanvas, blob, uri) {
      var initialType = blob.type;
      var getType = constant(initialType);
      var toBlob = function () {
        return Promise.resolve(blob);
      };
      var toDataURL = constant(uri);
      var toBase64 = function () {
        return uri.split(',')[1];
      };
      var toAdjustedBlob = function (type, quality) {
        return getCanvas.then(function (canvas) {
          return canvasToBlob(canvas, type, quality);
        });
      };
      var toAdjustedDataURL = function (type, quality) {
        return getCanvas.then(function (canvas) {
          return canvasToDataURL(canvas, type, quality);
        });
      };
      var toAdjustedBase64 = function (type, quality) {
        return toAdjustedDataURL(type, quality).then(function (dataurl) {
          return dataurl.split(',')[1];
        });
      };
      var toCanvas = function () {
        return getCanvas.then(clone);
      };
      return {
        getType: getType,
        toBlob: toBlob,
        toDataURL: toDataURL,
        toBase64: toBase64,
        toAdjustedBlob: toAdjustedBlob,
        toAdjustedDataURL: toAdjustedDataURL,
        toAdjustedBase64: toAdjustedBase64,
        toCanvas: toCanvas
      };
    };
    var fromBlob = function (blob) {
      return blobToDataUri(blob).then(function (uri) {
        return create$1(blobToCanvas(blob), blob, uri);
      });
    };
    var fromCanvas = function (canvas, type) {
      return canvasToBlob(canvas, type).then(function (blob) {
        return create$1(Promise.resolve(canvas), blob, canvas.toDataURL());
      });
    };

<<<<<<< HEAD
=======
    var ceilWithPrecision = function (num, precision) {
      if (precision === void 0) {
        precision = 2;
      }
      var mul = Math.pow(10, precision);
      var upper = Math.round(num * mul);
      return Math.ceil(upper / mul);
    };
>>>>>>> 768d040f
    var rotate = function (ir, angle) {
      return ir.toCanvas().then(function (canvas) {
        return applyRotate(canvas, ir.getType(), angle);
      });
    };
    var applyRotate = function (image, type, angle) {
<<<<<<< HEAD
      var canvas = create(image.width, image.height);
=======
      var degrees = angle < 0 ? 360 + angle : angle;
      var rad = degrees * Math.PI / 180;
      var width = image.width;
      var height = image.height;
      var sin = Math.sin(rad);
      var cos = Math.cos(rad);
      var newWidth = ceilWithPrecision(Math.abs(width * cos) + Math.abs(height * sin));
      var newHeight = ceilWithPrecision(Math.abs(width * sin) + Math.abs(height * cos));
      var canvas = create(newWidth, newHeight);
>>>>>>> 768d040f
      var context = get2dContext(canvas);
      context.translate(newWidth / 2, newHeight / 2);
      context.rotate(rad);
      context.drawImage(image, -width / 2, -height / 2);
      return fromCanvas(canvas, type);
    };
    var flip = function (ir, axis) {
      return ir.toCanvas().then(function (canvas) {
        return applyFlip(canvas, ir.getType(), axis);
      });
    };
    var applyFlip = function (image, type, axis) {
      var canvas = create(image.width, image.height);
      var context = get2dContext(canvas);
      if (axis === 'v') {
        context.scale(1, -1);
        context.drawImage(image, 0, -canvas.height);
      } else {
        context.scale(-1, 1);
        context.drawImage(image, -canvas.width, 0);
      }
      return fromCanvas(canvas, type);
    };

    var flip$1 = function (ir, axis) {
      return flip(ir, axis);
    };
    var rotate$1 = function (ir, angle) {
      return rotate(ir, angle);
    };

    var keys = Object.keys;
    var each$1 = function (obj, f) {
      var props = keys(obj);
      for (var k = 0, len = props.length; k < len; k++) {
        var i = props[k];
        var x = obj[i];
        f(x, i);
      }
    };

    var sendRequest = function (url, headers, withCredentials) {
      if (withCredentials === void 0) {
        withCredentials = false;
      }
      return new Promise(function (resolve) {
        var xhr = new XMLHttpRequest();
        xhr.onreadystatechange = function () {
          if (xhr.readyState === 4) {
            resolve({
              status: xhr.status,
              blob: xhr.response
            });
          }
        };
        xhr.open('GET', url, true);
        xhr.withCredentials = withCredentials;
        each$1(headers, function (value, key) {
          xhr.setRequestHeader(key, value);
        });
        xhr.responseType = 'blob';
        xhr.send();
      });
    };
    var readBlobText = function (blob) {
      return new Promise(function (resolve, reject) {
        var reader = new FileReader();
        reader.onload = function () {
          resolve(reader.result);
        };
        reader.onerror = function (e) {
          reject(e);
        };
        reader.readAsText(blob);
      });
    };
    var parseJson = function (text) {
      try {
        return Optional.some(JSON.parse(text));
      } catch (ex) {
        return Optional.none();
      }
    };

    var friendlyHttpErrors = [
      {
        code: 404,
        message: 'Could not find Image Proxy'
      },
      {
        code: 403,
        message: 'Rejected request'
      },
      {
        code: 0,
        message: 'Incorrect Image Proxy URL'
      }
    ];
    var friendlyServiceErrors = [
      {
        type: 'not_found',
        message: 'Failed to load image.'
      },
      {
        type: 'key_missing',
        message: 'The request did not include an api key.'
      },
      {
        type: 'key_not_found',
        message: 'The provided api key could not be found.'
      },
      {
        type: 'domain_not_trusted',
        message: 'The api key is not valid for the request origins.'
      }
    ];
    var traverseJson = function (json, path) {
      var value = foldl(path, function (result, key) {
        return isNonNullable(result) ? result[key] : undefined;
      }, json);
      return Optional.from(value);
    };
    var isServiceErrorCode = function (code, blob) {
      return (blob === null || blob === void 0 ? void 0 : blob.type) === 'application/json' && (code === 400 || code === 403 || code === 404 || code === 500);
    };
    var getHttpErrorMsg = function (status) {
      var message = find(friendlyHttpErrors, function (error) {
        return status === error.code;
      }).fold(constant('Unknown ImageProxy error'), function (error) {
        return error.message;
      });
      return 'ImageProxy HTTP error: ' + message;
    };
    var handleHttpError = function (status) {
      var message = getHttpErrorMsg(status);
      return Promise.reject(message);
    };
    var getServiceErrorMsg = function (type) {
      return find(friendlyServiceErrors, function (error) {
        return error.type === type;
      }).fold(constant('Unknown service error'), function (error) {
        return error.message;
      });
    };
    var getServiceError = function (text) {
      var serviceError = parseJson(text);
      var errorMsg = serviceError.bind(function (err) {
        return traverseJson(err, [
          'error',
          'type'
        ]).map(getServiceErrorMsg);
      }).getOr('Invalid JSON in service error message');
      return 'ImageProxy Service error: ' + errorMsg;
    };
    var handleServiceError = function (blob) {
      return readBlobText(blob).then(function (text) {
        var serviceError = getServiceError(text);
        return Promise.reject(serviceError);
      });
    };
    var handleServiceErrorResponse = function (status, blob) {
      return isServiceErrorCode(status, blob) ? handleServiceError(blob) : handleHttpError(status);
    };

    var appendApiKey = function (url, apiKey) {
      var separator = url.indexOf('?') === -1 ? '?' : '&';
      if (/[?&]apiKey=/.test(url)) {
        return url;
      } else {
        return url + separator + 'apiKey=' + encodeURIComponent(apiKey);
      }
    };
    var isError = function (status) {
      return status < 200 || status >= 300;
    };
    var requestServiceBlob = function (url, apiKey) {
      var headers = {
        'Content-Type': 'application/json;charset=UTF-8',
        'tiny-api-key': apiKey
      };
      return sendRequest(appendApiKey(url, apiKey), headers).then(function (result) {
        return isError(result.status) ? handleServiceErrorResponse(result.status, result.blob) : Promise.resolve(result.blob);
      });
    };
    var requestBlob = function (url, withCredentials) {
      return sendRequest(url, {}, withCredentials).then(function (result) {
        return isError(result.status) ? handleHttpError(result.status) : Promise.resolve(result.blob);
      });
    };
    var getUrl = function (url, apiKey, withCredentials) {
      if (withCredentials === void 0) {
        withCredentials = false;
      }
      return apiKey ? requestServiceBlob(url, apiKey) : requestBlob(url, withCredentials);
    };

    var blobToImageResult = function (blob) {
      return fromBlob(blob);
    };

    var ELEMENT = 1;

    var fromHtml = function (html, scope) {
      var doc = scope || document;
      var div = doc.createElement('div');
      div.innerHTML = html;
      if (!div.hasChildNodes() || div.childNodes.length > 1) {
        console.error('HTML does not have a single root node', html);
        throw new Error('HTML must have a single root node');
      }
      return fromDom(div.childNodes[0]);
    };
    var fromTag = function (tag, scope) {
      var doc = scope || document;
      var node = doc.createElement(tag);
      return fromDom(node);
    };
    var fromText = function (text, scope) {
      var doc = scope || document;
      var node = doc.createTextNode(text);
      return fromDom(node);
    };
    var fromDom = function (node) {
      if (node === null || node === undefined) {
        throw new Error('Node cannot be null or undefined');
      }
      return { dom: node };
    };
    var fromPoint = function (docElm, x, y) {
      return Optional.from(docElm.dom.elementFromPoint(x, y)).map(fromDom);
    };
    var SugarElement = {
      fromHtml: fromHtml,
      fromTag: fromTag,
      fromText: fromText,
      fromDom: fromDom,
      fromPoint: fromPoint
    };

    var is = function (element, selector) {
      var dom = element.dom;
      if (dom.nodeType !== ELEMENT) {
        return false;
      } else {
        var elem = dom;
        if (elem.matches !== undefined) {
          return elem.matches(selector);
        } else if (elem.msMatchesSelector !== undefined) {
          return elem.msMatchesSelector(selector);
        } else if (elem.webkitMatchesSelector !== undefined) {
          return elem.webkitMatchesSelector(selector);
        } else if (elem.mozMatchesSelector !== undefined) {
          return elem.mozMatchesSelector(selector);
        } else {
          throw new Error('Browser lacks native selectors');
        }
      }
    };

    var Global = typeof window !== 'undefined' ? window : Function('return this;')();

    var child = function (scope, predicate) {
      var pred = function (node) {
        return predicate(SugarElement.fromDom(node));
      };
      var result = find(scope.dom.childNodes, pred);
      return result.map(SugarElement.fromDom);
    };

    var child$1 = function (scope, selector) {
      return child(scope, function (e) {
        return is(e, selector);
      });
    };

    var global$2 = tinymce.util.Tools.resolve('tinymce.util.Delay');

    var global$3 = tinymce.util.Tools.resolve('tinymce.util.Promise');

    var global$4 = tinymce.util.Tools.resolve('tinymce.util.URI');

    var getToolbarItems = function (editor) {
      return editor.getParam('imagetools_toolbar', 'rotateleft rotateright flipv fliph editimage imageoptions');
    };
    var getProxyUrl = function (editor) {
      return editor.getParam('imagetools_proxy');
    };
    var getCorsHosts = function (editor) {
      return editor.getParam('imagetools_cors_hosts', [], 'string[]');
    };
    var getCredentialsHosts = function (editor) {
      return editor.getParam('imagetools_credentials_hosts', [], 'string[]');
    };
    var getFetchImage = function (editor) {
      return Optional.from(editor.getParam('imagetools_fetch_image', null, 'function'));
    };
    var getApiKey = function (editor) {
      return editor.getParam('api_key', editor.getParam('imagetools_api_key', '', 'string'), 'string');
    };
    var getUploadTimeout = function (editor) {
      return editor.getParam('images_upload_timeout', 30000, 'number');
    };
    var shouldReuseFilename = function (editor) {
      return editor.getParam('images_reuse_filename', false, 'boolean');
    };

    var getImageSize = function (img) {
      var width, height;
      var isPxValue = function (value) {
        return /^[0-9\.]+px$/.test(value);
      };
      width = img.style.width;
      height = img.style.height;
      if (width || height) {
        if (isPxValue(width) && isPxValue(height)) {
          return {
            w: parseInt(width, 10),
            h: parseInt(height, 10)
          };
        }
        return null;
      }
      width = img.width;
      height = img.height;
      if (width && height) {
        return {
          w: parseInt(width, 10),
          h: parseInt(height, 10)
        };
      }
      return null;
    };
    var setImageSize = function (img, size) {
      var width, height;
      if (size) {
        width = img.style.width;
        height = img.style.height;
        if (width || height) {
          img.style.width = size.w + 'px';
          img.style.height = size.h + 'px';
          img.removeAttribute('data-mce-style');
        }
        width = img.width;
        height = img.height;
        if (width || height) {
          img.setAttribute('width', String(size.w));
          img.setAttribute('height', String(size.h));
        }
      }
    };
    var getNaturalImageSize = function (img) {
      return {
        w: img.naturalWidth,
        h: img.naturalHeight
      };
    };

    var count = 0;
    var getFigureImg = function (elem) {
      return child$1(SugarElement.fromDom(elem), 'img');
    };
    var isFigure = function (editor, elem) {
      return editor.dom.is(elem, 'figure');
    };
    var isImage = function (editor, imgNode) {
      return editor.dom.is(imgNode, 'img:not([data-mce-object],[data-mce-placeholder])');
    };
    var getEditableImage = function (editor, node) {
      var isEditable = function (imgNode) {
        return isImage(editor, imgNode) && (isLocalImage(editor, imgNode) || isCorsImage(editor, imgNode) || isNonNullable(getProxyUrl(editor)));
      };
      if (isFigure(editor, node)) {
        return getFigureImg(node).bind(function (img) {
          return isEditable(img.dom) ? Optional.some(img.dom) : Optional.none();
        });
      } else {
        return isEditable(node) ? Optional.some(node) : Optional.none();
      }
    };
    var displayError = function (editor, error) {
      editor.notificationManager.open({
        text: error,
        type: 'error'
      });
    };
    var getSelectedImage = function (editor) {
      var elem = editor.selection.getNode();
      var figureElm = editor.dom.getParent(elem, 'figure.image');
      if (figureElm !== null && isFigure(editor, figureElm)) {
        return getFigureImg(figureElm);
      } else if (isImage(editor, elem)) {
        return Optional.some(SugarElement.fromDom(elem));
      } else {
        return Optional.none();
      }
    };
    var extractFilename = function (editor, url, group) {
      var m = url.match(/(?:\/|^)(([^\/\?]+)\.(?:[a-z0-9.]+))(?:\?|$)/i);
      return isNonNullable(m) ? editor.dom.encode(m[group]) : null;
    };
    var createId = function () {
      return 'imagetools' + count++;
    };
    var isLocalImage = function (editor, img) {
      var url = img.src;
      return url.indexOf('data:') === 0 || url.indexOf('blob:') === 0 || new global$4(url).host === editor.documentBaseURI.host;
    };
    var isCorsImage = function (editor, img) {
      return global$1.inArray(getCorsHosts(editor), new global$4(img.src).host) !== -1;
    };
    var isCorsWithCredentialsImage = function (editor, img) {
      return global$1.inArray(getCredentialsHosts(editor), new global$4(img.src).host) !== -1;
    };
    var defaultFetchImage = function (editor, img) {
      if (isCorsImage(editor, img)) {
        return getUrl(img.src, null, isCorsWithCredentialsImage(editor, img));
      }
      if (!isLocalImage(editor, img)) {
        var proxyUrl = getProxyUrl(editor);
        var src = proxyUrl + (proxyUrl.indexOf('?') === -1 ? '?' : '&') + 'url=' + encodeURIComponent(img.src);
        var apiKey = getApiKey(editor);
        return getUrl(src, apiKey, false);
      }
      return imageToBlob$1(img);
    };
    var imageToBlob$2 = function (editor, img) {
      return getFetchImage(editor).fold(function () {
        return defaultFetchImage(editor, img);
      }, function (customFetchImage) {
        return customFetchImage(img);
      });
    };
    var findBlob = function (editor, img) {
      var blobInfo = editor.editorUpload.blobCache.getByUri(img.src);
      if (blobInfo) {
        return global$3.resolve(blobInfo.blob());
      }
      return imageToBlob$2(editor, img);
    };
    var startTimedUpload = function (editor, imageUploadTimerState) {
      var imageUploadTimer = global$2.setEditorTimeout(editor, function () {
        editor.editorUpload.uploadImagesAuto();
      }, getUploadTimeout(editor));
      imageUploadTimerState.set(imageUploadTimer);
    };
    var cancelTimedUpload = function (imageUploadTimerState) {
      global$2.clearTimeout(imageUploadTimerState.get());
    };
    var updateSelectedImage = function (editor, origBlob, ir, uploadImmediately, imageUploadTimerState, selectedImage, size) {
      return ir.toBlob().then(function (blob) {
        var uri, name, filename, blobInfo;
        var blobCache = editor.editorUpload.blobCache;
        uri = selectedImage.src;
        var useFilename = origBlob.type === blob.type;
        if (shouldReuseFilename(editor)) {
          blobInfo = blobCache.getByUri(uri);
          if (isNonNullable(blobInfo)) {
            uri = blobInfo.uri();
            name = blobInfo.name();
            filename = blobInfo.filename();
          } else {
            name = extractFilename(editor, uri, 2);
            filename = extractFilename(editor, uri, 1);
          }
        }
        blobInfo = blobCache.create({
          id: createId(),
          blob: blob,
          base64: ir.toBase64(),
          uri: uri,
          name: name,
          filename: useFilename ? filename : undefined
        });
        blobCache.add(blobInfo);
        editor.undoManager.transact(function () {
          var imageLoadedHandler = function () {
            editor.$(selectedImage).off('load', imageLoadedHandler);
            editor.nodeChanged();
            if (uploadImmediately) {
              editor.editorUpload.uploadImagesAuto();
            } else {
              cancelTimedUpload(imageUploadTimerState);
              startTimedUpload(editor, imageUploadTimerState);
            }
          };
          editor.$(selectedImage).on('load', imageLoadedHandler);
          if (size) {
            editor.$(selectedImage).attr({
              width: size.w,
              height: size.h
            });
          }
          editor.$(selectedImage).attr({ src: blobInfo.blobUri() }).removeAttr('data-mce-src');
        });
        return blobInfo;
      });
    };
    var selectedImageOperation = function (editor, imageUploadTimerState, fn, size) {
      return function () {
        var imgOpt = getSelectedImage(editor);
        return imgOpt.fold(function () {
          displayError(editor, 'Could not find selected image');
        }, function (img) {
          return editor._scanForImages().then(function () {
            return findBlob(editor, img.dom);
          }).then(function (blob) {
            return blobToImageResult(blob).then(fn).then(function (imageResult) {
              return updateSelectedImage(editor, blob, imageResult, false, imageUploadTimerState, img.dom, size);
            });
          }).catch(function (error) {
            displayError(editor, error);
          });
        });
      };
    };
    var rotate$2 = function (editor, imageUploadTimerState, angle) {
      return function () {
        var imgOpt = getSelectedImage(editor);
        var flippedSize = imgOpt.fold(function () {
          return null;
        }, function (img) {
          var size = getImageSize(img.dom);
          return size ? {
            w: size.h,
            h: size.w
          } : null;
        });
        return selectedImageOperation(editor, imageUploadTimerState, function (imageResult) {
          return rotate$1(imageResult, angle);
        }, flippedSize)();
      };
    };
    var flip$2 = function (editor, imageUploadTimerState, axis) {
      return function () {
        return selectedImageOperation(editor, imageUploadTimerState, function (imageResult) {
          return flip$1(imageResult, axis);
        })();
      };
    };
    var handleDialogBlob = function (editor, imageUploadTimerState, img, originalSize, blob) {
      return blobToImage$1(blob).then(function (newImage) {
        var newSize = getNaturalImageSize(newImage);
        if (originalSize.w !== newSize.w || originalSize.h !== newSize.h) {
          if (getImageSize(img)) {
            setImageSize(img, newSize);
          }
        }
        URL.revokeObjectURL(newImage.src);
        return blob;
      }).then(blobToImageResult).then(function (imageResult) {
        return updateSelectedImage(editor, blob, imageResult, true, imageUploadTimerState, img);
      });
    };

    var saveState = 'save-state';
    var disable = 'disable';
    var enable = 'enable';

    var createState = function (blob) {
      return {
        blob: blob,
        url: URL.createObjectURL(blob)
      };
    };
    var makeOpen = function (editor, imageUploadTimerState) {
      return function () {
        var getLoadedSpec = function (currentState) {
          return {
            title: 'Edit Image',
            size: 'large',
            body: {
              type: 'panel',
              items: [{
                  type: 'imagetools',
                  name: 'imagetools',
                  label: 'Edit Image',
                  currentState: currentState
                }]
            },
            buttons: [
              {
                type: 'cancel',
                name: 'cancel',
                text: 'Cancel'
              },
              {
                type: 'submit',
                name: 'save',
                text: 'Save',
                primary: true,
                disabled: true
              }
            ],
            onSubmit: function (api) {
              var blob = api.getData().imagetools.blob;
              originalImgOpt.each(function (originalImg) {
                originalSizeOpt.each(function (originalSize) {
                  handleDialogBlob(editor, imageUploadTimerState, originalImg.dom, originalSize, blob);
                });
              });
              api.close();
            },
            onCancel: noop,
            onAction: function (api, details) {
              switch (details.name) {
              case saveState:
                if (details.value) {
                  api.enable('save');
                } else {
                  api.disable('save');
                }
                break;
              case disable:
                api.disable('save');
                api.disable('cancel');
                break;
              case enable:
                api.enable('cancel');
                break;
              }
            }
          };
        };
        var originalImgOpt = getSelectedImage(editor);
        var originalSizeOpt = originalImgOpt.map(function (origImg) {
          return getNaturalImageSize(origImg.dom);
        });
        originalImgOpt.each(function (img) {
          getEditableImage(editor, img.dom).each(function (_) {
            findBlob(editor, img.dom).then(function (blob) {
              var state = createState(blob);
              editor.windowManager.open(getLoadedSpec(state));
            });
          });
        });
      };
    };

    var register = function (editor, imageUploadTimerState) {
      global$1.each({
        mceImageRotateLeft: rotate$2(editor, imageUploadTimerState, -90),
        mceImageRotateRight: rotate$2(editor, imageUploadTimerState, 90),
        mceImageFlipVertical: flip$2(editor, imageUploadTimerState, 'v'),
        mceImageFlipHorizontal: flip$2(editor, imageUploadTimerState, 'h'),
        mceEditImage: makeOpen(editor, imageUploadTimerState)
      }, function (fn, cmd) {
        editor.addCommand(cmd, fn);
      });
    };

    var setup = function (editor, imageUploadTimerState, lastSelectedImageState) {
      editor.on('NodeChange', function (e) {
        var lastSelectedImage = lastSelectedImageState.get();
        var selectedImage = getEditableImage(editor, e.element);
        if (lastSelectedImage && !selectedImage.exists(function (img) {
            return lastSelectedImage.src === img.src;
          })) {
          cancelTimedUpload(imageUploadTimerState);
          editor.editorUpload.uploadImagesAuto();
          lastSelectedImageState.set(null);
        }
        selectedImage.each(lastSelectedImageState.set);
      });
    };

    var register$1 = function (editor) {
      var cmd = function (command) {
        return function () {
          return editor.execCommand(command);
        };
      };
      editor.ui.registry.addButton('rotateleft', {
        tooltip: 'Rotate counterclockwise',
        icon: 'rotate-left',
        onAction: cmd('mceImageRotateLeft')
      });
      editor.ui.registry.addButton('rotateright', {
        tooltip: 'Rotate clockwise',
        icon: 'rotate-right',
        onAction: cmd('mceImageRotateRight')
      });
      editor.ui.registry.addButton('flipv', {
        tooltip: 'Flip vertically',
        icon: 'flip-vertically',
        onAction: cmd('mceImageFlipVertical')
      });
      editor.ui.registry.addButton('fliph', {
        tooltip: 'Flip horizontally',
        icon: 'flip-horizontally',
        onAction: cmd('mceImageFlipHorizontal')
      });
      editor.ui.registry.addButton('editimage', {
        tooltip: 'Edit image',
        icon: 'edit-image',
        onAction: cmd('mceEditImage'),
        onSetup: function (buttonApi) {
          var setDisabled = function () {
            var disabled = getSelectedImage(editor).forall(function (element) {
              return getEditableImage(editor, element.dom).isNone();
            });
            buttonApi.setDisabled(disabled);
          };
          editor.on('NodeChange', setDisabled);
          return function () {
            editor.off('NodeChange', setDisabled);
          };
        }
      });
      editor.ui.registry.addButton('imageoptions', {
        tooltip: 'Image options',
        icon: 'image',
        onAction: cmd('mceImage')
      });
      editor.ui.registry.addContextMenu('imagetools', {
        update: function (element) {
          return getEditableImage(editor, element).fold(function () {
            return [];
          }, function (_) {
            return [{
                text: 'Edit image',
                icon: 'edit-image',
                onAction: cmd('mceEditImage')
              }];
          });
        }
      });
    };

    var register$2 = function (editor) {
      editor.ui.registry.addContextToolbar('imagetools', {
        items: getToolbarItems(editor),
        predicate: function (elem) {
          return getEditableImage(editor, elem).isSome();
        },
        position: 'node',
        scope: 'node'
      });
    };

    function Plugin () {
      global.add('imagetools', function (editor) {
        var imageUploadTimerState = Cell(0);
        var lastSelectedImageState = Cell(null);
        register(editor, imageUploadTimerState);
        register$1(editor);
        register$2(editor);
        setup(editor, imageUploadTimerState, lastSelectedImageState);
      });
    }

    Plugin();

}());<|MERGE_RESOLUTION|>--- conflicted
+++ resolved
@@ -4,11 +4,7 @@
  * For LGPL see License.txt in the project root for license information.
  * For commercial licenses see https://www.tiny.cloud/
  *
-<<<<<<< HEAD
- * Version: 5.7.1 (2021-03-17)
-=======
  * Version: 5.8.0 (2021-05-06)
->>>>>>> 768d040f
  */
 (function () {
     'use strict';
@@ -160,22 +156,6 @@
       from: from
     };
 
-<<<<<<< HEAD
-    var isSimpleType = function (type) {
-      return function (value) {
-        return typeof value === type;
-      };
-    };
-    var isNullable = function (a) {
-      return a === null || a === undefined;
-    };
-    var isNonNullable = function (a) {
-      return !isNullable(a);
-    };
-    var isFunction = isSimpleType('function');
-
-=======
->>>>>>> 768d040f
     var create = function (width, height) {
       return resize(document.createElement('canvas'), width, height);
     };
@@ -596,8 +576,6 @@
       });
     };
 
-<<<<<<< HEAD
-=======
     var ceilWithPrecision = function (num, precision) {
       if (precision === void 0) {
         precision = 2;
@@ -606,16 +584,12 @@
       var upper = Math.round(num * mul);
       return Math.ceil(upper / mul);
     };
->>>>>>> 768d040f
     var rotate = function (ir, angle) {
       return ir.toCanvas().then(function (canvas) {
         return applyRotate(canvas, ir.getType(), angle);
       });
     };
     var applyRotate = function (image, type, angle) {
-<<<<<<< HEAD
-      var canvas = create(image.width, image.height);
-=======
       var degrees = angle < 0 ? 360 + angle : angle;
       var rad = degrees * Math.PI / 180;
       var width = image.width;
@@ -625,7 +599,6 @@
       var newWidth = ceilWithPrecision(Math.abs(width * cos) + Math.abs(height * sin));
       var newHeight = ceilWithPrecision(Math.abs(width * sin) + Math.abs(height * cos));
       var canvas = create(newWidth, newHeight);
->>>>>>> 768d040f
       var context = get2dContext(canvas);
       context.translate(newWidth / 2, newHeight / 2);
       context.rotate(rad);
