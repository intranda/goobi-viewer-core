--- conflicted
+++ resolved
@@ -109,7 +109,6 @@
                                 </h:panelGroup>
 
                                 <!-- LICENSE TYPE SELECTION -->
-<<<<<<< HEAD
                                 <h:panelGroup id="licenseTypeGroup" layout="block" styleClass="form-group form-row">
                                      <div class="col-sm-4">
                                          <label for="currentLicense.licenseType" class="control-label">#{msg.admin__license_license_type_select_label}:</label>
@@ -126,35 +125,11 @@
                                              <f:passThroughAttribute name="aria-label" value="#{msg.admin__license_license_type_select_label}" />
 
                                              <f:selectItem itemLabel="#{msg.select}" itemValue="#{null}" noSelectionOption="true" />
-                                             <f:selectItems var="licenseType" value="#{adminBean.allLicenseTypes}" itemLabel="#{msg[licenseType.name]}" />
+                                             <f:selectItems var="item" value="#{adminBean.groupedLicenseTypeSelectItems}"
+                                                    itemLabel="#{msg[item.value.name]}" itemValue="#{item.value}"/>
                                              <f:ajax render="infoGroup functionsGroup" />
                                          </h:selectOneMenu>
                                      </div>
-=======
-                                <h:panelGroup id="licenseTypeGroup">
-                                    <div class="form-group form-row">
-                                        <div class="col-sm-4">
-                                            <label for="currentLicense.licenseType" class="control-label">#{msg.admin__license_license_type_select_label}:</label>
-                                        </div>
-                                        <div class="col-sm-8">
-                                            <h:selectOneMenu
-                                                rendered="#{adminBean.currentLicense.user != null or adminBean.currentLicense.userGroup != null or adminBean.currentLicense.ipRange != null}"
-                                                value="#{adminBean.currentLicense.licenseType}"
-                                                styleClass="form-control"
-                                                immediate="true"
-                                                converter="licenseTypeConverter"
-                                                disabled="#{adminBean.currentLicense.id != null}">
-
-                                                <f:passThroughAttribute name="aria-label" value="#{msg.admin__license_license_type_select_label}" />
-
-                                                <f:selectItem itemLabel="#{msg.select}" itemValue="#{null}" noSelectionOption="true" />
-                                                <f:selectItems var="item" value="#{adminBean.groupedLicenseTypeSelectItems}"
-                                                    itemLabel="#{msg[item.value.name]}" itemValue="#{item.value}"/>
-                                                <f:ajax render="infoGroup functionsGroup" />
-                                            </h:selectOneMenu>
-                                        </div>
-                                    </div>
->>>>>>> bb028677
                                 </h:panelGroup>
                             </div>
 
