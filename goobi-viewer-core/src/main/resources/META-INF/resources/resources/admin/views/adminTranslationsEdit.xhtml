--- conflicted
+++ resolved
@@ -137,11 +137,7 @@
                             <ui:fragment rendered="#{adminBean.currentTranslationGroup.selectedEntry.newEntryMode}">
                                 <!-- NEW KEY INFOBOX -->
                                 <div class="admin__default-block">
-<<<<<<< HEAD
-                                    <h3>#{msg.title__did_you_know}</h3>
-=======
-                                    <h2>#{msg.admin__translations_new_entry_info_title}</h2>
->>>>>>> 67ac6a79
+                                    <h2>#{msg.title__did_you_know}</h2>
                                     <div class="in mb-2">
                                         <h:outputText value="#{msg.admin__translations_new_entry_info_text}" escape="false" />
                                     </div>
