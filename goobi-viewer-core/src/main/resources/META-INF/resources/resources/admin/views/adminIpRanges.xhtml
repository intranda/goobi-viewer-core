<ui:composition xmlns="http://www.w3.org/1999/xhtml"
                xmlns:h="http://xmlns.jcp.org/jsf/html"
                xmlns:f="http://xmlns.jcp.org/jsf/core"
                xmlns:p="http://primefaces.org/ui"
                xmlns:ui="http://xmlns.jcp.org/jsf/facelets"
                xmlns:viewerComponent="http://xmlns.jcp.org/jsf/composite/components"
                xmlns:adminWidget="http://xmlns.jcp.org/jsf/composite/admin/widgets"
                template="/resources/themes/#{navigationHelper.theme}/templateAdmin.html">

    <ui:define name="metadata">
        <f:metadata>
            <f:event type="preRenderView" listener="#{navigationHelper.setCurrentPageAdmin('adminIpRanges')}" />
            <f:event type="preRenderView" listener="#{adminBean.resetCurrentIpRangeAction}" />
            <f:event type="preRenderView" listener="#{adminBean.resetCurrentLicenseAction}" />
        </f:metadata>
    </ui:define>

    <ui:define name="content">
        <f:view contentType="text/html" encoding="utf-8">            
            <div id="adminIpRanges">
                <h:panelGroup rendered="#{userBean.admin}">
<<<<<<< HEAD
                	<h:form id="adminIpRangesForm" prependId="false">
		                <div class="admin__title-bar">
		               	    <!-- HEADING --> 
		                    <h2 class="admin__title">#{msg.admin__networks}</h2>
		                    <!-- CREATE NEW IP RANGE BUTTON --> 
							<h:commandLink action="adminIpRange" actionListener="#{adminBean.resetCurrentIpRangeAction}" value="#{msg.admin__ip_range_new}" styleClass="btn btn--default admin__title-bar-action" />                                  
						</div>

                    	<div class="admin__content-inner-content">
							<!-- IP RANGE INFO TEXT -->
                            <p class="admin__ip-range-info-text">
                                <h:outputText value="#{msg.admin__ip_ranges_description_text}" />
                            </p>
=======
                    <h2 class="admin__content-inner-title">#{msg.admin__ip_ranges}</h2>

                    <div class="admin__content-inner-content">
                        <h:form id="adminIpRangesForm" prependId="false">
                            <h:commandLink action="adminIpRange" actionListener="#{adminBean.resetCurrentIpRangeAction}"
                                value="#{msg.admin__ip_range_new}" styleClass="btn btn--default pull-right" />                                  
                            
                            <div class="clearfix"></div>
                            
                            <div>
                                <h:outputText value="#{msg.admin__ip_ranges_description_text}" escape="false" />
                            </div>
>>>>>>> 9525044e
                            
                            <!--  INDIVIDUAL IP RANGES -->
                            <ui:repeat var="ipRange" value="#{adminBean.allIpRanges}">
<<<<<<< HEAD
                            <div class="admin__ip-range-entry">
                                    
                                    <div class="row">
                                        <h3 class="col-12">#{ipRange.name}</h3>
                                    </div>
                                    <!-- IP RANGE DESCRIPTION -->
                                    <ui:fragment rendered="#{userGroup.description != ''}">
	                                    <div class="row mb-2">
	                                    	<p class="col-12 admin__ip-range-description">#{ipRange.description}</p>
	                                    </div>
                                    </ui:fragment>
                                    <!-- IP RANGE SUBNET MASK -->
                                    <div class="row mb-2">
                                    	<div class="col-12 admin__ip-range-range">#{msg.ipRange}: #{ipRange.subnetMask}</div>
									</div>
									
									<!-- IP RANGE ACTIONS -->
									<div class="row justify-content-end admin__ip-range-actions">
										<div class="col-3 d-flex justify-content-end admin__ip-range-actions">
                                    	<!-- DELETE IP RANGE -->
=======
                                    <!-- TODO proper css class -->
                                    <div class="cms-select-template__template">
                                        <h3>#{ipRange.name}</h3>
                                        <ui:fragment rendered="#{ipRange.description != ''}">
                                            #{ipRange.description}
                                            <br/>
                                        </ui:fragment>
                                
                                        <br />
                                        #{msg.ipRange}: #{ipRange.subnetMask}
                                                <!-- delete ip range -->
>>>>>>> 9525044e
                                                <h:commandLink
                                                    styleClass="btn btn--icon admin__ip-range-delete -redlink" 
                                                    onclick="if ( !confirm( &quot;#{navigationHelper.getTranslationWithParams(msg.ipRange_deleteConfirmationText, ipRange.name)}&quot; ) ) { return false };"
                                                    action="adminIpRanges" 
                                                    actionListener="#{adminBean.deleteIpRangeAction(ipRange)}"
                                                    title="#{msg.delete}">
                                                    #{msg.delete}
                                                </h:commandLink>
                                        <!-- EDIT IP RANGE -->
                                                <h:commandLink styleClass="btn btn--icon admin__ip-range-edit -bluelink" action="pretty:adminIpRange" title="#{msg.edit}">
                                                    <f:setPropertyActionListener value="#{ipRange}" target="#{adminBean.currentIpRange}" />
                                                    #{msg.edit}
                                                </h:commandLink> 
<<<<<<< HEAD
                                    	</div>            
                                   </div>           
                                                
                            </div>
=======
                                    </div>
>>>>>>> 9525044e
                            </ui:repeat>
                            

                    </div>
                </h:form>
                </h:panelGroup>

                </div>

			<script type="text/javascript">
			    var dataTableConfig = {
	                dataTablePaginator: "#dataTablePaginator",
	                txtField1: "#txtMoveTo1",
	                txtField2: "#txtMoveTo2",
	                totalCount: "#totalCount",
	                reloadBtn: 'input[id*="cmdMoveTo"]',
	            };   
	        
	            viewerJS.dataTable.init( dataTableConfig );
            </script>
		</f:view>
    </ui:define>

    <!-- SIDEBAR -->
    <ui:define name="sidebar">
        <adminWidget:widget_admin />
        <adminWidget:widget_crowdsourcing />
    	<adminWidget:widget_cms />
    </ui:define>
</ui:composition><|MERGE_RESOLUTION|>--- conflicted
+++ resolved
@@ -19,11 +19,10 @@
         <f:view contentType="text/html" encoding="utf-8">            
             <div id="adminIpRanges">
                 <h:panelGroup rendered="#{userBean.admin}">
-<<<<<<< HEAD
                 	<h:form id="adminIpRangesForm" prependId="false">
 		                <div class="admin__title-bar">
 		               	    <!-- HEADING --> 
-		                    <h2 class="admin__title">#{msg.admin__networks}</h2>
+		                    <h2 class="admin__title">#{msg.admin__ip_ranges}</h2>
 		                    <!-- CREATE NEW IP RANGE BUTTON --> 
 							<h:commandLink action="adminIpRange" actionListener="#{adminBean.resetCurrentIpRangeAction}" value="#{msg.admin__ip_range_new}" styleClass="btn btn--default admin__title-bar-action" />                                  
 						</div>
@@ -31,33 +30,18 @@
                     	<div class="admin__content-inner-content">
 							<!-- IP RANGE INFO TEXT -->
                             <p class="admin__ip-range-info-text">
-                                <h:outputText value="#{msg.admin__ip_ranges_description_text}" />
+                                <h:outputText value="#{msg.admin__ip_ranges_description_text}" escape="false" />
                             </p>
-=======
-                    <h2 class="admin__content-inner-title">#{msg.admin__ip_ranges}</h2>
-
-                    <div class="admin__content-inner-content">
-                        <h:form id="adminIpRangesForm" prependId="false">
-                            <h:commandLink action="adminIpRange" actionListener="#{adminBean.resetCurrentIpRangeAction}"
-                                value="#{msg.admin__ip_range_new}" styleClass="btn btn--default pull-right" />                                  
-                            
-                            <div class="clearfix"></div>
-                            
-                            <div>
-                                <h:outputText value="#{msg.admin__ip_ranges_description_text}" escape="false" />
-                            </div>
->>>>>>> 9525044e
                             
                             <!--  INDIVIDUAL IP RANGES -->
                             <ui:repeat var="ipRange" value="#{adminBean.allIpRanges}">
-<<<<<<< HEAD
                             <div class="admin__ip-range-entry">
                                     
                                     <div class="row">
                                         <h3 class="col-12">#{ipRange.name}</h3>
                                     </div>
                                     <!-- IP RANGE DESCRIPTION -->
-                                    <ui:fragment rendered="#{userGroup.description != ''}">
+                                    <ui:fragment rendered="#{ipRange.description != ''}">
 	                                    <div class="row mb-2">
 	                                    	<p class="col-12 admin__ip-range-description">#{ipRange.description}</p>
 	                                    </div>
@@ -71,19 +55,6 @@
 									<div class="row justify-content-end admin__ip-range-actions">
 										<div class="col-3 d-flex justify-content-end admin__ip-range-actions">
                                     	<!-- DELETE IP RANGE -->
-=======
-                                    <!-- TODO proper css class -->
-                                    <div class="cms-select-template__template">
-                                        <h3>#{ipRange.name}</h3>
-                                        <ui:fragment rendered="#{ipRange.description != ''}">
-                                            #{ipRange.description}
-                                            <br/>
-                                        </ui:fragment>
-                                
-                                        <br />
-                                        #{msg.ipRange}: #{ipRange.subnetMask}
-                                                <!-- delete ip range -->
->>>>>>> 9525044e
                                                 <h:commandLink
                                                     styleClass="btn btn--icon admin__ip-range-delete -redlink" 
                                                     onclick="if ( !confirm( &quot;#{navigationHelper.getTranslationWithParams(msg.ipRange_deleteConfirmationText, ipRange.name)}&quot; ) ) { return false };"
@@ -97,14 +68,10 @@
                                                     <f:setPropertyActionListener value="#{ipRange}" target="#{adminBean.currentIpRange}" />
                                                     #{msg.edit}
                                                 </h:commandLink> 
-<<<<<<< HEAD
                                     	</div>            
                                    </div>           
                                                 
                             </div>
-=======
-                                    </div>
->>>>>>> 9525044e
                             </ui:repeat>
                             
 
