<ui:composition xmlns="http://www.w3.org/1999/xhtml"
	xmlns:h="http://xmlns.jcp.org/jsf/html"
	xmlns:f="http://xmlns.jcp.org/jsf/core"
	xmlns:jsf="http://xmlns.jcp.org/jsf"
<<<<<<< HEAD
	xmlns:ui="http://xmlns.jcp.org/jsf/facelets"
	xmlns:c="http://java.sun.com/jsp/jstl/core"
	xmlns:viewerComponent="http://xmlns.jcp.org/jsf/composite/components"
	xmlns:cmsComponent="http://xmlns.jcp.org/jsf/composite/cms/components"
	xmlns:adminWidget="http://xmlns.jcp.org/jsf/composite/admin/widgets"
	template="/resources/themes/#{navigationHelper.theme}/templateAdmin.html">
=======
    xmlns:ui="http://xmlns.jcp.org/jsf/facelets"
    xmlns:c="http://java.sun.com/jsp/jstl/core"
    xmlns:viewerComponent="http://xmlns.jcp.org/jsf/composite/components"
    xmlns:cmsComponent="http://xmlns.jcp.org/jsf/composite/cms/components"
    xmlns:adminWidget="http://xmlns.jcp.org/jsf/composite/admin/widgets"
    template="/resources/themes/#{navigationHelper.theme}/templateAdmin.html">

    <ui:define name="metadata">
        <f:metadata>
            <f:event type="preRenderView" listener="#{navigationHelper.setCurrentPageAdmin('adminConfigEditor')}" />
        </f:metadata>
    </ui:define>

    <ui:define name="content">

      <!-- TITLE -->
      	<div class="admin__title-bar">
        	<h1 class="admin__title">#{msg.admin__config_editor__title}</h1>
      	</div>
		 
		
		<div id="header">
<!-- 			<h1>Konfiguration</h1> -->
			<p id="header-text">
				<h:outputText value="Auf dieser Seite können die Konfigurationsdateien des Goobi Viewers 
				und der dazugehörigen Komponenten editiert werden. Backups werden automatisch angelegt. 
				&#34;zzz&#34; markierte Einträge bedeuten, dass sie noch geprüft werden müssen. Die Zeichenfolge 
				&#34;zzz&#34; wird in der Oberfläche automatisch herausgefiltert! " />
			</p>
		</div>
		
		
		<div id="main">
						
			<div id="left">
				<p><h:outputText value="Konfigurationsdatei" /></p>
				<h:form id="editor-form">
<!--  				
					<h:inputTextarea id="editor" cols="170" rows="87" value="#{configEditorBean.fileContent}" 
									disabled="#{not(configEditorBean.editable)}"/>
 -->					
 					<h:inputTextarea id="editor"
 									 cols="170"
 									 rows="87"
 									 value="#{configEditorBean.fileContent}" />
					 					
					<hr/>
					
					<h:panelGroup layout="block" styleClass="save-cancel-buttons">
						<h:commandButton value="Save"
										 type="submit" 
										 styleClass="buttons general-buttons"
										 action="#{configEditorBean.saveFile}" 
										 accesskey="s"
										 onclick="saveEditor();"
										 disabled="#{not(configEditorBean.editable)}">
										 
							<f:ajax execute="@form" render="backup-form:backup-table :output"/>
						</h:commandButton>
						<h:commandButton value="Cancel"
										 styleClass="buttons general-buttons"
										 action="#{configEditorBean.cancelEdition}"
										 accesskey="c"
										 disabled="#{not(configEditorBean.editable)}">
							<f:ajax excute="@form" render="@all"/>
						</h:commandButton>
					</h:panelGroup>
					
>>>>>>> ef9a74b2

<ui:define name="metadata">
	<f:metadata>
		<f:event type="preRenderView" listener="#{navigationHelper.setCurrentPageAdmin('adminConfigEditor')}" />
	</f:metadata>
</ui:define>


<ui:define name="content">
	<f:view contentType="text/html" encoding="utf-8">
		<div id="configEditorView">
			<h:outputText
				rendered="#{userBean.admin and adminBean.translationLocked}"
				value="#{msg.admin__translation_locked}" />


				<h:form id="adminTranslationsEditForm" prependId="false">

					<div class="admin__title-bar">
						<!-- TITLE -->
						<h1 class="admin__title">#{msg.admin__config_editor__title}</h1>
					</div>

					<div class="admin__content-inner-content">
						<ui:fragment
							rendered="#{!adminBean.currentTranslationGroup.selectedEntry.newEntryMode}">
							<!-- INFO TEXT -->
							<div class="admin__info-text">
								<h:outputText
									value="#{msg.admin__translations_edit_description}"
									escape="false" />
							</div>
						</ui:fragment>

						<div class="admin__content-wrapper">
							<div class="admin__content-main -sticky -refreshHCsticky">
								<h2>#{msg.dateiinhalt}</h2>

								<!-- CODEMIRROR EDITOR FORM -->
								<h:form id="editor-form">
									<!--  				
									<h:inputTextarea id="editor" cols="170" rows="87" value="#{configEditorBean.fileContent}" 
													disabled="#{not(configEditorBean.editable)}"/>
				 -->
				 					<!-- TEXTAREA -->
									<h:inputTextarea id="editor" cols="170" rows="87"
										value="#{configEditorBean.fileContent}" />

									<h:panelGroup layout="block" styleClass="save-cancel-buttons">
										<h:commandButton value="Save" type="submit"
											styleClass="buttons general-buttons"
											action="#{configEditorBean.saveFile}" accesskey="s"
											onclick="saveEditor();"
											disabled="#{not(configEditorBean.editable)}">

											<f:ajax execute="@form"
												render="backup-form:backup-table :output" />
										</h:commandButton>
										<h:commandButton value="Cancel"
											styleClass="buttons general-buttons"
											action="#{configEditorBean.cancelEdition}" accesskey="c"
											disabled="#{not(configEditorBean.editable)}">
											<f:ajax excute="@form" render="@all" />
										</h:commandButton>
									</h:panelGroup>

								</h:form>

								<p class="label">
									<h:outputText value="Dateien" />
								</p>
								<p class="description">
									<h:outputText value="Bitte wähle aus der folgenden Liste die zu bearbeitende Datei:" />
								</p>
								<h:form id="file-form">
									<h:dataTable value="#{configEditorBean.fileRecordsModel}" id="file-table" var="record" border="1" cellspacing="0" cellpadding="17">

										<h:column>
											<f:facet name="header"></f:facet>
											<h:commandLink value="#{record.fileName}"
												action="#{configEditorBean.showBackups}"
												name="#{record.number}"
												onclick="setEditable(false, #{record.number}, false);">
												<f:ajax execute="@this" render="@all" />

											</h:commandLink>
										</h:column>

										<h:column>
											<f:facet name="header"></f:facet>
											<h:commandButton
												value="#{record.writable ? '&#xf040;' : '&#xf06e;'}"
												styleClass="buttons edit-buttons fa fa-solid"
												action="#{configEditorBean.editFile(record.writable)}"
												name="#{record.number}" rendered="#{record.readable}"
												onclick="setEditable(#{record.writable}, #{record.number}, true);">

												<f:ajax execute="@this" render="@all" immediate="true" />
											</h:commandButton>

										</h:column>
									</h:dataTable>
								</h:form>

								<div id="currentConfigFileType"
									style="position: absolute; visibility: hidden">
									#{configEditorBean.currentConfigFileType}</div>


							</div>
							<div class="admin__content-side">
							
								<div class="admin__default-block">
								
								<h:form id="backup-form">
								
								<ui:repeat var="record" value="#{configEditorBean.backupRecordsModel}">
								<div class="">#{record.name} <h:commandButton
											styleClass="buttons download-buttons fa fa-solid"
											value="&#xf019;" action="#{configEditorBean.downloadFile}"
											disabled="#{not(configEditorBean.downloadable)}">

											<f:ajax execute="@this" render="@all" />
										</h:commandButton></div>	
								
								</ui:repeat>
								
								</h:form>

								</div>

							</div>
						</div>
					</div>

				</h:form>

				<script>			
					var readOnly;
					if (readOnly === undefined){
						readOnly = true;
					}
					initTextArea();  
				</script>
		</div>
	</f:view>
</ui:define>

</ui:composition><|MERGE_RESOLUTION|>--- conflicted
+++ resolved
@@ -2,90 +2,18 @@
 	xmlns:h="http://xmlns.jcp.org/jsf/html"
 	xmlns:f="http://xmlns.jcp.org/jsf/core"
 	xmlns:jsf="http://xmlns.jcp.org/jsf"
-<<<<<<< HEAD
 	xmlns:ui="http://xmlns.jcp.org/jsf/facelets"
 	xmlns:c="http://java.sun.com/jsp/jstl/core"
 	xmlns:viewerComponent="http://xmlns.jcp.org/jsf/composite/components"
 	xmlns:cmsComponent="http://xmlns.jcp.org/jsf/composite/cms/components"
 	xmlns:adminWidget="http://xmlns.jcp.org/jsf/composite/admin/widgets"
 	template="/resources/themes/#{navigationHelper.theme}/templateAdmin.html">
-=======
-    xmlns:ui="http://xmlns.jcp.org/jsf/facelets"
-    xmlns:c="http://java.sun.com/jsp/jstl/core"
-    xmlns:viewerComponent="http://xmlns.jcp.org/jsf/composite/components"
-    xmlns:cmsComponent="http://xmlns.jcp.org/jsf/composite/cms/components"
-    xmlns:adminWidget="http://xmlns.jcp.org/jsf/composite/admin/widgets"
-    template="/resources/themes/#{navigationHelper.theme}/templateAdmin.html">
-
-    <ui:define name="metadata">
-        <f:metadata>
-            <f:event type="preRenderView" listener="#{navigationHelper.setCurrentPageAdmin('adminConfigEditor')}" />
-        </f:metadata>
-    </ui:define>
-
-    <ui:define name="content">
-
-      <!-- TITLE -->
-      	<div class="admin__title-bar">
-        	<h1 class="admin__title">#{msg.admin__config_editor__title}</h1>
-      	</div>
-		 
-		
-		<div id="header">
-<!-- 			<h1>Konfiguration</h1> -->
-			<p id="header-text">
-				<h:outputText value="Auf dieser Seite können die Konfigurationsdateien des Goobi Viewers 
-				und der dazugehörigen Komponenten editiert werden. Backups werden automatisch angelegt. 
-				&#34;zzz&#34; markierte Einträge bedeuten, dass sie noch geprüft werden müssen. Die Zeichenfolge 
-				&#34;zzz&#34; wird in der Oberfläche automatisch herausgefiltert! " />
-			</p>
-		</div>
-		
-		
-		<div id="main">
-						
-			<div id="left">
-				<p><h:outputText value="Konfigurationsdatei" /></p>
-				<h:form id="editor-form">
-<!--  				
-					<h:inputTextarea id="editor" cols="170" rows="87" value="#{configEditorBean.fileContent}" 
-									disabled="#{not(configEditorBean.editable)}"/>
- -->					
- 					<h:inputTextarea id="editor"
- 									 cols="170"
- 									 rows="87"
- 									 value="#{configEditorBean.fileContent}" />
-					 					
-					<hr/>
-					
-					<h:panelGroup layout="block" styleClass="save-cancel-buttons">
-						<h:commandButton value="Save"
-										 type="submit" 
-										 styleClass="buttons general-buttons"
-										 action="#{configEditorBean.saveFile}" 
-										 accesskey="s"
-										 onclick="saveEditor();"
-										 disabled="#{not(configEditorBean.editable)}">
-										 
-							<f:ajax execute="@form" render="backup-form:backup-table :output"/>
-						</h:commandButton>
-						<h:commandButton value="Cancel"
-										 styleClass="buttons general-buttons"
-										 action="#{configEditorBean.cancelEdition}"
-										 accesskey="c"
-										 disabled="#{not(configEditorBean.editable)}">
-							<f:ajax excute="@form" render="@all"/>
-						</h:commandButton>
-					</h:panelGroup>
-					
->>>>>>> ef9a74b2
 
 <ui:define name="metadata">
 	<f:metadata>
 		<f:event type="preRenderView" listener="#{navigationHelper.setCurrentPageAdmin('adminConfigEditor')}" />
 	</f:metadata>
 </ui:define>
-
 
 <ui:define name="content">
 	<f:view contentType="text/html" encoding="utf-8">
