<ui:composition xmlns="http://www.w3.org/1999/xhtml"
                xmlns:h="http://xmlns.jcp.org/jsf/html"
                xmlns:f="http://xmlns.jcp.org/jsf/core"

                xmlns:ui="http://xmlns.jcp.org/jsf/facelets"
                xmlns:viewerComponent="http://xmlns.jcp.org/jsf/composite/components"
                xmlns:adminWidget="http://xmlns.jcp.org/jsf/composite/admin/widgets"
                template="/resources/themes/#{navigationHelper.theme}/templateAdmin.html">

    <ui:define name="metadata">
        <f:metadata>
            <f:event type="preRenderView" listener="#{navigationHelper.setCurrentPageAdmin('adminUsers')}" />
            <f:event type="preRenderView" listener="#{adminBean.resetCurrentUserAction}" />
        </f:metadata>
    </ui:define>

    <ui:define name="content">
        <div id="adminAllUsers">
            <h:panelGroup rendered="#{userBean.admin}">
            <h:form id="adminAllUserForm" prependId="false">
                <div class="admin__title-bar">
                    <!-- TITLE -->
                    <h1 class="admin__title">#{msg.admin__users}</h1>
                    <!-- CREATE NEW USER -->
                    <a href="#{navigationHelper.getPageUrl('adminUserNew')}/" class="btn btn--default admin__title-bar-action">
                        #{msg.add}
                    </a>
                </div>
                
                <viewerComponent:adminBreadcrumbs />

                <div class="admin__content-inner-content">
                    <div class="admin__table-tools">
                        <!-- PAGINATOR -->
                        <div class="admin__table-paginator">
                            <viewerComponent:dataTablePaginator tableValues="#{adminBean.lazyModelUsers}" />
                        </div>
                        <!-- FILTER -->
                        <div class="admin__table-filter">
                            <viewerComponent:dataTableColumnFilter key="admin__user_search" filter="#{adminBean.lazyModelUsers.getFilter('firstName_lastName_nickName_email')}"/>
                        </div>
                    </div>

                    <!-- All USERS TABLE -->
                    <div id="new-table-adminallusertable" class="admin__table-content" role="grid" aria-label="#{msg.admin__users}: #{msg.aria_label__table__actions}">
                        <!-- TITLE ROW -->
                        <div class="row no-gutters admin__table-title" role="row">
                            <!-- NAME COL -->
                            <div class="col-6 d-flex -sorting-arrow-trigger">
                                <!-- SORTING -->
                                <viewerComponent:sortingArrow filterType="email" colHeading="#{msg.admin__users}" list="#{adminBean.lazyModelUsers}" />
                            </div>
                            <!-- LAST LOGIN COL -->
                            <div class="col-3 d-flex -sorting-arrow-trigger">
                                <!-- SORTING -->
								<viewerComponent:sortingArrow filterType="lastLogin" colHeading="#{msg.lastLoginDate}" list="#{adminBean.lazyModelUsers}" />
                            </div>
                            <!-- USER GROUPS COL -->
                            <div class="col-3 d-flex" role="columnheader">#{msg.admin__groups}</div>
                        </div>


                        <!-- INDIVIDUAL USER ROWS -->
                        <ui:repeat var="user" value="#{adminBean.pageUsers}">
                            <div class="row no-gutters admin__table-entry" role="row">
                                <div class="col-6 d-flex">
                                    <!-- USER ICON -->
                                    <div class="admin__table-img" role="presentation">
                                    	<img src="#{user.getAvatarUrl(80)}" alt="User avatar" />
                                    </div>
                                    <div class="admin__table-data" role="gridcell">
                                        <!-- USER NAME -->
                                        <span class="admin__table-name"><h:outputText value="#{user.nickName}" escape="true" /></span>
                                        <!-- USER EMAIL -->
                                        <a href="mailto:#{user.email}" class="admin__table-email -textlink">#{user.email}</a>
                                        <!-- EDIT -->
                                        <a href="#{navigationHelper.applicationUrl}admin/users/edit/#{user.id}/" class="admin__table-action-link" aria-label="#{msg.edit}: #{user.email}">
                                           #{msg.edit}
                                        </a>
                                    </div>
                                </div>

                                <!-- LAST LOGIN DATE -->
                                <div class="col-3 d-flex align-items-center" role="gridcell">
                                    <span class="admin__table-last-login">
                                        <h:outputText value="#{user.lastLogin}">
                                            <f:converter converterId="localDateTimeConverter" />
                                            <f:attribute name="pattern" value="#{navigationHelper.dateTimePattern}" />
                                        </h:outputText>
                                    </span>
                                </div>

                                <!-- GROUPS -->
                                <div class="col-3 d-flex align-items-center align-content-center flex-wrap" role="gridcell">
                                    <h:panelGroup>
                                        <!-- Admin -->
                                        <ui:fragment rendered="#{user.superuser}">
<<<<<<< HEAD
                                            <div class="admin__badge-danger admin__table-badges">#{msg.admin}</div>
=======
                                            <div class="admin__badge admin__badge-danger admin__table-badges">#{msg.admin}</div>
>>>>>>> 6a04f8c8
                                        </ui:fragment>

                                        <!-- TODO This might get expensive -->
                                        <!-- Ownerships -->
                                        <ui:repeat var="group" value="#{user.userGroupOwnerships}">
<<<<<<< HEAD
                                        <div class="admin__badge-info admin__table-badges">#{group.name}</div>
=======
                                        <div class="admin__badge admin__badge-info admin__table-badges">#{group.name}</div>
>>>>>>> 6a04f8c8
                                        </ui:repeat>

                                        <!-- Memberships -->
                                        <ui:repeat var="role" value="#{user.userGroupMemberships}">
<<<<<<< HEAD
                                            <div class="admin__badge-dark admin__table-badges">#{role.userGroup.name}</div>
=======
                                            <div class="admin__badge admin__badge-dark admin__table-badges">#{role.userGroup.name}</div>
>>>>>>> 6a04f8c8
                                        </ui:repeat>
                                    </h:panelGroup>
                                </div>
                            </div>
                        </ui:repeat>
                    </div>
                </div>
               </h:form>
            </h:panelGroup>
        </div>

        <script type="text/javascript">
            var dataTableConfig = {
                dataTablePaginator : "#dataTablePaginator",
                txtField1 : "#txtMoveTo1",
                txtField2 : "#txtMoveTo2",
                totalCount : "#totalCount",
                reloadBtn : 'input[id*="cmdMoveTo"]',
            };

            viewerJS.dataTable.init(dataTableConfig);
        </script>
    </ui:define>

</ui:composition><|MERGE_RESOLUTION|>--- conflicted
+++ resolved
@@ -95,30 +95,18 @@
                                     <h:panelGroup>
                                         <!-- Admin -->
                                         <ui:fragment rendered="#{user.superuser}">
-<<<<<<< HEAD
-                                            <div class="admin__badge-danger admin__table-badges">#{msg.admin}</div>
-=======
                                             <div class="admin__badge admin__badge-danger admin__table-badges">#{msg.admin}</div>
->>>>>>> 6a04f8c8
                                         </ui:fragment>
 
                                         <!-- TODO This might get expensive -->
                                         <!-- Ownerships -->
                                         <ui:repeat var="group" value="#{user.userGroupOwnerships}">
-<<<<<<< HEAD
-                                        <div class="admin__badge-info admin__table-badges">#{group.name}</div>
-=======
                                         <div class="admin__badge admin__badge-info admin__table-badges">#{group.name}</div>
->>>>>>> 6a04f8c8
                                         </ui:repeat>
 
                                         <!-- Memberships -->
                                         <ui:repeat var="role" value="#{user.userGroupMemberships}">
-<<<<<<< HEAD
-                                            <div class="admin__badge-dark admin__table-badges">#{role.userGroup.name}</div>
-=======
                                             <div class="admin__badge admin__badge-dark admin__table-badges">#{role.userGroup.name}</div>
->>>>>>> 6a04f8c8
                                         </ui:repeat>
                                     </h:panelGroup>
                                 </div>
