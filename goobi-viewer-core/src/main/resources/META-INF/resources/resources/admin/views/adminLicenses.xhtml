--- conflicted
+++ resolved
@@ -150,17 +150,10 @@
 	                                                <dt class="col-sm-4">#{msg.admin__license_functions}:</dt>
 	                                                <dd class="col-sm-8">
 	                                                    <ui:repeat var="priv" value="#{licenseType.getSortedPrivileges(licenseType.privileges)}">
-<<<<<<< HEAD
-	                                                       <div class="admin__badge-active" title="#{msg[adminLicenseBean.getMessageKeyForPrivilege(priv)]}">#{msg[adminLicenseBean.getMessageKeyForPrivilege(priv)]}</div>
-	                                                    </ui:repeat>
-	                                                    <ui:repeat var="priv" value="#{licenseType.getAvailablePrivileges(licenseType.privileges)}">
-	                                                       <div class="admin__badge-light -light" title="#{msg[adminLicenseBean.getMessageKeyForPrivilege(priv)]}" aria-disabled="true">#{msg[adminLicenseBean.getMessageKeyForPrivilege(priv)]}</div>
-=======
 	                                                       <div class="admin__badge admin__badge-active" title="#{msg[adminLicenseBean.getMessageKeyForPrivilege(priv)]}">#{msg[adminLicenseBean.getMessageKeyForPrivilege(priv)]}</div>
 	                                                    </ui:repeat>
 	                                                    <ui:repeat var="priv" value="#{licenseType.getAvailablePrivileges(licenseType.privileges)}">
 	                                                       <div class="admin__badge admin__badge-light -light" title="#{msg[adminLicenseBean.getMessageKeyForPrivilege(priv)]}" aria-disabled="true">#{msg[adminLicenseBean.getMessageKeyForPrivilege(priv)]}</div>
->>>>>>> 6a04f8c8
 	                                                    </ui:repeat>
 	                                                </dd>
 	                                            </ui:fragment>
