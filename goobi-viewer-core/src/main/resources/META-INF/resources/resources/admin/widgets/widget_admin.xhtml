--- conflicted
+++ resolved
@@ -74,19 +74,12 @@
                         <li class="#{navigationHelper.currentPage == 'adminRights' ? 'active' : '' or
                                      navigationHelper.currentPage == 'adminRight' ? 'active' : ''}">
                             <h:outputLink value="#{navigationHelper.getPageUrl('adminRights')}/">
-<<<<<<< HEAD
                                 <util:icon-text
                                     icon="lock"
                                     text="#{msg.admin__rights}"
                                     styleClass="icon-text--nav" />
-                                <ui:fragment rendered="#{adminLicenseBean.downloadTicketRequests.size() gt 0 and adminLicenseBean.downloadTicketRequests.size() le 99}">
-									<span data-toggle="tooltip" title="#{msg.admin__rights__download_tickets_tooltip}" class="admin-widget__counter">#{adminLicenseBean.downloadTicketRequests.size()}</span>
-=======
-                                <i class="fa fa-lock" aria-hidden="true"></i>
-                                <span>#{msg.admin__rights}</span>
                                 <ui:fragment rendered="#{adminLicenseBean.ticketRequests.size() gt 0 and adminLicenseBean.ticketRequests.size() le 99}">
 									<span data-toggle="tooltip" title="#{msg.admin__rights__download_tickets_tooltip}" class="admin-widget__counter">#{adminLicenseBean.ticketRequests.size()}</span>
->>>>>>> ed630b73
 								</ui:fragment>
                                 <ui:fragment rendered="#{adminLicenseBean.ticketRequests.size() gt 99}">
 									<span data-toggle="tooltip" title="#{msg.admin__rights__download_tickets_tooltip}" class="admin-widget__counter -small">99+</span>
