--- conflicted
+++ resolved
@@ -87,11 +87,6 @@
                         </li>
                     </ui:fragment>
                     </ul>
-<<<<<<< HEAD
-                </h:form>
-            </div>
-        </h:panelGroup>
-=======
                     
                     <!-- LEGAL CATEGORY -->
                     <ui:fragment rendered="#{userBean.admin}">
@@ -111,9 +106,7 @@
 	                        </li>
 	                    </ul>
                     </ui:fragment>/
-                    
             </h:form>
         </div>
->>>>>>> e96f00b6
     </composite:implementation>
 </ui:composition>