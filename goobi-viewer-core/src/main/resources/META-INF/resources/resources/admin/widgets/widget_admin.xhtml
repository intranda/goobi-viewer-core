<ui:composition
    xmlns="http://www.w3.org/1999/xhtml"
    xmlns:c="http://java.sun.com/jsp/jstl/core"
    xmlns:ui="http://xmlns.jcp.org/jsf/facelets"
    xmlns:composite="http://xmlns.jcp.org/jsf/composite"
    xmlns:f="http://xmlns.jcp.org/jsf/core"
    xmlns:fn="http://java.sun.com/jsp/jstl/functions"
    xmlns:h="http://xmlns.jcp.org/jsf/html">

    <composite:interface />

    <composite:implementation>
        <div id="widgetAdmin" class="admin-widget">
            <h:form id="widgetAdminForm">
                <div class="admin-widget__header">#{msg.admin__administration_title}</div>

                    <ul>
                    <ui:fragment rendered="#{userBean.admin}">
                        <li class="#{navigationHelper.currentPage == 'adminUsers' ? 'active' : '' or
                                     navigationHelper.currentPage == 'adminUser' ? 'active' : ''}">
                            <h:outputLink value="#{navigationHelper.getPageUrl('adminUsers')}/">
                                <i class="fa fa-user" aria-hidden="true"></i>
                                <span>#{msg.admin__users}</span>
                            </h:outputLink>
                        </li>
                        <li class="#{navigationHelper.currentPage == 'adminUserGroups' ? 'active' : '' or
                                     navigationHelper.currentPage == 'adminUserGroup' ? 'active' : ''}">
                             <h:outputLink value="#{navigationHelper.getPageUrl('adminUserGroups')}/">
                                <i class="fa fa-users" aria-hidden="true"></i>
                                <span>#{msg.admin__groups}</span>
                            </h:outputLink>
                        </li>
                        <li class="#{navigationHelper.currentPage == 'adminIpRanges' ? 'active' : '' or
                                     navigationHelper.currentPage == 'adminIpRange' ? 'active' : ''}">
                             <h:outputLink value="#{navigationHelper.getPageUrl('adminIpRanges')}/">
                                <i class="fa fa-bolt" aria-hidden="true"></i>
                                <span>#{msg.admin__ip_ranges}</span>
                            </h:outputLink>
                        </li>
						<li class="admin-widget__clients-link #{navigationHelper.currentPage == 'adminClients' ? 'active' : ''}">
							<h:outputLink
								value="#{navigationHelper.getPageUrl('adminClients')}/">
								<i class="fa fa-desktop" aria-hidden="true"></i>
								<span>#{msg.admin__clients__title}</span>
							</h:outputLink>
						</li>
                        <li class="admin-widget__licences-link #{navigationHelper.currentPage == 'adminLicenseType' ? 'active' : '' or
                                     navigationHelper.currentPage == 'adminLicenseTypes' ? 'active' : ''}">
                             <h:outputLink value="#{navigationHelper.getPageUrl('adminLicenseTypes')}/">
                                <i class="fa fa-key" aria-hidden="true"></i>
                                <span>#{msg.admin__licenses}</span>
                                <ui:fragment rendered="#{fn:length(adminBean.notConfiguredAccessConditions) gt 0}">
                            	   <span class="admin-widget__counter">#{fn:length(adminBean.notConfiguredAccessConditions)}</span>
                            	</ui:fragment>
                            </h:outputLink>
                            <div >
                            </div>
                        </li>
                        <li class="#{navigationHelper.currentPage == 'adminRights' ? 'active' : '' or
                                     navigationHelper.currentPage == 'adminRight' ? 'active' : ''}">
                            <h:outputLink value="#{navigationHelper.getPageUrl('adminRights')}/">
                                <i class="fa fa-lock" aria-hidden="true"></i>
                                <span>#{msg.admin__rights}</span>
                            </h:outputLink>
                        </li>
                    </ui:fragment>
                        <li class="#{navigationHelper.currentPage == 'adminUserCommentGroupNew' ? 'active' : '' or
                                     navigationHelper.currentPage == 'adminUserCommentGroups' ? 'active' : ''}">
                             <h:outputLink value="#{navigationHelper.getPageUrl('adminUserCommentGroups')}/">
                                <i class="fa fa-comments" aria-hidden="true"></i>
                                <span>#{msg.admin__comments}</span>
                            </h:outputLink>
                        </li>
                    <ui:fragment rendered="#{userBean.admin}">
                        <li class="#{navigationHelper.currentPage == 'adminCreateRecord' ? 'active' : ''}">
                             <h:outputLink value="#{navigationHelper.getPageUrl('adminCreateRecord')}/">
                                <i class="fa fa-plus" aria-hidden="true"></i>
                                <span>#{msg.admin__create_record__link}</span>
                            </h:outputLink>
                        </li>
                        <li class="admin-widget__translations-link #{navigationHelper.currentPage == 'adminTranslations' ? 'active' : ''}">
                             <h:outputLink value="#{navigationHelper.getPageUrl('adminTranslations')}/">
                                <i class="fa fa-exchange" aria-hidden="true"></i>
                                <span>#{msg.admin__translations__link}</span>
                                <ui:fragment rendered="#{adminBean.configuredTranslationGroups.stream().filter(group -> !group.loadError).filter(group -> group.entryCount - group.fullyTranslatedEntryCount > 0).count() gt 0}">
                                    <span class="admin-widget__counter">#{adminBean.configuredTranslationGroups.stream().filter(group -> !group.loadError).filter(group -> group.entryCount - group.fullyTranslatedEntryCount > 0).count()}</span>
                                </ui:fragment>
                            </h:outputLink>
                        </li>
                        <li class="#{navigationHelper.currentPage == 'adminThemes' ? 'active' : ''}">
                             <h:outputLink value="#{request.contextPath}/admin/themes/">
                                <i class="fa fa-paint-brush" aria-hidden="true"></i>
                                <span>#{msg.admin__themes__title}</span>
                            </h:outputLink>
                        </li>
                    </ui:fragment>
<<<<<<< HEAD
				</ul>
=======
                    <li class="admin-widget__clients-link #{navigationHelper.currentPage == 'adminClients' ? 'active' : ''}">
                    		<c:set scope="view" value="#{adminClientsBean.notConfiguredClients}" var="notConfiguredClients"></c:set>
                             <h:outputLink value="#{navigationHelper.getPageUrl('adminClients')}/">
                                <i class="fa fa-desktop" aria-hidden="true"></i>
                                <span>#{msg.admin__clients__title}</span>
                                <ui:fragment rendered="#{not empty notConfiguredClients}">
                                    <span class="admin-widget__counter">#{notConfiguredClients.size()}</span>
                                </ui:fragment>
                            </h:outputLink>
                        </li>
                    </ul>
>>>>>>> 90dee686
            </h:form>
        </div>
    </composite:implementation>
</ui:composition><|MERGE_RESOLUTION|>--- conflicted
+++ resolved
@@ -38,13 +38,18 @@
                             </h:outputLink>
                         </li>
 						<li class="admin-widget__clients-link #{navigationHelper.currentPage == 'adminClients' ? 'active' : ''}">
-							<h:outputLink
+							<c:set scope="view"
+								value="#{adminClientsBean.notConfiguredClients}"
+								var="notConfiguredClients"></c:set> <h:outputLink
 								value="#{navigationHelper.getPageUrl('adminClients')}/">
 								<i class="fa fa-desktop" aria-hidden="true"></i>
 								<span>#{msg.admin__clients__title}</span>
+								<ui:fragment rendered="#{not empty notConfiguredClients}">
+									<span class="admin-widget__counter">#{notConfiguredClients.size()}</span>
+								</ui:fragment>
 							</h:outputLink>
 						</li>
-                        <li class="admin-widget__licences-link #{navigationHelper.currentPage == 'adminLicenseType' ? 'active' : '' or
+						<li class="admin-widget__licences-link #{navigationHelper.currentPage == 'adminLicenseType' ? 'active' : '' or
                                      navigationHelper.currentPage == 'adminLicenseTypes' ? 'active' : ''}">
                              <h:outputLink value="#{navigationHelper.getPageUrl('adminLicenseTypes')}/">
                                 <i class="fa fa-key" aria-hidden="true"></i>
@@ -94,21 +99,9 @@
                             </h:outputLink>
                         </li>
                     </ui:fragment>
-<<<<<<< HEAD
+
 				</ul>
-=======
-                    <li class="admin-widget__clients-link #{navigationHelper.currentPage == 'adminClients' ? 'active' : ''}">
-                    		<c:set scope="view" value="#{adminClientsBean.notConfiguredClients}" var="notConfiguredClients"></c:set>
-                             <h:outputLink value="#{navigationHelper.getPageUrl('adminClients')}/">
-                                <i class="fa fa-desktop" aria-hidden="true"></i>
-                                <span>#{msg.admin__clients__title}</span>
-                                <ui:fragment rendered="#{not empty notConfiguredClients}">
-                                    <span class="admin-widget__counter">#{notConfiguredClients.size()}</span>
-                                </ui:fragment>
-                            </h:outputLink>
-                        </li>
-                    </ul>
->>>>>>> 90dee686
+
             </h:form>
         </div>
     </composite:implementation>
