--- conflicted
+++ resolved
@@ -187,16 +187,6 @@
                                         <div class="col-1"></div>
                                         <div class="col-2"></div>
                                         <div class="col-9 badge-hover pb-3">
-<<<<<<< HEAD
-                                            <c:forEach var="priv" items="#{adminLicenseBean.currentLicenseType.getSortedPrivileges(adminLicenseBean.currentLicenseType.privilegesCopy)}">
-                                                <button 
-                                                    class="btn btn--link admin__badge admin__badge-active admin__license-action" 
-                                                    jsf:action="#{adminLicenseBean.currentLicenseType.removePrivilege(priv)}" title="#{msg.remove}">
-                                                        <span>#{msg[adminLicenseBean.getMessageKeyForPrivilege(priv)]}</span>
-                                                        <!-- remove button -->
-                                                        <util:icon icon="trash" />
-                                                </button>
-=======
                                             <c:forEach var="priv"
                                                 items="#{adminLicenseBean.currentLicenseType.getSortedPrivileges(adminLicenseBean.currentLicenseType.privilegesCopy)}">
                                                 <c:choose>
@@ -213,11 +203,10 @@
                                                             title="#{msg.remove}">
                                                             <span>#{msg[adminLicenseBean.getMessageKeyForPrivilege(priv)]}</span>
                                                             <!-- remove button -->
-                                                            <i class="fa fa-trash-o" aria-hidden="true"></i>
+                                                            <util:icon icon="trash" />
                                                         </button>
                                                     </c:otherwise>
                                                 </c:choose>
->>>>>>> ed630b73
                                             </c:forEach>
                                         </div>
                                         <div class="col-1 admin__form-help-icon">
