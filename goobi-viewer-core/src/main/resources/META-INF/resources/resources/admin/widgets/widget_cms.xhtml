<ui:composition xmlns="http://www.w3.org/1999/xhtml"
    xmlns:f="http://xmlns.jcp.org/jsf/core"
    xmlns:h="http://xmlns.jcp.org/jsf/html"
    xmlns:ui="http://xmlns.jcp.org/jsf/facelets"
    xmlns:composite="http://xmlns.jcp.org/jsf/composite">

    <composite:interface />

    <composite:implementation>
        <h:panelGroup rendered="#{userBean.user.isHasCmsPrivilege('CMS_PAGES')}">
            <div id="widgetCms" class="admin-widget">
                <h:form id="widgetCmsForm">
                    <div class="admin-widget__header">#{msg.admin__cms_title}</div>

                    <ul>
                        <ui:fragment rendered="#{userBean.user.cmsAdmin}">
                            <li class="#{navigationHelper.currentPage == 'adminCmsOverview' ? 'active' : '' or
                                         navigationHelper.currentPage == 'adminCmsEditPage' ? 'active' : '' or
                                         navigationHelper.currentPage == 'adminCmsNewPage' ? 'active' : ''}">
                                <h:outputLink value="#{navigationHelper.getPageUrl('adminCmsOverview')}/">
                                    <i class="fa fa-clone" aria-hidden="true"></i>
                                    <span>#{msg.cms_overview}</span>
                                </h:outputLink>
                            </li>
                        </ui:fragment>
                        
                        
                        
                        <!-- TO DO: ADAPT THIS -->
                        <ui:fragment rendered="#{userBean.user.cmsAdmin}">
                            <li class="#{navigationHelper.currentPage == 'adminCmsSidebarWidgets' ? 'active' : ''}">
                                <h:outputLink value="#{navigationHelper.getPageUrl('adminCmsSidebarWidgets')}/">
                                    <i class="fa fa-square" aria-hidden="true"></i>
                                    <span>#{msg.admin__widgets}</span>
                                </h:outputLink>
                            </li>
                        </ui:fragment>
                        
                        
                        
                        <ui:fragment rendered="#{userBean.user.isHasCmsPrivilege('CMS_CATEGORIES')}">
                            <li class="#{navigationHelper.currentPage == 'adminCmsCategories' ? 'active' : ''}">
                                <h:outputLink value="#{navigationHelper.getPageUrl('adminCmsCategories')}/">
                                    <i class="fa fa-thumb-tack" aria-hidden="true"></i>
                                    <span>#{msg.admin__categories}</span>
                                </h:outputLink>
                            </li>
                        </ui:fragment>
                        <ui:fragment rendered="#{userBean.user.isHasCmsPrivilege('CMS_STATIC_PAGES')}">
                            <li class="#{navigationHelper.currentPage == 'adminCmsStaticPages' ? 'active' : ''}">
                                <h:outputLink value="#{navigationHelper.getPageUrl('adminCmsStaticPages')}/">
                                    <i class="fa fa-cogs" aria-hidden="true"></i>
                                    <span>#{msg.cms_staticPages}</span>
                                </h:outputLink>
                            </li>
                        </ui:fragment>
                        <ui:fragment rendered="#{userBean.user.cmsAdmin}">
                            <li class="#{navigationHelper.currentPage == 'adminCmsMedia' ? 'active' : ''}">
                                <h:outputLink value="#{navigationHelper.getPageUrl('adminCmsMedia')}/">
                                    <i class="fa fa-picture-o" aria-hidden="true"></i>
                                    <span>#{msg.cms_overviewMedia}</span>
                                </h:outputLink>
                            </li>
                        </ui:fragment>
                        <ui:fragment rendered="#{userBean.user.isHasCmsPrivilege('CMS_MENU')}">
                            <li class="#{navigationHelper.currentPage == 'adminCmsMenuItems' ? 'active' : ''}">
                                <h:outputLink value="#{navigationHelper.getPageUrl('adminCmsMenuItems')}/">
                                    <i class="fa fa-bars" aria-hidden="true"></i>
                                    <span>#{msg.cms_menu_items}</span>
                                </h:outputLink>
                            </li>
                        </ui:fragment>
                        <ui:fragment rendered="#{userBean.user.isHasCmsPrivilege('CMS_COLLECTIONS')}">
                            <li class="#{navigationHelper.currentPage == 'adminCmsCollections' ? 'active' : ''}">
                                <h:outputLink value="#{navigationHelper.getPageUrl('adminCmsCollections')}/">
                                    <i class="fa fa-object-group" aria-hidden="true"></i>
                                    <span>#{msg.admin__cms_collections}</span>
                                </h:outputLink>
                            </li>
                        </ui:fragment>
                        <ui:fragment rendered="#{userBean.user.isHasCmsPrivilege('CMS_GEOMAPS')}">
                            <li class="#{navigationHelper.currentPage == 'adminCmsGeoMaps' ? 'active' : ''}">
                                <h:outputLink value="#{navigationHelper.getPageUrl('adminCmsGeoMaps')}/">
                                    <i class="fa fa-map-o" aria-hidden="true"></i>
                                    <span>#{msg.cms__geomaps__title}</span>
                                </h:outputLink>
                            </li>
                        </ui:fragment>
                        <ui:fragment rendered="#{userBean.user.isHasCmsPrivilege('CMS_SLIDERS')}">
                            <li class="#{navigationHelper.currentPage == 'adminCmsSliders' ? 'active' : ''}">
                                <h:outputLink value="#{navigationHelper.getPageUrl('adminCmsSliders')}/">
                                    <i class="fa fa-play-circle" aria-hidden="true"></i>
                                    <span>#{msg.cms__sliders__title}</span>
                                </h:outputLink>
                            </li>
                        </ui:fragment>
                         <ui:fragment rendered="#{userBean.user.isHasCmsPrivilege('CMS_RECORD_NOTES')}">
                            <li class="#{navigationHelper.currentPage == 'adminCmsRecordNotes' ? 'active' : ''}">
                                <h:outputLink value="#{navigationHelper.getPageUrl('adminCmsRecordNotes')}/">
                                    <i class="fa fa-text-width" aria-hidden="true"></i>
                                    <span>#{msg.cms__record_notes__title_plural}</span>
                                </h:outputLink>
                            </li>
                        </ui:fragment>
<<<<<<< HEAD
                        
                         <ui:fragment rendered="#{userBean.user.isHasCmsPrivilege('CMS_RECORD_NOTES')}">
                            <li class="#{navigationHelper.currentPage == 'adminCmsHighlightedObjects' ? 'active' : ''}">
                                <h:outputLink value="#{navigationHelper.getPageUrl('adminCmsHighlightedObjects')}/">
                                    <i class="fa fa-star" aria-hidden="true"></i>
                                    <span>#{msg.admin__highlighted_objects__title}</span>
                                </h:outputLink>
                            </li>
                        </ui:fragment>
=======
>>>>>>> e3a0e7fc
                    </ul>
                </h:form>
            </div>
        </h:panelGroup>
    </composite:implementation>
</ui:composition><|MERGE_RESOLUTION|>--- conflicted
+++ resolved
@@ -101,9 +101,7 @@
                                     <span>#{msg.cms__record_notes__title_plural}</span>
                                 </h:outputLink>
                             </li>
-                        </ui:fragment>
-<<<<<<< HEAD
-                        
+                        </ui:fragment>                        
                          <ui:fragment rendered="#{userBean.user.isHasCmsPrivilege('CMS_RECORD_NOTES')}">
                             <li class="#{navigationHelper.currentPage == 'adminCmsHighlightedObjects' ? 'active' : ''}">
                                 <h:outputLink value="#{navigationHelper.getPageUrl('adminCmsHighlightedObjects')}/">
@@ -112,8 +110,6 @@
                                 </h:outputLink>
                             </li>
                         </ui:fragment>
-=======
->>>>>>> e3a0e7fc
                     </ul>
                 </h:form>
             </div>
