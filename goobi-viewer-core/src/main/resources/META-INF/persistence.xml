--- conflicted
+++ resolved
@@ -68,30 +68,17 @@
 
 			<property name="logging.level" value="SEVERE" />
 			<property name="eclipselink.logging.level" value="SEVERE" />
-<<<<<<< HEAD
-			<!-- disable logging to separate log file for now as the path can not 
-				be influenced in Goobi to go -->
-			<!-- <property name="eclipselink.logging.file" value="/opt/digiverso/logs/viewer_sql.log" 
-				/> -->
-			<property name="eclipselink.id-validation" value="NONE" />
-			<!-- <property name="eclipselink.logging.logger" value="ServerLogger" 
-				/> -->
-=======
             <property name="eclipselink.id-validation" value="NONE" />
 
 			<!-- disable logging to separate log file for now as the path can not be influenced in Goobi to go -->
 			<!-- <property name="eclipselink.logging.file" value="/opt/digiverso/logs/viewer_sql.log" /> -->
->>>>>>> f50a5bf7
 
             <!-- EclipseLink does not support MariaDB directly, so let's set it to MySQL for now, see
                  https://jira.mariadb.org/browse/CONJ-702?focusedCommentId=205084&page=com.atlassian.jira.plugin.system.issuetabpanels%3Acomment-tabpanel#comment-205084 -->
             <property name="eclipselink.target-database" value="MySQL"/>
 
-<<<<<<< HEAD
-=======
 			<!-- <property name="eclipselink.cache.shared.default" value="false" /> -->
             <!-- <property name="eclipselink.logging.logger" value="ServerLogger" /> -->
->>>>>>> f50a5bf7
 			<!-- <property name="eclipselink.logging.level.sql" value="ALL" /> -->
 			<!-- <property name="eclipselink.logging.parameters" value="true" /> -->
 			<!-- <property name="eclipselink.logging.thread" value="true"/> -->
