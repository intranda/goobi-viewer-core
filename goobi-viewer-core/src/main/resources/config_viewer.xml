--- conflicted
+++ resolved
@@ -354,15 +354,9 @@
 		</useViewerLocaleAsRecordLanguage>
 
 		<!-- theme: defines the theme that shall be used -->
-<<<<<<< HEAD
-		<theme subTheme="false" mainTheme="reference"
-			discriminatorField="DOCSTRCT" autoSwitch="false" addFilterQuery="false"
+		<theme mainTheme="reference" discriminatorField="DOCSTRCT"
+			autoSwitch="false" addFilterQuery="false"
 			filterQueryVisible="true">
-=======
-		<theme mainTheme="haab2"
-			discriminatorField="DOCSTRCT" addFilterQuery="false"
-			filterQueryVisible="false">
->>>>>>> 9aef45aa
 			<!-- rootPath: If the theme is localed externally, the CMS template loading 
 				mechanism needs the root path of the theme. The path must be defined down 
 				to the /themes folder, just above the folder named like the theme. -->
@@ -1203,8 +1197,6 @@
 			<!-- showEventMetadata: if false, the event metadata of LIDO records is 
 				hidden (default is true) -->
 			<showEventMetadata>true</showEventMetadata>
-			<!-- showRecordLabelIfNoOtherViews: If enabled and metadata is the only view available, display the record label instead. Default is false. -->
-			<showRecordLabelIfNoOtherViews>true</showRecordLabelIfNoOtherViews>
 		</metadata>
 
 		<!-- fulltext: if false, the fulltext view is hidden -->
