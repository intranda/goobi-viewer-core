--- conflicted
+++ resolved
@@ -81,13 +81,8 @@
         terms.add("Santa");
         terms.add("Monica.");
         terms.add("puh");
-<<<<<<< HEAD
         coords = ALTOTools.getWordCoords(altoString, StringTools.DEFAULT_ENCODING, terms, rotation);
-        Assert.assertTrue(coords.size() == 2);
-=======
-        coords = ALTOTools.getWordCoords(altoString, terms, rotation);
         Assert.assertEquals(2, coords.size());
->>>>>>> db3a0d28
         Assert.assertEquals("1032,2248,1136,2280", coords.get(0));
 
         terms = new LinkedHashSet<>();
