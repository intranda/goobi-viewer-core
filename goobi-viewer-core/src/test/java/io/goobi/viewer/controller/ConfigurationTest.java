/**
 * This file is part of the Goobi viewer - a content presentation and management application for digitized objects.
 *
 * Visit these websites for more information.
 *          - http://www.intranda.com
 *          - http://digiverso.com
 *
 * This program is free software; you can redistribute it and/or modify it under the terms of the GNU General Public License as published by the Free
 * Software Foundation; either version 2 of the License, or (at your option) any later version.
 *
 * This program is distributed in the hope that it will be useful, but WITHOUT ANY WARRANTY; without even the implied warranty of MERCHANTABILITY or
 * FITNESS FOR A PARTICULAR PURPOSE. See the GNU General Public License for more details.
 *
 * You should have received a copy of the GNU General Public License along with this program. If not, see <http://www.gnu.org/licenses/>.
 */
package io.goobi.viewer.controller;

import static org.junit.Assert.assertEquals;
import static org.junit.Assert.assertTrue;

import java.io.File;
import java.io.FileNotFoundException;
import java.util.Collections;
import java.util.List;
import java.util.Map;
import java.util.Set;

import org.apache.commons.configuration2.HierarchicalConfiguration;
import org.apache.commons.configuration2.tree.ImmutableNode;
import org.junit.Assert;
import org.junit.Test;
import org.slf4j.Logger;
import org.slf4j.LoggerFactory;

import io.goobi.viewer.AbstractTest;
import io.goobi.viewer.exceptions.ViewerConfigurationException;
import io.goobi.viewer.model.citation.CitationLink;
import io.goobi.viewer.model.citation.CitationLink.CitationLinkLevel;
import io.goobi.viewer.model.citation.CitationLink.CitationLinkType;
import io.goobi.viewer.model.download.DownloadOption;
import io.goobi.viewer.model.maps.GeoMapMarker;
import io.goobi.viewer.model.metadata.Metadata;
import io.goobi.viewer.model.metadata.MetadataParameter;
import io.goobi.viewer.model.metadata.MetadataParameter.MetadataParameterType;
import io.goobi.viewer.model.metadata.MetadataReplaceRule.MetadataReplaceRuleType;
import io.goobi.viewer.model.metadata.MetadataView;
import io.goobi.viewer.model.misc.EmailRecipient;
import io.goobi.viewer.model.search.AdvancedSearchFieldConfiguration;
import io.goobi.viewer.model.security.SecurityQuestion;
import io.goobi.viewer.model.security.authentication.HttpAuthenticationProvider;
import io.goobi.viewer.model.security.authentication.IAuthenticationProvider;
import io.goobi.viewer.model.security.authentication.OpenIdProvider;
import io.goobi.viewer.model.translations.admin.TranslationGroup;
import io.goobi.viewer.model.translations.admin.TranslationGroup.TranslationGroupType;
import io.goobi.viewer.model.translations.admin.TranslationGroupItem;
import io.goobi.viewer.model.viewer.PageType;
import io.goobi.viewer.model.viewer.StringPair;
import io.goobi.viewer.solr.SolrConstants;

public class ConfigurationTest extends AbstractTest {

    /** Logger for this class. */
    private static final Logger logger = LoggerFactory.getLogger(ConfigurationTest.class);

    public static final String APPLICATION_ROOT_URL = "https://viewer.goobi.io/";

    /**
     * @see Configuration#getBreadcrumbsClipping()
     * @verifies return correct value
     */
    @Test
    public void getBreadcrumbsClipping_shouldReturnCorrectValue() throws Exception {
        Assert.assertEquals(24, DataManager.getInstance().getConfiguration().getBreadcrumbsClipping());
    }

    /**
     * @see Configuration#getBrowsingMenuFields()
     * @verifies return all configured elements
     */
    @Test
    public void getBrowsingMenuFields_shouldReturnAllConfiguredElements() throws Exception {
        Assert.assertEquals(4, DataManager.getInstance().getConfiguration().getBrowsingMenuFields().size());
    }

    /**
     * @see Configuration#getBrowsingMenuHitsPerPage()
     * @verifies return correct value
     */
    @Test
    public void getBrowsingMenuHitsPerPage_shouldReturnCorrectValue() throws Exception {
        Assert.assertEquals(19, DataManager.getInstance().getConfiguration().getBrowsingMenuHitsPerPage());
    }

    /**
     * @see Configuration#getBrowsingMenuIndexSizeThreshold()
     * @verifies return correct value
     */
    @Test
    public void getBrowsingMenuIndexSizeThreshold_shouldReturnCorrectValue() throws Exception {
        Assert.assertEquals(50000, DataManager.getInstance().getConfiguration().getBrowsingMenuIndexSizeThreshold());
    }

    /**
     * @see Configuration#getBrowsingMenuSortingIgnoreLeadingChars()
     * @verifies return correct value
     */
    @Test
    public void getBrowsingMenuSortingIgnoreLeadingChars_shouldReturnCorrectValue() throws Exception {
        Assert.assertEquals(".[]", DataManager.getInstance().getConfiguration().getBrowsingMenuSortingIgnoreLeadingChars());
    }

    /**
     * @see Configuration#getCollectionBlacklist()
     * @verifies return all configured elements
     */
    @Test
    public void getCollectionBlacklist_shouldReturnAllConfiguredElements() throws Exception {
        List<String> ret = DataManager.getInstance().getConfiguration().getCollectionBlacklist(SolrConstants.DC);
        Assert.assertNotNull(ret);
        Assert.assertEquals(2, ret.size());
    }

<<<<<<< HEAD
    
=======
>>>>>>> de125c2e
    @Test
    public void getCollectionDefaultSortFields_shouldReturnAllFields() {
        Map<String, String> sortFields = DataManager.getInstance().getConfiguration().getCollectionDefaultSortFields(SolrConstants.DC);
        assertEquals(2, sortFields.size());
        assertEquals("SORT_CREATOR", sortFields.get("collection1*"));
        assertEquals("SORT_TITLE", sortFields.get("collection1"));
    }

    /**
     * @see Configuration#getCollectionDisplayNumberOfVolumesLevel()
     * @verifies return correct value
     */
    @Test
    public void getCollectionDisplayNumberOfVolumesLevel_shouldReturnCorrectValue() throws Exception {
        Assert.assertEquals(16, DataManager.getInstance().getConfiguration().getCollectionDisplayNumberOfVolumesLevel(SolrConstants.DC));
    }

    /**
     * @see Configuration#getCollectionSorting()
     * @verifies return all configured elements
     */
    @Test
    public void getCollectionSorting_shouldReturnAllConfiguredElements() throws Exception {
        Assert.assertEquals(3, DataManager.getInstance().getConfiguration().getCollectionSorting(SolrConstants.DC).size());
    }

    /**
     * @see Configuration#getContentServerRealUrl()
     * @verifies return correct value
     */
    @Test
    public void getContentServerRealUrl_shouldReturnCorrectValue() throws Exception {
        Assert.assertEquals("contentServer_value", DataManager.getInstance().getConfiguration().getContentServerRealUrl());
    }

    /**
     * @see Configuration#getContentServerWrapperUrl()
     * @verifies return correct value
     */
    @Deprecated
    @Test
    public void getContentServerWrapperUrl_shouldReturnCorrectValue() throws Exception {
        Assert.assertEquals("contentServerWrapper_value", DataManager.getInstance().getConfiguration().getContentServerWrapperUrl());
    }

    /**
     * @see Configuration#getDownloadUrl()
     * @verifies return correct value
     */
    @Test
    public void getDownloadUrl_shouldReturnCorrectValue() throws Exception {
        Assert.assertEquals("https://viewer.goobi.io/download/", DataManager.getInstance().getConfiguration().getDownloadUrl());
    }

    /**
     * @see Configuration#getDataRepositoriesHome()
     * @verifies return correct value
     */
    @Test
    @Deprecated
    public void getDataRepositoriesHome_shouldReturnCorrectValue() throws Exception {
        Assert.assertEquals("src/test/resources/data/viewer/data/", DataManager.getInstance().getConfiguration().getDataRepositoriesHome());
    }

    /**
     * @see Configuration#getDcUrl()
     * @verifies return correct value
     */
    @Test
    public void getDcUrl_shouldReturnCorrectValue() throws Exception {
        Assert.assertEquals("dc_value", DataManager.getInstance().getConfiguration().getDcUrl());
    }

    /**
     * @see Configuration#getDisplayBreadcrumbs()
     * @verifies return correct value
     */
    @Test
    public void getDisplayBreadcrumbs_shouldReturnCorrectValue() throws Exception {
        Assert.assertEquals(false, DataManager.getInstance().getConfiguration().getDisplayBreadcrumbs());
    }

    /**
     * @see Configuration#getDisplayMetadataPageLinkBlock()
     * @verifies return correct value
     */
    @Test
    public void getDisplayMetadataPageLinkBlock_shouldReturnCorrectValue() throws Exception {
        Assert.assertEquals(false, DataManager.getInstance().getConfiguration().getDisplayMetadataPageLinkBlock());
    }

    /**
     * @see Configuration#getDisplayStructType()
     * @verifies return correct value
     */
    @Test
    public void getDisplayStructType_shouldReturnCorrectValue() throws Exception {
        Assert.assertEquals(false, DataManager.getInstance().getConfiguration().getDisplayStructType());
    }

    /**
     * @see Configuration#getEseUrl()
     * @verifies return correct value
     */
    @Test
    public void getEseUrl_shouldReturnCorrectValue() throws Exception {
        Assert.assertEquals("ese_value", DataManager.getInstance().getConfiguration().getEseUrl());
    }

    /**
     * @see Configuration#getFeedbackEmailRecipients()
     * @verifies return correct values
     */
    @Test
    public void getFeedbackEmailRecipients_shouldReturnCorrectValues() throws Exception {
        List<EmailRecipient> result = DataManager.getInstance().getConfiguration().getFeedbackEmailRecipients();
        Assert.assertEquals(2, result.size());
        {
            EmailRecipient recipient = result.get(0);
            Assert.assertEquals("Everyone", recipient.getLabel());
            Assert.assertEquals("everyone@example.com", recipient.getEmailAddress());
            Assert.assertEquals("genId_1", recipient.getId());
            Assert.assertTrue(recipient.isDefaultRecipient());
        }
        {
            EmailRecipient recipient = result.get(1);
            Assert.assertEquals("someone@example.com", recipient.getLabel()); // No label defined, using address
            Assert.assertEquals("someone@example.com", recipient.getEmailAddress());
            Assert.assertEquals("someid", recipient.getId());
            Assert.assertFalse(recipient.isDefaultRecipient());
        }
    }

    /**
     * @see Configuration#getSearchHitsPerPageDefaultValue()
     * @verifies return correct value
     */
    @Test
    public void getSearchHitsPerPageDefaultValue_shouldReturnCorrectValue() throws Exception {
        Assert.assertEquals(15, DataManager.getInstance().getConfiguration().getSearchHitsPerPageDefaultValue());
    }

    /**
     * @see Configuration#getSearchHitsPerPageValues()
     * @verifies return all values
     */
    @Test
    public void getSearchHitsPerPageValues_shouldReturnAllValues() throws Exception {
        Assert.assertEquals(4, DataManager.getInstance().getConfiguration().getSearchHitsPerPageValues().size());
    }

    /**
     * @see Configuration#getFulltextFragmentLength()
     * @verifies return correct value
     */
    @Test
    public void getFulltextFragmentLength_shouldReturnCorrectValue() throws Exception {
        Assert.assertEquals(50, DataManager.getInstance().getConfiguration().getFulltextFragmentLength());
    }

    /**
     * @see Configuration#getHotfolder()
     * @verifies return correct value
     */
    @Test
    public void getHotfolder_shouldReturnCorrectValue() throws Exception {
        Assert.assertEquals("hotfolder", DataManager.getInstance().getConfiguration().getHotfolder());
    }

    /**
     * @see Configuration#getIndexedLidoFolder()
     * @verifies return correct value
     */
    @Test
    public void getIndexedLidoFolder_shouldReturnCorrectValue() throws Exception {
        Assert.assertEquals("indexed_lido", DataManager.getInstance().getConfiguration().getIndexedLidoFolder());
    }

    /**
     * @see Configuration#getIndexedMetsFolder()
     * @verifies return correct value
     */
    @Test
    public void getIndexedMetsFolder_shouldReturnCorrectValue() throws Exception {
        Assert.assertEquals("indexed_mets", DataManager.getInstance().getConfiguration().getIndexedMetsFolder());
    }

    /**
     * @see Configuration#getIndexedDenkxwebFolder()
     * @verifies return correct value
     */
    @Test
    public void getIndexedDenkxwebFolder_shouldReturnCorrectValue() throws Exception {
        Assert.assertEquals("indexed_denkxweb", DataManager.getInstance().getConfiguration().getIndexedDenkxwebFolder());
    }

    /**
     * @see Configuration#getIndexedDublinCoreFolder()
     * @verifies return correct value
     */
    @Test
    public void getIndexedDublinCoreFolder_shouldReturnCorrectValue() throws Exception {
        Assert.assertEquals("indexed_dublincore", DataManager.getInstance().getConfiguration().getIndexedDublinCoreFolder());
    }

    /**
     * @see Configuration#getMetadataViews()
     * @verifies return all configured values
     */
    @Test
    public void getMetadataViews_shouldReturnAllConfiguredValues() throws Exception {
        List<MetadataView> result = DataManager.getInstance().getConfiguration().getMetadataViews();
        Assert.assertEquals(2, result.size());
        MetadataView view = result.get(1);
        Assert.assertEquals(1, view.getIndex());
        Assert.assertEquals("label__metadata_other", view.getLabel());
        Assert.assertEquals("_other", view.getUrl());
        Assert.assertEquals("foo:bar", view.getCondition());
    }

    /**
     * @see Configuration#getMainMetadataForTemplate(String)
     * @verifies return correct template configuration
     */
    @Test
    public void getMainMetadataForTemplate_shouldReturnCorrectTemplateConfiguration() throws Exception {
        Assert.assertEquals(1, DataManager.getInstance().getConfiguration().getMainMetadataForTemplate(0, "Chapter").size());
    }

    /**
     * @see Configuration#getMainMetadataForTemplate(String)
     * @verifies return default template configuration if template not found
     */
    @Test
    public void getMainMetadataForTemplate_shouldReturnDefaultTemplateConfigurationIfTemplateNotFound() throws Exception {
        Assert.assertEquals(6, DataManager.getInstance().getConfiguration().getMainMetadataForTemplate(0, "nonexisting").size());
    }

    /**
     * @see Configuration#getMainMetadataForTemplate(String)
     * @verifies return default template if template is null
     */
    @Test
    public void getMainMetadataForTemplate_shouldReturnDefaultTemplateIfTemplateIsNull() throws Exception {
        Assert.assertEquals(6, DataManager.getInstance().getConfiguration().getMainMetadataForTemplate(0, null).size());
    }

    /**
     * @see Configuration#getTocLabelConfiguration(String)
     * @verifies return correct template configuration
     */
    @Test
    public void getTocLabelConfiguration_shouldReturnCorrectTemplateConfiguration() throws Exception {
        List<Metadata> metadataList = DataManager.getInstance().getConfiguration().getTocLabelConfiguration("PeriodicalVolume");
        Assert.assertNotNull(metadataList);
        Assert.assertEquals(1, metadataList.size());
        Metadata metadata = metadataList.get(0);
        Assert.assertEquals("", metadata.getLabel());
        Assert.assertEquals("{CURRENTNO}{MD_TITLE}", metadata.getMasterValue());
        List<MetadataParameter> params = metadata.getParams();
        Assert.assertEquals(2, params.size());
        Assert.assertEquals("CURRENTNO", params.get(0).getKey());
        Assert.assertEquals("Number ", params.get(0).getPrefix());
        Assert.assertEquals("MD_TITLE", params.get(1).getKey());
        Assert.assertEquals("LABEL", params.get(1).getAltKey());
        Assert.assertEquals(": ", params.get(1).getPrefix());
    }

    /**
     * @see Configuration#getTocLabelConfiguration(String)
     * @verifies return default template configuration if template not found
     */
    @Test
    public void getTocLabelConfiguration_shouldReturnDefaultTemplateConfigurationIfTemplateNotFound() throws Exception {
        List<Metadata> metadataList = DataManager.getInstance().getConfiguration().getTocLabelConfiguration("notfound");
        Assert.assertNotNull(metadataList);
        Assert.assertEquals(1, metadataList.size());
        Metadata metadata = metadataList.get(0);
        Assert.assertEquals("", metadata.getLabel());
        Assert.assertEquals("{LABEL}{MD_CREATOR}", metadata.getMasterValue());
        List<MetadataParameter> params = metadata.getParams();
        Assert.assertEquals(2, params.size());
        Assert.assertEquals("LABEL", params.get(0).getKey());
        Assert.assertEquals("MD_CREATOR", params.get(1).getKey());
        Assert.assertEquals(" / ", params.get(1).getPrefix());
    }

    /**
     * @see Configuration#getMarcUrl()
     * @verifies return correct value
     */
    @Test
    public void getMarcUrl_shouldReturnCorrectValue() throws Exception {
        Assert.assertEquals("marc_value", DataManager.getInstance().getConfiguration().getMarcUrl());
    }

    /**
     * @see Configuration#getMediaFolder()
     * @verifies return correct value
     */
    @Test
    public void getMediaFolder_shouldReturnCorrectValue() throws Exception {
        Assert.assertEquals("media", DataManager.getInstance().getConfiguration().getMediaFolder());
    }

    /**
     * @see Configuration#getPdfFolder()
     * @verifies return correct value
     */
    @Test
    public void getPdfFolder_shouldReturnCorrectValue() throws Exception {
        Assert.assertEquals("PDF", DataManager.getInstance().getConfiguration().getPdfFolder());
    }

    @Test
    public void getVocabulariesFolder_shouldReturnCorrectValue() throws Exception {
        Assert.assertEquals("vocabularies", DataManager.getInstance().getConfiguration().getVocabulariesFolder());
    }

    /**
     * @see Configuration#getSourceFileUrl()
     * @verifies return correct value
     */
    @Test
    public void getSourceFileUrl_shouldReturnCorrectValue() throws Exception {
        Assert.assertEquals("sourcefile_value", DataManager.getInstance().getConfiguration().getSourceFileUrl());
    }

    /**
     * @see Configuration#getMultivolumeThumbnailHeight()
     * @verifies return correct value
     */
    @Test
    public void getMultivolumeThumbnailHeight_shouldReturnCorrectValue() throws Exception {
        Assert.assertEquals(13, DataManager.getInstance().getConfiguration().getMultivolumeThumbnailHeight());
    }

    /**
     * @see Configuration#getMultivolumeThumbnailWidth()
     * @verifies return correct value
     */
    @Test
    public void getMultivolumeThumbnailWidth_shouldReturnCorrectValue() throws Exception {
        Assert.assertEquals(12, DataManager.getInstance().getConfiguration().getMultivolumeThumbnailWidth());
    }

    /**
     * @see Configuration#isUserRegistrationEnabled()
     * @verifies return correct value
     */
    @Test
    public void isUserRegistrationEnabled_shouldReturnCorrectValue() throws Exception {
        Assert.assertFalse(DataManager.getInstance().getConfiguration().isUserRegistrationEnabled());
    }

    /**
     * @see Configuration#getSecurityQuestions()
     * @verifies return all configured elements
     */
    @Test
    public void getSecurityQuestions_shouldReturnAllConfiguredElements() throws Exception {
        List<SecurityQuestion> result = DataManager.getInstance().getConfiguration().getSecurityQuestions();
        Assert.assertNotNull(result);
        Assert.assertEquals(2, result.size());
        {
            SecurityQuestion q = result.get(0);
            Assert.assertEquals("user__security_question__1", q.getQuestionKey());
            Assert.assertEquals(3, q.getCorrectAnswers().size());
            Assert.assertTrue(q.getCorrectAnswers().contains("foo"));
            Assert.assertTrue(q.getCorrectAnswers().contains("f00"));
            Assert.assertTrue(q.getCorrectAnswers().contains("phoo"));
        }
    }

    /**
     * @see Configuration#isShowOpenIdConnect()
     * @verifies return correct value
     */
    @Test
    public void isShowOpenIdConnect_shouldReturnCorrectValue() throws Exception {
        Assert.assertTrue(DataManager.getInstance().getConfiguration().isShowOpenIdConnect());
    }

    /**
     * @see Configuration#getAuthenticationProviders()
     * @verifies return all properly configured elements
     */
    @Test
    public void getAuthenticationProviders_shouldReturnAllProperlyConfiguredElements() throws Exception {
        List<IAuthenticationProvider> providers = DataManager.getInstance().getConfiguration().getAuthenticationProviders();
        Assert.assertEquals(5, providers.size());

        //google openid
        Assert.assertEquals("Google", providers.get(0).getName());
        Assert.assertEquals("openid", providers.get(0).getType().toLowerCase());
        Assert.assertEquals("https://accounts.google.com/o/oauth2/auth", ((OpenIdProvider) providers.get(0)).getUrl());
        Assert.assertEquals("id_google", ((OpenIdProvider) providers.get(0)).getClientId());
        Assert.assertEquals("secret_google", ((OpenIdProvider) providers.get(0)).getClientSecret());
        Assert.assertEquals("google.png", ((OpenIdProvider) providers.get(0)).getImage());
        Assert.assertEquals("Google", ((OpenIdProvider) providers.get(0)).getLabel());

        //vuFind
        Assert.assertEquals("VuFind", providers.get(2).getName());
        Assert.assertEquals("userpassword", providers.get(2).getType().toLowerCase());
        Assert.assertEquals(7000l, ((HttpAuthenticationProvider) providers.get(2)).getTimeoutMillis());
        Assert.assertEquals("VuFind-label", ((HttpAuthenticationProvider) providers.get(2)).getLabel());

        // bibliotheca
        Assert.assertEquals("Bibliotheca", providers.get(3).getName());
        Assert.assertEquals("userpassword", providers.get(3).getType().toLowerCase());

        //local
        Assert.assertEquals("Goobi viewer", providers.get(4).getName());
        Assert.assertEquals("local", providers.get(4).getType().toLowerCase());
    }

    /**
     * @see Configuration#getAuthenticationProviders()
     * @verifies load user group names correctly
     */
    @Test
    public void getAuthenticationProviders_shouldLoadUserGroupNamesCorrectly() throws Exception {
        List<IAuthenticationProvider> providers = DataManager.getInstance().getConfiguration().getAuthenticationProviders();
        Assert.assertEquals(5, providers.size());
        List<String> groups = providers.get(2).getAddUserToGroups();
        Assert.assertEquals(2, groups.size());
    }

    /**
     * @see Configuration#getOrigContentFolder()
     * @verifies return correct value
     */
    @Test
    public void getOrigContentFolder_shouldReturnCorrectValue() throws Exception {
        Assert.assertEquals("source", DataManager.getInstance().getConfiguration().getOrigContentFolder());
    }

    /**
     * @see Configuration#getPageLoaderThreshold()
     * @verifies return correct value
     */
    @Test
    public void getPageLoaderThreshold_shouldReturnCorrectValue() throws Exception {
        Assert.assertEquals(1000, DataManager.getInstance().getConfiguration().getPageLoaderThreshold());
    }

    /**
     * @see Configuration#getPageType(PageType)
     * @verifies return the correct value for the given type
     */
    @Test
    public void getPageType_shouldReturnTheCorrectValueForTheGivenType() throws Exception {
        Assert.assertEquals("viewImage_value", DataManager.getInstance().getConfiguration().getPageType(PageType.viewImage));
    }

    /**
     * @see Configuration#getRssCopyrightText()
     * @verifies return correct value
     */
    @Test
    public void getRssCopyrightText_shouldReturnCorrectValue() throws Exception {
        Assert.assertEquals("copyright_value", DataManager.getInstance().getConfiguration().getRssCopyrightText());
    }

    /**
     * @see Configuration#getRssDescription()
     * @verifies return correct value
     */
    @Test
    public void getRssDescription_shouldReturnCorrectValue() throws Exception {
        Assert.assertEquals("description_value", DataManager.getInstance().getConfiguration().getRssDescription());
    }

    /**
     * @see Configuration#getRssFeedItems()
     * @verifies return correct value
     */
    @Test
    public void getRssFeedItems_shouldReturnCorrectValue() throws Exception {
        Assert.assertEquals(25, DataManager.getInstance().getConfiguration().getRssFeedItems());
    }

    /**
     * @see Configuration#getRssTitle()
     * @verifies return correct value
     */
    @Test
    public void getRssTitle_shouldReturnCorrectValue() throws Exception {
        Assert.assertEquals("title_value", DataManager.getInstance().getConfiguration().getRssTitle());
    }

    /**
     * @see Configuration#getSearchHitMetadataForTemplate(String)
     * @verifies return correct template configuration
     */
    @Test
    public void getSearchHitMetadataForTemplate_shouldReturnCorrectTemplateConfiguration() throws Exception {
        Assert.assertEquals(1, DataManager.getInstance().getConfiguration().getSearchHitMetadataForTemplate("Chapter").size());
    }

    /**
     * @see Configuration#getSearchHitMetadataForTemplate(String)
     * @verifies return default template configuration if requested not found
     */
    @Test
    public void getSearchHitMetadataForTemplate_shouldReturnDefaultTemplateConfigurationIfRequestedNotFound() throws Exception {
        Assert.assertEquals(5, DataManager.getInstance().getConfiguration().getSearchHitMetadataForTemplate("nonexisting").size());
    }

    /**
     * @see Configuration#getSearchHitMetadataForTemplate(String)
     * @verifies return default template if template is null
     */
    @Test
    public void getSearchHitMetadataForTemplate_shouldReturnDefaultTemplateIfTemplateIsNull() throws Exception {
        Assert.assertEquals(5, DataManager.getInstance().getConfiguration().getSearchHitMetadataForTemplate(null).size());
    }

    /**
     * @see Configuration#getSearchHitMetadataValueLength()
     * @verifies return correct value
     */
    @Test
    public void getSearchHitMetadataValueLength_shouldReturnCorrectValue() throws Exception {
        Assert.assertEquals(18, DataManager.getInstance().getConfiguration().getSearchHitMetadataValueLength());
    }

    /**
     * @see Configuration#getSearchHitMetadataValueNumber()
     * @verifies return correct value
     */
    @Test
    public void getSearchHitMetadataValueNumber_shouldReturnCorrectValue() throws Exception {
        Assert.assertEquals(17, DataManager.getInstance().getConfiguration().getSearchHitMetadataValueNumber());
    }

    /**
     * @see Configuration#getSidebarTocInitialCollapseLevel()
     * @verifies return correct value
     */
    @Test
    public void getSidebarTocInitialCollapseLevel_shouldReturnCorrectValue() throws Exception {
        Assert.assertEquals(22, DataManager.getInstance().getConfiguration().getSidebarTocInitialCollapseLevel());
    }

    /**
     * @see Configuration#getSidebarTocLengthBeforeCut()
     * @verifies return correct value
     */
    @Test
    public void getSidebarTocLengthBeforeCut_shouldReturnCorrectValue() throws Exception {
        Assert.assertEquals(21, DataManager.getInstance().getConfiguration().getSidebarTocLengthBeforeCut());
    }

    /**
     * @see Configuration#getSidebarTocPageNumbersVisible()
     * @verifies return correct value
     */
    @Test
    public void getSidebarTocPageNumbersVisible_shouldReturnCorrectValue() throws Exception {
        Assert.assertEquals(true, DataManager.getInstance().getConfiguration().getSidebarTocPageNumbersVisible());
    }

    /**
     * @see Configuration#isSidebarTocTreeView()
     * @verifies return correct value
     */
    @Test
    public void isSidebarTocTreeView_shouldReturnCorrectValue() throws Exception {
        Assert.assertFalse(DataManager.getInstance().getConfiguration().isSidebarTocTreeView());
    }

    /**
     * @see Configuration#isTocTreeView(String)
     * @verifies return true for allowed docstructs
     */
    @Test
    public void isTocTreeView_shouldReturnTrueForAllowedDocstructs() throws Exception {
        Assert.assertTrue(DataManager.getInstance().getConfiguration().isTocTreeView("Monograph"));
        Assert.assertTrue(DataManager.getInstance().getConfiguration().isTocTreeView("Manuscript"));
        Assert.assertTrue(DataManager.getInstance().getConfiguration().isTocTreeView("MusicSupplies"));
    }

    /**
     * @see Configuration#isTocTreeView(String)
     * @verifies return false for other docstructs
     */
    @Test
    public void isTocTreeView_shouldReturnFalseForOtherDocstructs() throws Exception {
        Assert.assertFalse(DataManager.getInstance().getConfiguration().isTocTreeView("Volume"));
    }

    /**
     * @see Configuration#getSmtpPassword()
     * @verifies return correct value
     */
    @Test
    public void getSmtpPassword_shouldReturnCorrectValue() throws Exception {
        Assert.assertEquals("smtpPassword_value", DataManager.getInstance().getConfiguration().getSmtpPassword());
    }

    /**
     * @see Configuration#getSmtpSecurity()
     * @verifies return correct value
     */
    @Test
    public void getSmtpSecurity_shouldReturnCorrectValue() throws Exception {
        Assert.assertEquals("smtpSecurity_value", DataManager.getInstance().getConfiguration().getSmtpSecurity());
    }

    /**
     * @see Configuration#getSmtpPort()
     * @verifies return correct value
     */
    @Test
    public void getSmtpPort_shouldReturnCorrectValue() throws Exception {
        Assert.assertEquals(25, DataManager.getInstance().getConfiguration().getSmtpPort());
    }

    /**
     * @see Configuration#getSmtpSenderAddress()
     * @verifies return correct value
     */
    @Test
    public void getSmtpSenderAddress_shouldReturnCorrectValue() throws Exception {
        Assert.assertEquals("smtpSenderAddress_value", DataManager.getInstance().getConfiguration().getSmtpSenderAddress());
    }

    /**
     * @see Configuration#getSmtpSenderName()
     * @verifies return correct value
     */
    @Test
    public void getSmtpSenderName_shouldReturnCorrectValue() throws Exception {
        Assert.assertEquals("smtpSenderName_value", DataManager.getInstance().getConfiguration().getSmtpSenderName());
    }

    /**
     * @see Configuration#getSmtpServer()
     * @verifies return correct value
     */
    @Test
    public void getSmtpServer_shouldReturnCorrectValue() throws Exception {
        Assert.assertEquals("smtpServer_value", DataManager.getInstance().getConfiguration().getSmtpServer());
    }

    /**
     * @see Configuration#getSmtpUser()
     * @verifies return correct value
     */
    @Test
    public void getSmtpUser_shouldReturnCorrectValue() throws Exception {
        Assert.assertEquals("smtpUser_value", DataManager.getInstance().getConfiguration().getSmtpUser());
    }

    /**
     * @see Configuration#getAnonymousUserEmailAddress()
     * @verifies return correct value
     */
    @Test
    public void getAnonymousUserEmailAddress_shouldReturnCorrectValue() throws Exception {
        Assert.assertEquals("we.are@anonymous.lulz", DataManager.getInstance().getConfiguration().getAnonymousUserEmailAddress());
    }

    /**
     * @see Configuration#getSolrUrl()
     * @verifies return correct value
     */
    @Test
    public void getSolrUrl_shouldReturnCorrectValue() throws Exception {
        Assert.assertEquals("https://viewer-testing-index.goobi.io/solr/collection1", DataManager.getInstance().getConfiguration().getSolrUrl());
    }

    /**
     * @see Configuration#getCollectionSplittingChar(String)
     * @verifies return correct value
     */
    @Test
    public void getCollectionSplittingChar_shouldReturnCorrectValue() throws Exception {
        Assert.assertEquals(".", DataManager.getInstance().getConfiguration().getCollectionSplittingChar(SolrConstants.DC));
        Assert.assertEquals("/", DataManager.getInstance().getConfiguration().getCollectionSplittingChar("MD_KNOWLEDGEFIELD"));
        Assert.assertEquals(".", DataManager.getInstance().getConfiguration().getCollectionSplittingChar(SolrConstants.DOCTYPE));
    }

    /**
     * @see Configuration#getPageSelectionFormat()
     * @verifies return correct value
     */
    @Test
    public void getPageSelectionFormat_shouldReturnCorrectValue() throws Exception {
        Assert.assertEquals("{order} {msg.of} {numpages}", DataManager.getInstance().getConfiguration().getPageSelectionFormat());
    }

    /**
     * @see Configuration#loadStopwords(String)
     * @verifies load all stopwords
     */
    @Test
    public void loadStopwords_shouldLoadAllStopwords() throws Exception {
        Set<String> stopwords = Configuration.loadStopwords("src/test/resources/stopwords.txt");
        Assert.assertNotNull(stopwords);
        Assert.assertEquals(5, stopwords.size());
    }

    /**
     * @see Configuration#loadStopwords(String)
     * @verifies remove parts starting with pipe
     */
    @Test
    public void loadStopwords_shouldRemovePartsStartingWithPipe() throws Exception {
        Set<String> stopwords = Configuration.loadStopwords("src/test/resources/stopwords.txt");
        Assert.assertNotNull(stopwords);
        Assert.assertTrue(stopwords.contains("one"));
    }

    /**
     * @see Configuration#loadStopwords(String)
     * @verifies not add empty stopwords
     */
    @Test
    public void loadStopwords_shouldNotAddEmptyStopwords() throws Exception {
        Set<String> stopwords = Configuration.loadStopwords("src/test/resources/stopwords.txt");
        Assert.assertNotNull(stopwords);
        Assert.assertFalse(stopwords.contains(""));
    }

    /**
     * @see Configuration#loadStopwords(String)
     * @verifies throw IllegalArgumentException if stopwordsFilePath empty
     */
    @Test(expected = IllegalArgumentException.class)
    public void loadStopwords_shouldThrowIllegalArgumentExceptionIfStopwordsFilePathEmpty() throws Exception {
        Configuration.loadStopwords(null);
    }

    /**
     * @see Configuration#loadStopwords(String)
     * @verifies throw FileNotFoundException if file does not exist
     */
    @Test(expected = FileNotFoundException.class)
    public void loadStopwords_shouldThrowFileNotFoundExceptionIfFileDoesNotExist() throws Exception {
        Configuration.loadStopwords("src/test/resources/startwords.txt");
    }

    /**
     * @see Configuration#getStopwords()
     * @verifies return all stopwords
     */
    @Test
    public void getStopwords_shouldReturnAllStopwords() throws Exception {
        Assert.assertEquals(5, DataManager.getInstance().getConfiguration().getStopwords().size());
    }

    /**
     * @see Configuration#getStopwordsFilePath()
     * @verifies return correct value
     */
    @Test
    public void getStopwordsFilePath_shouldReturnCorrectValue() throws Exception {
        Assert.assertEquals("src/test/resources/stopwords.txt", DataManager.getInstance().getConfiguration().getStopwordsFilePath());
    }

    /**
     * @see Configuration#getSubthemeMainTheme()
     * @verifies return correct value
     */
    @Test
    public void getSubthemeMainTheme_shouldReturnCorrectValue() throws Exception {
        Assert.assertEquals("mainTheme_value", DataManager.getInstance().getConfiguration().getSubthemeMainTheme());
    }

    /**
     * @see Configuration#getSubthemeDiscriminatorField()
     * @verifies return correct value
     */
    @Test
    public void getSubthemeDiscriminatorField_shouldReturnCorrectValue() throws Exception {
        Assert.assertEquals("MD2_VIEWERSUBTHEME", DataManager.getInstance().getConfiguration().getSubthemeDiscriminatorField());
    }

    //    /**
    //     * @see ConfigurationHelper#getSubthemeMap()
    //     * @verifies return all configured elements
    //     */
    //    @Test
    //    public void getSubthemeMap_shouldReturnAllConfiguredElements() throws Exception {
    //        Assert.assertEquals(2, DataManager.getInstance().getConfiguration().getSubthemeMap().size());
    //    }

    /**
     * @see Configuration#getTagCloudSampleSize(String)
     * @verifies return correct value for existing fields
     */
    @Test
    public void getTagCloudSampleSize_shouldReturnCorrectValueForExistingFields() throws Exception {
        Assert.assertEquals(20, DataManager.getInstance().getConfiguration().getTagCloudSampleSize("MD_TITLE"));
    }

    /**
     * @see Configuration#getTagCloudSampleSize(String)
     * @verifies return INT_MAX for other fields
     */
    @Test
    public void getTagCloudSampleSize_shouldReturnINT_MAXForOtherFields() throws Exception {
        Assert.assertEquals(Integer.MAX_VALUE, DataManager.getInstance().getConfiguration().getTagCloudSampleSize("NONEXISTING_FIELD"));
    }

    /**
     * @see Configuration#getTheme()
     * @verifies return correct value
     */
    @Test
    public void getTheme_shouldReturnCorrectValue() throws Exception {
        Assert.assertEquals("mainTheme_value", DataManager.getInstance().getConfiguration().getTheme());
    }

    /**
     * @see Configuration#getName()
     * @verifies return correct value
     */
    @Test
    public void getName_shouldReturnCorrectValue() throws Exception {
        Assert.assertEquals("Goobi viewer TEST", DataManager.getInstance().getConfiguration().getName());
    }

    /**
     * @see Configuration#getDescription()
     * @verifies return correct value
     */
    @Test
    public void getDescription_shouldReturnCorrectValue() throws Exception {
        Assert.assertEquals("Goobi viewer TEST desc", DataManager.getInstance().getConfiguration().getDescription());
    }

    /**
     * @see Configuration#getThumbnailsHeight()
     * @verifies return correct value
     */
    @Test
    public void getThumbnailsHeight_shouldReturnCorrectValue() throws Exception {
        Assert.assertEquals(11, DataManager.getInstance().getConfiguration().getThumbnailsHeight());
    }

    /**
     * @see Configuration#getThumbnailsWidth()
     * @verifies return correct value
     */
    @Test
    public void getThumbnailsWidth_shouldReturnCorrectValue() throws Exception {
        Assert.assertEquals(10, DataManager.getInstance().getConfiguration().getThumbnailsWidth());
    }

    @Test
    public void getThumbnailsCompressionTest() throws Exception {
        Assert.assertEquals(30, DataManager.getInstance().getConfiguration().getThumbnailsCompression());
    }

    /**
     * @see Configuration#getTitleBarMetadata()
     * @verifies return all configured metadata elements
     */
    @Test
    public void getTitleBarMetadata_shouldReturnAllConfiguredMetadataElements() throws Exception {
        Assert.assertEquals(2, DataManager.getInstance().getConfiguration().getTitleBarMetadata().size());
    }

    /**
     * @see Configuration#getUnconditionalImageAccessMaxWidth()
     * @verifies return correct value
     */
    @Test
    public void getThumbnailImageAccessMaxWidth_shouldReturnCorrectValue() throws Exception {
        Assert.assertEquals(1, DataManager.getInstance().getConfiguration().getThumbnailImageAccessMaxWidth());
    }

    @Test
    public void getUnzoomedImageAccessMaxWidth_shouldReturnCorrectValue() throws Exception {
        Assert.assertEquals(2, DataManager.getInstance().getConfiguration().getUnzoomedImageAccessMaxWidth());
    }

    /**
     * @see Configuration#getViewerHome()
     * @verifies return correct value
     */
    @Test
    public void getViewerHome_shouldReturnCorrectValue() throws Exception {
        Assert.assertEquals("src/test/resources/data/viewer/", DataManager.getInstance().getConfiguration().getViewerHome());
    }

    /**
     * @see Configuration#getViewerThumbnailsPerPage()
     * @verifies return correct value
     */
    @Test
    public void getViewerThumbnailsPerPage_shouldReturnCorrectValue() throws Exception {
        Assert.assertEquals(9, DataManager.getInstance().getConfiguration().getViewerThumbnailsPerPage());
    }

    /**
     * @see Configuration#getWatermarkIdField()
     * @verifies return correct value
     */
    @Test
    public void getWatermarkIdField_shouldReturnCorrectValue() throws Exception {
        Assert.assertEquals(Collections.singletonList("watermarkIdField_value"), DataManager.getInstance().getConfiguration().getWatermarkIdField());
    }

    /**
     * @see Configuration#isWatermarkTextConfigurationEnabled()
     * @verifies return correct value
     */
    @Test
    public void isWatermarkTextConfigurationEnabled_shouldReturnCorrectValue() throws Exception {
        Assert.assertFalse(DataManager.getInstance().getConfiguration().isWatermarkTextConfigurationEnabled());
    }

    /**
     * @see Configuration#getWatermarkTextConfiguration()
     * @verifies return all configured elements in the correct order
     */
    @Test
    public void getWatermarkTextConfiguration_shouldReturnAllConfiguredElementsInTheCorrectOrder() throws Exception {
        Assert.assertEquals(3, DataManager.getInstance().getConfiguration().getWatermarkTextConfiguration().size());
    }

    /**
     * @see Configuration#getZoomFullscreenViewType()
     * @verifies return correct value
     */
    @Test
    public void getZoomFullscreenViewType_shouldReturnCorrectValue() throws Exception {
        Assert.assertEquals("classic", DataManager.getInstance().getConfiguration().getZoomFullscreenViewType());
    }

    /**
     * @see Configuration#getZoomImageViewType()
     * @verifies return correct value
     */
    @Test
    public void getZoomImageViewType_shouldReturnCorrectValue() throws Exception {
        Assert.assertEquals("openSeadragon", DataManager.getInstance().getConfiguration().getImageViewType());
    }

    /**
     * @see Configuration#isBookmarksEnabled()
     * @verifies return correct value
     */
    @Test
    public void isBookshelvesEnabled_shouldReturnCorrectValue() throws Exception {
        Assert.assertEquals(false, DataManager.getInstance().getConfiguration().isBookmarksEnabled());
    }

    /**
     * @see Configuration#isBrowsingMenuEnabled()
     * @verifies return correct value
     */
    @Test
    public void isBrowsingMenuEnabled_shouldReturnCorrectValue() throws Exception {
        Assert.assertEquals(false, DataManager.getInstance().getConfiguration().isBrowsingMenuEnabled());
    }

    /**
     * @see Configuration#isDisplaySearchResultNavigation()
     * @verifies return correct value
     */
    @Test
    public void isDisplaySearchResultNavigation_shouldReturnCorrectValue() throws Exception {
        Assert.assertEquals(false, DataManager.getInstance().getConfiguration().isDisplaySearchResultNavigation());
    }

    /**
     * @see Configuration#isDisplayStatistics()
     * @verifies return correct value
     */
    @Test
    public void isDisplayStatistics_shouldReturnCorrectValue() throws Exception {
        Assert.assertEquals(false, DataManager.getInstance().getConfiguration().isDisplayStatistics());
    }

    /**
     * @see Configuration#isDisplayTagCloudNavigation()
     * @verifies return correct value
     */
    @Test
    public void isDisplayTagCloudNavigation_shouldReturnCorrectValue() throws Exception {
        Assert.assertEquals(false, DataManager.getInstance().getConfiguration().isDisplayTagCloudNavigation());
    }

    /**
     * @see Configuration#isDisplayTagCloudStartpage()
     * @verifies return correct value
     */
    @Test
    public void isDisplayTagCloudStartpage_shouldReturnCorrectValue() throws Exception {
        Assert.assertEquals(false, DataManager.getInstance().getConfiguration().isDisplayTagCloudStartpage());
    }

    /**
     * @see Configuration#isDisplayUserNavigation()
     * @verifies return correct value
     */
    @Test
    public void isDisplayUserNavigation_shouldReturnCorrectValue() throws Exception {
        Assert.assertEquals(false, DataManager.getInstance().getConfiguration().isDisplayUserNavigation());
    }

    /**
     * @see Configuration#isAddDublinCoreMetaTags()
     * @verifies return correct value
     */
    @Test
    public void isAddDublinCoreMetaTags_shouldReturnCorrectValue() throws Exception {
        Assert.assertEquals(true, DataManager.getInstance().getConfiguration().isAddDublinCoreMetaTags());
    }

    /**
     * @see Configuration#isAddHighwirePressMetaTags()
     * @verifies return correct value
     */
    @Test
    public void isAddHighwirePressMetaTags_shouldReturnCorrectValue() throws Exception {
        Assert.assertEquals(true, DataManager.getInstance().getConfiguration().isAddHighwirePressMetaTags());
    }

    /**
     * @see Configuration#getMetadataParamNumber()
     * @verifies return correct value
     */
    @Test
    public void getMetadataParamNumber_shouldReturnCorrectValue() throws Exception {
        Assert.assertEquals(5, DataManager.getInstance().getConfiguration().getMetadataParamNumber());
    }

    /**
     * @see Configuration#isMetadataPdfEnabled()
     * @verifies return correct value
     */
    @Test
    public void isMetadataPdfEnabled_shouldReturnCorrectValue() throws Exception {
        Assert.assertEquals(false, DataManager.getInstance().getConfiguration().isMetadataPdfEnabled());
    }

    /**
     * @see Configuration#isOriginalContentDownloads()
     * @verifies return correct value
     */
    @Test
    public void isDisplaySidebarWidgetDownloads_shouldReturnCorrectValue() throws Exception {
        Assert.assertEquals(true, DataManager.getInstance().getConfiguration().isDisplaySidebarWidgetDownloads());
    }

    /**
     * @see Configuration#getSidebarWidgetDownloadsIntroductionText()
     * @verifies return correct value
     */
    @Test
    public void getSidebarWidgetDownloadsIntroductionText_shouldReturnCorrectValue() throws Exception {
        Assert.assertEquals("MASTERVALUE_DOWNLOADS_INTRO", DataManager.getInstance().getConfiguration().getSidebarWidgetDownloadsIntroductionText());
    }

    @Test
    public void getHideDownloadFileRegex_returnConfiguredValue() throws Exception {
        Assert.assertEquals("(wug_.*|AK_.*)", DataManager.getInstance().getConfiguration().getHideDownloadFileRegex());
    }

    /**
     * @see Configuration#isGeneratePdfInTaskManager()
     * @verifies return correct value
     */
    @Test
    public void isGeneratePdfInTaskManager_shouldReturnCorrectValue() throws Exception {
        Assert.assertTrue(DataManager.getInstance().getConfiguration().isGeneratePdfInTaskManager());
    }

    /**
     * @see Configuration#isPdfApiDisabled()
     * @verifies return correct value
     */
    @Test
    public void isPdfApiDisabled_shouldReturnCorrectValue() throws Exception {
        Assert.assertEquals(false, DataManager.getInstance().getConfiguration().isPdfApiDisabled());
    }

    /**
     * @see Configuration#isTitlePdfEnabled()
     * @verifies return correct value
     */
    @Test
    public void isTitlePdfEnabled_shouldReturnCorrectValue() throws Exception {
        Assert.assertEquals(false, DataManager.getInstance().getConfiguration().isTitlePdfEnabled());
    }

    /**
     * @see Configuration#isTocPdfEnabled()
     * @verifies return correct value
     */
    @Test
    public void isTocPdfEnabled_shouldReturnCorrectValue() throws Exception {
        Assert.assertEquals(false, DataManager.getInstance().getConfiguration().isTocPdfEnabled());
    }

    /**
     * @see Configuration#isPagePdfEnabled()
     * @verifies return correct value
     */
    @Test
    public void isPagePdfEnabled_shouldReturnCorrectValue() throws Exception {
        Assert.assertEquals(true, DataManager.getInstance().getConfiguration().isPagePdfEnabled());
    }

    /**
     * @see Configuration#isDocHierarchyPdfEnabled()
     * @verifies return correct value
     */
    @Test
    public void isDocHierarchyPdfEnabled_shouldReturnCorrectValue() throws Exception {
        Assert.assertEquals(true, DataManager.getInstance().getConfiguration().isDocHierarchyPdfEnabled());
    }

    /**
     * @see Configuration#isTitleEpubEnabled()
     * @verifies return correct value
     */
    @Test
    public void isTitleEpubEnabled_shouldReturnCorrectValue() throws Exception {
        Assert.assertFalse(DataManager.getInstance().getConfiguration().isTitleEpubEnabled());
    }

    /**
     * @see Configuration#isTocEpubEnabled()
     * @verifies return correct value
     */
    @Test
    public void isTocEpubEnabled_shouldReturnCorrectValue() throws Exception {
        Assert.assertFalse(DataManager.getInstance().getConfiguration().isTocEpubEnabled());
    }

    /**
     * @see Configuration#isMetadataEpubEnabled()
     * @verifies return correct value
     */
    @Test
    public void isMetadataEpubEnabled_shouldReturnCorrectValue() throws Exception {
        Assert.assertFalse(DataManager.getInstance().getConfiguration().isMetadataEpubEnabled());
    }

    /**
     * @see Configuration#getDownloadFolder(String)
     * @verifies return correct value for pdf
     */
    @Test
    public void getDownloadFolder_shouldReturnCorrectValueForPdf() throws Exception {
        Assert.assertEquals("/opt/digiverso/viewer/download_test_pdf", DataManager.getInstance().getConfiguration().getDownloadFolder("pdf"));
    }

    /**
     * @see Configuration#getDownloadFolder(String)
     * @verifies return correct value for epub
     */
    @Test
    public void getDownloadFolder_shouldReturnCorrectValueForEpub() throws Exception {
        Assert.assertEquals("/opt/digiverso/viewer/download_test_epub", DataManager.getInstance().getConfiguration().getDownloadFolder("epub"));
    }

    /**
     * @see Configuration#getDownloadFolder(String)
     * @verifies return empty string if type unknown
     */
    @Test
    public void getDownloadFolder_shouldReturnEmptyStringIfTypeUnknown() throws Exception {
        Assert.assertEquals("", DataManager.getInstance().getConfiguration().getDownloadFolder("xxx"));
    }

    /**
     * @see Configuration#isPreventProxyCaching()
     * @verifies return correct value
     */
    @Test
    public void isPreventProxyCaching_shouldReturnCorrectValue() throws Exception {
        Assert.assertEquals(true, DataManager.getInstance().getConfiguration().isPreventProxyCaching());
    }

    /**
     * @see Configuration#isSolrCompressionEnabled()
     * @verifies return correct value
     */
    @Test
    public void isSolrCompressionEnabled_shouldReturnCorrectValue() throws Exception {
        Assert.assertFalse(DataManager.getInstance().getConfiguration().isSolrCompressionEnabled());
    }

    /**
     * @see Configuration#isSolrBackwardsCompatible()
     * @verifies return correct value
     */
    @Test
    public void isSolrBackwardsCompatible_shouldReturnCorrectValue() throws Exception {
        Assert.assertTrue(DataManager.getInstance().getConfiguration().isSolrBackwardsCompatible());
    }

    /**
     * @see Configuration#isShowSidebarEventMetadata()
     * @verifies return correct value
     */
    @Test
    public void isShowSidebarEventMetadata_shouldReturnCorrectValue() throws Exception {
        Assert.assertEquals(false, DataManager.getInstance().getConfiguration().isShowSidebarEventMetadata());
    }

    /**
     * @see Configuration#isShowRecordLabelIfNoOtherViews()
     * @verifies return correct value
     */
    @Test
    public void isShowRecordLabelIfNoOtherViews_shouldReturnCorrectValue() throws Exception {
        Assert.assertTrue(DataManager.getInstance().getConfiguration().isShowRecordLabelIfNoOtherViews());
    }

    /**
     * @see Configuration#isSidebarFulltextLinkVisible()
     * @verifies return correct value
     */
    @Test
    public void isSidebarFulltextLinkVisible_shouldReturnCorrectValue() throws Exception {
        Assert.assertEquals(false, DataManager.getInstance().getConfiguration().isSidebarFulltextLinkVisible());
    }

    /**
     * @see Configuration#isSidebarMetadataViewLinkVisible()
     * @verifies return correct value
     */
    @Test
    public void isSidebarMetadataLinkVisible_shouldReturnCorrectValue() throws Exception {
        Assert.assertEquals(false, DataManager.getInstance().getConfiguration().isSidebarMetadataViewLinkVisible());
    }

    /**
     * @see Configuration#isSidebarPageViewLinkVisible()
     * @verifies return correct value
     */
    @Test
    public void isSidebarPageLinkVisible_shouldReturnCorrectValue() throws Exception {
        Assert.assertEquals(false, DataManager.getInstance().getConfiguration().isSidebarPageViewLinkVisible());
    }

    /**
     * @see Configuration#isSidebarCalendarViewLinkVisible()
     * @verifies return correct value
     */
    @Test
    public void isSidebarCalendarLinkVisible_shouldReturnCorrectValue() throws Exception {
        Assert.assertEquals(false, DataManager.getInstance().getConfiguration().isSidebarCalendarViewLinkVisible());
    }

    /**
     * @see Configuration#isSidebarThumbsViewLinkVisible()
     * @verifies return correct value
     */
    @Test
    public void isSidebarThumbsLinkVisible_shouldReturnCorrectValue() throws Exception {
        Assert.assertEquals(false, DataManager.getInstance().getConfiguration().isSidebarThumbsViewLinkVisible());
    }

    /**
     * @see Configuration#isSidebarOpacLinkVisible()
     * @verifies return correct value
     */
    @Test
    public void isSidebarOpacLinkVisible_shouldReturnCorrectValue() throws Exception {
        Assert.assertTrue(DataManager.getInstance().getConfiguration().isSidebarOpacLinkVisible());
    }

    /**
     * @see Configuration#isSidebarTocViewLinkVisible()
     * @verifies return correct value
     */
    @Test
    public void isSidebarTocLinkVisible_shouldReturnCorrectValue() throws Exception {
        Assert.assertEquals(false, DataManager.getInstance().getConfiguration().isSidebarTocViewLinkVisible());
    }

    /**
     * @see Configuration#isSidebarTocWidgetVisible()
     * @verifies return correct value
     */
    @Test
    public void isSidebarTocVisible_shouldReturnCorrectValue() throws Exception {
        Assert.assertEquals(false, DataManager.getInstance().getConfiguration().isSidebarTocWidgetVisible());
    }

    /**
     * @see Configuration#isSidebarTocWidgetVisibleInFullscreen()
     * @verifies return correct value
     */
    @Test
    public void isSidebarTocVisibleInFullscreen_shouldReturnCorrectValue() throws Exception {
        Assert.assertEquals(false, DataManager.getInstance().getConfiguration().isSidebarTocWidgetVisibleInFullscreen());
    }

    /**
     * @see Configuration#isSortingEnabled()
     * @verifies return correct value
     */
    @Test
    public void isSortingEnabled_shouldReturnCorrectValue() throws Exception {
        Assert.assertEquals(false, DataManager.getInstance().getConfiguration().isSortingEnabled());
    }

    /**
     * @see Configuration#getDefaultSortField()
     * @verifies return correct value
     */
    @Test
    public void getDefaultSortField_shouldReturnCorrectValue() throws Exception {
        Assert.assertEquals(SolrConstants.SORT_RANDOM, DataManager.getInstance().getConfiguration().getDefaultSortField());
    }

    /**
     * @see Configuration#isUrnDoRedirect()
     * @verifies return correct value
     */
    @Test
    public void isUrnDoRedirect_shouldReturnCorrectValue() throws Exception {
        Assert.assertEquals(true, DataManager.getInstance().getConfiguration().isUrnDoRedirect());
    }

    /**
     * @see Configuration#isCommentsEnabled()
     * @verifies return correct value
     */
    @Test
    public void isUserCommentsEnabled_shouldReturnCorrectValue() throws Exception {
        Assert.assertEquals(true, DataManager.getInstance().getConfiguration().isCommentsEnabled());
    }

    /**
     * @see Configuration#getCommentsCondition()
     * @verifies return correct value
     */
    @Test
    public void getUserCommentsCondition_shouldReturnCorrectValue() throws Exception {
        Assert.assertEquals("DC:varia", DataManager.getInstance().getConfiguration().getCommentsCondition());
    }

    /**
     * @see Configuration#useTiles()
     * @verifies return correct value
     */
    @Test
    public void useTiles_shouldReturnCorrectValue() throws Exception {
        Assert.assertEquals(true, DataManager.getInstance().getConfiguration().useTiles());
    }

    /**
     * @see Configuration#useTilesFullscreen()
     * @verifies return correct value
     */
    @Test
    public void useTilesFullscreen_shouldReturnCorrectValue() throws Exception {
        Assert.assertEquals(true, DataManager.getInstance().getConfiguration().useTilesFullscreen());
    }

    /**
     * @see Configuration#getPageType(PageType)
     * @verifies return null for non configured type
     */
    @Test
    public void getPageType_shouldReturnNullForNonConfiguredType() throws Exception {
        Assert.assertNull(DataManager.getInstance().getConfiguration().getPageType(PageType.term));
    }

    /**
     * @see Configuration#getSidebarMetadataForTemplate(String)
     * @verifies return correct template configuration
     */
    @Test
    public void getSidebarMetadataForTemplate_shouldReturnCorrectTemplateConfiguration() throws Exception {
        Assert.assertEquals(5, DataManager.getInstance().getConfiguration().getSidebarMetadataForTemplate("Map").size());
    }

    /**
     * @see Configuration#getSortFields()
     * @verifies return return all configured elements
     */
    @Test
    public void getSortFields_shouldReturnReturnAllConfiguredElements() throws Exception {
        List<String> fields = DataManager.getInstance().getConfiguration().getSortFields();
        Assert.assertEquals(6, fields.size());
        Assert.assertEquals("SORT_YEARPUBLISH;SORT_TITLE", fields.get(5));
    }

    /**
     * @see Configuration#getStaticSortFields()
     * @verifies return return all configured elements
     */
    @Test
    public void getStaticSortFields_shouldReturnReturnAllConfiguredElements() throws Exception {
        Assert.assertEquals(1, DataManager.getInstance().getConfiguration().getStaticSortFields().size());
    }

    /**
     * @see Configuration#getViewerMaxImageHeight()
     * @verifies return correct value
     */
    @Test
    public void getViewerMaxImageHeight_shouldReturnCorrectValue() throws Exception {
        Assert.assertEquals(7, DataManager.getInstance().getConfiguration().getViewerMaxImageHeight());
    }

    /**
     * @see Configuration#getViewerMaxImageScale()
     * @verifies return correct value
     */
    @Test
    public void getViewerMaxImageScale_shouldReturnCorrectValue() throws Exception {
        Assert.assertEquals(8, DataManager.getInstance().getConfiguration().getViewerMaxImageScale());
    }

    /**
     * @see Configuration#getViewerMaxImageWidth()
     * @verifies return correct value
     */
    @Test
    public void getViewerMaxImageWidth_shouldReturnCorrectValue() throws Exception {
        Assert.assertEquals(6, DataManager.getInstance().getConfiguration().getViewerMaxImageWidth());
    }

    /**
     * @see Configuration#getSidebarMetadataForTemplate(String)
     * @verifies return empty list if template not found
     */
    @Test
    public void getSidebarMetadataForTemplate_shouldReturnEmptyListIfTemplateNotFound() throws Exception {
        Assert.assertEquals(0, DataManager.getInstance().getConfiguration().getSidebarMetadataForTemplate("nonexistant").size());
    }

    /**
     * @see Configuration#getSidebarMetadataForTemplate(String)
     * @verifies return empty list if template is null
     */
    @Test
    public void getSidebarMetadataForTemplate_shouldReturnEmptyListIfTemplateIsNull() throws Exception {
        Assert.assertEquals(0, DataManager.getInstance().getConfiguration().getSidebarMetadataForTemplate(null).size());
    }

    /**
     * @see Configuration#getNormdataFieldsForTemplate(String)
     * @verifies return correct template configuration
     */
    @Test
    public void getNormdataFieldsForTemplate_shouldReturnCorrectTemplateConfiguration() throws Exception {
        Assert.assertEquals(2, DataManager.getInstance().getConfiguration().getNormdataFieldsForTemplate("CORPORATION").size());
    }

    /**
     * @see Configuration#getAdvancedSearchDefaultItemNumber()
     * @verifies return correct value
     */
    @Test
    public void getAdvancedSearchDefaultItemNumber_shouldReturnCorrectValue() throws Exception {
        Assert.assertEquals(3, DataManager.getInstance().getConfiguration().getAdvancedSearchDefaultItemNumber());
    }

    /**
     * @see Configuration#getAdvancedSearchFields()
     * @verifies return all values
     */
    @Test
    public void getAdvancedSearchFields_shouldReturnAllValues() throws Exception {
        List<AdvancedSearchFieldConfiguration> result = DataManager.getInstance().getConfiguration().getAdvancedSearchFields();
        Assert.assertEquals(11, result.size());
        Assert.assertTrue(result.get(0).isHierarchical());
        Assert.assertTrue(result.get(5).isRange());
        Assert.assertTrue(result.get(1).isUntokenizeForPhraseSearch());
        Assert.assertEquals("#SEPARATOR1#", result.get(7).getField());
        Assert.assertEquals("-----", result.get(7).getLabel());
        Assert.assertTrue(result.get(7).isDisabled());
    }

    /**
     * @see Configuration#isAdvancedSearchFieldHierarchical(String)
     * @verifies return correct value
     */
    @Test
    public void isAdvancedSearchFieldHierarchical_shouldReturnCorrectValue() throws Exception {

    }

    /**
     * @see Configuration#isAdvancedSearchFieldRange(String)
     * @verifies return correct value
     */
    @Test
    public void isAdvancedSearchFieldRange_shouldReturnCorrectValue() throws Exception {
        Assert.assertFalse(DataManager.getInstance().getConfiguration().isAdvancedSearchFieldRange(SolrConstants.DC));
        Assert.assertTrue(DataManager.getInstance().getConfiguration().isAdvancedSearchFieldRange("MD_YEARPUBLISH"));
    }

    /**
     * @see Configuration#isAdvancedSearchFieldUntokenizeForPhraseSearch(String)
     * @verifies return correct value
     */
    @Test
    public void isAdvancedSearchFieldUntokenizeForPhraseSearch_shouldReturnCorrectValue() throws Exception {
        Assert.assertFalse(DataManager.getInstance().getConfiguration().isAdvancedSearchFieldUntokenizeForPhraseSearch(SolrConstants.DC));
        Assert.assertTrue(DataManager.getInstance().getConfiguration().isAdvancedSearchFieldUntokenizeForPhraseSearch("MD_TITLE"));
    }

    /**
     * @see Configuration#getAdvancedSearchFieldSeparatorLabel(String)
     * @verifies return correct value
     */
    @Test
    public void getAdvancedSearchFieldSeparatorLabel_shouldReturnCorrectValue() throws Exception {
        Assert.assertEquals("-----", DataManager.getInstance().getConfiguration().getAdvancedSearchFieldSeparatorLabel("#SEPARATOR1#"));
    }

    /**
     * @see Configuration#getSidebarTocCollapseLengthThreshold()
     * @verifies return correct value
     */
    @Test
    public void getSidebarTocCollapseLengthThreshold_shouldReturnCorrectValue() throws Exception {
        Assert.assertEquals(141, DataManager.getInstance().getConfiguration().getSidebarTocCollapseLengthThreshold());
    }

    /**
     * @see Configuration#getSidebarTocLowestLevelToCollapseForLength()
     * @verifies return correct value
     */
    @Test
    public void getSidebarTocLowestLevelToCollapseForLength_shouldReturnCorrectValue() throws Exception {
        Assert.assertEquals(333, DataManager.getInstance().getConfiguration().getSidebarTocLowestLevelToCollapseForLength());
    }

    /**
     * @see Configuration#getDisplayTitleBreadcrumbs()
     * @verifies return correct value
     */
    @Test
    public void getDisplayTitleBreadcrumbs_shouldReturnCorrectValue() throws Exception {
        Assert.assertTrue(DataManager.getInstance().getConfiguration().getDisplayTitleBreadcrumbs());
    }

    /**
     * @see Configuration#getIncludeAnchorInTitleBreadcrumbs()
     * @verifies return correct value
     */
    @Test
    public void getIncludeAnchorInTitleBreadcrumbs_shouldReturnCorrectValue() throws Exception {
        Assert.assertTrue(DataManager.getInstance().getConfiguration().getIncludeAnchorInTitleBreadcrumbs());
    }

    /**
     * @see Configuration#getTitleBreadcrumbsMaxTitleLength()
     * @verifies return correct value
     */
    @Test
    public void getTitleBreadcrumbsMaxTitleLength_shouldReturnCorrectValue() throws Exception {
        Assert.assertEquals(20, DataManager.getInstance().getConfiguration().getTitleBreadcrumbsMaxTitleLength());
    }

    /**
     * @see Configuration#isDisplaySearchRssLinks()
     * @verifies return correct value
     */
    @Test
    public void isDisplaySearchRssLinks_shouldReturnCorrectValue() throws Exception {
        Assert.assertFalse(DataManager.getInstance().getConfiguration().isDisplaySearchRssLinks());
    }

    /**
     * @see Configuration#getCalendarDocStructTypes()
     * @verifies return all configured elements
     */
    @Test
    public void getCalendarDocStructTypes_shouldReturnAllConfiguredElements() throws Exception {
        Assert.assertEquals(2, DataManager.getInstance().getConfiguration().getCalendarDocStructTypes().size());
    }

    /**
     * @see Configuration#getAllFacetFields()
     * @verifies return correct order
     */
    @Test
    public void getAllFacetFields_shouldReturnCorrectOrder() throws Exception {
        List<String> result = DataManager.getInstance().getConfiguration().getAllFacetFields();
        Assert.assertEquals(5, result.size());
        Assert.assertEquals("DC", result.get(0));
        Assert.assertEquals("YEAR", result.get(1));
        Assert.assertEquals("MD_CREATOR", result.get(2));
        Assert.assertEquals("MD_PLACEPUBLISH", result.get(3));
        Assert.assertEquals("WKT_COORDS", result.get(4));
    }

    /**
     * @see Configuration#getFacetFields()
     * @verifies return all values
     */
    @Test
    public void geFacetFields_shouldReturnAllValues() throws Exception {
        Assert.assertEquals(2, DataManager.getInstance().getConfiguration().getFacetFields().size());
    }

    /**
     * @see Configuration#getHierarchicalFacetFields()
     * @verifies return all values
     */
    @Test
    public void getHierarchicalFacetFields_shouldReturnAllValues() throws Exception {
        Assert.assertEquals(2, DataManager.getInstance().getConfiguration().getHierarchicalFacetFields().size());
    }

    /**
     * @see Configuration#getInitialFacetElementNumber()
     * @verifies return correct value
     */
    @Test
    public void getInitialFacetElementNumber_shouldReturnCorrectValue() throws Exception {
        Assert.assertEquals(4, DataManager.getInstance().getConfiguration().getInitialFacetElementNumber(SolrConstants.DC));
        Assert.assertEquals(16, DataManager.getInstance().getConfiguration().getInitialFacetElementNumber("MD_PLACEPUBLISH"));
        Assert.assertEquals(23, DataManager.getInstance().getConfiguration().getInitialFacetElementNumber(null));
    }

    /**
     * @see Configuration#getInitialFacetElementNumber(String)
     * @verifies return default value if field not found
     */
    @Test
    public void getInitialFacetElementNumber_shouldReturnDefaultValueIfFieldNotFound() throws Exception {
        Assert.assertEquals(-1, DataManager.getInstance().getConfiguration().getInitialFacetElementNumber("YEAR"));
    }

    /**
     * @see Configuration#getPriorityValuesForFacetField(String)
     * @verifies return return all configured elements for regular fields
     */
    @Test
    public void getPriorityValuesForFacetField_shouldReturnReturnAllConfiguredElementsForRegularFields() throws Exception {
        List<String> result = DataManager.getInstance().getConfiguration().getPriorityValuesForFacetField("MD_PLACEPUBLISH");
        Assert.assertNotNull(result);
        Assert.assertEquals(3, result.size());
        Assert.assertEquals("val1", result.get(0));
        Assert.assertEquals("val2", result.get(1));
        Assert.assertEquals("val3", result.get(2));
    }

    /**
     * @see Configuration#getPriorityValuesForFacetField(String)
     * @verifies return return all configured elements for hierarchical fields
     */
    @Test
    public void getPriorityValuesForFacetField_shouldReturnReturnAllConfiguredElementsForHierarchicalFields() throws Exception {
        List<String> result = DataManager.getInstance().getConfiguration().getPriorityValuesForFacetField("DC");
        Assert.assertNotNull(result);
        Assert.assertEquals(2, result.size());
        Assert.assertEquals("collection2", result.get(0));
        Assert.assertEquals("collection1", result.get(1));
    }

    /**
     * @see Configuration#getLabelFieldForFacetField(String)
     * @verifies return correct value
     */
    @Test
    public void getLabelFieldForFacetField_shouldReturnCorrectValue() throws Exception {
        Assert.assertEquals("MD_FIELDLABEL", DataManager.getInstance().getConfiguration().getLabelFieldForFacetField(SolrConstants.YEAR));
        Assert.assertEquals("MD_FIRSTNAME", DataManager.getInstance().getConfiguration().getLabelFieldForFacetField("MD_CREATOR"));
    }

    /**
     * @see Configuration#getLabelFieldForFacetField(String)
     * @verifies return null if no value found
     */
    @Test
    public void getLabelFieldForFacetField_shouldReturnNullIfNoValueFound() throws Exception {
        Assert.assertNull(DataManager.getInstance().getConfiguration().getLabelFieldForFacetField("MD_PLACEPUBLISH"));
    }

    @Test
    public void getSortOrderTest() {
        Assert.assertEquals("numerical", DataManager.getInstance().getConfiguration().getSortOrder("YEAR"));
        Assert.assertEquals("default", DataManager.getInstance().getConfiguration().getSortOrder("MD_PLACEPUBLISH"));
        Assert.assertEquals("alphabetical", DataManager.getInstance().getConfiguration().getSortOrder("MD_CREATOR"));
    }

    /**
     * @see Configuration#isAdvancedSearchEnabled()
     * @verifies return correct value
     */
    @Test
    public void isAdvancedSearchEnabled_shouldReturnCorrectValue() throws Exception {
        Assert.assertFalse(DataManager.getInstance().getConfiguration().isAdvancedSearchEnabled());
    }

    /**
     * @see Configuration#isCalendarSearchEnabled()
     * @verifies return correct value
     */
    @Test
    public void isCalendarSearchEnabled_shouldReturnCorrectValue() throws Exception {
        Assert.assertFalse(DataManager.getInstance().getConfiguration().isCalendarSearchEnabled());
    }

    /**
     * @see Configuration#isTimelineSearchEnabled()
     * @verifies return correct value
     */
    @Test
    public void isTimelineSearchEnabled_shouldReturnCorrectValue() throws Exception {
        Assert.assertFalse(DataManager.getInstance().getConfiguration().isTimelineSearchEnabled());
    }

    /**
     * @see Configuration#getStaticQuerySuffix()
     * @verifies return correct value
     */
    @Test
    public void getStaticQuerySuffix_shouldReturnCorrectValue() throws Exception {
        Assert.assertEquals("-BOOL_HIDE:true", DataManager.getInstance().getConfiguration().getStaticQuerySuffix());
    }

    /**
     * @see Configuration#getNextVersionIdentifierField()
     * @verifies return correct value
     */
    @Test
    public void getNextVersionIdentifierField_shouldReturnCorrectValue() throws Exception {
        Assert.assertEquals("MD_PREVIOUS_VERSION", DataManager.getInstance().getConfiguration().getPreviousVersionIdentifierField());
    }

    /**
     * @see Configuration#getPreviousVersionIdentifierField()
     * @verifies return correct value
     */
    @Test
    public void getPreviousVersionIdentifierField_shouldReturnCorrectValue() throws Exception {
        Assert.assertEquals("MD_NEXT_VERSION", DataManager.getInstance().getConfiguration().getNextVersionIdentifierField());
    }

    /**
     * @see Configuration#getVersionLabelField()
     * @verifies return correct value
     */
    @Test
    public void getVersionLabelField_shouldReturnCorrectValue() throws Exception {
        Assert.assertEquals("MD_VERSIONLABEL", DataManager.getInstance().getConfiguration().getVersionLabelField());
    }

    /**
     * @see Configuration#getCmsTextFolder()
     * @verifies return correct value
     */
    @Test
    public void getCmsTextFolder_shouldReturnCorrectValue() throws Exception {
        Assert.assertEquals("cms", DataManager.getInstance().getConfiguration().getCmsTextFolder());
    }

    /**
     * @see Configuration#isForceJpegConversion()
     * @verifies return correct value
     */
    @Test
    public void isForceJpegConversion_shouldReturnCorrectValue() throws Exception {
        Assert.assertTrue(DataManager.getInstance().getConfiguration().isForceJpegConversion());
    }

    /**
     * @see Configuration#getCommentsNotificationEmailAddresses()
     * @verifies return all configured elements
     */
    @Test
    public void getUserCommentsNotificationEmailAddresses_shouldReturnAllConfiguredElements() throws Exception {
        Assert.assertEquals(2, DataManager.getInstance().getConfiguration().getCommentsNotificationEmailAddresses().size());
    }

    /**
     * @see Configuration#getAltoFolder()
     * @verifies return correct value
     */
    @Test
    public void getAltoFolder_shouldReturnCorrectValue() throws Exception {
        Assert.assertEquals("alto", DataManager.getInstance().getConfiguration().getAltoFolder());
    }

    /**
     * @see Configuration#getAltoCrowdsourcingFolder()
     * @verifies return correct value
     */
    @Test
    public void getAltoCrowdsourcingFolder_shouldReturnCorrectValue() throws Exception {
        Assert.assertEquals("alto_crowd", DataManager.getInstance().getConfiguration().getAltoCrowdsourcingFolder());
    }

    /**
     * @see Configuration#getFulltextFolder()
     * @verifies return correct value
     */
    @Test
    public void getFulltextFolder_shouldReturnCorrectValue() throws Exception {
        Assert.assertEquals("fulltext", DataManager.getInstance().getConfiguration().getFulltextFolder());
    }

    /**
     * @see Configuration#getFulltextCrowdsourcingFolder()
     * @verifies return correct value
     */
    @Test
    public void getFulltextCrowdsourcingFolder_shouldReturnCorrectValue() throws Exception {
        Assert.assertEquals("fulltext_crowd", DataManager.getInstance().getConfiguration().getFulltextCrowdsourcingFolder());
    }

    /**
     * @see Configuration#getAbbyyFolder()
     * @verifies return correct value
     */
    @Test
    public void getAbbyyFolder_shouldReturnCorrectValue() throws Exception {
        Assert.assertEquals("abbyy", DataManager.getInstance().getConfiguration().getAbbyyFolder());
    }

    /**
     * @see Configuration#getTeiFolder()
     * @verifies return correct value
     */
    @Test
    public void getTeiFolder_shouldReturnCorrectValue() throws Exception {
        Assert.assertEquals("tei", DataManager.getInstance().getConfiguration().getTeiFolder());
    }

    /**
     * @see Configuration#getCmdiFolder()
     * @verifies return correct value
     */
    @Test
    public void getCmdiFolder_shouldReturnCorrectValue() throws Exception {
        Assert.assertEquals("cmdi", DataManager.getInstance().getConfiguration().getCmdiFolder());
    }

    /**
     * @see Configuration#getAnnotationFolder()
     * @verifies return correct value
     */
    @Test
    public void getAnnotationFolder_shouldReturnCorrectValue() throws Exception {
        Assert.assertEquals("annotations", DataManager.getInstance().getConfiguration().getAnnotationFolder());
    }

    /**
     * @see Configuration#getEndYearForTimeline()
     * @verifies return correct value
     */
    @Test
    public void getEndYearForTimeline_shouldReturnCorrectValue() throws Exception {
        Assert.assertEquals("1865", DataManager.getInstance().getConfiguration().getEndYearForTimeline());
    }

    /**
     * @see Configuration#getStartYearForTimeline()
     * @verifies return correct value
     */
    @Test
    public void getStartYearForTimeline_shouldReturnCorrectValue() throws Exception {
        Assert.assertEquals("1861", DataManager.getInstance().getConfiguration().getStartYearForTimeline());
    }

    /**
     * @see Configuration#getTimelineHits()
     * @verifies return correct value
     */
    @Test
    public void getTimelineHits_shouldReturnCorrectValue() throws Exception {
        Assert.assertEquals("120", DataManager.getInstance().getConfiguration().getTimelineHits());
    }

    /**
     * @see Configuration#isDisplayTimeMatrix()
     * @verifies return correct value
     */
    @Test
    public void isDisplayTimeMatrix_shouldReturnCorrectValue() throws Exception {
        Assert.assertEquals(true, DataManager.getInstance().getConfiguration().isDisplayTimeMatrix());
    }

    /**
     * @see Configuration#showThumbnailsInToc()
     * @verifies return correct value
     */
    @Test
    public void showThumbnailsInToc_shouldReturnCorrectValue() throws Exception {
        Assert.assertEquals(false, DataManager.getInstance().getConfiguration().showThumbnailsInToc());
    }

    /**
     * @see Configuration#getPiwikBaseURL()
     * @verifies return correct value
     */
    @Test
    public void getPiwikBaseURL_shouldReturnCorrectValue() throws Exception {
        Assert.assertEquals("baseURL_value", DataManager.getInstance().getConfiguration().getPiwikBaseURL());
    }

    /**
     * @see Configuration#getPiwikSiteID()
     * @verifies return correct value
     */
    @Test
    public void getPiwikSiteID_shouldReturnCorrectValue() throws Exception {
        Assert.assertEquals("siteID_value", DataManager.getInstance().getConfiguration().getPiwikSiteID());
    }

    /**
     * @see Configuration#isPiwikTrackingEnabled()
     * @verifies return correct value
     */
    @Test
    public void isPiwikTrackingEnabled_shouldReturnCorrectValue() throws Exception {
        Assert.assertEquals(true, DataManager.getInstance().getConfiguration().isPiwikTrackingEnabled());
    }

    /**
     * @see Configuration#getSearchFilters()
     * @verifies return all configured elements
     */
    @Test
    public void getSearchFilters_shouldReturnAllConfiguredElements() throws Exception {
        Assert.assertEquals(3, DataManager.getInstance().getConfiguration().getSearchFilters().size());
    }

    /**
     * @see Configuration#getAnchorThumbnailMode()
     * @verifies return correct value
     */
    @Test
    public void getAnchorThumbnailMode_shouldReturnCorrectValue() throws Exception {
        Assert.assertEquals("FIRSTVOLUME", DataManager.getInstance().getConfiguration().getAnchorThumbnailMode());
    }

    /**
     * @see Configuration#isDisplayCollectionBrowsing()
     * @verifies return correct value
     */
    @Test
    public void isDisplayCollectionBrowsing_shouldReturnCorrectValue() throws Exception {
        Assert.assertEquals(false, DataManager.getInstance().getConfiguration().isDisplayCollectionBrowsing());
    }

    /**
     * @see Configuration#getDisplayTitlePURL()
     * @verifies return correct value
     */
    @Test
    public void getDisplayTitlePURL_shouldReturnCorrectValue() throws Exception {
        Assert.assertEquals(false, DataManager.getInstance().getConfiguration().isDisplayTitlePURL());
    }

    /**
     * @see Configuration#getWebApiFields()
     * @verifies return all configured elements
     */
    @Test
    public void getWebApiFields_shouldReturnAllConfiguredElements() throws Exception {
        List<Map<String, String>> fields = DataManager.getInstance().getConfiguration().getWebApiFields();
        Assert.assertEquals(2, fields.size());
        Assert.assertEquals("json1", fields.get(0).get("jsonField"));
        Assert.assertEquals("lucene1", fields.get(0).get("luceneField"));
        Assert.assertEquals("true", fields.get(0).get("multivalue"));
        Assert.assertEquals(null, fields.get(1).get("multivalue"));
    }

    /**
     * @see Configuration#getDbPersistenceUnit()
     * @verifies return correct value
     */
    @Test
    public void getDbPersistenceUnit_shouldReturnCorrectValue() throws Exception {
        Assert.assertEquals("intranda_viewer_test", DataManager.getInstance().getConfiguration().getDbPersistenceUnit());
    }

    /**
     * @see Configuration#useCustomNavBar()
     * @verifies return correct value
     */
    @Test
    public void useCustomNavBar_shouldReturnCorrectValue() throws Exception {
        Assert.assertEquals(true, DataManager.getInstance().getConfiguration().useCustomNavBar());
    }

    /**
     * @see Configuration#getCmsMediaFolder()
     * @verifies return correct value
     */
    @Test
    public void getCmsMediaFolder_shouldReturnCorrectValue() throws Exception {
        Assert.assertEquals("cmsMediaFolder_value", DataManager.getInstance().getConfiguration().getCmsMediaFolder());
    }

    /**
     * @see Configuration#getCmsMediaFolder()
     * @verifies return correct value
     */
    @Test
    public void getCmsTemplateFolder_shouldReturnCorrectValue() throws Exception {
        Assert.assertEquals("cmsTemplateFolder_value", DataManager.getInstance().getConfiguration().getCmsTemplateFolder());
    }

    /**
     * @see Configuration#getCmsClassifications()
     * @verifies return all configured elements
     */
    @Test
    public void getCmsClassifications_shouldReturnAllConfiguredElements() throws Exception {
        Assert.assertEquals(4, DataManager.getInstance().getConfiguration().getCmsClassifications().size());
        Assert.assertEquals("classification1", DataManager.getInstance().getConfiguration().getCmsClassifications().get(0));
        Assert.assertEquals("classification2", DataManager.getInstance().getConfiguration().getCmsClassifications().get(1));
        Assert.assertEquals("classification3", DataManager.getInstance().getConfiguration().getCmsClassifications().get(2));
        Assert.assertEquals("classification4", DataManager.getInstance().getConfiguration().getCmsClassifications().get(3));
    }

    @Test
    public void getCmsMediaDisplayWidthTest() {
        Assert.assertEquals(600, DataManager.getInstance().getConfiguration().getCmsMediaDisplayWidth());
    }

    @Test
    public void getCmsMediaDisplaHeightTest() {
        Assert.assertEquals(800, DataManager.getInstance().getConfiguration().getCmsMediaDisplayHeight());
    }

    /**
     * @see Configuration#isSearchSavingEnabled()
     * @verifies return correct value
     */
    @Test
    public void isSearchSavingEnabled_shouldReturnCorrectValue() throws Exception {
        Assert.assertFalse(DataManager.getInstance().getConfiguration().isSearchSavingEnabled());
    }

    @Test
    public void getImageViewZoomScalesTest() throws ViewerConfigurationException {
        List<String> scales = DataManager.getInstance().getConfiguration().getImageViewZoomScales();
        Assert.assertEquals("600", scales.get(0));
        Assert.assertEquals("1000", scales.get(1));
        Assert.assertEquals("1500", scales.get(2));
        Assert.assertEquals("3000", scales.get(3));
    }

    @Test
    public void getFullscreenViewZoomScalesTest() throws ViewerConfigurationException {
        List<String> scales = DataManager.getInstance().getConfiguration().getImageViewZoomScales(PageType.viewFullscreen, null);
        Assert.assertEquals("1000", scales.get(0));
        Assert.assertEquals("2000", scales.get(1));
        Assert.assertEquals("3000", scales.get(2));
    }

    @Test
    public void getImageViewTileSizesTest() throws ViewerConfigurationException {
        Map<Integer, List<Integer>> tiles = DataManager.getInstance().getConfiguration().getTileSizes();
        Assert.assertEquals(512, tiles.keySet().iterator().next(), 0);
        Assert.assertEquals(3, tiles.get(512).size());
        Assert.assertEquals(1, tiles.get(512).get(0), 0);
        Assert.assertEquals(2, tiles.get(512).get(1), 0);
        Assert.assertEquals(3, tiles.get(512).get(2), 0);
    }

    @Test
    public void getFullscreenTileSizesTest() throws ViewerConfigurationException {
        Map<Integer, List<Integer>> tiles = DataManager.getInstance().getConfiguration().getTileSizes(PageType.viewFullscreen, null);
        Assert.assertEquals(1024, tiles.keySet().iterator().next(), 0);
        Assert.assertEquals(3, tiles.get(1024).size());
        Assert.assertEquals(2, tiles.get(1024).get(0), 0);
        Assert.assertEquals(4, tiles.get(1024).get(1), 0);
        Assert.assertEquals(8, tiles.get(1024).get(2), 0);
    }

    @Test
    public void getFooterHeightTest() throws ViewerConfigurationException {
        Assert.assertEquals(50, DataManager.getInstance().getConfiguration().getFooterHeight());
    }

    @Test
    public void getCrowdsourcingFooterHeightTest() throws ViewerConfigurationException {
        Assert.assertEquals(0, DataManager.getInstance().getConfiguration().getFooterHeight(PageType.editContent, null));
    }

    /**
     * @see Configuration#getUrnResolverUrl()
     * @verifies return correct value
     */
    @Test
    public void getUrnResolverUrl_shouldReturnCorrectValue() throws Exception {
        Assert.assertEquals("urnResolver_value", DataManager.getInstance().getConfiguration().getUrnResolverUrl());
    }

    /**
     * @see Configuration#getTocVolumeSortFieldsForTemplate(String)
     * @verifies return correct template configuration
     */
    @Test
    public void getTocVolumeSortFieldsForTemplate_shouldReturnCorrectTemplateConfiguration() throws Exception {
        List<StringPair> fields = DataManager.getInstance().getConfiguration().getTocVolumeSortFieldsForTemplate("CustomDocstruct");
        Assert.assertEquals(2, fields.size());
        Assert.assertEquals("CURRENTNOSORT", fields.get(0).getOne());
        Assert.assertEquals("desc", fields.get(0).getTwo());
        Assert.assertEquals("SORT_TITLE", fields.get(1).getOne());
        Assert.assertEquals("asc", fields.get(1).getTwo());
    }

    /**
     * @see Configuration#getTocVolumeSortFieldsForTemplate(String)
     * @verifies return default template configuration if template not found
     */
    @Test
    public void getTocVolumeSortFieldsForTemplate_shouldReturnDefaultTemplateConfigurationIfTemplateNotFound() throws Exception {
        List<StringPair> fields = DataManager.getInstance().getConfiguration().getTocVolumeSortFieldsForTemplate("notfound");
        Assert.assertEquals(1, fields.size());
        Assert.assertEquals("CURRENTNOSORT", fields.get(0).getOne());
        Assert.assertEquals("asc", fields.get(0).getTwo());
    }

    /**
     * @see Configuration#getTocVolumeSortFieldsForTemplate(String)
     * @verifies return default template configuration if template is null
     */
    @Test
    public void getTocVolumeSortFieldsForTemplate_shouldReturnDefaultTemplateConfigurationIfTemplateIsNull() throws Exception {
        List<StringPair> fields = DataManager.getInstance().getConfiguration().getTocVolumeSortFieldsForTemplate(null);
        Assert.assertEquals(1, fields.size());
        Assert.assertEquals("CURRENTNOSORT", fields.get(0).getOne());
        Assert.assertEquals("asc", fields.get(0).getTwo());
    }

    /**
     * @see Configuration#getTocVolumeGroupFieldForTemplate(String)
     * @verifies return correct value
     */
    @Test
    public void getTocVolumeGroupFieldForTemplate_shouldReturnCorrectValue() throws Exception {
        Assert.assertEquals("GROUP", DataManager.getInstance().getConfiguration().getTocVolumeGroupFieldForTemplate("CustomDocstruct"));
    }

    /**
     * @see Configuration#isBoostTopLevelDocstructs()
     * @verifies return correct value
     */
    @Test
    public void isBoostTopLevelDocstructs_shouldReturnCorrectValue() throws Exception {
        Assert.assertFalse(DataManager.getInstance().getConfiguration().isBoostTopLevelDocstructs());
    }

    /**
     * @see Configuration#getRecordGroupIdentifierFields()
     * @verifies return all configured values
     */
    @Test
    public void getRecordGroupIdentifierFields_shouldReturnAllConfiguredValues() throws Exception {
        Assert.assertEquals(2, DataManager.getInstance().getConfiguration().getRecordGroupIdentifierFields().size());
    }

    /**
     * @see Configuration#getAncestorIdentifierFields()
     * @verifies return all configured values
     */
    @Test
    public void getAncestorIdentifierFields_shouldReturnAllConfiguredValues() throws Exception {
        List<String> list = DataManager.getInstance().getConfiguration().getAncestorIdentifierFields();
        Assert.assertNotNull(list);
        Assert.assertEquals(1, list.size());
        Assert.assertEquals(SolrConstants.PI_PARENT, list.get(0));
    }

    /**
     * @see Configuration#isTocListSiblingRecords()
     * @verifies return correctValue
     */
    @Test
    public void isTocListSiblingRecords_shouldReturnCorrectValue() throws Exception {
        Assert.assertTrue(DataManager.getInstance().getConfiguration().isTocListSiblingRecords());
    }

    /**
     * @see Configuration#getTocAnchorGroupElementsPerPage()
     * @verifies return correct value
     */
    @Test
    public void getTocAnchorGroupElementsPerPage_shouldReturnCorrectValue() throws Exception {
        Assert.assertEquals(10, DataManager.getInstance().getConfiguration().getTocAnchorGroupElementsPerPage());
    }

    /**
     * @see Configuration#getCollectionDisplayDepthForSearch(String)
     * @verifies return correct value
     */
    @Test
    public void getCollectionDisplayDepthForSearch_shouldReturnCorrectValue() throws Exception {
        Assert.assertEquals(5, DataManager.getInstance().getConfiguration().getCollectionDisplayDepthForSearch(SolrConstants.DC));
    }

    /**
     * @see Configuration#getCollectionDisplayDepthForSearch(String)
     * @verifies return -1 if no collection config was found
     */
    @Test
    public void getCollectionDisplayDepthForSearch_shouldReturn1IfNoCollectionConfigWasFound() throws Exception {
        Assert.assertEquals(-1, DataManager.getInstance().getConfiguration().getCollectionDisplayDepthForSearch("MD_NOSUCHFIELD"));
    }

    /**
     * @see Configuration#getCollectionHierarchyField()
     * @verifies return first field where hierarchy enabled
     */
    @Test
    public void getCollectionHierarchyField_shouldReturnFirstFieldWhereHierarchyEnabled() throws Exception {
        Assert.assertEquals("MD_KNOWLEDGEFIELD", DataManager.getInstance().getConfiguration().getCollectionHierarchyField());
    }

    /**
     * @see Configuration#isAddCollectionHierarchyToBreadcrumbs(String)
     * @verifies return correct value
     */
    @Test
    public void isAddCollectionHierarchyToBreadcrumbs_shouldReturnCorrectValue() throws Exception {
        Assert.assertFalse(DataManager.getInstance().getConfiguration().isAddCollectionHierarchyToBreadcrumbs("DC"));
        Assert.assertTrue(DataManager.getInstance().getConfiguration().isAddCollectionHierarchyToBreadcrumbs("MD_KNOWLEDGEFIELD"));
    }

    /**
     * @see Configuration#isAddCollectionHierarchyToBreadcrumbs(String)
     * @verifies return false if no collection config was found
     */
    @Test
    public void isAddCollectionHierarchyToBreadcrumbs_shouldReturnFalseIfNoCollectionConfigWasFound() throws Exception {
        Assert.assertFalse(DataManager.getInstance().getConfiguration().isAddCollectionHierarchyToBreadcrumbs("MD_NOSUCHFIELD"));
    }

    @Test
    public void testBrokenConfig() {
        DataManager.getInstance()
                .injectConfiguration(new Configuration(new File("src/test/resources/config_viewer_broken.test.xml").getAbsolutePath()));
        String localConfig = DataManager.getInstance().getConfiguration().getConfigLocalPath();
        Assert.assertEquals(localConfig, "src/test/resources/localConfig/");
        String viewerHome = DataManager.getInstance().getConfiguration().getViewerHome();
        Assert.assertEquals(viewerHome, "src/test/resources/data/viewer/");
        String dataRepositories = DataManager.getInstance().getConfiguration().getDataRepositoriesHome();
        Assert.assertEquals(dataRepositories, "src/test/resources/data/viewer/data/");

    }

    /**
     * @see Configuration#getTranskribusDefaultCollection()
     * @verifies return correct value
     */
    @Test
    public void getTranskribusDefaultCollection_shouldReturnCorrectValue() throws Exception {
        Assert.assertEquals("intranda_viewer", DataManager.getInstance().getConfiguration().getTranskribusDefaultCollection());
    }

    /**
     * @see Configuration#getTranskribusAllowedDocumentTypes()
     * @verifies return all configured elements
     */
    @Test
    public void getTranskribusAllowedDocumentTypes_shouldReturnAllConfiguredElements() throws Exception {
        Assert.assertEquals(2, DataManager.getInstance().getConfiguration().getTranskribusAllowedDocumentTypes().size());
    }

    /**
     * @see Configuration#getTranskribusRestApiUrl()
     * @verifies return correct value
     */
    @Test
    public void getTranskribusRestApiUrl_shouldReturnCorrectValue() throws Exception {
        Assert.assertEquals("https://transkribus.eu/TrpServerTesting/rest/", DataManager.getInstance().getConfiguration().getTranskribusRestApiUrl());
    }

    /**
     * @see Configuration#isTranskribusEnabled()
     * @verifies return correct value
     */
    @Test
    public void isTranskribusEnabled_shouldReturnCorrectValue() throws Exception {
        Assert.assertEquals(true, DataManager.getInstance().getConfiguration().isTranskribusEnabled());
    }

    /**
     * @see Configuration#getDocstructTargetPageType(String)
     * @verifies return correct value
     */
    @Test
    public void getDocstructTargetPageType_shouldReturnCorrectValue() throws Exception {
        Assert.assertEquals("toc", DataManager.getInstance().getConfiguration().getDocstructTargetPageType("Catalogue"));
    }

    /**
     * @see Configuration#getDocstructTargetPageType(String)
     * @verifies return null if docstruct not found
     */
    @Test
    public void getDocstructTargetPageType_shouldReturnNullIfDocstructNotFound() throws Exception {
        Assert.assertNull(DataManager.getInstance().getConfiguration().getDocstructTargetPageType("notfound"));
    }

    /**
     * @see Configuration#getFulltextPercentageWarningThreshold()
     * @verifies return correct value
     */
    @Test
    public void getFulltextPercentageWarningThreshold_shouldReturnCorrectValue() throws Exception {
        Assert.assertEquals(99, DataManager.getInstance().getConfiguration().getFulltextPercentageWarningThreshold());
    }

    /**
     * @see Configuration#isUseViewerLocaleAsRecordLanguage()
     * @verifies return correct value
     */
    @Test
    public void isUseViewerLocaleAsRecordLanguage_shouldReturnCorrectValue() throws Exception {
        Assert.assertTrue(DataManager.getInstance().getConfiguration().isUseViewerLocaleAsRecordLanguage());
    }

    /**
     * @see Configuration#getFallbackDefaultLanguage()
     * @verifies return correct value
     */
    @Test
    public void getFallbackDefaultLanguage_shouldReturnCorrectValue() throws Exception {
        Assert.assertEquals("de", DataManager.getInstance().getConfiguration().getFallbackDefaultLanguage());
    }

    /**
     * @see Configuration#getSearchExcelExportFields()
     * @verifies return all values
     */
    @Test
    public void getSearchExcelExportFields_shouldReturnAllValues() throws Exception {
        List<String> result = DataManager.getInstance().getConfiguration().getSearchExcelExportFields();
        Assert.assertNotNull(result);
        Assert.assertEquals(2, result.size());
        Assert.assertEquals(SolrConstants.PI, result.get(0));
        Assert.assertEquals(SolrConstants.LABEL, result.get(1));
    }

    /**
     * @see Configuration#isSearchExcelExportEnabled()
     * @verifies return correct value
     */
    @Test
    public void isSearchExcelExportEnabled_shouldReturnCorrectValue() throws Exception {
        Assert.assertTrue(DataManager.getInstance().getConfiguration().isSearchExcelExportEnabled());
    }

    /**
     * @see Configuration#isDisplayAdditionalMetadataEnabled()
     * @verifies return correct value
     */
    @Test
    public void isDisplayAdditionalMetadataEnabled_shouldReturnCorrectValue() throws Exception {
        Assert.assertFalse(DataManager.getInstance().getConfiguration().isDisplayAdditionalMetadataEnabled());
    }

    /**
     * @see Configuration#getDisplayAdditionalMetadataIgnoreFields()
     * @verifies return correct values
     */
    @Test
    public void getDisplayAdditionalMetadataIgnoreFields_shouldReturnCorrectValues() throws Exception {
        List<String> results = DataManager.getInstance().getConfiguration().getDisplayAdditionalMetadataIgnoreFields();
        Assert.assertNotNull(results);
        Assert.assertEquals(3, results.size());
        Assert.assertEquals(SolrConstants.ISANCHOR, results.get(0));
        Assert.assertEquals(SolrConstants.ISWORK, results.get(1));
        Assert.assertEquals(SolrConstants.PI_TOPSTRUCT, results.get(2));
    }

    /**
     * @see Configuration#getDisplayAdditionalMetadataTranslateFields()
     * @verifies return correct values
     */
    @Test
    public void getDisplayAdditionalMetadataTranslateFields_shouldReturnCorrectValues() throws Exception {
        List<String> results = DataManager.getInstance().getConfiguration().getDisplayAdditionalMetadataTranslateFields();
        Assert.assertNotNull(results);
        Assert.assertEquals(3, results.size());
        Assert.assertEquals(SolrConstants.DC, results.get(0));
        Assert.assertEquals(SolrConstants.DOCSTRCT, results.get(1));
        Assert.assertEquals("MD_LANGUAGE", results.get(2));
    }

    /**
     * @see Configuration#isDisplayEmptyTocInSidebar()
     * @verifies return correct value
     */
    @Test
    public void isDisplayEmptyTocInSidebar_shouldReturnCorrectValue() throws Exception {
        Assert.assertFalse(DataManager.getInstance().getConfiguration().isDisplayEmptyTocInSidebar());
    }

    @Test
    public void isDoublePageNavigationEnabled_shouldReturnCorrectValue() throws Exception {
        Assert.assertTrue(DataManager.getInstance().getConfiguration().isDoublePageNavigationEnabled());
    }

    /**
     * @see Configuration#getSitelinksFilterQuery()
     * @verifies return correct value
     */
    @Test
    public void getSitelinksFilterQuery_shouldReturnCorrectValue() throws Exception {
        Assert.assertEquals("ISWORK:true", DataManager.getInstance().getConfiguration().getSitelinksFilterQuery());
    }

    /**
     * @see Configuration#getSitelinksField()
     * @verifies return correct value
     */
    @Test
    public void getSitelinksField_shouldReturnCorrectValue() throws Exception {
        Assert.assertEquals(SolrConstants._CALENDAR_YEAR, DataManager.getInstance().getConfiguration().getSitelinksField());
    }

    @Test
    public void getGetConfiguredCollections() {
        List<String> fields = DataManager.getInstance().getConfiguration().getConfiguredCollections();
        Assert.assertEquals(fields.size(), 3);
        Assert.assertTrue(fields.contains("DC"));
        Assert.assertTrue(fields.contains("MD_KNOWLEDGEFIELD"));
        Assert.assertTrue(fields.contains("MD_HIERARCHICALFIELD"));
    }

    /**
     * @see Configuration#isFullAccessForLocalhost()
     * @verifies return correct value
     */
    @Test
    public void isFullAccessForLocalhost_shouldReturnCorrectValue() throws Exception {
        Assert.assertEquals(true, DataManager.getInstance().getConfiguration().isFullAccessForLocalhost());
    }

    /**
     * @see Configuration#getDocstrctWhitelistFilterSuffix()
     * @verifies return correct value
     */
    @Test
    public void getDocstrctWhitelistFilterSuffix_shouldReturnCorrectValue() throws Exception {
        Assert.assertEquals("ISWORK:true OR ISANCHOR:true", DataManager.getInstance().getConfiguration().getDocstrctWhitelistFilterQuery());
    }

    /**
     * @see Configuration#getIIIFMetadataLabel(String)
     * @verifies return correct values
     */
    @Test
    public void getIIIFMetadataLabel_shouldReturnCorrectValues() throws Exception {
        Assert.assertEquals("", DataManager.getInstance().getConfiguration().getIIIFMetadataLabel("MD_*"));
        Assert.assertEquals("label_year", DataManager.getInstance().getConfiguration().getIIIFMetadataLabel("YEAR"));
        Assert.assertEquals("label_provenienz", DataManager.getInstance().getConfiguration().getIIIFMetadataLabel("Provenienz/MD_EVENT_DETAILS"));
        Assert.assertEquals("", DataManager.getInstance().getConfiguration().getIIIFMetadataLabel("/YEAR"));
    }

    /**
     * @see Configuration#getTwitterUserName()
     * @verifies return correct value
     */
    @Test
    public void getTwitterUserName_shouldReturnCorrectValue() throws Exception {
        Assert.assertEquals("@goobi", DataManager.getInstance().getConfiguration().getTwitterUserName());
    }

    /**
     * @see Configuration#getMetadataFromSubnodeConfig(HierarchicalConfiguration,boolean)
     * @verifies load replace rules correctly
     */
    @Test
    public void getMetadataFromSubnodeConfig_shouldLoadReplaceRulesCorrectly() throws Exception {
        List<Metadata> metadataList = DataManager.getInstance().getConfiguration().getMainMetadataForTemplate(0, "_DEFAULT");
        Assert.assertEquals(6, metadataList.size());
        Metadata mdTitle = metadataList.get(2);
        Assert.assertEquals("MD_TITLE", mdTitle.getLabel());
        Assert.assertEquals(1, mdTitle.getParams().size());
        Assert.assertEquals("foo", mdTitle.getParams().get(0).getReplaceRules().get(0).getKey());
        Assert.assertEquals("bar", mdTitle.getParams().get(0).getReplaceRules().get(0).getReplacement());
        Assert.assertEquals(MetadataReplaceRuleType.STRING, mdTitle.getParams().get(0).getReplaceRules().get(0).getType());
    }

    /**
     * @see Configuration#getDocstrctWhitelistFilterQuery()
     * @verifies return correct value
     */
    @Test
    public void getDocstrctWhitelistFilterQuery_shouldReturnCorrectValue() throws Exception {
        Assert.assertEquals("ISWORK:true OR ISANCHOR:true", DataManager.getInstance().getConfiguration().getDocstrctWhitelistFilterQuery());
    }

    /**
     * @see Configuration#getReCaptchaSiteKey()
     * @verifies return correct value
     */
    @Test
    public void getReCaptchaSiteKey_shouldReturnCorrectValue() throws Exception {
        Assert.assertEquals("6LetEyITAAAAAEAj7NTxgRXR6S_uhZrk9rn5HyB3", DataManager.getInstance().getConfiguration().getReCaptchaSiteKey());
    }

    /**
     * @see Configuration#getTaskManagerRestUrl()
     * @verifies return correct value
     */
    @Test
    public void getTaskManagerRestUrl_shouldReturnCorrectValue() throws Exception {
        Assert.assertEquals("taskmanager_url/rest", DataManager.getInstance().getConfiguration().getTaskManagerRestUrl());
    }

    /**
     * @see Configuration#getTaskManagerServiceUrl()
     * @verifies return correct value
     */
    @Test
    public void getTaskManagerServiceUrl_shouldReturnCorrectValue() throws Exception {
        Assert.assertEquals("taskmanager_url/service", DataManager.getInstance().getConfiguration().getTaskManagerServiceUrl());
    }

    /**
     * @see Configuration#getThemeRootPath()
     * @verifies return correct value
     */
    @Test
    public void getThemeRootPath_shouldReturnCorrectValue() throws Exception {
        Assert.assertEquals("/opt/digiverso/goobi-viewer-theme-test/goobi-viewer-theme-mest/WebContent/resources/themes/",
                DataManager.getInstance().getConfiguration().getThemeRootPath());
    }

    /**
     * @see Configuration#getTocIndentation()
     * @verifies return correct value
     */
    @Test
    public void getTocIndentation_shouldReturnCorrectValue() throws Exception {
        Assert.assertEquals(15, DataManager.getInstance().getConfiguration().getTocIndentation());
    }

    /**
     * @see Configuration#getTranskribusUserName()
     * @verifies return correct value
     */
    @Test
    public void getTranskribusUserName_shouldReturnCorrectValue() throws Exception {
        Assert.assertEquals("transkribus_user", DataManager.getInstance().getConfiguration().getTranskribusUserName());
    }

    /**
     * @see Configuration#getTranskribusPassword()
     * @verifies return correct value
     */
    @Test
    public void getTranskribusPassword_shouldReturnCorrectValue() throws Exception {
        Assert.assertEquals("transkribus_pwd", DataManager.getInstance().getConfiguration().getTranskribusPassword());
    }

    /**
     * @see Configuration#getDfgViewerUrl()
     * @verifies return correct value
     */
    @Test
    public void getDfgViewerUrl_shouldReturnCorrectValue() throws Exception {
        Assert.assertEquals("dfg-viewer_value", DataManager.getInstance().getConfiguration().getDfgViewerUrl());
    }

    /**
     * @see Configuration#isDisplayCrowdsourcingModuleLinks()
     * @verifies return correct value
     */
    @Test
    public void isDisplayCrowdsourcingModuleLinks_shouldReturnCorrectValue() throws Exception {
        Assert.assertTrue(DataManager.getInstance().getConfiguration().isDisplayCrowdsourcingModuleLinks());
    }

    /**
     * @see Configuration#isDisplayTitlePURL()
     * @verifies return correct value
     */
    @Test
    public void isDisplayTitlePURL_shouldReturnCorrectValue() throws Exception {
        Assert.assertFalse(DataManager.getInstance().getConfiguration().isDisplayTitlePURL());
    }

    /**
     * @see Configuration#isSearchInItemEnabled()
     * @verifies return true if the search field to search the current item/work is configured to be visible
     */
    @Test
    public void isSearchInItemEnabled_shouldReturnTrueIfTheSearchFieldToSearchTheCurrentItemworkIsConfiguredToBeVisible() throws Exception {
        Assert.assertFalse(DataManager.getInstance().getConfiguration().isSearchInItemEnabled());
    }

    /**
     * @see Configuration#isUseReCaptcha()
     * @verifies return correct value
     */
    @Test
    public void isUseReCaptcha_shouldReturnCorrectValue() throws Exception {
        Assert.assertFalse(DataManager.getInstance().getConfiguration().isUseReCaptcha());
    }

    /**
     * @see Configuration#getWebApiToken()
     * @verifies return correct value
     */
    @Test
    public void getWebApiToken_shouldReturnCorrectValue() throws Exception {
        Assert.assertEquals("test", DataManager.getInstance().getConfiguration().getWebApiToken());
    }

    /**
     * @see Configuration#isAddCORSHeader()
     * @verifies return correct value
     */
    @Test
    public void isAddCORSHeader_shouldReturnCorrectValue() throws Exception {
        Assert.assertTrue(DataManager.getInstance().getConfiguration().isAddCORSHeader());
    }

    /**
     * @see Configuration#isAllowRedirectCollectionToWork()
     * @verifies return correct value
     */
    @Test
    public void isAllowRedirectCollectionToWork_shouldReturnCorrectValue() throws Exception {
        Assert.assertFalse(DataManager.getInstance().getConfiguration().isAllowRedirectCollectionToWork());
    }

    /**
     * @see Configuration#isLimitImageHeight()
     * @verifies return correct value
     */
    @Test
    public void isLimitImageHeight_shouldReturnCorrectValue() throws Exception {
        Assert.assertFalse(DataManager.getInstance().getConfiguration().isLimitImageHeight());
    }

    /**
     * @see Configuration#getLimitImageHeightUpperRatioThreshold()
     * @verifies return correct value
     */
    @Test
    public void getLimitImageHeightUpperRatioThreshold_shouldReturnCorrectValue() throws Exception {
        Assert.assertTrue(0.2f == DataManager.getInstance().getConfiguration().getLimitImageHeightLowerRatioThreshold());
    }

    /**
     * @see Configuration#getLimitImageHeightLowerRatioThreshold()
     * @verifies return correct value
     */
    @Test
    public void getLimitImageHeightLowerRatioThreshold_shouldReturnCorrectValue() throws Exception {
        Assert.assertTrue(2.0f == DataManager.getInstance().getConfiguration().getLimitImageHeightUpperRatioThreshold());
    }

    @Test
    public void testReadMapBoxToken() {
        Assert.assertEquals("some.token", DataManager.getInstance().getConfiguration().getMapBoxToken());
    }

    @Test
    public void testGetLicenseDescriptions() {
        List<LicenseDescription> licenses = DataManager.getInstance().getConfiguration().getLicenseDescriptions();
        Assert.assertEquals(2, licenses.size());
        Assert.assertEquals("CC0 1.0", licenses.get(0).getLabel());
        Assert.assertEquals("http://rightsstatements.org/vocab/InC/1.0/", licenses.get(1).getUrl());
        Assert.assertEquals("", licenses.get(0).getIcon());
    }

    @Test
    public void testGetGeoMapMarkerFields() {
        List<String> fields = DataManager.getInstance().getConfiguration().getGeoMapMarkerFields();
        Assert.assertEquals(3, fields.size());
        Assert.assertTrue(fields.contains("MD_GEOJSON_POINT"));
        Assert.assertTrue(fields.contains("NORM_COORDS_GEOJSON"));
        Assert.assertTrue(fields.contains("MD_COORDINATES"));
    }

    @Test
    public void testGetGeoMapMarkers() {
        List<GeoMapMarker> markers = DataManager.getInstance().getConfiguration().getGeoMapMarkers();
        Assert.assertEquals(5, markers.size());
        Assert.assertEquals("maps__marker_1", markers.get(0).getName());
        Assert.assertEquals("fa-circle", markers.get(0).getIcon());
        Assert.assertEquals("fa-search", markers.get(1).getIcon());
    }

    @Test
    public void testGetGeoMapMarker() {
        GeoMapMarker marker = DataManager.getInstance().getConfiguration().getGeoMapMarker("maps__marker_2");
        Assert.assertNotNull(marker);
        Assert.assertEquals("maps__marker_2", marker.getName());
        Assert.assertEquals("fa-search", marker.getIcon());
    }

    /**
     * @see Configuration#getConnectorVersionUrl()
     * @verifies return correct value
     */
    @Test
    public void getConnectorVersionUrl_shouldReturnCorrectValue() throws Exception {
        Assert.assertEquals("http://localhost:8081/M2M/oai/tools?action=getVersion",
                DataManager.getInstance().getConfiguration().getConnectorVersionUrl());
    }

    /**
     * @see Configuration#isDisplaySidebarBrowsingTerms()
     * @verifies return correct value
     */
    @Test
    public void isDisplaySidebarBrowsingTerms_shouldReturnCorrectValue() throws Exception {
        Assert.assertFalse(DataManager.getInstance().getConfiguration().isDisplaySidebarBrowsingTerms());
    }

    /**
     * @see Configuration#isDisplaySidebarRssFeed()
     * @verifies return correct value
     */
    @Test
    public void isDisplaySidebarRssFeed_shouldReturnCorrectValue() throws Exception {
        Assert.assertFalse(DataManager.getInstance().getConfiguration().isDisplaySidebarRssFeed());
    }

    /**
     * @see Configuration#isDisplayWidgetUsage()
     * @verifies return correct value
     */
    @Test
    public void isDisplayWidgetUsage_shouldReturnCorrectValue() throws Exception {
        Assert.assertFalse(DataManager.getInstance().getConfiguration().isDisplayWidgetUsage());
    }

    /**
     * @see Configuration#getSidebarWidgetUsageIntroductionText()
     * @verifies return correct value
     */
    @Test
    public void getSidebarWidgetUsageIntroductionText_shouldReturnCorrectValue() throws Exception {
        Assert.assertEquals("MASTERVALUE_USAGE_INTRO", DataManager.getInstance().getConfiguration().getSidebarWidgetUsageIntroductionText());
    }

    /**
     * @see Configuration#isDisplayWidgetUsageDownloadOptions()
     * @verifies return correct value
     */
    @Test
    public void isDisplayWidgetUsageDownloadOptions_shouldReturnCorrectValue() throws Exception {
        Assert.assertFalse(DataManager.getInstance().getConfiguration().isDisplayWidgetUsageDownloadOptions());
    }

    /**
     * @see Configuration#isDisplaySidebarWidgetUsageCitationRecommendation()
     * @verifies return correct value
     */
    @Test
    public void isDisplaySidebarWidgetUsageCitationRecommendation_shouldReturnCorrectValue() throws Exception {
        Assert.assertFalse(DataManager.getInstance().getConfiguration().isDisplaySidebarWidgetUsageCitationRecommendation());
    }

    /**
     * @see Configuration#isDisplaySidebarWidgetUsageCitationLinks()
     * @verifies return correct value
     */
    @Test
    public void isDisplaySidebarWidgetUsageCitationLinks_shouldReturnCorrectValue() throws Exception {
        Assert.assertFalse(DataManager.getInstance().getConfiguration().isDisplaySidebarWidgetUsageCitationLinks());
    }

    /**
     * @see Configuration#getSidebarWidgetUsageCitationLinksDocstructIntroText()
     * @verifies return correct value
     */
    @Test
    public void getSidebarWidgetUsageCitationLinksDocstructIntroText_shouldReturnCorrectValue() throws Exception {
        Assert.assertEquals("record intro text", DataManager.getInstance().getConfiguration().getSidebarWidgetUsageCitationLinksRecordIntroText());
    }

    /**
     * @see Configuration#getSidebarWidgetUsageCitationLinksImageIntroText()
     * @verifies return correct value
     */
    @Test
    public void getSidebarWidgetUsageCitationLinksImageIntroText_shouldReturnCorrectValue() throws Exception {
        Assert.assertEquals("docstruct intro text",
                DataManager.getInstance().getConfiguration().getSidebarWidgetUsageCitationLinksDocstructIntroText());
    }

    /**
     * @see Configuration#getSidebarWidgetUsageCitationLinksRecordIntroText()
     * @verifies return correct value
     */
    @Test
    public void getSidebarWidgetUsageCitationLinksRecordIntroText_shouldReturnCorrectValue() throws Exception {
        Assert.assertEquals("image intro text", DataManager.getInstance().getConfiguration().getSidebarWidgetUsageCitationLinksImageIntroText());
    }

    /**
     * @see Configuration#getSidebarWidgetUsageCitationStyles()
     * @verifies return all configured values
     */
    @Test
    public void getSidebarWidgetUsageCitationRecommendationStyles_shouldReturnAllConfiguredValues() throws Exception {
        List<String> result = DataManager.getInstance().getConfiguration().getSidebarWidgetUsageCitationRecommendationStyles();
        Assert.assertEquals(3, result.size());
    }

    /**
     * @see Configuration#getSidebarWidgetUsageCitationLinks()
     * @verifies return all configured values
     */
    @Test
    public void getSidebarWidgetUsageCitationLinks_shouldReturnAllConfiguredValues() throws Exception {
        List<CitationLink> result = DataManager.getInstance().getConfiguration().getSidebarWidgetUsageCitationLinks();
        Assert.assertEquals(3, result.size());
        {
            CitationLink link = result.get(0);
            Assert.assertEquals(CitationLinkType.URL, link.getType());
            Assert.assertEquals(CitationLinkLevel.RECORD, link.getLevel());
            Assert.assertEquals("LABEL_URN", link.getLabel());
            Assert.assertEquals("URN", link.getField());
            Assert.assertEquals("https://nbn-resolving.org/", link.getPrefix());
            Assert.assertEquals("/", link.getSuffix());
            Assert.assertTrue(link.isTopstructValueFallback());
            Assert.assertTrue(link.isAppendImageNumberToSuffix());
        }
        {
            CitationLink link = result.get(1);
            Assert.assertEquals(CitationLinkType.INTERNAL, link.getType());
            Assert.assertEquals(CitationLinkLevel.DOCSTRUCT, link.getLevel());
        }
        {
            CitationLink link = result.get(2);
            Assert.assertEquals(CitationLinkLevel.IMAGE, link.getLevel());
        }
    }

    /**
     * @see Configuration#getSidebarWidgetUsagePageDownloadOptions()
     * @verifies return all configured elements
     */
    @Test
    public void getSidebarWidgetUsagePageDownloadOptions_shouldReturnAllConfiguredElements() throws Exception {
        List<DownloadOption> result = DataManager.getInstance().getConfiguration().getSidebarWidgetUsagePageDownloadOptions();
        Assert.assertEquals(5, result.size());
        DownloadOption option = result.get(4);
        Assert.assertEquals("label__download_option_large_4096", option.getLabel());
        Assert.assertEquals("jpg", option.getFormat());
        Assert.assertEquals("4096" + DownloadOption.TIMES_SYMBOL + "4096", option.getBoxSizeLabel());
    }

    /**
     * @see Configuration#getPageSelectDropdownDisplayMinPages()
     * @verifies return correct value
     */
    @Test
    public void getPageSelectDropdownDisplayMinPages_shouldReturnCorrectValue() throws Exception {
        Assert.assertEquals(1, DataManager.getInstance().getConfiguration().getPageSelectDropdownDisplayMinPages());
    }

    @Test
    public void testGetConfiguredCollectionFields() {
        List<String> fields = DataManager.getInstance().getConfiguration().getConfiguredCollectionFields();
        assertEquals(3, fields.size());
        assertTrue(fields.contains("DC"));
        assertTrue(fields.contains("MD_KNOWLEDGEFIELD"));
        assertTrue(fields.contains("MD_HIERARCHICALFIELD"));
    }

    /**
     * @see Configuration#isDocstructNavigationEnabled()
     * @verifies return correct value
     */
    @Test
    public void isDocstructNavigationEnabled_shouldReturnCorrectValue() throws Exception {
        Assert.assertTrue(DataManager.getInstance().getConfiguration().isDocstructNavigationEnabled());
    }

    /**
     * @see Configuration#getDocstructNavigationTypes()
     * @verifies return all configured values
     */
    @Test
    public void getDocstructNavigationTypes_shouldReturnAllConfiguredValues() throws Exception {
        {
            List<String> result = DataManager.getInstance().getConfiguration().getDocstructNavigationTypes("_DEFAULT", true);
            Assert.assertEquals(2, result.size());
            Assert.assertEquals("prologue", result.get(0));
            Assert.assertEquals("chapter", result.get(1));
        }
        {
            List<String> result = DataManager.getInstance().getConfiguration().getDocstructNavigationTypes("notfound", true);
            Assert.assertEquals(2, result.size());
            Assert.assertEquals("prologue", result.get(0));
            Assert.assertEquals("chapter", result.get(1));
        }
    }

    /**
     * @see Configuration#getTranslationGroups()
     * @verifies read config items correctly
     */
    @Test
    public void getTranslationGroups_shouldReadConfigItemsCorrectly() throws Exception {
        List<TranslationGroup> result = DataManager.getInstance().getConfiguration().getTranslationGroups();
        Assert.assertNotNull(result);
        Assert.assertEquals(3, result.size());
        {
            TranslationGroup group = result.get(0);
            Assert.assertEquals(TranslationGroupType.SOLR_FIELD_NAMES, group.getType());
            Assert.assertEquals("label__translation_group_1", group.getName());
            Assert.assertEquals("desc__translation_group_1", group.getDescription());
            Assert.assertEquals(5, group.getItems().size());

            TranslationGroupItem item = group.getItems().get(4);
            Assert.assertEquals("MD_.*", item.getKey());
            Assert.assertTrue(item.isRegex());
        }
        {
            TranslationGroup group = result.get(1);
            Assert.assertEquals(TranslationGroupType.SOLR_FIELD_VALUES, group.getType());
            Assert.assertEquals("label__translation_group_2", group.getName());
            Assert.assertEquals("desc__translation_group_2", group.getDescription());
            Assert.assertEquals(2, group.getItems().size());
        }
    }

    /**
     * @see Configuration#isPageBrowseEnabled()
     * @verifies return correct value
     */
    @Test
    public void isPageBrowseEnabled_shouldReturnCorrectValue() throws Exception {
        Assert.assertTrue(DataManager.getInstance().getConfiguration().isPageBrowseEnabled());
    }

    /**
     * @see Configuration#getMetadataFromSubnodeConfig(HierarchicalConfiguration,boolean)
     * @verifies load parameters correctly
     */
    @Test
    public void getMetadataFromSubnodeConfig_shouldLoadParametersCorrectly() throws Exception {
        HierarchicalConfiguration<ImmutableNode> metadataConfig =
                DataManager.getInstance().getConfiguration().getLocalConfigurationAt("metadata.metadataView(1).template(0).metadata(1)");
        Assert.assertNotNull(metadataConfig);
        Metadata md = Configuration.getMetadataFromSubnodeConfig(metadataConfig, false, 0);
        Assert.assertNotNull(md);
        Assert.assertEquals(5, md.getParams().size());
        Assert.assertEquals("EVENTTYPE", md.getParams().get(0).getKey());
        Assert.assertEquals(MetadataParameterType.FIELD, md.getParams().get(0).getType());
        Assert.assertEquals("EVENTTYPE", md.getLabelField());
    }

    /**
     * @see Configuration#getMetadataFromSubnodeConfig(HierarchicalConfiguration,boolean)
     * @verifies load child metadata configurations recursively
     */
    @Test
    public void getMetadataFromSubnodeConfig_shouldLoadChildMetadataConfigurationsRecursively() throws Exception {
        List<HierarchicalConfiguration<ImmutableNode>> metadataConfig =
                DataManager.getInstance().getConfiguration().getLocalConfigurationsAt("metadata.metadataView(1).template(0).metadata(1)");
        Assert.assertNotNull(metadataConfig);
        Assert.assertFalse(metadataConfig.isEmpty());
        Metadata md = Configuration.getMetadataFromSubnodeConfig(metadataConfig.get(0), false, 0);
        Assert.assertNotNull(md);
        Assert.assertEquals(0, md.getIndentation());
        Assert.assertEquals(1, md.getChildMetadata().size());
        Metadata childMd = md.getChildMetadata().get(0);
        Assert.assertEquals(1, childMd.getIndentation());
        Assert.assertEquals(md, childMd.getParentMetadata());
        Assert.assertEquals("MD_ARTIST", childMd.getLabel());
        Assert.assertEquals("SORT_NAME", childMd.getSortField());
        Assert.assertTrue(childMd.isGroup());
        Assert.assertFalse(childMd.isSingleString());
        Assert.assertEquals(7, childMd.getParams().size());
    }

    /**
     * @see Configuration#isVisibleIIIFRenderingAlto()
     * @verifies return correct value
     */
    @Test
    public void isVisibleIIIFRenderingAlto_shouldReturnCorrectValue() throws Exception {
        Assert.assertFalse(DataManager.getInstance().getConfiguration().isVisibleIIIFRenderingAlto());
    }

    /**
     * @see Configuration#isVisibleIIIFRenderingPDF()
     * @verifies return correct value
     */
    @Test
    public void isVisibleIIIFRenderingPDF_shouldReturnCorrectValue() throws Exception {
        Assert.assertFalse(DataManager.getInstance().getConfiguration().isVisibleIIIFRenderingPDF());
    }

    /**
     * @see Configuration#isVisibleIIIFRenderingPlaintext()
     * @verifies return correct value
     */
    @Test
    public void isVisibleIIIFRenderingPlaintext_shouldReturnCorrectValue() throws Exception {
        Assert.assertFalse(DataManager.getInstance().getConfiguration().isVisibleIIIFRenderingPlaintext());
    }

    /**
     * @see Configuration#isVisibleIIIFRenderingViewer()
     * @verifies return correct value
     */
    @Test
    public void isVisibleIIIFRenderingViewer_shouldReturnCorrectValue() throws Exception {
        Assert.assertFalse(DataManager.getInstance().getConfiguration().isVisibleIIIFRenderingViewer());
    }

    /**
     * @see Configuration#isRememberImageRotation()
     * @verifies return correct value
     */
    @Test
    public void isRememberImageRotation_shouldReturnCorrectValue() throws Exception {
        Assert.assertTrue(DataManager.getInstance().getConfiguration().isRememberImageRotation());
    }

    /**
     * @see Configuration#isRememberImageZoom()
     * @verifies return correct value
     */
    @Test
    public void isRememberImageZoom_shouldReturnCorrectValue() throws Exception {
        Assert.assertTrue(DataManager.getInstance().getConfiguration().isRememberImageZoom());
    }
}<|MERGE_RESOLUTION|>--- conflicted
+++ resolved
@@ -120,10 +120,6 @@
         Assert.assertEquals(2, ret.size());
     }
 
-<<<<<<< HEAD
-    
-=======
->>>>>>> de125c2e
     @Test
     public void getCollectionDefaultSortFields_shouldReturnAllFields() {
         Map<String, String> sortFields = DataManager.getInstance().getConfiguration().getCollectionDefaultSortFields(SolrConstants.DC);
