--- conflicted
+++ resolved
@@ -3078,9 +3078,18 @@
             Assert.assertEquals(2, group.getItems().size());
         }
     }
-
-    /**
-<<<<<<< HEAD
+    
+    /**
+     * @see Configuration#isPageBrowseEnabled()
+     * @verifies return correct value
+     */
+    @Test
+    public void isPageBrowseEnabled_shouldReturnCorrectValue() throws Exception {
+        Assert.assertTrue(DataManager.getInstance().getConfiguration().isPageBrowseEnabled());
+    }
+    
+
+    /**
      * @see Configuration#getMetadataFromSubnodeConfig(HierarchicalConfiguration,boolean)
      * @verifies load parameters correctly
      */
@@ -3113,13 +3122,5 @@
         Assert.assertEquals("MD_ARTIST", childMd.getLabel());
         Assert.assertTrue(childMd.isGroup());
         Assert.assertEquals(7, childMd.getParams().size());
-=======
-     * @see Configuration#isPageBrowseEnabled()
-     * @verifies return correct value
-     */
-    @Test
-    public void isPageBrowseEnabled_shouldReturnCorrectValue() throws Exception {
-        Assert.assertTrue(DataManager.getInstance().getConfiguration().isPageBrowseEnabled());
->>>>>>> 44640204
     }
 }