/**
 * This file is part of the Goobi viewer - a content presentation and management application for digitized objects.
 *
 * Visit these websites for more information.
 *          - http://www.intranda.com
 *          - http://digiverso.com
 *
 * This program is free software; you can redistribute it and/or modify it under the terms of the GNU General Public License as published by the Free
 * Software Foundation; either version 2 of the License, or (at your option) any later version.
 *
 * This program is distributed in the hope that it will be useful, but WITHOUT ANY WARRANTY; without even the implied warranty of MERCHANTABILITY or
 * FITNESS FOR A PARTICULAR PURPOSE. See the GNU General Public License for more details.
 *
 * You should have received a copy of the GNU General Public License along with this program. If not, see <http://www.gnu.org/licenses/>.
 */
package io.goobi.viewer.controller;

import java.io.FileNotFoundException;
import java.util.Collections;
import java.util.List;
import java.util.Map;
import java.util.Set;

import org.apache.commons.configuration.HierarchicalConfiguration;
import org.junit.After;
import org.junit.AfterClass;
import org.junit.Assert;
import org.junit.Before;
import org.junit.Test;
import org.slf4j.Logger;
import org.slf4j.LoggerFactory;

import io.goobi.viewer.AbstractTest;
import io.goobi.viewer.exceptions.ViewerConfigurationException;
import io.goobi.viewer.model.download.DownloadOption;
import io.goobi.viewer.model.maps.GeoMapMarker;
import io.goobi.viewer.model.metadata.Metadata;
import io.goobi.viewer.model.metadata.MetadataParameter;
import io.goobi.viewer.model.metadata.MetadataReplaceRule.MetadataReplaceRuleType;
import io.goobi.viewer.model.search.AdvancedSearchFieldConfiguration;
import io.goobi.viewer.model.security.SecurityQuestion;
import io.goobi.viewer.model.security.authentication.HttpAuthenticationProvider;
import io.goobi.viewer.model.security.authentication.IAuthenticationProvider;
import io.goobi.viewer.model.security.authentication.OpenIdProvider;
import io.goobi.viewer.model.viewer.PageType;
import io.goobi.viewer.model.viewer.StringPair;

public class ConfigurationTest extends AbstractTest {

    /** Logger for this class. */
    private static final Logger logger = LoggerFactory.getLogger(ConfigurationTest.class);

    public static final String APPLICATION_ROOT_URL = "https://viewer.goobi.io/";

    @Override
    @Before
    public void setUp() throws Exception {
    }

    @After
    public void tearDown() throws Exception {
    }

    @AfterClass
    public static void tearDownClass() throws Exception {
    }

    /**
     * @see Configuration#getBreadcrumbsClipping()
     * @verifies return correct value
     */
    @Test
    public void getBreadcrumbsClipping_shouldReturnCorrectValue() throws Exception {
        Assert.assertEquals(24, DataManager.getInstance().getConfiguration().getBreadcrumbsClipping());
    }

    /**
     * @see Configuration#getBrowsingMenuFields()
     * @verifies return all configured elements
     */
    @Test
    public void getBrowsingMenuFields_shouldReturnAllConfiguredElements() throws Exception {
        Assert.assertEquals(4, DataManager.getInstance().getConfiguration().getBrowsingMenuFields().size());
    }

    /**
     * @see Configuration#getBrowsingMenuHitsPerPage()
     * @verifies return correct value
     */
    @Test
    public void getBrowsingMenuHitsPerPage_shouldReturnCorrectValue() throws Exception {
        Assert.assertEquals(19, DataManager.getInstance().getConfiguration().getBrowsingMenuHitsPerPage());
    }

    /**
     * @see Configuration#getBrowsingMenuIndexSizeThreshold()
     * @verifies return correct value
     */
    @Test
    public void getBrowsingMenuIndexSizeThreshold_shouldReturnCorrectValue() throws Exception {
        Assert.assertEquals(50000, DataManager.getInstance().getConfiguration().getBrowsingMenuIndexSizeThreshold());
    }

    /**
     * @see Configuration#getBrowsingMenuSortingIgnoreLeadingChars()
     * @verifies return correct value
     */
    @Test
    public void getBrowsingMenuSortingIgnoreLeadingChars_shouldReturnCorrectValue() throws Exception {
        Assert.assertEquals(".[]", DataManager.getInstance().getConfiguration().getBrowsingMenuSortingIgnoreLeadingChars());
    }

    /**
     * @see Configuration#getCollectionBlacklist()
     * @verifies return all configured elements
     */
    @Test
    public void getCollectionBlacklist_shouldReturnAllConfiguredElements() throws Exception {
        List<String> ret = DataManager.getInstance().getConfiguration().getCollectionBlacklist(SolrConstants.DC);
        Assert.assertNotNull(ret);
        Assert.assertEquals(2, ret.size());
    }

    /**
     * @see Configuration#getCollectionDefaultSortField(String)
     * @verifies return correct field for collection
     */
    @Test
    public void getCollectionDefaultSortField_shouldReturnCorrectFieldForCollection() throws Exception {
        Assert.assertEquals("SORT_CREATOR",
                DataManager.getInstance().getConfiguration().getCollectionDefaultSortField(SolrConstants.DC, "collection1.sub1"));
    }

    /**
     * @see Configuration#getCollectionDefaultSortField(String)
     * @verifies give priority to exact matches
     */
    @Test
    public void getCollectionDefaultSortField_shouldGivePriorityToExactMatches() throws Exception {
        Assert.assertEquals("SORT_TITLE",
                DataManager.getInstance().getConfiguration().getCollectionDefaultSortField(SolrConstants.DC, "collection1"));
    }

    /**
     * @see Configuration#getCollectionDefaultSortField(String)
     * @verifies return hyphen if collection not found
     */
    @Test
    public void getCollectionDefaultSortField_shouldReturnHyphenIfCollectionNotFound() throws Exception {
        Assert.assertEquals("-",
                DataManager.getInstance().getConfiguration().getCollectionDefaultSortField(SolrConstants.DC, "nonexistingcollection"));
    }

    /**
     * @see Configuration#getCollectionDisplayNumberOfVolumesLevel()
     * @verifies return correct value
     */
    @Test
    public void getCollectionDisplayNumberOfVolumesLevel_shouldReturnCorrectValue() throws Exception {
        Assert.assertEquals(16, DataManager.getInstance().getConfiguration().getCollectionDisplayNumberOfVolumesLevel(SolrConstants.DC));
    }

    /**
     * @see Configuration#getCollectionSorting()
     * @verifies return all configured elements
     */
    @Test
    public void getCollectionSorting_shouldReturnAllConfiguredElements() throws Exception {
        Assert.assertEquals(3, DataManager.getInstance().getConfiguration().getCollectionSorting(SolrConstants.DC).size());
    }

    /**
     * @see Configuration#getContentServerRealUrl()
     * @verifies return correct value
     */
    @Test
    public void getContentServerRealUrl_shouldReturnCorrectValue() throws Exception {
        Assert.assertEquals("contentServer_value", DataManager.getInstance().getConfiguration().getContentServerRealUrl());
    }

    /**
     * @see Configuration#getContentServerWrapperUrl()
     * @verifies return correct value
     */
    @Deprecated
    @Test
    public void getContentServerWrapperUrl_shouldReturnCorrectValue() throws Exception {
        Assert.assertEquals("contentServerWrapper_value", DataManager.getInstance().getConfiguration().getContentServerWrapperUrl());
    }

    /**
     * @see Configuration#getDownloadUrl()
     * @verifies return correct value
     */
    @Test
    public void getDownloadUrl_shouldReturnCorrectValue() throws Exception {
        Assert.assertEquals("https://viewer.goobi.io/download/", DataManager.getInstance().getConfiguration().getDownloadUrl());
    }

    /**
     * @see Configuration#getDataRepositoriesHome()
     * @verifies return correct value
     */
    @Test
    @Deprecated
    public void getDataRepositoriesHome_shouldReturnCorrectValue() throws Exception {
        Assert.assertEquals("src/test/resources/data/viewer/data/", DataManager.getInstance().getConfiguration().getDataRepositoriesHome());
    }

    /**
     * @see Configuration#getDcUrl()
     * @verifies return correct value
     */
    @Test
    public void getDcUrl_shouldReturnCorrectValue() throws Exception {
        Assert.assertEquals("dc_value", DataManager.getInstance().getConfiguration().getDcUrl());
    }

    /**
     * @see Configuration#getDisplayBreadcrumbs()
     * @verifies return correct value
     */
    @Test
    public void getDisplayBreadcrumbs_shouldReturnCorrectValue() throws Exception {
        Assert.assertEquals(false, DataManager.getInstance().getConfiguration().getDisplayBreadcrumbs());
    }

    /**
     * @see Configuration#getDisplayMetadataPageLinkBlock()
     * @verifies return correct value
     */
    @Test
    public void getDisplayMetadataPageLinkBlock_shouldReturnCorrectValue() throws Exception {
        Assert.assertEquals(false, DataManager.getInstance().getConfiguration().getDisplayMetadataPageLinkBlock());
    }

    /**
     * @see Configuration#getDisplayStructType()
     * @verifies return correct value
     */
    @Test
    public void getDisplayStructType_shouldReturnCorrectValue() throws Exception {
        Assert.assertEquals(false, DataManager.getInstance().getConfiguration().getDisplayStructType());
    }

    /**
     * @see Configuration#getEseUrl()
     * @verifies return correct value
     */
    @Test
    public void getEseUrl_shouldReturnCorrectValue() throws Exception {
        Assert.assertEquals("ese_value", DataManager.getInstance().getConfiguration().getEseUrl());
    }

    /**
     * @see Configuration#getFeedbackEmailAddress()
     * @verifies return correct value
     */
    @Test
    public void getFeedbackEmailAddress_shouldReturnCorrectValue() throws Exception {
        Assert.assertEquals("feedbackEmailAddress_value", DataManager.getInstance().getConfiguration().getFeedbackEmailAddress());
    }

    /**
     * @see Configuration#getSearchHitsPerPageDefaultValue()
     * @verifies return correct value
     */
    @Test
    public void getSearchHitsPerPageDefaultValue_shouldReturnCorrectValue() throws Exception {
        Assert.assertEquals(15, DataManager.getInstance().getConfiguration().getSearchHitsPerPageDefaultValue());
    }

    /**
     * @see Configuration#getSearchHitsPerPageValues()
     * @verifies return all values
     */
    @Test
    public void getSearchHitsPerPageValues_shouldReturnAllValues() throws Exception {
        Assert.assertEquals(4, DataManager.getInstance().getConfiguration().getSearchHitsPerPageValues().size());
    }

    /**
     * @see Configuration#getFulltextFragmentLength()
     * @verifies return correct value
     */
    @Test
    public void getFulltextFragmentLength_shouldReturnCorrectValue() throws Exception {
        Assert.assertEquals(50, DataManager.getInstance().getConfiguration().getFulltextFragmentLength());
    }

    /**
     * @see Configuration#getHotfolder()
     * @verifies return correct value
     */
    @Test
    public void getHotfolder_shouldReturnCorrectValue() throws Exception {
        Assert.assertEquals("hotfolder", DataManager.getInstance().getConfiguration().getHotfolder());
    }

    /**
     * @see Configuration#getIndexedLidoFolder()
     * @verifies return correct value
     */
    @Test
    public void getIndexedLidoFolder_shouldReturnCorrectValue() throws Exception {
        Assert.assertEquals("indexed_lido", DataManager.getInstance().getConfiguration().getIndexedLidoFolder());
    }

    /**
     * @see Configuration#getIndexedMetsFolder()
     * @verifies return correct value
     */
    @Test
    public void getIndexedMetsFolder_shouldReturnCorrectValue() throws Exception {
        Assert.assertEquals("indexed_mets", DataManager.getInstance().getConfiguration().getIndexedMetsFolder());
    }

    /**
     * @see Configuration#getIndexedDenkxwebFolder()
     * @verifies return correct value
     */
    @Test
    public void getIndexedDenkxwebFolder_shouldReturnCorrectValue() throws Exception {
        Assert.assertEquals("indexed_denkxweb", DataManager.getInstance().getConfiguration().getIndexedDenkxwebFolder());
    }

    /**
     * @see Configuration#getIndexedDublinCoreFolder()
     * @verifies return correct value
     */
    @Test
    public void getIndexedDublinCoreFolder_shouldReturnCorrectValue() throws Exception {
        Assert.assertEquals("indexed_dublincore", DataManager.getInstance().getConfiguration().getIndexedDublinCoreFolder());
    }

    /**
     * @see Configuration#getMainMetadataForTemplate(String)
     * @verifies return correct template configuration
     */
    @Test
    public void getMainMetadataForTemplate_shouldReturnCorrectTemplateConfiguration() throws Exception {
        Assert.assertEquals(1, DataManager.getInstance().getConfiguration().getMainMetadataForTemplate("Chapter").size());
    }

    /**
     * @see Configuration#getMainMetadataForTemplate(String)
     * @verifies return default template configuration if template not found
     */
    @Test
    public void getMainMetadataForTemplate_shouldReturnDefaultTemplateConfigurationIfTemplateNotFound() throws Exception {
        Assert.assertEquals(6, DataManager.getInstance().getConfiguration().getMainMetadataForTemplate("nonexisting").size());
    }

    /**
     * @see Configuration#getMainMetadataForTemplate(String)
     * @verifies return default template if template is null
     */
    @Test
    public void getMainMetadataForTemplate_shouldReturnDefaultTemplateIfTemplateIsNull() throws Exception {
        Assert.assertEquals(6, DataManager.getInstance().getConfiguration().getMainMetadataForTemplate(null).size());
    }

    /**
     * @see Configuration#getTocLabelConfiguration(String)
     * @verifies return correct template configuration
     */
    @Test
    public void getTocLabelConfiguration_shouldReturnCorrectTemplateConfiguration() throws Exception {
        List<Metadata> metadataList = DataManager.getInstance().getConfiguration().getTocLabelConfiguration("PeriodicalVolume");
        Assert.assertNotNull(metadataList);
        Assert.assertEquals(1, metadataList.size());
        Metadata metadata = metadataList.get(0);
        Assert.assertEquals("", metadata.getLabel());
        Assert.assertEquals("{CURRENTNO}{MD_TITLE}", metadata.getMasterValue());
        List<MetadataParameter> params = metadata.getParams();
        Assert.assertEquals(2, params.size());
        Assert.assertEquals("CURRENTNO", params.get(0).getKey());
        Assert.assertEquals("Number ", params.get(0).getPrefix());
        Assert.assertEquals("MD_TITLE", params.get(1).getKey());
        Assert.assertEquals("LABEL", params.get(1).getAltKey());
        Assert.assertEquals(": ", params.get(1).getPrefix());
    }

    /**
     * @see Configuration#getTocLabelConfiguration(String)
     * @verifies return default template configuration if template not found
     */
    @Test
    public void getTocLabelConfiguration_shouldReturnDefaultTemplateConfigurationIfTemplateNotFound() throws Exception {
        List<Metadata> metadataList = DataManager.getInstance().getConfiguration().getTocLabelConfiguration("notfound");
        Assert.assertNotNull(metadataList);
        Assert.assertEquals(1, metadataList.size());
        Metadata metadata = metadataList.get(0);
        Assert.assertEquals("", metadata.getLabel());
        Assert.assertEquals("{LABEL}{MD_CREATOR}", metadata.getMasterValue());
        List<MetadataParameter> params = metadata.getParams();
        Assert.assertEquals(2, params.size());
        Assert.assertEquals("LABEL", params.get(0).getKey());
        Assert.assertEquals("MD_CREATOR", params.get(1).getKey());
        Assert.assertEquals("/", params.get(1).getPrefix());
    }

    /**
     * @see Configuration#getMarcUrl()
     * @verifies return correct value
     */
    @Test
    public void getMarcUrl_shouldReturnCorrectValue() throws Exception {
        Assert.assertEquals("marc_value", DataManager.getInstance().getConfiguration().getMarcUrl());
    }

    /**
     * @see Configuration#getMediaFolder()
     * @verifies return correct value
     */
    @Test
    public void getMediaFolder_shouldReturnCorrectValue() throws Exception {
        Assert.assertEquals("media", DataManager.getInstance().getConfiguration().getMediaFolder());
    }

    /**
     * @see Configuration#getPdfFolder()
     * @verifies return correct value
     */
    @Test
    public void getPdfFolder_shouldReturnCorrectValue() throws Exception {
        Assert.assertEquals("PDF", DataManager.getInstance().getConfiguration().getPdfFolder());
    }

    @Test
    public void getVocabulariesFolder_shouldReturnCorrectValue() throws Exception {
        Assert.assertEquals("vocabularies", DataManager.getInstance().getConfiguration().getVocabulariesFolder());
    }

    /**
     * @see Configuration#getMetsUrl()
     * @verifies return correct value
     */
    @Test
    public void getMetsUrl_shouldReturnCorrectValue() throws Exception {
        Assert.assertEquals("mets_value", DataManager.getInstance().getConfiguration().getMetsUrl());
    }

    /**
     * @see Configuration#getMultivolumeThumbnailHeight()
     * @verifies return correct value
     */
    @Test
    public void getMultivolumeThumbnailHeight_shouldReturnCorrectValue() throws Exception {
        Assert.assertEquals(13, DataManager.getInstance().getConfiguration().getMultivolumeThumbnailHeight());
    }

    /**
     * @see Configuration#getMultivolumeThumbnailWidth()
     * @verifies return correct value
     */
    @Test
    public void getMultivolumeThumbnailWidth_shouldReturnCorrectValue() throws Exception {
        Assert.assertEquals(12, DataManager.getInstance().getConfiguration().getMultivolumeThumbnailWidth());
    }

    /**
     * @see Configuration#isUserRegistrationEnabled()
     * @verifies return correct value
     */
    @Test
    public void isUserRegistrationEnabled_shouldReturnCorrectValue() throws Exception {
        Assert.assertFalse(DataManager.getInstance().getConfiguration().isUserRegistrationEnabled());
    }

    /**
     * @see Configuration#getSecurityQuestions()
     * @verifies return all configured elements
     */
    @Test
    public void getSecurityQuestions_shouldReturnAllConfiguredElements() throws Exception {
        List<SecurityQuestion> result = DataManager.getInstance().getConfiguration().getSecurityQuestions();
        Assert.assertNotNull(result);
        Assert.assertEquals(2, result.size());
        {
            SecurityQuestion q = result.get(0);
            Assert.assertEquals("user__security_question__1", q.getQuestionKey());
            Assert.assertEquals(3, q.getCorrectAnswers().size());
            Assert.assertTrue(q.getCorrectAnswers().contains("foo"));
            Assert.assertTrue(q.getCorrectAnswers().contains("f00"));
            Assert.assertTrue(q.getCorrectAnswers().contains("phoo"));
        }
    }

    /**
     * @see Configuration#isShowOpenIdConnect()
     * @verifies return correct value
     */
    @Test
    public void isShowOpenIdConnect_shouldReturnCorrectValue() throws Exception {
        Assert.assertTrue(DataManager.getInstance().getConfiguration().isShowOpenIdConnect());
    }

    /**
     * @see Configuration#getAuthenticationProviders()
     * @verifies return all properly configured elements
     */
    @Test
    public void getAuthenticationProviders_shouldReturnAllProperlyConfiguredElements() throws Exception {
        List<IAuthenticationProvider> providers = DataManager.getInstance().getConfiguration().getAuthenticationProviders();
        Assert.assertEquals(5, providers.size());

        //google openid
        Assert.assertEquals("Google", providers.get(0).getName());
        Assert.assertEquals("openid", providers.get(0).getType().toLowerCase());
        Assert.assertEquals("https://accounts.google.com/o/oauth2/auth", ((OpenIdProvider) providers.get(0)).getUrl());
        Assert.assertEquals("id_google", ((OpenIdProvider) providers.get(0)).getClientId());
        Assert.assertEquals("secret_google", ((OpenIdProvider) providers.get(0)).getClientSecret());
        Assert.assertEquals("google.png", ((OpenIdProvider) providers.get(0)).getImage());
        Assert.assertEquals("Google", ((OpenIdProvider) providers.get(0)).getLabel());

        //vuFind
        Assert.assertEquals("VuFind", providers.get(2).getName());
        Assert.assertEquals("userpassword", providers.get(2).getType().toLowerCase());
        Assert.assertEquals(7000l, ((HttpAuthenticationProvider) providers.get(2)).getTimeoutMillis());
        Assert.assertEquals("VuFind-label", ((HttpAuthenticationProvider) providers.get(2)).getLabel());

        // bibliotheca
        Assert.assertEquals("Bibliotheca", providers.get(3).getName());
        Assert.assertEquals("userpassword", providers.get(3).getType().toLowerCase());

        //local
        Assert.assertEquals("Goobi viewer", providers.get(4).getName());
        Assert.assertEquals("local", providers.get(4).getType().toLowerCase());
    }

    /**
     * @see Configuration#getAuthenticationProviders()
     * @verifies load user group names correctly
     */
    @Test
    public void getAuthenticationProviders_shouldLoadUserGroupNamesCorrectly() throws Exception {
        List<IAuthenticationProvider> providers = DataManager.getInstance().getConfiguration().getAuthenticationProviders();
        Assert.assertEquals(5, providers.size());
        List<String> groups = providers.get(2).getAddUserToGroups();
        Assert.assertEquals(2, groups.size());
    }

    /**
     * @see Configuration#getOrigContentFolder()
     * @verifies return correct value
     */
    @Test
    public void getOrigContentFolder_shouldReturnCorrectValue() throws Exception {
        Assert.assertEquals("source", DataManager.getInstance().getConfiguration().getOrigContentFolder());
    }

    /**
     * @see Configuration#getPageLoaderThreshold()
     * @verifies return correct value
     */
    @Test
    public void getPageLoaderThreshold_shouldReturnCorrectValue() throws Exception {
        Assert.assertEquals(1000, DataManager.getInstance().getConfiguration().getPageLoaderThreshold());
    }

    /**
     * @see Configuration#getPageType(PageType)
     * @verifies return the correct value for the given type
     */
    @Test
    public void getPageType_shouldReturnTheCorrectValueForTheGivenType() throws Exception {
        Assert.assertEquals("viewImage_value", DataManager.getInstance().getConfiguration().getPageType(PageType.viewImage));
    }

    /**
     * @see Configuration#getRssCopyrightText()
     * @verifies return correct value
     */
    @Test
    public void getRssCopyrightText_shouldReturnCorrectValue() throws Exception {
        Assert.assertEquals("copyright_value", DataManager.getInstance().getConfiguration().getRssCopyrightText());
    }

    /**
     * @see Configuration#getRssDescription()
     * @verifies return correct value
     */
    @Test
    public void getRssDescription_shouldReturnCorrectValue() throws Exception {
        Assert.assertEquals("description_value", DataManager.getInstance().getConfiguration().getRssDescription());
    }

    /**
     * @see Configuration#getRssFeedItems()
     * @verifies return correct value
     */
    @Test
    public void getRssFeedItems_shouldReturnCorrectValue() throws Exception {
        Assert.assertEquals(25, DataManager.getInstance().getConfiguration().getRssFeedItems());
    }

    /**
     * @see Configuration#getRssTitle()
     * @verifies return correct value
     */
    @Test
    public void getRssTitle_shouldReturnCorrectValue() throws Exception {
        Assert.assertEquals("title_value", DataManager.getInstance().getConfiguration().getRssTitle());
    }

    /**
     * @see Configuration#getSearchHitMetadataForTemplate(String)
     * @verifies return correct template configuration
     */
    @Test
    public void getSearchHitMetadataForTemplate_shouldReturnCorrectTemplateConfiguration() throws Exception {
        Assert.assertEquals(1, DataManager.getInstance().getConfiguration().getSearchHitMetadataForTemplate("Chapter").size());
    }

    /**
     * @see Configuration#getSearchHitMetadataForTemplate(String)
     * @verifies return default template configuration if requested not found
     */
    @Test
    public void getSearchHitMetadataForTemplate_shouldReturnDefaultTemplateConfigurationIfRequestedNotFound() throws Exception {
        Assert.assertEquals(5, DataManager.getInstance().getConfiguration().getSearchHitMetadataForTemplate("nonexisting").size());
    }

    /**
     * @see Configuration#getSearchHitMetadataForTemplate(String)
     * @verifies return default template if template is null
     */
    @Test
    public void getSearchHitMetadataForTemplate_shouldReturnDefaultTemplateIfTemplateIsNull() throws Exception {
        Assert.assertEquals(5, DataManager.getInstance().getConfiguration().getSearchHitMetadataForTemplate(null).size());
    }

    /**
     * @see Configuration#getSearchHitMetadataValueLength()
     * @verifies return correct value
     */
    @Test
    public void getSearchHitMetadataValueLength_shouldReturnCorrectValue() throws Exception {
        Assert.assertEquals(18, DataManager.getInstance().getConfiguration().getSearchHitMetadataValueLength());
    }

    /**
     * @see Configuration#getSearchHitMetadataValueNumber()
     * @verifies return correct value
     */
    @Test
    public void getSearchHitMetadataValueNumber_shouldReturnCorrectValue() throws Exception {
        Assert.assertEquals(17, DataManager.getInstance().getConfiguration().getSearchHitMetadataValueNumber());
    }

    /**
     * @see Configuration#getSidebarTocInitialCollapseLevel()
     * @verifies return correct value
     */
    @Test
    public void getSidebarTocInitialCollapseLevel_shouldReturnCorrectValue() throws Exception {
        Assert.assertEquals(22, DataManager.getInstance().getConfiguration().getSidebarTocInitialCollapseLevel());
    }

    /**
     * @see Configuration#getSidebarTocLengthBeforeCut()
     * @verifies return correct value
     */
    @Test
    public void getSidebarTocLengthBeforeCut_shouldReturnCorrectValue() throws Exception {
        Assert.assertEquals(21, DataManager.getInstance().getConfiguration().getSidebarTocLengthBeforeCut());
    }

    /**
     * @see Configuration#getSidebarTocPageNumbersVisible()
     * @verifies return correct value
     */
    @Test
    public void getSidebarTocPageNumbersVisible_shouldReturnCorrectValue() throws Exception {
        Assert.assertEquals(true, DataManager.getInstance().getConfiguration().getSidebarTocPageNumbersVisible());
    }

    /**
     * @see Configuration#isSidebarTocTreeView()
     * @verifies return correct value
     */
    @Test
    public void isSidebarTocTreeView_shouldReturnCorrectValue() throws Exception {
        Assert.assertFalse(DataManager.getInstance().getConfiguration().isSidebarTocTreeView());
    }

    /**
     * @see Configuration#isTocTreeView(String)
     * @verifies return true for allowed docstructs
     */
    @Test
    public void isTocTreeView_shouldReturnTrueForAllowedDocstructs() throws Exception {
        Assert.assertTrue(DataManager.getInstance().getConfiguration().isTocTreeView("Monograph"));
        Assert.assertTrue(DataManager.getInstance().getConfiguration().isTocTreeView("Manuscript"));
        Assert.assertTrue(DataManager.getInstance().getConfiguration().isTocTreeView("MusicSupplies"));
    }

    /**
     * @see Configuration#isTocTreeView(String)
     * @verifies return false for other docstructs
     */
    @Test
    public void isTocTreeView_shouldReturnFalseForOtherDocstructs() throws Exception {
        Assert.assertFalse(DataManager.getInstance().getConfiguration().isTocTreeView("Volume"));
    }

    /**
     * @see Configuration#getSmtpPassword()
     * @verifies return correct value
     */
    @Test
    public void getSmtpPassword_shouldReturnCorrectValue() throws Exception {
        Assert.assertEquals("smtpPassword_value", DataManager.getInstance().getConfiguration().getSmtpPassword());
    }

    /**
     * @see Configuration#getSmtpSecurity()
     * @verifies return correct value
     */
    @Test
    public void getSmtpSecurity_shouldReturnCorrectValue() throws Exception {
        Assert.assertEquals("smtpSecurity_value", DataManager.getInstance().getConfiguration().getSmtpSecurity());
    }

    /**
     * @see Configuration#getSmtpPort()
     * @verifies return correct value
     */
    @Test
    public void getSmtpPort_shouldReturnCorrectValue() throws Exception {
        Assert.assertEquals(25, DataManager.getInstance().getConfiguration().getSmtpPort());
    }

    /**
     * @see Configuration#getSmtpSenderAddress()
     * @verifies return correct value
     */
    @Test
    public void getSmtpSenderAddress_shouldReturnCorrectValue() throws Exception {
        Assert.assertEquals("smtpSenderAddress_value", DataManager.getInstance().getConfiguration().getSmtpSenderAddress());
    }

    /**
     * @see Configuration#getSmtpSenderName()
     * @verifies return correct value
     */
    @Test
    public void getSmtpSenderName_shouldReturnCorrectValue() throws Exception {
        Assert.assertEquals("smtpSenderName_value", DataManager.getInstance().getConfiguration().getSmtpSenderName());
    }

    /**
     * @see Configuration#getSmtpServer()
     * @verifies return correct value
     */
    @Test
    public void getSmtpServer_shouldReturnCorrectValue() throws Exception {
        Assert.assertEquals("smtpServer_value", DataManager.getInstance().getConfiguration().getSmtpServer());
    }

    /**
     * @see Configuration#getSmtpUser()
     * @verifies return correct value
     */
    @Test
    public void getSmtpUser_shouldReturnCorrectValue() throws Exception {
        Assert.assertEquals("smtpUser_value", DataManager.getInstance().getConfiguration().getSmtpUser());
    }

    /**
     * @see Configuration#getAnonymousUserEmailAddress()
     * @verifies return correct value
     */
    @Test
    public void getAnonymousUserEmailAddress_shouldReturnCorrectValue() throws Exception {
        Assert.assertEquals("we.are@anonymous.lulz", DataManager.getInstance().getConfiguration().getAnonymousUserEmailAddress());
    }

    /**
     * @see Configuration#getSolrUrl()
     * @verifies return correct value
     */
    @Test
    public void getSolrUrl_shouldReturnCorrectValue() throws Exception {
        Assert.assertEquals("https://viewer-testing-index.goobi.io/solr/collection1", DataManager.getInstance().getConfiguration().getSolrUrl());
    }

    /**
     * @see Configuration#getCollectionSplittingChar(String)
     * @verifies return correct value
     */
    @Test
    public void getCollectionSplittingChar_shouldReturnCorrectValue() throws Exception {
        Assert.assertEquals(".", DataManager.getInstance().getConfiguration().getCollectionSplittingChar(SolrConstants.DC));
        Assert.assertEquals("/", DataManager.getInstance().getConfiguration().getCollectionSplittingChar("MD_KNOWLEDGEFIELD"));
        Assert.assertEquals(".", DataManager.getInstance().getConfiguration().getCollectionSplittingChar(SolrConstants.DOCTYPE));
    }

    /**
     * @see Configuration#getPageSelectionFormat()
     * @verifies return correct value
     */
    @Test
    public void getPageSelectionFormat_shouldReturnCorrectValue() throws Exception {
        Assert.assertEquals("{order} {msg.of} {numpages}", DataManager.getInstance().getConfiguration().getPageSelectionFormat());
    }

    /**
     * @see Configuration#loadStopwords(String)
     * @verifies load all stopwords
     */
    @Test
    public void loadStopwords_shouldLoadAllStopwords() throws Exception {
        Set<String> stopwords = Configuration.loadStopwords("src/test/resources/stopwords.txt");
        Assert.assertNotNull(stopwords);
        Assert.assertEquals(5, stopwords.size());
    }

    /**
     * @see Configuration#loadStopwords(String)
     * @verifies remove parts starting with pipe
     */
    @Test
    public void loadStopwords_shouldRemovePartsStartingWithPipe() throws Exception {
        Set<String> stopwords = Configuration.loadStopwords("src/test/resources/stopwords.txt");
        Assert.assertNotNull(stopwords);
        Assert.assertTrue(stopwords.contains("one"));
    }

    /**
     * @see Configuration#loadStopwords(String)
     * @verifies not add empty stopwords
     */
    @Test
    public void loadStopwords_shouldNotAddEmptyStopwords() throws Exception {
        Set<String> stopwords = Configuration.loadStopwords("src/test/resources/stopwords.txt");
        Assert.assertNotNull(stopwords);
        Assert.assertFalse(stopwords.contains(""));
    }

    /**
     * @see Configuration#loadStopwords(String)
     * @verifies throw IllegalArgumentException if stopwordsFilePath empty
     */
    @Test(expected = IllegalArgumentException.class)
    public void loadStopwords_shouldThrowIllegalArgumentExceptionIfStopwordsFilePathEmpty() throws Exception {
        Configuration.loadStopwords(null);
    }

    /**
     * @see Configuration#loadStopwords(String)
     * @verifies throw FileNotFoundException if file does not exist
     */
    @Test(expected = FileNotFoundException.class)
    public void loadStopwords_shouldThrowFileNotFoundExceptionIfFileDoesNotExist() throws Exception {
        Configuration.loadStopwords("src/test/resources/startwords.txt");
    }

    /**
     * @see Configuration#getStopwords()
     * @verifies return all stopwords
     */
    @Test
    public void getStopwords_shouldReturnAllStopwords() throws Exception {
        Assert.assertEquals(5, DataManager.getInstance().getConfiguration().getStopwords().size());
    }

    /**
     * @see Configuration#getStopwordsFilePath()
     * @verifies return correct value
     */
    @Test
    public void getStopwordsFilePath_shouldReturnCorrectValue() throws Exception {
        Assert.assertEquals("src/test/resources/stopwords.txt", DataManager.getInstance().getConfiguration().getStopwordsFilePath());
    }

    /**
     * @see Configuration#getSubthemeMainTheme()
     * @verifies return correct value
     */
    @Test
    public void getSubthemeMainTheme_shouldReturnCorrectValue() throws Exception {
        Assert.assertEquals("mainTheme_value", DataManager.getInstance().getConfiguration().getSubthemeMainTheme());
    }

    /**
     * @see Configuration#getSubthemeDiscriminatorField()
     * @verifies return correct value
     */
    @Test
    public void getSubthemeDiscriminatorField_shouldReturnCorrectValue() throws Exception {
        Assert.assertEquals("FACET_VIEWERSUBTHEME", DataManager.getInstance().getConfiguration().getSubthemeDiscriminatorField());
    }

    //    /**
    //     * @see ConfigurationHelper#getSubthemeMap()
    //     * @verifies return all configured elements
    //     */
    //    @Test
    //    public void getSubthemeMap_shouldReturnAllConfiguredElements() throws Exception {
    //        Assert.assertEquals(2, DataManager.getInstance().getConfiguration().getSubthemeMap().size());
    //    }

    /**
     * @see Configuration#getTagCloudSampleSize(String)
     * @verifies return correct value for existing fields
     */
    @Test
    public void getTagCloudSampleSize_shouldReturnCorrectValueForExistingFields() throws Exception {
        Assert.assertEquals(20, DataManager.getInstance().getConfiguration().getTagCloudSampleSize("MD_TITLE"));
    }

    /**
     * @see Configuration#getTagCloudSampleSize(String)
     * @verifies return INT_MAX for other fields
     */
    @Test
    public void getTagCloudSampleSize_shouldReturnINT_MAXForOtherFields() throws Exception {
        Assert.assertEquals(Integer.MAX_VALUE, DataManager.getInstance().getConfiguration().getTagCloudSampleSize("NONEXISTING_FIELD"));
    }

    /**
     * @see Configuration#getTheme()
     * @verifies return correct value
     */
    @Test
    public void getTheme_shouldReturnCorrectValue() throws Exception {
        Assert.assertEquals("mainTheme_value", DataManager.getInstance().getConfiguration().getTheme());
    }

    /**
     * @see Configuration#getName()
     * @verifies return correct value
     */
    @Test
    public void getName_shouldReturnCorrectValue() throws Exception {
        Assert.assertEquals("Goobi viewer TEST", DataManager.getInstance().getConfiguration().getName());
    }

    /**
     * @see Configuration#getDescription()
     * @verifies return correct value
     */
    @Test
    public void getDescription_shouldReturnCorrectValue() throws Exception {
        Assert.assertEquals("Goobi viewer TEST desc", DataManager.getInstance().getConfiguration().getDescription());
    }

    /**
     * @see Configuration#getThumbnailsHeight()
     * @verifies return correct value
     */
    @Test
    public void getThumbnailsHeight_shouldReturnCorrectValue() throws Exception {
        Assert.assertEquals(11, DataManager.getInstance().getConfiguration().getThumbnailsHeight());
    }

    /**
     * @see Configuration#getThumbnailsWidth()
     * @verifies return correct value
     */
    @Test
    public void getThumbnailsWidth_shouldReturnCorrectValue() throws Exception {
        Assert.assertEquals(10, DataManager.getInstance().getConfiguration().getThumbnailsWidth());
    }

    @Test
    public void getThumbnailsCompressionTest() throws Exception {
        Assert.assertEquals(30, DataManager.getInstance().getConfiguration().getThumbnailsCompression());
    }

    /**
     * @see Configuration#getTitleBarMetadata()
     * @verifies return all configured metadata elements
     */
    @Test
    public void getTitleBarMetadata_shouldReturnAllConfiguredMetadataElements() throws Exception {
        Assert.assertEquals(2, DataManager.getInstance().getConfiguration().getTitleBarMetadata().size());
    }

    /**
     * @see Configuration#getUnconditionalImageAccessMaxWidth()
     * @verifies return correct value
     */
    @Test
    public void getUnconditionalImageAccessMaxWidth_shouldReturnCorrectValue() throws Exception {
        Assert.assertEquals(1, DataManager.getInstance().getConfiguration().getUnconditionalImageAccessMaxWidth());
    }

    /**
     * @see Configuration#getViewerHome()
     * @verifies return correct value
     */
    @Test
    public void getViewerHome_shouldReturnCorrectValue() throws Exception {
        Assert.assertEquals("src/test/resources/data/viewer/", DataManager.getInstance().getConfiguration().getViewerHome());
    }

    /**
     * @see Configuration#getViewerThumbnailsPerPage()
     * @verifies return correct value
     */
    @Test
    public void getViewerThumbnailsPerPage_shouldReturnCorrectValue() throws Exception {
        Assert.assertEquals(9, DataManager.getInstance().getConfiguration().getViewerThumbnailsPerPage());
    }

    /**
     * @see Configuration#getWatermarkIdField()
     * @verifies return correct value
     */
    @Test
    public void getWatermarkIdField_shouldReturnCorrectValue() throws Exception {
        Assert.assertEquals(Collections.singletonList("watermarkIdField_value"), DataManager.getInstance().getConfiguration().getWatermarkIdField());
    }

    /**
     * @see Configuration#getWatermarkTextConfiguration()
     * @verifies return all configured elements in the correct order
     */
    @Test
    public void getWatermarkTextConfiguration_shouldReturnAllConfiguredElementsInTheCorrectOrder() throws Exception {
        Assert.assertEquals(3, DataManager.getInstance().getConfiguration().getWatermarkTextConfiguration().size());
    }

    /**
     * @see Configuration#getZoomFullscreenViewType()
     * @verifies return correct value
     */
    @Test
    public void getZoomFullscreenViewType_shouldReturnCorrectValue() throws Exception {
        Assert.assertEquals("classic", DataManager.getInstance().getConfiguration().getZoomFullscreenViewType());
    }

    /**
     * @see Configuration#getZoomImageViewType()
     * @verifies return correct value
     */
    @Test
    public void getZoomImageViewType_shouldReturnCorrectValue() throws Exception {
        Assert.assertEquals("openSeadragon", DataManager.getInstance().getConfiguration().getImageViewType());
    }

    /**
     * @see Configuration#isBookmarksEnabled()
     * @verifies return correct value
     */
    @Test
    public void isBookshelvesEnabled_shouldReturnCorrectValue() throws Exception {
        Assert.assertEquals(false, DataManager.getInstance().getConfiguration().isBookmarksEnabled());
    }

    /**
     * @see Configuration#isBrowsingMenuEnabled()
     * @verifies return correct value
     */
    @Test
    public void isBrowsingMenuEnabled_shouldReturnCorrectValue() throws Exception {
        Assert.assertEquals(false, DataManager.getInstance().getConfiguration().isBrowsingMenuEnabled());
    }

    /**
     * @see Configuration#isDisplaySearchResultNavigation()
     * @verifies return correct value
     */
    @Test
    public void isDisplaySearchResultNavigation_shouldReturnCorrectValue() throws Exception {
        Assert.assertEquals(false, DataManager.getInstance().getConfiguration().isDisplaySearchResultNavigation());
    }

    /**
     * @see Configuration#isDisplayStatistics()
     * @verifies return correct value
     */
    @Test
    public void isDisplayStatistics_shouldReturnCorrectValue() throws Exception {
        Assert.assertEquals(false, DataManager.getInstance().getConfiguration().isDisplayStatistics());
    }

    /**
     * @see Configuration#isDisplayTagCloudNavigation()
     * @verifies return correct value
     */
    @Test
    public void isDisplayTagCloudNavigation_shouldReturnCorrectValue() throws Exception {
        Assert.assertEquals(false, DataManager.getInstance().getConfiguration().isDisplayTagCloudNavigation());
    }

    /**
     * @see Configuration#isDisplayTagCloudStartpage()
     * @verifies return correct value
     */
    @Test
    public void isDisplayTagCloudStartpage_shouldReturnCorrectValue() throws Exception {
        Assert.assertEquals(false, DataManager.getInstance().getConfiguration().isDisplayTagCloudStartpage());
    }

    /**
     * @see Configuration#isDisplayUserNavigation()
     * @verifies return correct value
     */
    @Test
    public void isDisplayUserNavigation_shouldReturnCorrectValue() throws Exception {
        Assert.assertEquals(false, DataManager.getInstance().getConfiguration().isDisplayUserNavigation());
    }

    /**
     * @see Configuration#isAddDublinCoreMetaTags()
     * @verifies return correct value
     */
    @Test
    public void isAddDublinCoreMetaTags_shouldReturnCorrectValue() throws Exception {
        Assert.assertEquals(true, DataManager.getInstance().getConfiguration().isAddDublinCoreMetaTags());
    }

    /**
     * @see Configuration#isAddHighwirePressMetaTags()
     * @verifies return correct value
     */
    @Test
    public void isAddHighwirePressMetaTags_shouldReturnCorrectValue() throws Exception {
        Assert.assertEquals(true, DataManager.getInstance().getConfiguration().isAddHighwirePressMetaTags());
    }

    /**
     * @see Configuration#getMetadataParamNumber()
     * @verifies return correct value
     */
    @Test
    public void getMetadataParamNumber_shouldReturnCorrectValue() throws Exception {
        Assert.assertEquals(5, DataManager.getInstance().getConfiguration().getMetadataParamNumber());
    }

    /**
     * @see Configuration#isMetadataPdfEnabled()
     * @verifies return correct value
     */
    @Test
    public void isMetadataPdfEnabled_shouldReturnCorrectValue() throws Exception {
        Assert.assertEquals(false, DataManager.getInstance().getConfiguration().isMetadataPdfEnabled());
    }

    /**
     * @see Configuration#isOriginalContentDownloads()
     * @verifies return correct value
     */
    @Test
    public void isDisplaySidebarWidgetDownloads_shouldReturnCorrectValue() throws Exception {
        Assert.assertEquals(true, DataManager.getInstance().getConfiguration().isDisplaySidebarWidgetDownloads());
    }

    /**
     * @see Configuration#getSidebarWidgetDownloadsIntroductionText()
     * @verifies return correct value
     */
    @Test
    public void getSidebarWidgetDownloadsIntroductionText_shouldReturnCorrectValue() throws Exception {
        Assert.assertEquals("MASTERVALUE_DOWNLOADS_INTRO", DataManager.getInstance().getConfiguration().getSidebarWidgetDownloadsIntroductionText());
    }

    @Test
    public void getHideDownloadFileRegex_returnConfiguredValue() throws Exception {
        Assert.assertEquals("(wug_.*|AK_.*)", DataManager.getInstance().getConfiguration().getHideDownloadFileRegex());
    }

    /**
     * @see Configuration#isGeneratePdfInTaskManager()
     * @verifies return correct value
     */
    @Test
    public void isGeneratePdfInTaskManager_shouldReturnCorrectValue() throws Exception {
        Assert.assertTrue(DataManager.getInstance().getConfiguration().isGeneratePdfInTaskManager());
    }

    /**
     * @see Configuration#isPdfApiDisabled()
     * @verifies return correct value
     */
    @Test
    public void isPdfApiDisabled_shouldReturnCorrectValue() throws Exception {
        Assert.assertEquals(false, DataManager.getInstance().getConfiguration().isPdfApiDisabled());
    }

    /**
     * @see Configuration#isTitlePdfEnabled()
     * @verifies return correct value
     */
    @Test
    public void isTitlePdfEnabled_shouldReturnCorrectValue() throws Exception {
        Assert.assertEquals(false, DataManager.getInstance().getConfiguration().isTitlePdfEnabled());
    }

    /**
     * @see Configuration#isTocPdfEnabled()
     * @verifies return correct value
     */
    @Test
    public void isTocPdfEnabled_shouldReturnCorrectValue() throws Exception {
        Assert.assertEquals(false, DataManager.getInstance().getConfiguration().isTocPdfEnabled());
    }

    /**
     * @see Configuration#isPagePdfEnabled()
     * @verifies return correct value
     */
    @Test
    public void isPagePdfEnabled_shouldReturnCorrectValue() throws Exception {
        Assert.assertEquals(true, DataManager.getInstance().getConfiguration().isPagePdfEnabled());
    }

    /**
     * @see Configuration#isDocHierarchyPdfEnabled()
     * @verifies return correct value
     */
    @Test
    public void isDocHierarchyPdfEnabled_shouldReturnCorrectValue() throws Exception {
        Assert.assertEquals(true, DataManager.getInstance().getConfiguration().isDocHierarchyPdfEnabled());
    }

    /**
     * @see Configuration#isTitleEpubEnabled()
     * @verifies return correct value
     */
    @Test
    public void isTitleEpubEnabled_shouldReturnCorrectValue() throws Exception {
        Assert.assertFalse(DataManager.getInstance().getConfiguration().isTitleEpubEnabled());
    }

    /**
     * @see Configuration#isTocEpubEnabled()
     * @verifies return correct value
     */
    @Test
    public void isTocEpubEnabled_shouldReturnCorrectValue() throws Exception {
        Assert.assertFalse(DataManager.getInstance().getConfiguration().isTocEpubEnabled());
    }

    /**
     * @see Configuration#isMetadataEpubEnabled()
     * @verifies return correct value
     */
    @Test
    public void isMetadataEpubEnabled_shouldReturnCorrectValue() throws Exception {
        Assert.assertFalse(DataManager.getInstance().getConfiguration().isMetadataEpubEnabled());
    }

    /**
     * @see Configuration#getDownloadFolder(String)
     * @verifies return correct value for pdf
     */
    @Test
    public void getDownloadFolder_shouldReturnCorrectValueForPdf() throws Exception {
        Assert.assertEquals("/opt/digiverso/viewer/download_test_pdf", DataManager.getInstance().getConfiguration().getDownloadFolder("pdf"));
    }

    /**
     * @see Configuration#getDownloadFolder(String)
     * @verifies return correct value for epub
     */
    @Test
    public void getDownloadFolder_shouldReturnCorrectValueForEpub() throws Exception {
        Assert.assertEquals("/opt/digiverso/viewer/download_test_epub", DataManager.getInstance().getConfiguration().getDownloadFolder("epub"));
    }

    /**
     * @see Configuration#getDownloadFolder(String)
     * @verifies return empty string if type unknown
     */
    @Test
    public void getDownloadFolder_shouldReturnEmptyStringIfTypeUnknown() throws Exception {
        Assert.assertEquals("", DataManager.getInstance().getConfiguration().getDownloadFolder("xxx"));
    }

    /**
     * @see Configuration#isPreventProxyCaching()
     * @verifies return correct value
     */
    @Test
    public void isPreventProxyCaching_shouldReturnCorrectValue() throws Exception {
        Assert.assertEquals(true, DataManager.getInstance().getConfiguration().isPreventProxyCaching());
    }

    /**
     * @see Configuration#isSolrCompressionEnabled()
     * @verifies return correct value
     */
    @Test
    public void isSolrCompressionEnabled_shouldReturnCorrectValue() throws Exception {
        Assert.assertFalse(DataManager.getInstance().getConfiguration().isSolrCompressionEnabled());
    }

    /**
     * @see Configuration#isSolrBackwardsCompatible()
     * @verifies return correct value
     */
    @Test
    public void isSolrBackwardsCompatible_shouldReturnCorrectValue() throws Exception {
        Assert.assertTrue(DataManager.getInstance().getConfiguration().isSolrBackwardsCompatible());
    }

    /**
     * @see Configuration#isShowSidebarEventMetadata()
     * @verifies return correct value
     */
    @Test
    public void isShowSidebarEventMetadata_shouldReturnCorrectValue() throws Exception {
        Assert.assertEquals(false, DataManager.getInstance().getConfiguration().isShowSidebarEventMetadata());
    }

    /**
     * @see Configuration#isShowRecordLabelIfNoOtherViews()
     * @verifies return correct value
     */
    @Test
    public void isShowRecordLabelIfNoOtherViews_shouldReturnCorrectValue() throws Exception {
        Assert.assertTrue(DataManager.getInstance().getConfiguration().isShowRecordLabelIfNoOtherViews());
    }

    /**
     * @see Configuration#isSidebarFulltextLinkVisible()
     * @verifies return correct value
     */
    @Test
    public void isSidebarFulltextLinkVisible_shouldReturnCorrectValue() throws Exception {
        Assert.assertEquals(false, DataManager.getInstance().getConfiguration().isSidebarFulltextLinkVisible());
    }

    /**
     * @see Configuration#isSidebarMetadataViewLinkVisible()
     * @verifies return correct value
     */
    @Test
    public void isSidebarMetadataLinkVisible_shouldReturnCorrectValue() throws Exception {
        Assert.assertEquals(false, DataManager.getInstance().getConfiguration().isSidebarMetadataViewLinkVisible());
    }

    /**
     * @see Configuration#isSidebarPageViewLinkVisible()
     * @verifies return correct value
     */
    @Test
    public void isSidebarPageLinkVisible_shouldReturnCorrectValue() throws Exception {
        Assert.assertEquals(false, DataManager.getInstance().getConfiguration().isSidebarPageViewLinkVisible());
    }

    /**
     * @see Configuration#isSidebarCalendarViewLinkVisible()
     * @verifies return correct value
     */
    @Test
    public void isSidebarCalendarLinkVisible_shouldReturnCorrectValue() throws Exception {
        Assert.assertEquals(false, DataManager.getInstance().getConfiguration().isSidebarCalendarViewLinkVisible());
    }

    /**
     * @see Configuration#isSidebarThumbsViewLinkVisible()
     * @verifies return correct value
     */
    @Test
    public void isSidebarThumbsLinkVisible_shouldReturnCorrectValue() throws Exception {
        Assert.assertEquals(false, DataManager.getInstance().getConfiguration().isSidebarThumbsViewLinkVisible());
    }

    /**
     * @see Configuration#isSidebarOpacLinkVisible()
     * @verifies return correct value
     */
    @Test
    public void isSidebarOpacLinkVisible_shouldReturnCorrectValue() throws Exception {
        Assert.assertTrue(DataManager.getInstance().getConfiguration().isSidebarOpacLinkVisible());
    }

    /**
     * @see Configuration#isSidebarTocViewLinkVisible()
     * @verifies return correct value
     */
    @Test
    public void isSidebarTocLinkVisible_shouldReturnCorrectValue() throws Exception {
        Assert.assertEquals(false, DataManager.getInstance().getConfiguration().isSidebarTocViewLinkVisible());
    }

    /**
     * @see Configuration#isSidebarTocWidgetVisible()
     * @verifies return correct value
     */
    @Test
    public void isSidebarTocVisible_shouldReturnCorrectValue() throws Exception {
        Assert.assertEquals(false, DataManager.getInstance().getConfiguration().isSidebarTocWidgetVisible());
    }

    /**
     * @see Configuration#isSidebarTocWidgetVisibleInFullscreen()
     * @verifies return correct value
     */
    @Test
    public void isSidebarTocVisibleInFullscreen_shouldReturnCorrectValue() throws Exception {
        Assert.assertEquals(false, DataManager.getInstance().getConfiguration().isSidebarTocWidgetVisibleInFullscreen());
    }

    /**
     * @see Configuration#isSortingEnabled()
     * @verifies return correct value
     */
    @Test
    public void isSortingEnabled_shouldReturnCorrectValue() throws Exception {
        Assert.assertEquals(false, DataManager.getInstance().getConfiguration().isSortingEnabled());
    }

    /**
     * @see Configuration#getDefaultSortField()
     * @verifies return correct value
     */
    @Test
    public void getDefaultSortField_shouldReturnCorrectValue() throws Exception {
        Assert.assertEquals("SORT_DEFAULT1;SORT_DEFAULT2;SORT_DEFAULT3", DataManager.getInstance().getConfiguration().getDefaultSortField());
    }

    /**
     * @see Configuration#isUrnDoRedirect()
     * @verifies return correct value
     */
    @Test
    public void isUrnDoRedirect_shouldReturnCorrectValue() throws Exception {
        Assert.assertEquals(true, DataManager.getInstance().getConfiguration().isUrnDoRedirect());
    }

    /**
     * @see Configuration#isUserCommentsEnabled()
     * @verifies return correct value
     */
    @Test
    public void isUserCommentsEnabled_shouldReturnCorrectValue() throws Exception {
        Assert.assertEquals(true, DataManager.getInstance().getConfiguration().isUserCommentsEnabled());
    }

    /**
     * @see Configuration#getUserCommentsConditionalQuery()
     * @verifies return correct value
     */
    @Test
    public void getUserCommentsConditionalQuery_shouldReturnCorrectValue() throws Exception {
        Assert.assertEquals("DC:varia", DataManager.getInstance().getConfiguration().getUserCommentsConditionalQuery());
    }

    /**
     * @see Configuration#useTiles()
     * @verifies return correct value
     */
    @Test
    public void useTiles_shouldReturnCorrectValue() throws Exception {
        Assert.assertEquals(true, DataManager.getInstance().getConfiguration().useTiles());
    }

    /**
     * @see Configuration#useTilesFullscreen()
     * @verifies return correct value
     */
    @Test
    public void useTilesFullscreen_shouldReturnCorrectValue() throws Exception {
        Assert.assertEquals(true, DataManager.getInstance().getConfiguration().useTilesFullscreen());
    }

    /**
     * @see Configuration#getPageType(PageType)
     * @verifies return null for non configured type
     */
    @Test
    public void getPageType_shouldReturnNullForNonConfiguredType() throws Exception {
        Assert.assertNull(DataManager.getInstance().getConfiguration().getPageType(PageType.term));
    }

    /**
     * @see Configuration#getSidebarMetadataForTemplate(String)
     * @verifies return correct template configuration
     */
    @Test
    public void getSidebarMetadataForTemplate_shouldReturnCorrectTemplateConfiguration() throws Exception {
        Assert.assertEquals(5, DataManager.getInstance().getConfiguration().getSidebarMetadataForTemplate("Map").size());
    }

    /**
     * @see Configuration#getSortFields()
     * @verifies return return all configured elements
     */
    @Test
    public void getSortFields_shouldReturnReturnAllConfiguredElements() throws Exception {
        Assert.assertEquals(4, DataManager.getInstance().getConfiguration().getSortFields().size());
    }

    /**
     * @see Configuration#getStaticSortFields()
     * @verifies return return all configured elements
     */
    @Test
    public void getStaticSortFields_shouldReturnReturnAllConfiguredElements() throws Exception {
        Assert.assertEquals(1, DataManager.getInstance().getConfiguration().getStaticSortFields().size());
    }

    /**
     * @see Configuration#getViewerMaxImageHeight()
     * @verifies return correct value
     */
    @Test
    public void getViewerMaxImageHeight_shouldReturnCorrectValue() throws Exception {
        Assert.assertEquals(7, DataManager.getInstance().getConfiguration().getViewerMaxImageHeight());
    }

    /**
     * @see Configuration#getViewerMaxImageScale()
     * @verifies return correct value
     */
    @Test
    public void getViewerMaxImageScale_shouldReturnCorrectValue() throws Exception {
        Assert.assertEquals(8, DataManager.getInstance().getConfiguration().getViewerMaxImageScale());
    }

    /**
     * @see Configuration#getViewerMaxImageWidth()
     * @verifies return correct value
     */
    @Test
    public void getViewerMaxImageWidth_shouldReturnCorrectValue() throws Exception {
        Assert.assertEquals(6, DataManager.getInstance().getConfiguration().getViewerMaxImageWidth());
    }

    /**
     * @see Configuration#getSidebarMetadataForTemplate(String)
     * @verifies return empty list if template not found
     */
    @Test
    public void getSidebarMetadataForTemplate_shouldReturnEmptyListIfTemplateNotFound() throws Exception {
        Assert.assertEquals(0, DataManager.getInstance().getConfiguration().getSidebarMetadataForTemplate("nonexistant").size());
    }

    /**
     * @see Configuration#getSidebarMetadataForTemplate(String)
     * @verifies return empty list if template is null
     */
    @Test
    public void getSidebarMetadataForTemplate_shouldReturnEmptyListIfTemplateIsNull() throws Exception {
        Assert.assertEquals(0, DataManager.getInstance().getConfiguration().getSidebarMetadataForTemplate(null).size());
    }

    /**
     * @see Configuration#getNormdataFieldsForTemplate(String)
     * @verifies return correct template configuration
     */
    @Test
    public void getNormdataFieldsForTemplate_shouldReturnCorrectTemplateConfiguration() throws Exception {
        Assert.assertEquals(2, DataManager.getInstance().getConfiguration().getNormdataFieldsForTemplate("CORPORATION").size());
    }

    /**
     * @see Configuration#isDisplayTopstructLabel()
     * @verifies return correct value
     */
    @Test
    public void isDisplayTopstructLabel_shouldReturnCorrectValue() throws Exception {
        Assert.assertEquals(true, DataManager.getInstance().getConfiguration().isDisplayTopstructLabel());
    }

    /**
     * @see Configuration#getAdvancedSearchDefaultItemNumber()
     * @verifies return correct value
     */
    @Test
    public void getAdvancedSearchDefaultItemNumber_shouldReturnCorrectValue() throws Exception {
        Assert.assertEquals(3, DataManager.getInstance().getConfiguration().getAdvancedSearchDefaultItemNumber());
    }

    /**
     * @see Configuration#getAdvancedSearchFields()
     * @verifies return all values
     */
    @Test
    public void getAdvancedSearchFields_shouldReturnAllValues() throws Exception {
        List<AdvancedSearchFieldConfiguration> result = DataManager.getInstance().getConfiguration().getAdvancedSearchFields();
        Assert.assertEquals(11, result.size());
        Assert.assertTrue(result.get(0).isHierarchical());
        Assert.assertTrue(result.get(5).isRange());
        Assert.assertTrue(result.get(1).isUntokenizeForPhraseSearch());
        Assert.assertEquals("#SEPARATOR1#", result.get(7).getField());
        Assert.assertEquals("-----", result.get(7).getLabel());
        Assert.assertTrue(result.get(7).isDisabled());
    }

    /**
     * @see Configuration#isAdvancedSearchFieldHierarchical(String)
     * @verifies return correct value
     */
    @Test
    public void isAdvancedSearchFieldHierarchical_shouldReturnCorrectValue() throws Exception {

    }

    /**
     * @see Configuration#isAdvancedSearchFieldRange(String)
     * @verifies return correct value
     */
    @Test
    public void isAdvancedSearchFieldRange_shouldReturnCorrectValue() throws Exception {
        Assert.assertFalse(DataManager.getInstance().getConfiguration().isAdvancedSearchFieldRange(SolrConstants.DC));
        Assert.assertTrue(DataManager.getInstance().getConfiguration().isAdvancedSearchFieldRange("MD_YEARPUBLISH"));
    }

    /**
     * @see Configuration#isAdvancedSearchFieldUntokenizeForPhraseSearch(String)
     * @verifies return correct value
     */
    @Test
    public void isAdvancedSearchFieldUntokenizeForPhraseSearch_shouldReturnCorrectValue() throws Exception {
        Assert.assertFalse(DataManager.getInstance().getConfiguration().isAdvancedSearchFieldUntokenizeForPhraseSearch(SolrConstants.DC));
        Assert.assertTrue(DataManager.getInstance().getConfiguration().isAdvancedSearchFieldUntokenizeForPhraseSearch("MD_TITLE"));
    }

    /**
     * @see Configuration#getAdvancedSearchFieldSeparatorLabel(String)
     * @verifies return correct value
     */
    @Test
    public void getAdvancedSearchFieldSeparatorLabel_shouldReturnCorrectValue() throws Exception {
        Assert.assertEquals("-----", DataManager.getInstance().getConfiguration().getAdvancedSearchFieldSeparatorLabel("#SEPARATOR1#"));
    }

    /**
     * @see Configuration#getSidebarTocCollapseLengthThreshold()
     * @verifies return correct value
     */
    @Test
    public void getSidebarTocCollapseLengthThreshold_shouldReturnCorrectValue() throws Exception {
        Assert.assertEquals(141, DataManager.getInstance().getConfiguration().getSidebarTocCollapseLengthThreshold());
    }

    /**
     * @see Configuration#getSidebarTocLowestLevelToCollapseForLength()
     * @verifies return correct value
     */
    @Test
    public void getSidebarTocLowestLevelToCollapseForLength_shouldReturnCorrectValue() throws Exception {
        Assert.assertEquals(333, DataManager.getInstance().getConfiguration().getSidebarTocLowestLevelToCollapseForLength());
    }

    /**
     * @see Configuration#getDisplayTitleBreadcrumbs()
     * @verifies return correct value
     */
    @Test
    public void getDisplayTitleBreadcrumbs_shouldReturnCorrectValue() throws Exception {
        Assert.assertTrue(DataManager.getInstance().getConfiguration().getDisplayTitleBreadcrumbs());
    }

    /**
     * @see Configuration#getIncludeAnchorInTitleBreadcrumbs()
     * @verifies return correct value
     */
    @Test
    public void getIncludeAnchorInTitleBreadcrumbs_shouldReturnCorrectValue() throws Exception {
        Assert.assertTrue(DataManager.getInstance().getConfiguration().getIncludeAnchorInTitleBreadcrumbs());
    }

    /**
     * @see Configuration#getTitleBreadcrumbsMaxTitleLength()
     * @verifies return correct value
     */
    @Test
    public void getTitleBreadcrumbsMaxTitleLength_shouldReturnCorrectValue() throws Exception {
        Assert.assertEquals(20, DataManager.getInstance().getConfiguration().getTitleBreadcrumbsMaxTitleLength());
    }

    /**
     * @see Configuration#isDisplaySearchRssLinks()
     * @verifies return correct value
     */
    @Test
    public void isDisplaySearchRssLinks_shouldReturnCorrectValue() throws Exception {
        Assert.assertFalse(DataManager.getInstance().getConfiguration().isDisplaySearchRssLinks());
    }

    /**
     * @see Configuration#getCalendarDocStructTypes()
     * @verifies return all configured elements
     */
    @Test
    public void getCalendarDocStructTypes_shouldReturnAllConfiguredElements() throws Exception {
        Assert.assertEquals(2, DataManager.getInstance().getConfiguration().getCalendarDocStructTypes().size());
    }

    /**
     * @see Configuration#getAllDrillDownFields()
     * @verifies return correct order
     */
    @Test
    public void getAllDrillDownFields_shouldReturnCorrectOrder() throws Exception {
        List<String> result = DataManager.getInstance().getConfiguration().getAllDrillDownFields();
        Assert.assertEquals(4, result.size());
        Assert.assertEquals("DC", result.get(0));
        Assert.assertEquals("YEAR", result.get(1));
        Assert.assertEquals("MD_CREATOR", result.get(2));
        Assert.assertEquals("MD_PLACEPUBLISH", result.get(3));
    }

    /**
     * @see Configuration#getDrillDownFields()
     * @verifies return all values
     */
    @Test
    public void getDrillDownFields_shouldReturnAllValues() throws Exception {
        Assert.assertEquals(2, DataManager.getInstance().getConfiguration().getDrillDownFields().size());
    }

    /**
     * @see Configuration#getHierarchicalDrillDownFields()
     * @verifies return all values
     */
    @Test
    public void getHierarchicalDrillDownFields_shouldReturnAllValues() throws Exception {
        Assert.assertEquals(2, DataManager.getInstance().getConfiguration().getHierarchicalDrillDownFields().size());
    }

    /**
     * @see Configuration#getInitialDrillDownElementNumber()
     * @verifies return correct value
     */
    @Test
    public void getInitialDrillDownElementNumber_shouldReturnCorrectValue() throws Exception {
        Assert.assertEquals(4, DataManager.getInstance().getConfiguration().getInitialDrillDownElementNumber(SolrConstants.DC));
        Assert.assertEquals(16, DataManager.getInstance().getConfiguration().getInitialDrillDownElementNumber("MD_PLACEPUBLISH"));
        Assert.assertEquals(23, DataManager.getInstance().getConfiguration().getInitialDrillDownElementNumber(null));
    }

    /**
     * @see Configuration#getInitialDrillDownElementNumber(String)
     * @verifies return default value if field not found
     */
    @Test
    public void getInitialDrillDownElementNumber_shouldReturnDefaultValueIfFieldNotFound() throws Exception {
        Assert.assertEquals(-1, DataManager.getInstance().getConfiguration().getInitialDrillDownElementNumber("YEAR"));
    }

    /**
     * @see Configuration#getPriorityValuesForDrillDownField(String)
     * @verifies return return all configured elements for regular fields
     */
    @Test
    public void getPriorityValuesForDrillDownField_shouldReturnReturnAllConfiguredElementsForRegularFields() throws Exception {
        List<String> result = DataManager.getInstance().getConfiguration().getPriorityValuesForDrillDownField("MD_PLACEPUBLISH");
        Assert.assertNotNull(result);
        Assert.assertEquals(3, result.size());
        Assert.assertEquals("val1", result.get(0));
        Assert.assertEquals("val2", result.get(1));
        Assert.assertEquals("val3", result.get(2));
    }

    /**
     * @see Configuration#getPriorityValuesForDrillDownField(String)
     * @verifies return return all configured elements for hierarchical fields
     */
    @Test
    public void getPriorityValuesForDrillDownField_shouldReturnReturnAllConfiguredElementsForHierarchicalFields() throws Exception {
        List<String> result = DataManager.getInstance().getConfiguration().getPriorityValuesForDrillDownField("DC");
        Assert.assertNotNull(result);
        Assert.assertEquals(2, result.size());
        Assert.assertEquals("collection2", result.get(0));
        Assert.assertEquals("collection1", result.get(1));
    }

    /**
     * @see Configuration#getLabelFieldForDrillDownField(String)
     * @verifies return correct value
     */
    @Test
    public void getLabelFieldForDrillDownField_shouldReturnCorrectValue() throws Exception {
        Assert.assertEquals("MD_FIELDLABEL", DataManager.getInstance().getConfiguration().getLabelFieldForDrillDownField(SolrConstants.YEAR));
        Assert.assertEquals("MD_FIRSTNAME", DataManager.getInstance().getConfiguration().getLabelFieldForDrillDownField("MD_CREATOR"));
    }

    /**
     * @see Configuration#getLabelFieldForDrillDownField(String)
     * @verifies return null if no value found
     */
    @Test
    public void getLabelFieldForDrillDownField_shouldReturnNullIfNoValueFound() throws Exception {
        Assert.assertNull(DataManager.getInstance().getConfiguration().getLabelFieldForDrillDownField("MD_PLACEPUBLISH"));
    }

    @Test
    public void getSortOrderTest() {
        Assert.assertEquals("numerical", DataManager.getInstance().getConfiguration().getSortOrder("YEAR"));
        Assert.assertEquals("default", DataManager.getInstance().getConfiguration().getSortOrder("MD_PLACEPUBLISH"));
        Assert.assertEquals("alphabetical", DataManager.getInstance().getConfiguration().getSortOrder("MD_CREATOR"));
    }

    /**
     * @see Configuration#isAdvancedSearchEnabled()
     * @verifies return correct value
     */
    @Test
    public void isAdvancedSearchEnabled_shouldReturnCorrectValue() throws Exception {
        Assert.assertFalse(DataManager.getInstance().getConfiguration().isAdvancedSearchEnabled());
    }

    /**
     * @see Configuration#isCalendarSearchEnabled()
     * @verifies return correct value
     */
    @Test
    public void isCalendarSearchEnabled_shouldReturnCorrectValue() throws Exception {
        Assert.assertFalse(DataManager.getInstance().getConfiguration().isCalendarSearchEnabled());
    }

    /**
     * @see Configuration#isTimelineSearchEnabled()
     * @verifies return correct value
     */
    @Test
    public void isTimelineSearchEnabled_shouldReturnCorrectValue() throws Exception {
        Assert.assertFalse(DataManager.getInstance().getConfiguration().isTimelineSearchEnabled());
    }

    /**
     * @see Configuration#getStaticQuerySuffix()
     * @verifies return correct value
     */
    @Test
    public void getStaticQuerySuffix_shouldReturnCorrectValue() throws Exception {
        Assert.assertEquals("-BOOL_HIDE:true", DataManager.getInstance().getConfiguration().getStaticQuerySuffix());
    }

    /**
     * @see Configuration#getNextVersionIdentifierField()
     * @verifies return correct value
     */
    @Test
    public void getNextVersionIdentifierField_shouldReturnCorrectValue() throws Exception {
        Assert.assertEquals("MD_PREVIOUS_VERSION", DataManager.getInstance().getConfiguration().getPreviousVersionIdentifierField());
    }

    /**
     * @see Configuration#getPreviousVersionIdentifierField()
     * @verifies return correct value
     */
    @Test
    public void getPreviousVersionIdentifierField_shouldReturnCorrectValue() throws Exception {
        Assert.assertEquals("MD_NEXT_VERSION", DataManager.getInstance().getConfiguration().getNextVersionIdentifierField());
    }

    /**
     * @see Configuration#getVersionLabelField()
     * @verifies return correct value
     */
    @Test
    public void getVersionLabelField_shouldReturnCorrectValue() throws Exception {
        Assert.assertEquals("MD_VERSIONLABEL", DataManager.getInstance().getConfiguration().getVersionLabelField());
    }

    /**
     * @see Configuration#getCmsTextFolder()
     * @verifies return correct value
     */
    @Test
    public void getCmsTextFolder_shouldReturnCorrectValue() throws Exception {
        Assert.assertEquals("cms", DataManager.getInstance().getConfiguration().getCmsTextFolder());
    }

    /**
     * @see Configuration#isForceJpegConversion()
     * @verifies return correct value
     */
    @Test
    public void isForceJpegConversion_shouldReturnCorrectValue() throws Exception {
        Assert.assertTrue(DataManager.getInstance().getConfiguration().isForceJpegConversion());
    }

    /**
     * @see Configuration#getUserCommentsNotificationEmailAddresses()
     * @verifies return all configured elements
     */
    @Test
    public void getUserCommentsNotificationEmailAddresses_shouldReturnAllConfiguredElements() throws Exception {
        Assert.assertEquals(2, DataManager.getInstance().getConfiguration().getUserCommentsNotificationEmailAddresses().size());
    }

    /**
     * @see Configuration#getAltoFolder()
     * @verifies return correct value
     */
    @Test
    public void getAltoFolder_shouldReturnCorrectValue() throws Exception {
        Assert.assertEquals("alto", DataManager.getInstance().getConfiguration().getAltoFolder());
    }

    /**
     * @see Configuration#getAltoCrowdsourcingFolder()
     * @verifies return correct value
     */
    @Test
    public void getAltoCrowdsourcingFolder_shouldReturnCorrectValue() throws Exception {
        Assert.assertEquals("alto_crowd", DataManager.getInstance().getConfiguration().getAltoCrowdsourcingFolder());
    }

    /**
     * @see Configuration#getFulltextFolder()
     * @verifies return correct value
     */
    @Test
    public void getFulltextFolder_shouldReturnCorrectValue() throws Exception {
        Assert.assertEquals("fulltext", DataManager.getInstance().getConfiguration().getFulltextFolder());
    }

    /**
     * @see Configuration#getFulltextCrowdsourcingFolder()
     * @verifies return correct value
     */
    @Test
    public void getFulltextCrowdsourcingFolder_shouldReturnCorrectValue() throws Exception {
        Assert.assertEquals("fulltext_crowd", DataManager.getInstance().getConfiguration().getFulltextCrowdsourcingFolder());
    }

    /**
     * @see Configuration#getAbbyyFolder()
     * @verifies return correct value
     */
    @Test
    public void getAbbyyFolder_shouldReturnCorrectValue() throws Exception {
        Assert.assertEquals("abbyy", DataManager.getInstance().getConfiguration().getAbbyyFolder());
    }

    /**
     * @see Configuration#getTeiFolder()
     * @verifies return correct value
     */
    @Test
    public void getTeiFolder_shouldReturnCorrectValue() throws Exception {
        Assert.assertEquals("tei", DataManager.getInstance().getConfiguration().getTeiFolder());
    }

    /**
     * @see Configuration#getCmdiFolder()
     * @verifies return correct value
     */
    @Test
    public void getCmdiFolder_shouldReturnCorrectValue() throws Exception {
        Assert.assertEquals("cmdi", DataManager.getInstance().getConfiguration().getCmdiFolder());
    }

    /**
     * @see Configuration#getAnnotationFolder()
     * @verifies return correct value
     */
    @Test
    public void getAnnotationFolder_shouldReturnCorrectValue() throws Exception {
        Assert.assertEquals("annotations", DataManager.getInstance().getConfiguration().getAnnotationFolder());
    }

    /**
     * @see Configuration#getEndYearForTimeline()
     * @verifies return correct value
     */
    @Test
    public void getEndYearForTimeline_shouldReturnCorrectValue() throws Exception {
        Assert.assertEquals("1865", DataManager.getInstance().getConfiguration().getEndYearForTimeline());
    }

    /**
     * @see Configuration#getStartYearForTimeline()
     * @verifies return correct value
     */
    @Test
    public void getStartYearForTimeline_shouldReturnCorrectValue() throws Exception {
        Assert.assertEquals("1861", DataManager.getInstance().getConfiguration().getStartYearForTimeline());
    }

    /**
     * @see Configuration#getTimelineHits()
     * @verifies return correct value
     */
    @Test
    public void getTimelineHits_shouldReturnCorrectValue() throws Exception {
        Assert.assertEquals("120", DataManager.getInstance().getConfiguration().getTimelineHits());
    }

    /**
     * @see Configuration#isDisplayTimeMatrix()
     * @verifies return correct value
     */
    @Test
    public void isDisplayTimeMatrix_shouldReturnCorrectValue() throws Exception {
        Assert.assertEquals(true, DataManager.getInstance().getConfiguration().isDisplayTimeMatrix());
    }

    /**
     * @see Configuration#showThumbnailsInToc()
     * @verifies return correct value
     */
    @Test
    public void showThumbnailsInToc_shouldReturnCorrectValue() throws Exception {
        Assert.assertEquals(false, DataManager.getInstance().getConfiguration().showThumbnailsInToc());
    }

    /**
     * @see Configuration#getPiwikBaseURL()
     * @verifies return correct value
     */
    @Test
    public void getPiwikBaseURL_shouldReturnCorrectValue() throws Exception {
        Assert.assertEquals("baseURL_value", DataManager.getInstance().getConfiguration().getPiwikBaseURL());
    }

    /**
     * @see Configuration#getPiwikSiteID()
     * @verifies return correct value
     */
    @Test
    public void getPiwikSiteID_shouldReturnCorrectValue() throws Exception {
        Assert.assertEquals("siteID_value", DataManager.getInstance().getConfiguration().getPiwikSiteID());
    }

    /**
     * @see Configuration#isPiwikTrackingEnabled()
     * @verifies return correct value
     */
    @Test
    public void isPiwikTrackingEnabled_shouldReturnCorrectValue() throws Exception {
        Assert.assertEquals(true, DataManager.getInstance().getConfiguration().isPiwikTrackingEnabled());
    }

    /**
     * @see Configuration#getSearchFilters()
     * @verifies return all configured elements
     */
    @Test
    public void getSearchFilters_shouldReturnAllConfiguredElements() throws Exception {
        Assert.assertEquals(3, DataManager.getInstance().getConfiguration().getSearchFilters().size());
    }

    /**
     * @see Configuration#getAnchorThumbnailMode()
     * @verifies return correct value
     */
    @Test
    public void getAnchorThumbnailMode_shouldReturnCorrectValue() throws Exception {
        Assert.assertEquals("FIRSTVOLUME", DataManager.getInstance().getConfiguration().getAnchorThumbnailMode());
    }

    /**
     * @see Configuration#isDisplayCollectionBrowsing()
     * @verifies return correct value
     */
    @Test
    public void isDisplayCollectionBrowsing_shouldReturnCorrectValue() throws Exception {
        Assert.assertEquals(false, DataManager.getInstance().getConfiguration().isDisplayCollectionBrowsing());
    }

    /**
     * @see Configuration#getDisplayTitlePURL()
     * @verifies return correct value
     */
    @Test
    public void getDisplayTitlePURL_shouldReturnCorrectValue() throws Exception {
        Assert.assertEquals(false, DataManager.getInstance().getConfiguration().isDisplayTitlePURL());
    }

    /**
     * @see Configuration#getWebApiFields()
     * @verifies return all configured elements
     */
    @Test
    public void getWebApiFields_shouldReturnAllConfiguredElements() throws Exception {
        List<Map<String, String>> fields = DataManager.getInstance().getConfiguration().getWebApiFields();
        Assert.assertEquals(2, fields.size());
        Assert.assertEquals("json1", fields.get(0).get("jsonField"));
        Assert.assertEquals("lucene1", fields.get(0).get("luceneField"));
        Assert.assertEquals("true", fields.get(0).get("multivalue"));
        Assert.assertEquals(null, fields.get(1).get("multivalue"));
    }

    /**
     * @see Configuration#getDbPersistenceUnit()
     * @verifies return correct value
     */
    @Test
    public void getDbPersistenceUnit_shouldReturnCorrectValue() throws Exception {
        Assert.assertEquals("intranda_viewer_test", DataManager.getInstance().getConfiguration().getDbPersistenceUnit());
    }

    /**
     * @see Configuration#useCustomNavBar()
     * @verifies return correct value
     */
    @Test
    public void useCustomNavBar_shouldReturnCorrectValue() throws Exception {
        Assert.assertEquals(true, DataManager.getInstance().getConfiguration().useCustomNavBar());
    }

    /**
     * @see Configuration#getCmsMediaFolder()
     * @verifies return correct value
     */
    @Test
    public void getCmsMediaFolder_shouldReturnCorrectValue() throws Exception {
        Assert.assertEquals("cmsMediaFolder_value", DataManager.getInstance().getConfiguration().getCmsMediaFolder());
    }

    /**
     * @see Configuration#getCmsMediaFolder()
     * @verifies return correct value
     */
    @Test
    public void getCmsTemplateFolder_shouldReturnCorrectValue() throws Exception {
        Assert.assertEquals("cmsTemplateFolder_value", DataManager.getInstance().getConfiguration().getCmsTemplateFolder());
    }

    /**
     * @see Configuration#getCmsClassifications()
     * @verifies return all configured elements
     */
    @Test
    public void getCmsClassifications_shouldReturnAllConfiguredElements() throws Exception {
        Assert.assertEquals(4, DataManager.getInstance().getConfiguration().getCmsClassifications().size());
        Assert.assertEquals("classification1", DataManager.getInstance().getConfiguration().getCmsClassifications().get(0));
        Assert.assertEquals("classification2", DataManager.getInstance().getConfiguration().getCmsClassifications().get(1));
        Assert.assertEquals("classification3", DataManager.getInstance().getConfiguration().getCmsClassifications().get(2));
        Assert.assertEquals("classification4", DataManager.getInstance().getConfiguration().getCmsClassifications().get(3));
    }

    @Test
    public void getCmsMediaDisplayWidthTest() {
        Assert.assertEquals(600, DataManager.getInstance().getConfiguration().getCmsMediaDisplayWidth());
    }

    @Test
    public void getCmsMediaDisplaHeightTest() {
        Assert.assertEquals(800, DataManager.getInstance().getConfiguration().getCmsMediaDisplayHeight());
    }

    /**
     * @see Configuration#isSearchSavingEnabled()
     * @verifies return correct value
     */
    @Test
    public void isSearchSavingEnabled_shouldReturnCorrectValue() throws Exception {
        Assert.assertFalse(DataManager.getInstance().getConfiguration().isSearchSavingEnabled());
    }

    @Test
    public void getImageViewZoomScalesTest() throws ViewerConfigurationException {
        List<String> scales = DataManager.getInstance().getConfiguration().getImageViewZoomScales();
        Assert.assertEquals("600", scales.get(0));
        Assert.assertEquals("1000", scales.get(1));
        Assert.assertEquals("1500", scales.get(2));
        Assert.assertEquals("3000", scales.get(3));
    }

    @Test
    public void getFullscreenViewZoomScalesTest() throws ViewerConfigurationException {
        List<String> scales = DataManager.getInstance().getConfiguration().getImageViewZoomScales(PageType.viewFullscreen, null);
        Assert.assertEquals("1000", scales.get(0));
        Assert.assertEquals("2000", scales.get(1));
        Assert.assertEquals("3000", scales.get(2));
    }

    @Test
    public void getImageViewTileSizesTest() throws ViewerConfigurationException {
        Map<Integer, List<Integer>> tiles = DataManager.getInstance().getConfiguration().getTileSizes();
        Assert.assertEquals(512, tiles.keySet().iterator().next(), 0);
        Assert.assertEquals(1, tiles.get(512).get(0), 0);
        Assert.assertEquals(2, tiles.get(512).get(1), 0);
        Assert.assertEquals(3, tiles.get(512).get(2), 0);
    }

    @Test
    public void getFullscreenTileSizesTest() throws ViewerConfigurationException {
        Map<Integer, List<Integer>> tiles = DataManager.getInstance().getConfiguration().getTileSizes(PageType.viewFullscreen, null);
        Assert.assertEquals(1024, tiles.keySet().iterator().next(), 0);
        Assert.assertEquals(2, tiles.get(1024).get(0), 0);
        Assert.assertEquals(4, tiles.get(1024).get(1), 0);
        Assert.assertEquals(8, tiles.get(1024).get(2), 0);
    }

    @Test
    public void getFooterHeightTest() throws ViewerConfigurationException {
        Assert.assertEquals(50, DataManager.getInstance().getConfiguration().getFooterHeight());
    }

    @Test
    public void getCrowdsourcingFooterHeightTest() throws ViewerConfigurationException {
        Assert.assertEquals(0, DataManager.getInstance().getConfiguration().getFooterHeight(PageType.editContent, null));
    }

    /**
     * @see Configuration#getUrnResolverUrl()
     * @verifies return correct value
     */
    @Test
    public void getUrnResolverUrl_shouldReturnCorrectValue() throws Exception {
        Assert.assertEquals("urnResolver_value", DataManager.getInstance().getConfiguration().getUrnResolverUrl());
    }

    /**
     * @see Configuration#getTocVolumeSortFieldsForTemplate(String)
     * @verifies return correct template configuration
     */
    @Test
    public void getTocVolumeSortFieldsForTemplate_shouldReturnCorrectTemplateConfiguration() throws Exception {
        List<StringPair> fields = DataManager.getInstance().getConfiguration().getTocVolumeSortFieldsForTemplate("CustomDocstruct");
        Assert.assertEquals(2, fields.size());
        Assert.assertEquals("CURRENTNOSORT", fields.get(0).getOne());
        Assert.assertEquals("desc", fields.get(0).getTwo());
        Assert.assertEquals("SORT_TITLE", fields.get(1).getOne());
        Assert.assertEquals("asc", fields.get(1).getTwo());
    }

    /**
     * @see Configuration#getTocVolumeSortFieldsForTemplate(String)
     * @verifies return default template configuration if template not found
     */
    @Test
    public void getTocVolumeSortFieldsForTemplate_shouldReturnDefaultTemplateConfigurationIfTemplateNotFound() throws Exception {
        List<StringPair> fields = DataManager.getInstance().getConfiguration().getTocVolumeSortFieldsForTemplate("notfound");
        Assert.assertEquals(1, fields.size());
        Assert.assertEquals("CURRENTNOSORT", fields.get(0).getOne());
        Assert.assertEquals("asc", fields.get(0).getTwo());
    }

    /**
     * @see Configuration#getTocVolumeSortFieldsForTemplate(String)
     * @verifies return default template configuration if template is null
     */
    @Test
    public void getTocVolumeSortFieldsForTemplate_shouldReturnDefaultTemplateConfigurationIfTemplateIsNull() throws Exception {
        List<StringPair> fields = DataManager.getInstance().getConfiguration().getTocVolumeSortFieldsForTemplate(null);
        Assert.assertEquals(1, fields.size());
        Assert.assertEquals("CURRENTNOSORT", fields.get(0).getOne());
        Assert.assertEquals("asc", fields.get(0).getTwo());
    }

    /**
     * @see Configuration#getTocVolumeGroupFieldForTemplate(String)
     * @verifies return correct value
     */
    @Test
    public void getTocVolumeGroupFieldForTemplate_shouldReturnCorrectValue() throws Exception {
        Assert.assertEquals("GROUP", DataManager.getInstance().getConfiguration().getTocVolumeGroupFieldForTemplate("CustomDocstruct"));
    }

    /**
     * @see Configuration#isBoostTopLevelDocstructs()
     * @verifies return correct value
     */
    @Test
    public void isBoostTopLevelDocstructs_shouldReturnCorrectValue() throws Exception {
        Assert.assertFalse(DataManager.getInstance().getConfiguration().isBoostTopLevelDocstructs());
    }

    /**
     * @see Configuration#isGroupDuplicateHits()
     * @verifies return correct value
     */
    @Test
    public void isGroupDuplicateHits_shouldReturnCorrectValue() throws Exception {
        Assert.assertFalse(DataManager.getInstance().getConfiguration().isGroupDuplicateHits());
    }

    /**
     * @see Configuration#getRecordGroupIdentifierFields()
     * @verifies return all configured values
     */
    @Test
    public void getRecordGroupIdentifierFields_shouldReturnAllConfiguredValues() throws Exception {
        Assert.assertEquals(2, DataManager.getInstance().getConfiguration().getRecordGroupIdentifierFields().size());
    }

    /**
     * @see Configuration#getAncestorIdentifierFields()
     * @verifies return all configured values
     */
    @Test
    public void getAncestorIdentifierFields_shouldReturnAllConfiguredValues() throws Exception {
        List<String> list = DataManager.getInstance().getConfiguration().getAncestorIdentifierFields();
        Assert.assertNotNull(list);
        Assert.assertEquals(1, list.size());
        Assert.assertEquals(SolrConstants.PI_PARENT, list.get(0));
    }

    /**
     * @see Configuration#isTocListSiblingRecords()
     * @verifies return correctValue
     */
    @Test
    public void isTocListSiblingRecords_shouldReturnCorrectValue() throws Exception {
        Assert.assertTrue(DataManager.getInstance().getConfiguration().isTocListSiblingRecords());
    }

    /**
     * @see Configuration#getTocAnchorGroupElementsPerPage()
     * @verifies return correct value
     */
    @Test
    public void getTocAnchorGroupElementsPerPage_shouldReturnCorrectValue() throws Exception {
        Assert.assertEquals(10, DataManager.getInstance().getConfiguration().getTocAnchorGroupElementsPerPage());
    }

    /**
     * @see Configuration#getCollectionDisplayDepthForSearch(String)
     * @verifies return correct value
     */
    @Test
    public void getCollectionDisplayDepthForSearch_shouldReturnCorrectValue() throws Exception {
        Assert.assertEquals(5, DataManager.getInstance().getConfiguration().getCollectionDisplayDepthForSearch(SolrConstants.DC));
    }

    /**
     * @see Configuration#getCollectionDisplayDepthForSearch(String)
     * @verifies return -1 if no collection config was found
     */
    @Test
    public void getCollectionDisplayDepthForSearch_shouldReturn1IfNoCollectionConfigWasFound() throws Exception {
        Assert.assertEquals(-1, DataManager.getInstance().getConfiguration().getCollectionDisplayDepthForSearch("MD_NOSUCHFIELD"));
    }

    /**
     * @see Configuration#getCollectionHierarchyField()
     * @verifies return first field where hierarchy enabled
     */
    @Test
    public void getCollectionHierarchyField_shouldReturnFirstFieldWhereHierarchyEnabled() throws Exception {
        Assert.assertEquals("MD_KNOWLEDGEFIELD", DataManager.getInstance().getConfiguration().getCollectionHierarchyField());
    }

    /**
     * @see Configuration#isAddCollectionHierarchyToBreadcrumbs(String)
     * @verifies return correct value
     */
    @Test
    public void isAddCollectionHierarchyToBreadcrumbs_shouldReturnCorrectValue() throws Exception {
        Assert.assertFalse(DataManager.getInstance().getConfiguration().isAddCollectionHierarchyToBreadcrumbs("DC"));
        Assert.assertTrue(DataManager.getInstance().getConfiguration().isAddCollectionHierarchyToBreadcrumbs("MD_KNOWLEDGEFIELD"));
    }

    /**
     * @see Configuration#isAddCollectionHierarchyToBreadcrumbs(String)
     * @verifies return false if no collection config was found
     */
    @Test
    public void isAddCollectionHierarchyToBreadcrumbs_shouldReturnFalseIfNoCollectionConfigWasFound() throws Exception {
        Assert.assertFalse(DataManager.getInstance().getConfiguration().isAddCollectionHierarchyToBreadcrumbs("MD_NOSUCHFIELD"));
    }

    @Test
    public void testBrokenConfig() {
        DataManager.getInstance().injectConfiguration(new Configuration("src/test/resources/config_viewer_broken.test.xml"));
        String localConfig = DataManager.getInstance().getConfiguration().getConfigLocalPath();
        Assert.assertEquals(localConfig, "src/test/resources/localConfig/");
        String viewerHome = DataManager.getInstance().getConfiguration().getViewerHome();
        Assert.assertEquals(viewerHome, "src/test/resources/data/viewer/");
        String dataRepositories = DataManager.getInstance().getConfiguration().getDataRepositoriesHome();
        Assert.assertEquals(dataRepositories, "src/test/resources/data/viewer/data/");
        DataManager.getInstance().injectConfiguration(new Configuration("src/test/resources/config_viewer.test.xml"));

    }

    /**
     * @see Configuration#getTranskribusDefaultCollection()
     * @verifies return correct value
     */
    @Test
    public void getTranskribusDefaultCollection_shouldReturnCorrectValue() throws Exception {
        Assert.assertEquals("intranda_viewer", DataManager.getInstance().getConfiguration().getTranskribusDefaultCollection());
    }

    /**
     * @see Configuration#getTranskribusAllowedDocumentTypes()
     * @verifies return all configured elements
     */
    @Test
    public void getTranskribusAllowedDocumentTypes_shouldReturnAllConfiguredElements() throws Exception {
        Assert.assertEquals(2, DataManager.getInstance().getConfiguration().getTranskribusAllowedDocumentTypes().size());
    }

    /**
     * @see Configuration#getTranskribusRestApiUrl()
     * @verifies return correct value
     */
    @Test
    public void getTranskribusRestApiUrl_shouldReturnCorrectValue() throws Exception {
        Assert.assertEquals("https://transkribus.eu/TrpServerTesting/rest/", DataManager.getInstance().getConfiguration().getTranskribusRestApiUrl());
    }

    /**
     * @see Configuration#isTranskribusEnabled()
     * @verifies return correct value
     */
    @Test
    public void isTranskribusEnabled_shouldReturnCorrectValue() throws Exception {
        Assert.assertEquals(true, DataManager.getInstance().getConfiguration().isTranskribusEnabled());
    }

    @Test
    public void isRememberImageRotation_test() {
        Assert.assertEquals(true, DataManager.getInstance().getConfiguration().isRememberImageRotation());
    }

    @Test
    public void isRememberImageZoom_test() {
        Assert.assertEquals(true, DataManager.getInstance().getConfiguration().isRememberImageZoom());
    }

    /**
     * @see Configuration#getDocstructTargetPageType(String)
     * @verifies return correct value
     */
    @Test
    public void getDocstructTargetPageType_shouldReturnCorrectValue() throws Exception {
        Assert.assertEquals("toc", DataManager.getInstance().getConfiguration().getDocstructTargetPageType("Catalogue"));
    }

    /**
     * @see Configuration#getDocstructTargetPageType(String)
     * @verifies return null if docstruct not found
     */
    @Test
    public void getDocstructTargetPageType_shouldReturnNullIfDocstructNotFound() throws Exception {
        Assert.assertNull(DataManager.getInstance().getConfiguration().getDocstructTargetPageType("notfound"));
    }

    /**
     * @see Configuration#getFulltextPercentageWarningThreshold()
     * @verifies return correct value
     */
    @Test
    public void getFulltextPercentageWarningThreshold_shouldReturnCorrectValue() throws Exception {
        Assert.assertEquals(99, DataManager.getInstance().getConfiguration().getFulltextPercentageWarningThreshold());
    }

    /**
     * @see Configuration#isUseViewerLocaleAsRecordLanguage()
     * @verifies return correct value
     */
    @Test
    public void isUseViewerLocaleAsRecordLanguage_shouldReturnCorrectValue() throws Exception {
        Assert.assertTrue(DataManager.getInstance().getConfiguration().isUseViewerLocaleAsRecordLanguage());
    }

    /**
     * @see Configuration#getSearchExcelExportFields()
     * @verifies return all values
     */
    @Test
    public void getSearchExcelExportFields_shouldReturnAllValues() throws Exception {
        List<String> result = DataManager.getInstance().getConfiguration().getSearchExcelExportFields();
        Assert.assertNotNull(result);
        Assert.assertEquals(2, result.size());
        Assert.assertEquals(SolrConstants.PI, result.get(0));
        Assert.assertEquals(SolrConstants.LABEL, result.get(1));
    }

    /**
     * @see Configuration#isSearchExcelExportEnabled()
     * @verifies return correct value
     */
    @Test
    public void isSearchExcelExportEnabled_shouldReturnCorrectValue() throws Exception {
        Assert.assertTrue(DataManager.getInstance().getConfiguration().isSearchExcelExportEnabled());
    }

    /**
     * @see Configuration#isAggregateHits()
     * @verifies return correct value
     */
    @Test
    public void isAggregateHits_shouldReturnCorrectValue() throws Exception {
        Assert.assertEquals(false, DataManager.getInstance().getConfiguration().isAggregateHits());
    }

    /**
     * @see Configuration#isDisplayAdditionalMetadataEnabled()
     * @verifies return correct value
     */
    @Test
    public void isDisplayAdditionalMetadataEnabled_shouldReturnCorrectValue() throws Exception {
        Assert.assertFalse(DataManager.getInstance().getConfiguration().isDisplayAdditionalMetadataEnabled());
    }

    /**
     * @see Configuration#getDisplayAdditionalMetadataIgnoreFields()
     * @verifies return correct values
     */
    @Test
    public void getDisplayAdditionalMetadataIgnoreFields_shouldReturnCorrectValues() throws Exception {
        List<String> results = DataManager.getInstance().getConfiguration().getDisplayAdditionalMetadataIgnoreFields();
        Assert.assertNotNull(results);
        Assert.assertEquals(3, results.size());
        Assert.assertEquals(SolrConstants.ISANCHOR, results.get(0));
        Assert.assertEquals(SolrConstants.ISWORK, results.get(1));
        Assert.assertEquals(SolrConstants.PI_TOPSTRUCT, results.get(2));
    }

    /**
     * @see Configuration#getDisplayAdditionalMetadataTranslateFields()
     * @verifies return correct values
     */
    @Test
    public void getDisplayAdditionalMetadataTranslateFields_shouldReturnCorrectValues() throws Exception {
        List<String> results = DataManager.getInstance().getConfiguration().getDisplayAdditionalMetadataTranslateFields();
        Assert.assertNotNull(results);
        Assert.assertEquals(3, results.size());
        Assert.assertEquals(SolrConstants.DC, results.get(0));
        Assert.assertEquals(SolrConstants.DOCSTRCT, results.get(1));
        Assert.assertEquals("MD_LANGUAGE", results.get(2));
    }

    /**
     * @see Configuration#isDisplayEmptyTocInSidebar()
     * @verifies return correct value
     */
    @Test
    public void isDisplayEmptyTocInSidebar_shouldReturnCorrectValue() throws Exception {
        Assert.assertFalse(DataManager.getInstance().getConfiguration().isDisplayEmptyTocInSidebar());
    }

    @Test
    public void isDoublePageModeEnabled_shouldReturnCorrectValue() throws Exception {
        Assert.assertTrue(DataManager.getInstance().getConfiguration().isDoublePageModeEnabled());
    }

    /**
     * @see Configuration#getSitelinksFilterQuery()
     * @verifies return correct value
     */
    @Test
    public void getSitelinksFilterQuery_shouldReturnCorrectValue() throws Exception {
        Assert.assertEquals("ISWORK:true", DataManager.getInstance().getConfiguration().getSitelinksFilterQuery());
    }

    /**
     * @see Configuration#getSitelinksField()
     * @verifies return correct value
     */
    @Test
    public void getSitelinksField_shouldReturnCorrectValue() throws Exception {
        Assert.assertEquals(SolrConstants._CALENDAR_YEAR, DataManager.getInstance().getConfiguration().getSitelinksField());
    }

    @Test
    public void getGetConfiguredCollections() {
        List<String> fields = DataManager.getInstance().getConfiguration().getConfiguredCollections();
        Assert.assertEquals(fields.size(), 3);
        Assert.assertTrue(fields.contains("DC"));
        Assert.assertTrue(fields.contains("MD_KNOWLEDGEFIELD"));
        Assert.assertTrue(fields.contains("MD_HIERARCHICALFIELD"));
    }

    /**
     * @see Configuration#isFullAccessForLocalhost()
     * @verifies return correct value
     */
    @Test
    public void isFullAccessForLocalhost_shouldReturnCorrectValue() throws Exception {
        Assert.assertEquals(true, DataManager.getInstance().getConfiguration().isFullAccessForLocalhost());
    }

    /**
     * @see Configuration#getDocstrctWhitelistFilterSuffix()
     * @verifies return correct value
     */
    @Test
    public void getDocstrctWhitelistFilterSuffix_shouldReturnCorrectValue() throws Exception {
        Assert.assertEquals("ISWORK:true OR ISANCHOR:true", DataManager.getInstance().getConfiguration().getDocstrctWhitelistFilterQuery());
    }

    /**
     * @see Configuration#getIIIFMetadataLabel(String)
     * @verifies return correct values
     */
    @Test
    public void getIIIFMetadataLabel_shouldReturnCorrectValues() throws Exception {
        Assert.assertEquals("", DataManager.getInstance().getConfiguration().getIIIFMetadataLabel("MD_*"));
        Assert.assertEquals("label_year", DataManager.getInstance().getConfiguration().getIIIFMetadataLabel("YEAR"));
        Assert.assertEquals("label_provenienz", DataManager.getInstance().getConfiguration().getIIIFMetadataLabel("Provenienz/MD_EVENT_DETAILS"));
        Assert.assertEquals("", DataManager.getInstance().getConfiguration().getIIIFMetadataLabel("/YEAR"));
    }

    /**
     * @see Configuration#getTwitterUserName()
     * @verifies return correct value
     */
    @Test
    public void getTwitterUserName_shouldReturnCorrectValue() throws Exception {
        Assert.assertEquals("@goobi", DataManager.getInstance().getConfiguration().getTwitterUserName());
    }

    /**
     * @see Configuration#getMetadataFromSubnodeConfig(HierarchicalConfiguration,boolean)
     * @verifies load replace rules correctly
     */
    @Test
    public void getMetadataFromSubnodeConfig_shouldLoadReplaceRulesCorrectly() throws Exception {
        List<Metadata> metadataList = DataManager.getInstance().getConfiguration().getMainMetadataForTemplate("_DEFAULT");
        Assert.assertEquals(6, metadataList.size());
        Metadata mdTitle = metadataList.get(2);
        Assert.assertEquals("MD_TITLE", mdTitle.getLabel());
        Assert.assertEquals(1, mdTitle.getParams().size());
        Assert.assertEquals("foo", mdTitle.getParams().get(0).getReplaceRules().get(0).getKey());
        Assert.assertEquals("bar", mdTitle.getParams().get(0).getReplaceRules().get(0).getReplacement());
        Assert.assertEquals(MetadataReplaceRuleType.STRING, mdTitle.getParams().get(0).getReplaceRules().get(0).getType());
    }

    /**
     * @see Configuration#getDocstrctWhitelistFilterQuery()
     * @verifies return correct value
     */
    @Test
    public void getDocstrctWhitelistFilterQuery_shouldReturnCorrectValue() throws Exception {
        Assert.assertEquals("ISWORK:true OR ISANCHOR:true", DataManager.getInstance().getConfiguration().getDocstrctWhitelistFilterQuery());
    }

    /**
     * @see Configuration#getReCaptchaSiteKey()
     * @verifies return correct value
     */
    @Test
    public void getReCaptchaSiteKey_shouldReturnCorrectValue() throws Exception {
        Assert.assertEquals("6LetEyITAAAAAEAj7NTxgRXR6S_uhZrk9rn5HyB3", DataManager.getInstance().getConfiguration().getReCaptchaSiteKey());
    }

    /**
     * @see Configuration#getTaskManagerRestUrl()
     * @verifies return correct value
     */
    @Test
    public void getTaskManagerRestUrl_shouldReturnCorrectValue() throws Exception {
        Assert.assertEquals("taskmanager_url/rest", DataManager.getInstance().getConfiguration().getTaskManagerRestUrl());
    }

    /**
     * @see Configuration#getTaskManagerServiceUrl()
     * @verifies return correct value
     */
    @Test
    public void getTaskManagerServiceUrl_shouldReturnCorrectValue() throws Exception {
        Assert.assertEquals("taskmanager_url/service", DataManager.getInstance().getConfiguration().getTaskManagerServiceUrl());
    }

    /**
     * @see Configuration#getThemeRootPath()
     * @verifies return correct value
     */
    @Test
    public void getThemeRootPath_shouldReturnCorrectValue() throws Exception {
        Assert.assertEquals("/opt/digiverso/goobi-viewer-theme-test/goobi-viewer-theme-mest/WebContent/resources/themes/",
                DataManager.getInstance().getConfiguration().getThemeRootPath());
    }

    /**
     * @see Configuration#getTocIndentation()
     * @verifies return correct value
     */
    @Test
    public void getTocIndentation_shouldReturnCorrectValue() throws Exception {
        Assert.assertEquals(15, DataManager.getInstance().getConfiguration().getTocIndentation());
    }

    /**
     * @see Configuration#getTranskribusUserName()
     * @verifies return correct value
     */
    @Test
    public void getTranskribusUserName_shouldReturnCorrectValue() throws Exception {
        Assert.assertEquals("transkribus_user", DataManager.getInstance().getConfiguration().getTranskribusUserName());
    }

    /**
     * @see Configuration#getTranskribusPassword()
     * @verifies return correct value
     */
    @Test
    public void getTranskribusPassword_shouldReturnCorrectValue() throws Exception {
        Assert.assertEquals("transkribus_pwd", DataManager.getInstance().getConfiguration().getTranskribusPassword());
    }

    /**
     * @see Configuration#getDfgViewerUrl()
     * @verifies return correct value
     */
    @Test
    public void getDfgViewerUrl_shouldReturnCorrectValue() throws Exception {
        Assert.assertEquals("dfg-viewer_value", DataManager.getInstance().getConfiguration().getDfgViewerUrl());
    }

    /**
     * @see Configuration#isDisplayCrowdsourcingModuleLinks()
     * @verifies return correct value
     */
    @Test
    public void isDisplayCrowdsourcingModuleLinks_shouldReturnCorrectValue() throws Exception {
        Assert.assertTrue(DataManager.getInstance().getConfiguration().isDisplayCrowdsourcingModuleLinks());
    }

    /**
     * @see Configuration#isDisplayTitlePURL()
     * @verifies return correct value
     */
    @Test
    public void isDisplayTitlePURL_shouldReturnCorrectValue() throws Exception {
        Assert.assertFalse(DataManager.getInstance().getConfiguration().isDisplayTitlePURL());
    }

    /**
     * @see Configuration#isSearchInItemEnabled()
     * @verifies return true if the search field to search the current item/work is configured to be visible
     */
    @Test
    public void isSearchInItemEnabled_shouldReturnTrueIfTheSearchFieldToSearchTheCurrentItemworkIsConfiguredToBeVisible() throws Exception {
        Assert.assertFalse(DataManager.getInstance().getConfiguration().isSearchInItemEnabled());
    }

    /**
     * @see Configuration#isUseReCaptcha()
     * @verifies return correct value
     */
    @Test
    public void isUseReCaptcha_shouldReturnCorrectValue() throws Exception {
        Assert.assertFalse(DataManager.getInstance().getConfiguration().isUseReCaptcha());
    }

    /**
     * @see Configuration#getWebApiToken()
     * @verifies return correct value
     */
    @Test
    public void getWebApiToken_shouldReturnCorrectValue() throws Exception {
        Assert.assertEquals("test", DataManager.getInstance().getConfiguration().getWebApiToken());
    }

    /**
     * @see Configuration#isAddCORSHeader()
     * @verifies return correct value
     */
    @Test
    public void isAddCORSHeader_shouldReturnCorrectValue() throws Exception {
        Assert.assertTrue(DataManager.getInstance().getConfiguration().isAddCORSHeader());
    }

    /**
     * @see Configuration#isAllowRedirectCollectionToWork()
     * @verifies return correct value
     */
    @Test
    public void isAllowRedirectCollectionToWork_shouldReturnCorrectValue() throws Exception {
        Assert.assertFalse(DataManager.getInstance().getConfiguration().isAllowRedirectCollectionToWork());
    }

    /**
     * @see Configuration#isLimitImageHeight()
     * @verifies return correct value
     */
    @Test
    public void isLimitImageHeight_shouldReturnCorrectValue() throws Exception {
        Assert.assertFalse(DataManager.getInstance().getConfiguration().isLimitImageHeight());
    }

    /**
     * @see Configuration#getLimitImageHeightUpperRatioThreshold()
     * @verifies return correct value
     */
    @Test
    public void getLimitImageHeightUpperRatioThreshold_shouldReturnCorrectValue() throws Exception {
        Assert.assertTrue(0.2f == DataManager.getInstance().getConfiguration().getLimitImageHeightLowerRatioThreshold());
    }

    /**
     * @see Configuration#getLimitImageHeightLowerRatioThreshold()
     * @verifies return correct value
     */
    @Test
    public void getLimitImageHeightLowerRatioThreshold_shouldReturnCorrectValue() throws Exception {
        Assert.assertTrue(2.0f == DataManager.getInstance().getConfiguration().getLimitImageHeightUpperRatioThreshold());
    }

    @Test
    public void testReadMapBoxToken() {
        Assert.assertEquals("some.token", DataManager.getInstance().getConfiguration().getMapBoxToken());
    }

    @Test
    public void testGetLicenseDescriptions() {
        List<LicenseDescription> licenses = DataManager.getInstance().getConfiguration().getLicenseDescriptions();
        Assert.assertEquals(2, licenses.size());
        Assert.assertEquals("CC0 1.0", licenses.get(0).getLabel());
        Assert.assertEquals("http://rightsstatements.org/vocab/InC/1.0/", licenses.get(1).getUrl());
        Assert.assertEquals("", licenses.get(0).getIcon());
    }

    @Test
    public void testGetGeoMapMarkerFields() {
        List<String> fields = DataManager.getInstance().getConfiguration().getGeoMapMarkerFields();
        Assert.assertEquals(3, fields.size());
        Assert.assertTrue(fields.contains("MD_GEOJSON_POINT"));
        Assert.assertTrue(fields.contains("NORM_COORDS_GEOJSON"));
        Assert.assertTrue(fields.contains("MD_COORDINATES"));
    }

    @Test
    public void testGetGeoMapMarkers() {
        List<GeoMapMarker> markers = DataManager.getInstance().getConfiguration().getGeoMapMarkers();
        Assert.assertEquals(5, markers.size());
        Assert.assertEquals("maps__marker_1", markers.get(0).getName());
        Assert.assertEquals("fa-circle", markers.get(0).getIcon());
        Assert.assertEquals("fa-search", markers.get(1).getIcon());
    }

    @Test
    public void testGetGeoMapMarker() {
        GeoMapMarker marker = DataManager.getInstance().getConfiguration().getGeoMapMarker("maps__marker_2");
        Assert.assertNotNull(marker);
        Assert.assertEquals("maps__marker_2", marker.getName());
        Assert.assertEquals("fa-search", marker.getIcon());
    }

    /**
     * @see Configuration#getConnectorVersionUrl()
     * @verifies return correct value
     */
    @Test
    public void getConnectorVersionUrl_shouldReturnCorrectValue() throws Exception {
        Assert.assertEquals("http://localhost:8081/M2M/oai/tools?action=getVersion",
                DataManager.getInstance().getConfiguration().getConnectorVersionUrl());
    }

    /**
     * @see Configuration#isDisplaySidebarBrowsingTerms()
     * @verifies return correct value
     */
    @Test
    public void isDisplaySidebarBrowsingTerms_shouldReturnCorrectValue() throws Exception {
        Assert.assertFalse(DataManager.getInstance().getConfiguration().isDisplaySidebarBrowsingTerms());
    }

    /**
     * @see Configuration#isDisplaySidebarRssFeed()
     * @verifies return correct value
     */
    @Test
    public void isDisplaySidebarRssFeed_shouldReturnCorrectValue() throws Exception {
        Assert.assertFalse(DataManager.getInstance().getConfiguration().isDisplaySidebarRssFeed());
    }

    /**
     * @see Configuration#isDisplayWidgetUsage()
     * @verifies return correct value
     */
    @Test
    public void isDisplayWidgetUsage_shouldReturnCorrectValue() throws Exception {
        Assert.assertFalse(DataManager.getInstance().getConfiguration().isDisplayWidgetUsage());
    }

    /**
     * @see Configuration#getSidebarWidgetUsageIntroductionText()
     * @verifies return correct value
     */
    @Test
    public void getSidebarWidgetUsageIntroductionText_shouldReturnCorrectValue() throws Exception {
        Assert.assertEquals("MASTERVALUE_USAGE_INTRO", DataManager.getInstance().getConfiguration().getSidebarWidgetUsageIntroductionText());
    }

    /**
     * @see Configuration#getSidebarWidgetUsageCitationStyles()
     * @verifies return all configured values
     */
    @Test
    public void getSidebarWidgetUsageCitationStyles_shouldReturnAllConfiguredValues() throws Exception {
        List<String> result = DataManager.getInstance().getConfiguration().getSidebarWidgetUsageCitationStyles();
        Assert.assertEquals(3, result.size());
    }

    /**
<<<<<<< HEAD
     * @see Configuration#getSidebarWidgetUsagePageDownloadOptions()
     * @verifies return all configured elements
     */
    @Test
    public void getSidebarWidgetUsagePageDownloadOptions_shouldReturnAllConfiguredElements() throws Exception {
        List<DownloadOption> result = DataManager.getInstance().getConfiguration().getSidebarWidgetUsagePageDownloadOptions();
        Assert.assertEquals(5, result.size());
        DownloadOption option = result.get(4);
        Assert.assertEquals("label__download_option_large_4096", option.getLabel());
        Assert.assertEquals("jpg", option.getFormat());
        Assert.assertEquals("4096", option.getBoxSizeInPixel());
=======
     * @see Configuration#getPageSelectDropdownDisplayMinPages()
     * @verifies return correct value
     */
    @Test
    public void getPageSelectDropdownDisplayMinPages_shouldReturnCorrectValue() throws Exception {
        Assert.assertEquals(1, DataManager.getInstance().getConfiguration().getPageSelectDropdownDisplayMinPages());
>>>>>>> a1f1af46
    }
}<|MERGE_RESOLUTION|>--- conflicted
+++ resolved
@@ -2875,7 +2875,6 @@
     }
 
     /**
-<<<<<<< HEAD
      * @see Configuration#getSidebarWidgetUsagePageDownloadOptions()
      * @verifies return all configured elements
      */
@@ -2887,13 +2886,12 @@
         Assert.assertEquals("label__download_option_large_4096", option.getLabel());
         Assert.assertEquals("jpg", option.getFormat());
         Assert.assertEquals("4096", option.getBoxSizeInPixel());
-=======
-     * @see Configuration#getPageSelectDropdownDisplayMinPages()
+    }
+     /** @see Configuration#getPageSelectDropdownDisplayMinPages()
      * @verifies return correct value
      */
     @Test
     public void getPageSelectDropdownDisplayMinPages_shouldReturnCorrectValue() throws Exception {
         Assert.assertEquals(1, DataManager.getInstance().getConfiguration().getPageSelectDropdownDisplayMinPages());
->>>>>>> a1f1af46
     }
 }