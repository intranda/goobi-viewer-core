--- conflicted
+++ resolved
@@ -1184,14 +1184,10 @@
      * @verifies return correct value
      */
     @Test
-<<<<<<< HEAD
-    public void isDisplaySidebarWidgetAdditionalFiles_shouldReturnCorrectValue() throws Exception {
+    void isDisplaySidebarWidgetAdditionalFiles_shouldReturnCorrectValue() throws Exception {
         assertEquals(true, DataManager.getInstance().getConfiguration().isDisplaySidebarWidgetAdditionalFiles());
-=======
-    void isDisplaySidebarWidgetDownloads_shouldReturnCorrectValue() throws Exception {
-        assertEquals(true, DataManager.getInstance().getConfiguration().isDisplaySidebarWidgetDownloads());
->>>>>>> 6440770a
-    }
+    }
+
 
     @Test
     void getHideDownloadFileRegex_returnConfiguredValue() throws Exception {
