--- conflicted
+++ resolved
@@ -142,21 +142,4 @@
     public void readXmlFile_shouldThrowFileNotFoundExceptionIfFileNotFound() throws Exception {
         XmlTools.readXmlFile("notfound.xml");
     }
-<<<<<<< HEAD
-
-    /**
-     * @see XmlTools#transformViaXSLT(Document,String,Map)
-     * @verifies transform xml correctly
-     */
-    @Test
-    public void transformViaXSLT_shouldTransformXmlCorrectly() throws Exception {
-        Document doc = XmlTools
-                .readXmlFile("src/test/resources/data/viewer/data/1/indexed_mets/PPN517154005.xml");
-        Assert.assertNotNull(doc);
-        Document transformed = XmlTools.transformViaXSLT(doc,
-                "src/test/resources/xsl/MODS2MARC21slim.xsl", null);
-        Assert.assertNotNull(transformed);
-    }
-=======
->>>>>>> 048f9171
 }