/*
 * This file is part of the Goobi viewer - a content presentation and management
 * application for digitized objects.
 *
 * Visit these websites for more information.
 *          - http://www.intranda.com
 *          - http://digiverso.com
 *
 * This program is free software; you can redistribute it and/or modify it under
 * the terms of the GNU General Public License as published by the Free Software
 * Foundation; either version 2 of the License, or (at your option) any later
 * version.
 *
 * This program is distributed in the hope that it will be useful, but WITHOUT
 * ANY WARRANTY; without even the implied warranty of MERCHANTABILITY or FITNESS
 * FOR A PARTICULAR PURPOSE.
 * See the GNU General Public License for more details.
 *
 * You should have received a copy of the GNU General Public License along with
 * this program. If not, see <http://www.gnu.org/licenses/>.
 */
package io.goobi.viewer.managedbeans;

import static org.junit.Assert.assertEquals;

import java.net.URLEncoder;
import java.util.Arrays;
import java.util.Collection;
import java.util.Iterator;
import java.util.List;

import org.apache.commons.lang3.StringUtils;
import org.junit.Assert;
import org.junit.Before;
import org.junit.Test;

import io.goobi.viewer.AbstractDatabaseAndSolrEnabledTest;
import io.goobi.viewer.controller.DataManager;
import io.goobi.viewer.controller.StringConstants;
import io.goobi.viewer.controller.StringTools;
import io.goobi.viewer.model.search.AdvancedSearchFieldConfiguration;
import io.goobi.viewer.model.search.Search;
import io.goobi.viewer.model.search.SearchAggregationType;
import io.goobi.viewer.model.search.SearchFacets;
import io.goobi.viewer.model.search.SearchHelper;
import io.goobi.viewer.model.search.SearchQueryItem;
import io.goobi.viewer.model.search.SearchQueryItem.SearchItemOperator;
import io.goobi.viewer.model.search.SearchSortingOption;
import io.goobi.viewer.solr.SolrConstants;

public class SearchBeanTest extends AbstractDatabaseAndSolrEnabledTest {

    private SearchBean searchBean;

    @Override
    @Before
    public void setUp() throws Exception {
        super.setUp();
        searchBean = new SearchBean();
    }

    /**
     * @see SearchBean#clearSearchItemLists()
     * @verifies clear map correctly
     */
    @Test
    public void clearSearchItemLists_shouldClearMapCorrectly() throws Exception {
        searchBean.getAdvancedSearchSelectItems(SolrConstants.DOCSTRCT, "en", false);
        Assert.assertFalse(searchBean.getAdvancedSearchSelectItems().isEmpty());
        searchBean.clearSearchItemLists();
        Assert.assertTrue(searchBean.getAdvancedSearchSelectItems().isEmpty());
    }

    /**
     * @see SearchBean#resetSimpleSearchParameters()
     * @verifies reset variables correctly
     */
    @Test
    public void resetSimpleSearchParameters_shouldResetVariablesCorrectly() throws Exception {
        searchBean.setSearchString("test");
        Assert.assertEquals("test", searchBean.getSearchString());
        Assert.assertEquals("test", searchBean.getSearchStringForUrl());

        searchBean.resetSimpleSearchParameters();
        Assert.assertEquals("", searchBean.getSearchString());
        Assert.assertEquals("-", searchBean.getSearchStringForUrl());
    }

    /**
     * @see SearchBean#resetAdvancedSearchParameters()
     * @verifies reset variables correctly
     */
    @Test
    public void resetAdvancedSearchParameters_shouldResetVariablesCorrectly() throws Exception {
        searchBean.resetAdvancedSearchParameters();
        Assert.assertEquals(3, searchBean.getAdvancedSearchQueryGroup().getQueryItems().size());
    }

    /**
     * @see SearchBean#resetAdvancedSearchParameters()
     * @verifies re-select collection correctly
     */
    @Test
    public void resetAdvancedSearchParameters_shouldReselectCollectionCorrectly() throws Exception {
        searchBean.getFacets().setActiveFacetString("DC:col");

        searchBean.resetAdvancedSearchParameters();
        Assert.assertEquals(3, searchBean.getAdvancedSearchQueryGroup().getQueryItems().size());
        SearchQueryItem item = searchBean.getAdvancedSearchQueryGroup().getQueryItems().get(0);
        Assert.assertEquals(SolrConstants.DC, item.getField());
        Assert.assertEquals(SearchItemOperator.AND, item.getOperator());
        Assert.assertEquals("col", item.getValue());
    }

    /**
     * @see SearchBean#resetSearchAction()
     * @verifies return correct Pretty URL ID
     */
    @Test
    public void resetSearchAction_shouldReturnCorrectPrettyURLID() throws Exception {
        DataManager.getInstance().getConfiguration().overrideValue("search.advanced[@enabled]", true);
        DataManager.getInstance().getConfiguration().overrideValue("search.calendar[@enabled]", true);

        searchBean.setActiveSearchType(SearchHelper.SEARCH_TYPE_REGULAR);
        Assert.assertEquals("pretty:search", searchBean.resetSearchAction());
        searchBean.setActiveSearchType(SearchHelper.SEARCH_TYPE_ADVANCED);
        Assert.assertEquals("pretty:searchadvanced", searchBean.resetSearchAction());
        searchBean.setActiveSearchType(SearchHelper.SEARCH_TYPE_CALENDAR);
        Assert.assertEquals("pretty:searchcalendar", searchBean.resetSearchAction());
    }

    /**
     * @see SearchBean#mirrorAdvancedSearchCurrentCollection()
     * @verifies set collection item correctly
     */
    @Test
    public void mirrorAdvancedSearchCurrentCollection_shouldSetCollectionItemCorrectly() throws Exception {
        searchBean.resetAdvancedSearchParameters();
        Assert.assertEquals(3, searchBean.getAdvancedSearchQueryGroup().getQueryItems().size());
        SearchQueryItem item = searchBean.getAdvancedSearchQueryGroup().getQueryItems().get(0);
        Assert.assertEquals(SearchQueryItem.ADVANCED_SEARCH_ALL_FIELDS, item.getField());

        searchBean.getFacets().setActiveFacetString("DC:a");
        searchBean.mirrorAdvancedSearchCurrentHierarchicalFacets();
        Assert.assertEquals(SolrConstants.DC, item.getField());
        Assert.assertEquals("a", item.getValue());
    }

    /**
     * @see SearchBean#mirrorAdvancedSearchCurrentCollection()
     * @verifies reset collection item correctly
     */
    @Test
    public void mirrorAdvancedSearchCurrentCollection_shouldResetCollectionItemCorrectly() throws Exception {
        searchBean.resetAdvancedSearchParameters();
        Assert.assertEquals(3, searchBean.getAdvancedSearchQueryGroup().getQueryItems().size());
        SearchQueryItem item = searchBean.getAdvancedSearchQueryGroup().getQueryItems().get(0);
        Assert.assertEquals(SearchQueryItem.ADVANCED_SEARCH_ALL_FIELDS, item.getField());

        searchBean.getFacets().setActiveFacetString("DC:a");
        searchBean.mirrorAdvancedSearchCurrentHierarchicalFacets();
        Assert.assertEquals(SolrConstants.DC, item.getField());
        Assert.assertEquals("a", item.getValue());
        searchBean.getFacets().setActiveFacetString("-");
        searchBean.mirrorAdvancedSearchCurrentHierarchicalFacets();
        Assert.assertEquals(SolrConstants.DC, item.getField());
        Assert.assertNull(item.getValue());
    }

    /**
     * @see SearchBean#mirrorAdvancedSearchCurrentHierarchicalFacets()
     * @verifies mirror facet items to search query items correctly
     */
    @Test
    public void mirrorAdvancedSearchCurrentHierarchicalFacets_shouldMirrorFacetItemsToSearchQueryItemsCorrectly() throws Exception {
        searchBean.resetAdvancedSearchParameters();
        Assert.assertEquals(3, searchBean.getAdvancedSearchQueryGroup().getQueryItems().size());
        SearchQueryItem item1 = searchBean.getAdvancedSearchQueryGroup().getQueryItems().get(0);
        SearchQueryItem item2 = searchBean.getAdvancedSearchQueryGroup().getQueryItems().get(1);

        item1.setField(SolrConstants.DC);
        searchBean.getFacets().setActiveFacetString("DC:a;;DC:b");
        searchBean.mirrorAdvancedSearchCurrentHierarchicalFacets();
        Assert.assertEquals(2, searchBean.getFacets().getActiveFacets().size());
        Assert.assertEquals(SolrConstants.DC, item1.getField());
        Assert.assertEquals("a", item1.getValue());
        Assert.assertEquals(SolrConstants.DC, item2.getField());
        Assert.assertEquals("b", item2.getValue());
    }

    /**
     * @see SearchBean#mirrorAdvancedSearchCurrentHierarchicalFacets()
     * @verifies not replace query items already in use
     */
    @Test
    public void mirrorAdvancedSearchCurrentHierarchicalFacets_shouldNotReplaceQueryItemsAlreadyInUse() throws Exception {
        searchBean.resetAdvancedSearchParameters();
        SearchQueryItem item1 = searchBean.getAdvancedSearchQueryGroup().getQueryItems().get(0);
        SearchQueryItem item2 = searchBean.getAdvancedSearchQueryGroup().getQueryItems().get(1);
        SearchQueryItem item3 = searchBean.getAdvancedSearchQueryGroup().getQueryItems().get(2);

        item1.setField("MD_TITLE");
        item1.setValue("text");
        searchBean.getFacets().setActiveFacetString("DC:a;;DC:b");
        searchBean.mirrorAdvancedSearchCurrentHierarchicalFacets();
        Assert.assertEquals("MD_TITLE", item1.getField());
        Assert.assertEquals("text", item1.getValue());
        Assert.assertEquals(SolrConstants.DC, item2.getField());
        Assert.assertEquals("a", item2.getValue());
        Assert.assertEquals(SolrConstants.DC, item3.getField());
        Assert.assertEquals("b", item3.getValue());
    }

    /**
     * @see SearchBean#mirrorAdvancedSearchCurrentHierarchicalFacets()
     * @verifies not add identical hierarchical query items
     */
    @Test
    public void mirrorAdvancedSearchCurrentHierarchicalFacets_shouldNotAddIdenticalHierarchicalQueryItems() throws Exception {
        searchBean.resetAdvancedSearchParameters();
        SearchQueryItem item1 = searchBean.getAdvancedSearchQueryGroup().getQueryItems().get(0);

        item1.setField(SolrConstants.DC);
        item1.setValue("foo");
        searchBean.getFacets().setActiveFacetString("DC:foo;;DC:foo");
        searchBean.mirrorAdvancedSearchCurrentHierarchicalFacets();
        // There should be no second query item generated for the other DC:foo
        Assert.assertEquals(3, searchBean.getAdvancedSearchQueryGroup().getQueryItems().size());
        Assert.assertEquals(SolrConstants.DC, item1.getField());
        Assert.assertEquals("foo", item1.getValue());
    }

    /**
     * @see SearchBean#generateSimpleSearchString(String)
     * @verifies generate phrase search query without filter correctly
     */
    @Test
    public void generateSimpleSearchString_shouldGeneratePhraseSearchQueryWithoutFilterCorrectly() throws Exception {
        searchBean.generateSimpleSearchString("\"foo bar\"");
        Assert.assertEquals(
                "SUPERDEFAULT:(\"foo bar\") OR SUPERFULLTEXT:(\"foo bar\") OR SUPERUGCTERMS:(\"foo bar\") OR DEFAULT:(\"foo bar\") OR FULLTEXT:(\"foo bar\") OR NORMDATATERMS:(\"foo bar\") OR UGCTERMS:(\"foo bar\") OR CMS_TEXT_ALL:(\"foo bar\")",
                searchBean.searchStringInternal);
    }

    /**
     * @see SearchBean#generateSimpleSearchString(String)
     * @verifies generate phrase search query with specific filter correctly
     */
    @Test
    public void generateSimpleSearchString_shouldGeneratePhraseSearchQueryWithSpecificFilterCorrectly() throws Exception {
        searchBean.setCurrentSearchFilterString("filter_FULLTEXT");
        searchBean.generateSimpleSearchString("\"foo bar\"");
        Assert.assertEquals("SUPERFULLTEXT:(\"foo bar\") OR FULLTEXT:(\"foo bar\")", searchBean.searchStringInternal);
    }

    /**
     * @see SearchBean#generateSimpleSearchString(String)
     * @verifies generate non-phrase search query without filter correctly
     */
    @Test
    public void generateSimpleSearchString_shouldGenerateNonphraseSearchQueryWithoutFilterCorrectly() throws Exception {
        searchBean.generateSimpleSearchString("foo bar");
        Assert.assertEquals(
                "SUPERDEFAULT:(foo AND bar) SUPERFULLTEXT:(foo AND bar) SUPERUGCTERMS:(foo AND bar) DEFAULT:(foo AND bar) FULLTEXT:(foo AND bar) NORMDATATERMS:(foo AND bar) UGCTERMS:(foo AND bar) CMS_TEXT_ALL:(foo AND bar)",
                searchBean.searchStringInternal);
    }

    /**
     * @see SearchBean#generateSimpleSearchString(String)
     * @verifies generate non-phrase search query with specific filter correctly
     */
    @Test
    public void generateSimpleSearchString_shouldGenerateNonphraseSearchQueryWithSpecificFilterCorrectly() throws Exception {
        searchBean.setCurrentSearchFilterString("filter_FULLTEXT");
        searchBean.generateSimpleSearchString("foo bar");
        Assert.assertEquals("SUPERFULLTEXT:(foo AND bar) OR FULLTEXT:(foo AND bar)", searchBean.searchStringInternal);
    }

    /**
     * @see SearchBean#generateSimpleSearchString(String)
     * @verifies add proximity search token correctly
     */
    @Test
    public void generateSimpleSearchString_shouldAddProximitySearchTokenCorrectly() throws Exception {
        // All
        searchBean.generateSimpleSearchString("\"foo bar\"~20");
        Assert.assertTrue(searchBean.searchStringInternal.contains("SUPERFULLTEXT:(\"foo bar\"~20)"));
        Assert.assertTrue(searchBean.searchStringInternal.contains(" FULLTEXT:(\"foo bar\"~20)"));

        // Just full-text
        searchBean.setCurrentSearchFilterString("filter_FULLTEXT");
        searchBean.generateSimpleSearchString("\"foo bar\"~20");
        Assert.assertEquals("SUPERFULLTEXT:(\"foo bar\"~20) OR FULLTEXT:(\"foo bar\"~20)", searchBean.searchStringInternal);
    }

    /**
     * @see SearchBean#generateAdvancedSearchString()
     * @verifies construct query correctly
     */
    @Test
    public void generateAdvancedSearchString_shouldConstructQueryCorrectly() throws Exception {
        searchBean.resetAdvancedSearchParameters();

        // First group
        {
            // OR-operator, search in all fields
            SearchQueryItem item = searchBean.getAdvancedSearchQueryGroup().getQueryItems().get(0);
            item.setOperator(SearchItemOperator.OR);
            item.setField(SearchQueryItem.ADVANCED_SEARCH_ALL_FIELDS);
            item.setValue("foo bar");
        }
        {
            // AND-operator, search in MD_TITLE with negation
            SearchQueryItem item = searchBean.getAdvancedSearchQueryGroup().getQueryItems().get(1);
            item.setOperator(SearchItemOperator.AND);
            item.setField("MD_TITLE");
            item.setValue("bla \"blup\" -nein");
        }

        Assert.assertEquals("((SUPERDEFAULT:(foo bar) SUPERFULLTEXT:(foo bar) SUPERUGCTERMS:(foo bar) DEFAULT:(foo bar)"
                + " FULLTEXT:(foo bar) NORMDATATERMS:(foo bar) UGCTERMS:(foo bar) CMS_TEXT_ALL:(foo bar)) +(MD_TITLE:(bla AND \\\"blup\\\" -nein)))",
                searchBean.generateAdvancedSearchString());
    }

    /**
     * @see SearchBean#generateAdvancedSearchString(boolean)
     * @verifies construct query info correctly
     */
    @Test
    public void generateAdvancedSearchString_shouldConstructQueryInfoCorrectly() throws Exception {
        searchBean.resetAdvancedSearchParameters();

        // First group
        {
            // OR-operator, search in all fields
            SearchQueryItem item = searchBean.getAdvancedSearchQueryGroup().getQueryItems().get(0);
            item.setOperator(SearchItemOperator.OR);
            item.setField(SearchQueryItem.ADVANCED_SEARCH_ALL_FIELDS);
            item.setValue("monograph"); // should NOT be translated
        }
        {
            // AND-operator, search in MD_TITLE with negation
            SearchQueryItem item = searchBean.getAdvancedSearchQueryGroup().getQueryItems().get(1);
            item.setOperator(SearchItemOperator.AND);
            item.setField("MD_TITLE");
            item.setValue("bla \"blup\" -nein");
        }
        {
            // NOT-operator, search in DOCSTRCT with negation
            SearchQueryItem item = searchBean.getAdvancedSearchQueryGroup().getQueryItems().get(2);
            item.setOperator(SearchItemOperator.NOT);
            item.setField("DOCSTRCT");
            item.setValue("monograph"); // should be translated
        }

        searchBean.generateAdvancedSearchString();
        Assert.assertEquals("OR (All fields: monograph) AND (Title: bla &quot;blup&quot; -nein) NOT (Structure type: Monograph)",
                searchBean.getAdvancedSearchQueryInfo());
    }

    /**
     * @see SearchBean#generateAdvancedSearchString(boolean)
     * @verifies add multiple facets for the same field correctly
     */
    @Test
    public void generateAdvancedSearchString_shouldAddMultipleFacetsForTheSameFieldCorrectly() throws Exception {
        searchBean.resetAdvancedSearchParameters();

        {
            SearchQueryItem item = searchBean.getAdvancedSearchQueryGroup().getQueryItems().get(0);
            item.setField(SolrConstants.DC);
            item.setValue("foo");
            Assert.assertTrue(item.isHierarchical());
        }
        {
            SearchQueryItem item = searchBean.getAdvancedSearchQueryGroup().getQueryItems().get(1);
            item.setField(SolrConstants.DC);
            item.setValue("bar");
            Assert.assertTrue(item.isHierarchical());
        }
        searchBean.generateAdvancedSearchString();

        Assert.assertEquals(URLEncoder.encode(SolrConstants.DC + ":foo;;" + SolrConstants.DC + ":bar;;", StringTools.DEFAULT_ENCODING),
                searchBean.getFacets().getActiveFacetString());
    }

    /**
     * @see SearchBean#generateAdvancedSearchString(boolean)
     * @verifies add multiple facets for the same field correctly if field already in current facets
     */
    @Test
    public void generateAdvancedSearchString_shouldAddMultipleFacetsForTheSameFieldCorrectlyIfFieldAlreadyInActiveFacets() throws Exception {
        searchBean.resetAdvancedSearchParameters();
        searchBean.getFacets().setActiveFacetString(SolrConstants.DC + ":foo;;"); // current facet string already contains this field

        {
            SearchQueryItem item = searchBean.getAdvancedSearchQueryGroup().getQueryItems().get(0);
            item.setField(SolrConstants.DC);
            item.setValue("foo");
            Assert.assertTrue(item.isHierarchical());
        }
        {
            SearchQueryItem item = searchBean.getAdvancedSearchQueryGroup().getQueryItems().get(1);
            item.setField(SolrConstants.DC);
            item.setValue("bar");
            Assert.assertTrue(item.isHierarchical());
        }
        searchBean.generateAdvancedSearchString();

        Assert.assertEquals(URLEncoder.encode(SolrConstants.DC + ":foo;;" + SolrConstants.DC + ":bar;;", StringTools.DEFAULT_ENCODING),
                searchBean.getFacets().getActiveFacetString());
    }

    /**
     * @see SearchBean#generateAdvancedSearchString(boolean)
     * @verifies only add identical facets once
     */
    @Test
    public void generateAdvancedSearchString_shouldOnlyAddIdenticalFacetsOnce() throws Exception {
        searchBean.resetAdvancedSearchParameters();

        {
            SearchQueryItem item = searchBean.getAdvancedSearchQueryGroup().getQueryItems().get(0);
            item.setField(SolrConstants.DC);
            item.setValue("foo");
            Assert.assertTrue(item.isHierarchical());
        }
        {
            SearchQueryItem item = searchBean.getAdvancedSearchQueryGroup().getQueryItems().get(1);
            item.setField(SolrConstants.DC);
            item.setValue("foo");
            Assert.assertTrue(item.isHierarchical());
        }
        searchBean.generateAdvancedSearchString();

        Assert.assertEquals(URLEncoder.encode(SolrConstants.DC + ":foo;;", StringTools.DEFAULT_ENCODING),
                searchBean.getFacets().getActiveFacetString());
    }

    /**
     * @see SearchBean#generateAdvancedSearchString(boolean)
     * @verifies not add more facets if field value combo already in current facets
     */
    @Test
    public void generateAdvancedSearchString_shouldNotAddMoreFacetsIfFieldValueComboAlreadyInActiveFacets() throws Exception {
        searchBean.resetAdvancedSearchParameters();

        searchBean.getFacets().setActiveFacetString(SolrConstants.DC + ":foo;;");

        {
            SearchQueryItem item = searchBean.getAdvancedSearchQueryGroup().getQueryItems().get(0);
            item.setField(SolrConstants.DC);
            item.setValue("foo");
            Assert.assertTrue(item.isHierarchical());
        }
        {
            SearchQueryItem item = searchBean.getAdvancedSearchQueryGroup().getQueryItems().get(1);
            item.setField(SolrConstants.DC);
            item.setValue("foo");
            Assert.assertTrue(item.isHierarchical());
        }
        searchBean.generateAdvancedSearchString();

        Assert.assertEquals(URLEncoder.encode(SolrConstants.DC + ":foo;;", StringTools.DEFAULT_ENCODING),
                searchBean.getFacets().getActiveFacetString());
    }

    /**
     * @see SearchBean#generateAdvancedSearchString(boolean)
     * @verifies not replace obsolete facets with duplicates
     */
    @Test
    public void generateAdvancedSearchString_shouldNotReplaceObsoleteFacetsWithDuplicates() throws Exception {
        searchBean.resetAdvancedSearchParameters();

        // Current facets are DC:foo and DC:bar
        searchBean.getFacets().setActiveFacetString(SolrConstants.DC + ":foo;;" + SolrConstants.DC + ":bar;;");

        // Passing DC:foo and DC:foo from the advanced search
        {
            SearchQueryItem item = searchBean.getAdvancedSearchQueryGroup().getQueryItems().get(0);
            item.setField(SolrConstants.DC);
            item.setValue("foo");
            Assert.assertTrue(item.isHierarchical());
        }
        {
            SearchQueryItem item = searchBean.getAdvancedSearchQueryGroup().getQueryItems().get(1);
            item.setField(SolrConstants.DC);
            item.setValue("foo");
            Assert.assertTrue(item.isHierarchical());
        }
        searchBean.generateAdvancedSearchString();

        // Only one DC:foo should be in the facets
        Assert.assertEquals(URLEncoder.encode(SolrConstants.DC + ":foo;;", StringTools.DEFAULT_ENCODING),
                searchBean.getFacets().getActiveFacetString());
    }

    /**
     * @see SearchBean#generateAdvancedSearchString(boolean)
     * @verifies remove facets that are not matched among query items
     */
    @Test
    public void generateAdvancedSearchString_shouldRemoveFacetsThatAreNotMatchedAmongQueryItems() throws Exception {
        searchBean.resetAdvancedSearchParameters();

        searchBean.getFacets().setActiveFacetString(SolrConstants.DC + ":foo;;" + SolrConstants.DC + ":bar;;");
        Assert.assertEquals(2, searchBean.getFacets().getActiveFacets().size());
        Assert.assertTrue(searchBean.getFacets().getActiveFacets().get(0).isHierarchial());

        SearchQueryItem item = searchBean.getAdvancedSearchQueryGroup().getQueryItems().get(0);
        item.setField(SolrConstants.DC);
        item.setValue("foo");

        searchBean.generateAdvancedSearchString();

        Assert.assertEquals(URLEncoder.encode(SolrConstants.DC + ":foo;;", StringTools.DEFAULT_ENCODING),
                searchBean.getFacets().getActiveFacetString());
    }

    /**
     * @see SearchBean#getSearchUrl()
     * @verifies return correct url
     */
    @Test
    public void getSearchUrl_shouldReturnCorrectUrl() throws Exception {
        NavigationHelper nh = new NavigationHelper();
        searchBean.setNavigationHelper(nh);

        searchBean.activeSearchType = SearchHelper.SEARCH_TYPE_ADVANCED;
        Assert.assertEquals(nh.getAdvancedSearchUrl(), searchBean.getSearchUrl());

        searchBean.activeSearchType = SearchHelper.SEARCH_TYPE_REGULAR;
        Assert.assertEquals(nh.getSearchUrl(), searchBean.getSearchUrl());
    }

    /**
     * @see SearchBean#getSearchUrl()
     * @verifies return null if navigationHelper is null
     */
    @Test
    public void getSearchUrl_shouldReturnNullIfNavigationHelperIsNull() throws Exception {
        Assert.assertNull(searchBean.getSearchUrl());
    }

    /**
     * @see SearchBean#increaseCurrentHitIndex()
     * @verifies increase index correctly
     */
    @Test
    public void increaseCurrentHitIndex_shouldIncreaseIndexCorrectly() throws Exception {
        searchBean.setCurrentSearch(new Search());
        searchBean.getCurrentSearch().setHitsCount(10);

        // Regular case
        searchBean.setHitIndexOperand(1);
        searchBean.currentHitIndex = 6;
        searchBean.increaseCurrentHitIndex();
        Assert.assertEquals(7, searchBean.currentHitIndex);

        // Edge case (min)
        searchBean.setHitIndexOperand(1);
        searchBean.currentHitIndex = 0;
        searchBean.increaseCurrentHitIndex();
        Assert.assertEquals(1, searchBean.currentHitIndex);

        // Edge case (max)
        searchBean.setHitIndexOperand(1);
        searchBean.currentHitIndex = 8;
        searchBean.increaseCurrentHitIndex();
        Assert.assertEquals(9, searchBean.currentHitIndex);
    }

    /**
     * @see SearchBean#increaseCurrentHitIndex()
     * @verifies decrease index correctly
     */
    @Test
    public void increaseCurrentHitIndex_shouldDecreaseIndexCorrectly() throws Exception {
        searchBean.setCurrentSearch(new Search());
        searchBean.getCurrentSearch().setHitsCount(10);

        // Regular case
        searchBean.setHitIndexOperand(-1);
        searchBean.currentHitIndex = 6;
        searchBean.increaseCurrentHitIndex();
        Assert.assertEquals(5, searchBean.currentHitIndex);

        // Edge case (min)
        searchBean.setHitIndexOperand(-1);
        searchBean.currentHitIndex = 1;
        searchBean.increaseCurrentHitIndex();
        Assert.assertEquals(0, searchBean.currentHitIndex);

        // Edge case (max)
        searchBean.setHitIndexOperand(-1);
        searchBean.currentHitIndex = 9;
        searchBean.increaseCurrentHitIndex();
        Assert.assertEquals(8, searchBean.currentHitIndex);
    }

    /**
     * @see SearchBean#increaseCurrentHitIndex()
     * @verifies reset operand afterwards
     */
    @Test
    public void increaseCurrentHitIndex_shouldResetOperandAfterwards() throws Exception {
        searchBean.setCurrentSearch(new Search());
        searchBean.getCurrentSearch().setHitsCount(10);

        searchBean.setHitIndexOperand(1);
        searchBean.currentHitIndex = 6;
        Assert.assertEquals(1, searchBean.getHitIndexOperand());
        searchBean.increaseCurrentHitIndex();
        Assert.assertEquals(0, searchBean.getHitIndexOperand());
    }

    /**
     * @see SearchBean#increaseCurrentHitIndex()
     * @verifies do nothing if hit index at the last hit
     */
    @Test
    public void increaseCurrentHitIndex_shouldDoNothingIfHitIndexAtTheLastHit() throws Exception {
        searchBean.setCurrentSearch(new Search());
        searchBean.getCurrentSearch().setHitsCount(10);
        searchBean.setHitIndexOperand(1);
        searchBean.currentHitIndex = 9;

        searchBean.increaseCurrentHitIndex();
        Assert.assertEquals(9, searchBean.currentHitIndex);
    }

    /**
     * @see SearchBean#increaseCurrentHitIndex()
     * @verifies do nothing if hit index at 0
     */
    @Test
    public void increaseCurrentHitIndex_shouldDoNothingIfHitIndexAt0() throws Exception {
        searchBean.setCurrentSearch(new Search());
        searchBean.getCurrentSearch().setHitsCount(10);
        searchBean.setHitIndexOperand(-1);
        searchBean.currentHitIndex = 0;

        searchBean.increaseCurrentHitIndex();
        Assert.assertEquals(0, searchBean.currentHitIndex);
    }

    @Test
    public void testGetHierarchicalFacets() {
        String facetString = "DC:sonstiges.ocr.antiqua;;DOCSTRCT:monograph;;MD_TOPICS_UNTOKENIZED:schulbuch";
        List<String> hierarchicalFacetFields = Arrays.asList(new String[] { "A", "MD_TOPICS", "B", "DC", "C" });

        List<String> facets = SearchFacets.getHierarchicalFacets(facetString, hierarchicalFacetFields);
        Assert.assertEquals(2, facets.size());
        Assert.assertEquals("sonstiges.ocr.antiqua", facets.get(1));
        Assert.assertEquals("schulbuch", facets.get(0));
    }

    /**
     * @see SearchBean#getAdvancedSearchAllowedFields()
     * @verifies omit languaged fields for other languages
     */
    @Test
    public void getAdvancedSearchAllowedFields_shouldOmitLanguagedFieldsForOtherLanguages() throws Exception {
        List<AdvancedSearchFieldConfiguration> fields = SearchBean.getAdvancedSearchAllowedFields("en", StringConstants.DEFAULT_NAME);
        boolean en = false;
        boolean de = false;
        boolean es = false;
        for (AdvancedSearchFieldConfiguration field : fields) {
            switch (field.getField()) {
                case "MD_FOO_LANG_EN":
                    en = true;
                    break;
                case "MD_FOO_LANG_DE":
                    de = true;
                    break;
                case "MD_FOO_LANG_ES":
                    es = true;
                    break;
            }
        }
        Assert.assertTrue(en);
        Assert.assertFalse(de);
        Assert.assertFalse(es);
    }

    /**
     * @see SearchBean#findCurrentHitIndex(String,int,boolean)
     * @verifies set currentHitIndex to minus one if no search hits
     */
    @Test
    public void findCurrentHitIndex_shouldSetCurrentHitIndexToMinusOneIfNoSearchHits() throws Exception {
        searchBean.findCurrentHitIndex("PPN123", 1, true);
        Assert.assertEquals(-1, searchBean.getCurrentHitIndex());

        searchBean.setCurrentSearch(new Search());
        Assert.assertEquals(0, searchBean.getCurrentSearch().getHitsCount());
        searchBean.findCurrentHitIndex("PPN123", 1, true);
        Assert.assertEquals(-1, searchBean.getCurrentHitIndex());
    }

    /**
     * @see SearchBean#findCurrentHitIndex(String,int,boolean)
     * @verifies set currentHitIndex correctly
     */
    @Test
    public void findCurrentHitIndex_shouldSetCurrentHitIndexCorrectly() throws Exception {
<<<<<<< HEAD
        DataManager.getInstance().getConfiguration().overrideValue("search.resultGroups[@enabled]", false);
        SearchBean sb = new SearchBean();
        sb.setCurrentSearch(new Search());
        sb.getCurrentSearch().setPage(1);
        sb.getCurrentSearch().setQuery("+DC:dcimage* +ISWORK:true -IDDOC_PARENT:*");
        sb.getCurrentSearch().setSortString("SORT_TITLE");
        sb.getCurrentSearch().execute(new SearchFacets(), null, 10, null, false, SearchAggregationType.AGGREGATE_TO_TOPSTRUCT);
        Assert.assertEquals(18, sb.getCurrentSearch().getHitsCount());
=======
        searchBean.setCurrentSearch(new Search());
        searchBean.getCurrentSearch().setPage(1);
        searchBean.getCurrentSearch().setQuery("+DC:dcimage* +ISWORK:true -IDDOC_PARENT:*");
        searchBean.getCurrentSearch().setSortString("SORT_TITLE");
        searchBean.getCurrentSearch().execute(new SearchFacets(), null, 10, null, false, SearchAggregationType.AGGREGATE_TO_TOPSTRUCT);
        Assert.assertEquals(18, searchBean.getCurrentSearch().getHitsCount());
>>>>>>> 763e81ae

        searchBean.findCurrentHitIndex("PPN9462", 1, true);
        Assert.assertEquals(0, searchBean.getCurrentHitIndex());

        searchBean.findCurrentHitIndex("633114553", 1, true);
        Assert.assertEquals(1, searchBean.getCurrentHitIndex());

        searchBean.findCurrentHitIndex("PPN407465633d27302e312e312e27_40636c6173736e756d3d27312e27_407369673d27313527", 1, true);
        Assert.assertEquals(2, searchBean.getCurrentHitIndex());

        searchBean.findCurrentHitIndex("808996762", 1, true);
        Assert.assertEquals(3, searchBean.getCurrentHitIndex());

        searchBean.findCurrentHitIndex("02008011811811", 1, true);
        Assert.assertEquals(4, searchBean.getCurrentHitIndex());

        searchBean.findCurrentHitIndex("iiif_test_image", 1, true);
        Assert.assertEquals(6, searchBean.getCurrentHitIndex());

        searchBean.findCurrentHitIndex("339471409", 1, true);
        Assert.assertEquals(7, searchBean.getCurrentHitIndex());

        searchBean.findCurrentHitIndex("02008012412069", 1, true);
        Assert.assertEquals(8, searchBean.getCurrentHitIndex());

        searchBean.findCurrentHitIndex("02008012412076", 1, true);
        Assert.assertEquals(9, searchBean.getCurrentHitIndex());
    }

    /**
     * @see SearchBean#searchSimple()
     * @verifies not reset facets
     */
    @Test
    public void searchSimple_shouldNotResetFacets() throws Exception {
        searchBean.getFacets().setActiveFacetString("foo:bar");
        searchBean.searchSimple();
        Assert.assertEquals(URLEncoder.encode("foo:bar;;", SearchBean.URL_ENCODING), searchBean.getFacets().getActiveFacetString());
    }

    /**
     * @see SearchBean#searchSimple(boolean,boolean)
     * @verifies not reset facets if resetFacets false
     */
    @Test
    public void searchSimple_shouldNotResetFacetsIfResetFacetsFalse() throws Exception {
        searchBean.getFacets().setActiveFacetString("foo:bar");
        searchBean.searchSimple(true, false);
        Assert.assertEquals(URLEncoder.encode("foo:bar;;", SearchBean.URL_ENCODING), searchBean.getFacets().getActiveFacetString());
    }

    /**
     * @see SearchBean#searchSimple(boolean,boolean)
     * @verifies not produce results if search terms not in index
     */
    @Test
    public void searchSimple_shouldNotProduceResultsIfSearchTermsNotInIndex() throws Exception {
        searchBean.setNavigationHelper(new NavigationHelper());

        // Simulate search execution via the quick search widget
        searchBean.setInvisibleSearchString("1234xyz");
        searchBean.searchSimple(true, false);
        searchBean.setExactSearchString(searchBean.getExactSearchString()); // TODO The double escaping that breaks the search cannot be reproduced with way, unfortunately - this test always passes
        searchBean.search();

        Assert.assertEquals(0, searchBean.getCurrentSearch().getHitsCount());
    }

    /**
     * @see SearchBean#getExactSearchString()
     * @verifies url escape string
     */
    @Test
    public void getExactSearchString_shouldUrlEscapeString() throws Exception {
        searchBean.setExactSearchString("PI:*");
        Assert.assertEquals("PI%3A*", searchBean.getExactSearchString());
    }

    /**
     * @see SearchBean#getExactSearchString()
     * @verifies escape critical chars
     */
    @Test
    public void getExactSearchString_shouldEscapeCriticalChars() throws Exception {
        searchBean.setExactSearchString("PI:foo/bar");
        Assert.assertEquals("PI%3Afoo" + StringTools.SLASH_REPLACEMENT + "bar", searchBean.getExactSearchString());
    }

    /**
     * @see SearchBean#setExactSearchString(String)
     * @verifies perform double unescaping if necessary
     */
    @Test
    public void setExactSearchString_shouldPerformDoubleUnescapingIfNecessary() throws Exception {
        searchBean.setExactSearchString("SUPERDEFAULT%25253A%2525281234xyz%252529");
        Assert.assertEquals("SUPERDEFAULT%3A%281234xyz%29", searchBean.getExactSearchString()); // getter should return single encoding
    }

    /**
     * @see SearchBean#getSearchSortingOptions()
     * @verifies return options correctly
     */
    @Test
    public void getSearchSortingOptions_shouldReturnOptionsCorrectly() throws Exception {
        Collection<SearchSortingOption> options = searchBean.getSearchSortingOptions();
        String defaultSorting = DataManager.getInstance().getConfiguration().getDefaultSortField();
        Assert.assertEquals(SolrConstants.SORT_RANDOM, defaultSorting);
        List<String> sortStrings = DataManager.getInstance().getConfiguration().getSortFields();
        assertEquals(sortStrings.size() * 2 - 2, options.size());
        Iterator<SearchSortingOption> iterator = options.iterator();
        assertEquals(defaultSorting, iterator.next().getSortString());
        assertEquals("Relevance", iterator.next().getLabel());
        assertEquals("Creator ascending", iterator.next().getLabel());
        assertEquals("Creator descending", iterator.next().getLabel());
    }

    /**
     * @see SearchBean#getSearchSortingOptions()
     * @verifies use current random seed option instead of default
     */
    @Test
    public void getSearchSortingOptions_shouldUseCurrentRandomSeedOptionInsteadOfDefault() throws Exception {
        searchBean.setSearchSortingOption(new SearchSortingOption("random_12345"));
        Collection<SearchSortingOption> options = searchBean.getSearchSortingOptions();
        Assert.assertEquals(10, options.size());
        Iterator<SearchSortingOption> iterator = options.iterator();
        assertEquals("random_12345", iterator.next().getField());
    }

    /**
<<<<<<< HEAD
     * @see SearchBean#setActiveResultGroupName(String)
     * @verifies select result group correctly
     */
    @Test
    public void setActiveResultGroupName_shouldSelectResultGroupCorrectly() throws Exception {
        SearchBean sb = new SearchBean();
        Assert.assertEquals("-", sb.getActiveResultGroupName());

        sb.setActiveResultGroupName("stories");
        Assert.assertEquals("stories", sb.getActiveResultGroupName());
    }

    /**
     * @see SearchBean#setActiveResultGroupName(String)
     * @verifies reset result group if new name not configured
     */
    @Test
    public void setActiveResultGroupName_shouldResetResultGroupIfNewNameNotConfigured() throws Exception {
        SearchBean sb = new SearchBean();
        sb.setActiveResultGroupName("stories");
        Assert.assertEquals("stories", sb.getActiveResultGroupName());

        sb.setActiveResultGroupName("notfound");
        Assert.assertEquals("-", sb.getActiveResultGroupName());
    }

    /**
     * @see SearchBean#setActiveResultGroupName(String)
     * @verifies reset result group if empty name given
     */
    @Test
    public void setActiveResultGroupName_shouldResetResultGroupIfEmptyNameGiven() throws Exception {
        SearchBean sb = new SearchBean();
        sb.setActiveResultGroupName("stories");
        Assert.assertEquals("stories", sb.getActiveResultGroupName());

        sb.setActiveResultGroupName("-");
        Assert.assertEquals("-", sb.getActiveResultGroupName());
    }

    /**
     * @see SearchBean#setActiveResultGroupName(String)
     * @verifies reset advanced search query items if new group used as field template
     */
    @Test
    public void setActiveResultGroupName_shouldResetAdvancedSearchQueryItemsIfNewGroupUsedAsFieldTemplate() throws Exception {
        SearchBean sb = new SearchBean();
        sb.setActiveResultGroupName("stories");

        List<SearchQueryItem> items = sb.getAdvancedSearchQueryGroup().getQueryItems();
        Assert.assertFalse(items.isEmpty());
        items.get(0).setOperator(SearchItemOperator.NOT);
        items.get(0).setValue("foo bar");

        // Same group, no reset
        sb.setActiveResultGroupName("stories");
        Assert.assertEquals(SearchItemOperator.NOT, items.get(0).getOperator());
        Assert.assertEquals("foo bar", items.get(0).getValue());

        // Non-template group, no reset
        sb.setActiveResultGroupName("monographs");
        Assert.assertEquals(SearchItemOperator.NOT, items.get(0).getOperator());
        Assert.assertEquals("foo bar", items.get(0).getValue());

        // Template group, reset
        sb.setActiveResultGroupName("lido_objects");
        Assert.assertEquals(SearchItemOperator.AND, items.get(0).getOperator());
        Assert.assertNull(items.get(0).getValue());
    }

    /**
     * @see SearchBean#setActiveResultGroupName(String)
     * @verifies reset advanced search query items if old group used as field template
     */
    @Test
    public void setActiveResultGroupName_shouldResetAdvancedSearchQueryItemsIfOldGroupUsedAsFieldTemplate() throws Exception {
        SearchBean sb = new SearchBean();
        sb.setActiveResultGroupName("lido_objects");

        List<SearchQueryItem> items = sb.getAdvancedSearchQueryGroup().getQueryItems();
        Assert.assertFalse(items.isEmpty());
        items.get(0).setOperator(SearchItemOperator.NOT);
        items.get(0).setValue("foo bar");

        // No group, reset
        sb.setActiveResultGroupName("-");
        Assert.assertEquals(SearchItemOperator.AND, items.get(0).getOperator());
        Assert.assertNull(items.get(0).getValue());
=======
     * @see SearchBean#searchAdvanced(boolean)
     * @verifies generate search string correctly
     */
    @Test
    public void searchAdvanced_shouldGenerateSearchStringCorrectly() throws Exception {
        Assert.assertTrue(StringUtils.isEmpty(searchBean.searchStringInternal));
        searchBean.getAdvancedSearchQueryGroup().getQueryItems().get(0).setField(SolrConstants.PI);
        searchBean.getAdvancedSearchQueryGroup().getQueryItems().get(0).setValue(PI_KLEIUNIV);
        searchBean.searchAdvanced(false);
        Assert.assertEquals("(+(PI:(PPN517154005)))", searchBean.searchStringInternal);
    }

    /**
     * @see SearchBean#searchAdvanced(boolean)
     * @verifies reset search parameters
     */
    @Test
    public void searchAdvanced_shouldResetSearchParameters() throws Exception {
        DataManager.getInstance().getConfiguration().overrideValue("search.advanced[@enabled]", true);
        searchBean.setActiveSearchType(1);
        Assert.assertEquals(1, searchBean.getActiveSearchType());
        searchBean.setCurrentPage(2);
        searchBean.searchAdvanced(true);
        Assert.assertEquals(1, searchBean.getCurrentPage());
    }

    /**
     * @see SearchBean#searchToday()
     * @verifies set search string correctly
     */
    @Test
    public void searchToday_shouldSetSearchStringCorrectly() throws Exception {
        searchBean.searchToday();
        Assert.assertTrue(searchBean.searchStringInternal.startsWith(SolrConstants.MONTHDAY));
>>>>>>> 763e81ae
    }
}<|MERGE_RESOLUTION|>--- conflicted
+++ resolved
@@ -705,7 +705,6 @@
      */
     @Test
     public void findCurrentHitIndex_shouldSetCurrentHitIndexCorrectly() throws Exception {
-<<<<<<< HEAD
         DataManager.getInstance().getConfiguration().overrideValue("search.resultGroups[@enabled]", false);
         SearchBean sb = new SearchBean();
         sb.setCurrentSearch(new Search());
@@ -714,14 +713,6 @@
         sb.getCurrentSearch().setSortString("SORT_TITLE");
         sb.getCurrentSearch().execute(new SearchFacets(), null, 10, null, false, SearchAggregationType.AGGREGATE_TO_TOPSTRUCT);
         Assert.assertEquals(18, sb.getCurrentSearch().getHitsCount());
-=======
-        searchBean.setCurrentSearch(new Search());
-        searchBean.getCurrentSearch().setPage(1);
-        searchBean.getCurrentSearch().setQuery("+DC:dcimage* +ISWORK:true -IDDOC_PARENT:*");
-        searchBean.getCurrentSearch().setSortString("SORT_TITLE");
-        searchBean.getCurrentSearch().execute(new SearchFacets(), null, 10, null, false, SearchAggregationType.AGGREGATE_TO_TOPSTRUCT);
-        Assert.assertEquals(18, searchBean.getCurrentSearch().getHitsCount());
->>>>>>> 763e81ae
 
         searchBean.findCurrentHitIndex("PPN9462", 1, true);
         Assert.assertEquals(0, searchBean.getCurrentHitIndex());
@@ -852,96 +843,6 @@
     }
 
     /**
-<<<<<<< HEAD
-     * @see SearchBean#setActiveResultGroupName(String)
-     * @verifies select result group correctly
-     */
-    @Test
-    public void setActiveResultGroupName_shouldSelectResultGroupCorrectly() throws Exception {
-        SearchBean sb = new SearchBean();
-        Assert.assertEquals("-", sb.getActiveResultGroupName());
-
-        sb.setActiveResultGroupName("stories");
-        Assert.assertEquals("stories", sb.getActiveResultGroupName());
-    }
-
-    /**
-     * @see SearchBean#setActiveResultGroupName(String)
-     * @verifies reset result group if new name not configured
-     */
-    @Test
-    public void setActiveResultGroupName_shouldResetResultGroupIfNewNameNotConfigured() throws Exception {
-        SearchBean sb = new SearchBean();
-        sb.setActiveResultGroupName("stories");
-        Assert.assertEquals("stories", sb.getActiveResultGroupName());
-
-        sb.setActiveResultGroupName("notfound");
-        Assert.assertEquals("-", sb.getActiveResultGroupName());
-    }
-
-    /**
-     * @see SearchBean#setActiveResultGroupName(String)
-     * @verifies reset result group if empty name given
-     */
-    @Test
-    public void setActiveResultGroupName_shouldResetResultGroupIfEmptyNameGiven() throws Exception {
-        SearchBean sb = new SearchBean();
-        sb.setActiveResultGroupName("stories");
-        Assert.assertEquals("stories", sb.getActiveResultGroupName());
-
-        sb.setActiveResultGroupName("-");
-        Assert.assertEquals("-", sb.getActiveResultGroupName());
-    }
-
-    /**
-     * @see SearchBean#setActiveResultGroupName(String)
-     * @verifies reset advanced search query items if new group used as field template
-     */
-    @Test
-    public void setActiveResultGroupName_shouldResetAdvancedSearchQueryItemsIfNewGroupUsedAsFieldTemplate() throws Exception {
-        SearchBean sb = new SearchBean();
-        sb.setActiveResultGroupName("stories");
-
-        List<SearchQueryItem> items = sb.getAdvancedSearchQueryGroup().getQueryItems();
-        Assert.assertFalse(items.isEmpty());
-        items.get(0).setOperator(SearchItemOperator.NOT);
-        items.get(0).setValue("foo bar");
-
-        // Same group, no reset
-        sb.setActiveResultGroupName("stories");
-        Assert.assertEquals(SearchItemOperator.NOT, items.get(0).getOperator());
-        Assert.assertEquals("foo bar", items.get(0).getValue());
-
-        // Non-template group, no reset
-        sb.setActiveResultGroupName("monographs");
-        Assert.assertEquals(SearchItemOperator.NOT, items.get(0).getOperator());
-        Assert.assertEquals("foo bar", items.get(0).getValue());
-
-        // Template group, reset
-        sb.setActiveResultGroupName("lido_objects");
-        Assert.assertEquals(SearchItemOperator.AND, items.get(0).getOperator());
-        Assert.assertNull(items.get(0).getValue());
-    }
-
-    /**
-     * @see SearchBean#setActiveResultGroupName(String)
-     * @verifies reset advanced search query items if old group used as field template
-     */
-    @Test
-    public void setActiveResultGroupName_shouldResetAdvancedSearchQueryItemsIfOldGroupUsedAsFieldTemplate() throws Exception {
-        SearchBean sb = new SearchBean();
-        sb.setActiveResultGroupName("lido_objects");
-
-        List<SearchQueryItem> items = sb.getAdvancedSearchQueryGroup().getQueryItems();
-        Assert.assertFalse(items.isEmpty());
-        items.get(0).setOperator(SearchItemOperator.NOT);
-        items.get(0).setValue("foo bar");
-
-        // No group, reset
-        sb.setActiveResultGroupName("-");
-        Assert.assertEquals(SearchItemOperator.AND, items.get(0).getOperator());
-        Assert.assertNull(items.get(0).getValue());
-=======
      * @see SearchBean#searchAdvanced(boolean)
      * @verifies generate search string correctly
      */
@@ -976,6 +877,96 @@
     public void searchToday_shouldSetSearchStringCorrectly() throws Exception {
         searchBean.searchToday();
         Assert.assertTrue(searchBean.searchStringInternal.startsWith(SolrConstants.MONTHDAY));
->>>>>>> 763e81ae
+    }
+
+    /**
+     * @see SearchBean#setActiveResultGroupName(String)
+     * @verifies select result group correctly
+     */
+    @Test
+    public void setActiveResultGroupName_shouldSelectResultGroupCorrectly() throws Exception {
+        SearchBean sb = new SearchBean();
+        Assert.assertEquals("-", sb.getActiveResultGroupName());
+
+        sb.setActiveResultGroupName("stories");
+        Assert.assertEquals("stories", sb.getActiveResultGroupName());
+    }
+
+    /**
+     * @see SearchBean#setActiveResultGroupName(String)
+     * @verifies reset result group if new name not configured
+     */
+    @Test
+    public void setActiveResultGroupName_shouldResetResultGroupIfNewNameNotConfigured() throws Exception {
+        SearchBean sb = new SearchBean();
+        sb.setActiveResultGroupName("stories");
+        Assert.assertEquals("stories", sb.getActiveResultGroupName());
+
+        sb.setActiveResultGroupName("notfound");
+        Assert.assertEquals("-", sb.getActiveResultGroupName());
+    }
+
+    /**
+     * @see SearchBean#setActiveResultGroupName(String)
+     * @verifies reset result group if empty name given
+     */
+    @Test
+    public void setActiveResultGroupName_shouldResetResultGroupIfEmptyNameGiven() throws Exception {
+        SearchBean sb = new SearchBean();
+        sb.setActiveResultGroupName("stories");
+        Assert.assertEquals("stories", sb.getActiveResultGroupName());
+
+        sb.setActiveResultGroupName("-");
+        Assert.assertEquals("-", sb.getActiveResultGroupName());
+    }
+
+    /**
+     * @see SearchBean#setActiveResultGroupName(String)
+     * @verifies reset advanced search query items if new group used as field template
+     */
+    @Test
+    public void setActiveResultGroupName_shouldResetAdvancedSearchQueryItemsIfNewGroupUsedAsFieldTemplate() throws Exception {
+        SearchBean sb = new SearchBean();
+        sb.setActiveResultGroupName("stories");
+
+        List<SearchQueryItem> items = sb.getAdvancedSearchQueryGroup().getQueryItems();
+        Assert.assertFalse(items.isEmpty());
+        items.get(0).setOperator(SearchItemOperator.NOT);
+        items.get(0).setValue("foo bar");
+
+        // Same group, no reset
+        sb.setActiveResultGroupName("stories");
+        Assert.assertEquals(SearchItemOperator.NOT, items.get(0).getOperator());
+        Assert.assertEquals("foo bar", items.get(0).getValue());
+
+        // Non-template group, no reset
+        sb.setActiveResultGroupName("monographs");
+        Assert.assertEquals(SearchItemOperator.NOT, items.get(0).getOperator());
+        Assert.assertEquals("foo bar", items.get(0).getValue());
+
+        // Template group, reset
+        sb.setActiveResultGroupName("lido_objects");
+        Assert.assertEquals(SearchItemOperator.AND, items.get(0).getOperator());
+        Assert.assertNull(items.get(0).getValue());
+    }
+
+    /**
+     * @see SearchBean#setActiveResultGroupName(String)
+     * @verifies reset advanced search query items if old group used as field template
+     */
+    @Test
+    public void setActiveResultGroupName_shouldResetAdvancedSearchQueryItemsIfOldGroupUsedAsFieldTemplate() throws Exception {
+        SearchBean sb = new SearchBean();
+        sb.setActiveResultGroupName("lido_objects");
+
+        List<SearchQueryItem> items = sb.getAdvancedSearchQueryGroup().getQueryItems();
+        Assert.assertFalse(items.isEmpty());
+        items.get(0).setOperator(SearchItemOperator.NOT);
+        items.get(0).setValue("foo bar");
+
+        // No group, reset
+        sb.setActiveResultGroupName("-");
+        Assert.assertEquals(SearchItemOperator.AND, items.get(0).getOperator());
+        Assert.assertNull(items.get(0).getValue());
     }
 }