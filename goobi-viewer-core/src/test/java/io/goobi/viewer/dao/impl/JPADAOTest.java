/**
 * This file is part of the Goobi viewer - a content presentation and management application for digitized objects.
 *
 * Visit these websites for more information.
 *          - http://www.intranda.com
 *          - http://digiverso.com
 *
 * This program is free software; you can redistribute it and/or modify it under the terms of the GNU General Public License as published by the Free
 * Software Foundation; either version 2 of the License, or (at your option) any later version.
 *
 * This program is distributed in the hope that it will be useful, but WITHOUT ANY WARRANTY; without even the implied warranty of MERCHANTABILITY or
 * FITNESS FOR A PARTICULAR PURPOSE. See the GNU General Public License for more details.
 *
 * You should have received a copy of the GNU General Public License along with this program. If not, see <http://www.gnu.org/licenses/>.
 */
package io.goobi.viewer.dao.impl;

import java.io.File;
import java.util.Arrays;
import java.util.Collections;
import java.util.Date;
import java.util.HashMap;
import java.util.List;
import java.util.Locale;
import java.util.Map;
import java.util.Optional;

import org.joda.time.DateTime;
import org.junit.Assert;
import org.junit.Before;
import org.junit.Test;

import io.goobi.viewer.AbstractDatabaseEnabledTest;
import io.goobi.viewer.controller.DataManager;
import io.goobi.viewer.exceptions.AccessDeniedException;
import io.goobi.viewer.exceptions.DAOException;
import io.goobi.viewer.model.annotation.Comment;
import io.goobi.viewer.model.annotation.PersistentAnnotation;
import io.goobi.viewer.model.bookmark.Bookmark;
import io.goobi.viewer.model.bookmark.BookmarkList;
import io.goobi.viewer.model.cms.CMSCategory;
import io.goobi.viewer.model.cms.CMSContentItem;
import io.goobi.viewer.model.cms.CMSContentItem.CMSContentItemType;
import io.goobi.viewer.model.cms.CMSMediaItem;
import io.goobi.viewer.model.cms.CMSMediaItemMetadata;
import io.goobi.viewer.model.cms.CMSNavigationItem;
import io.goobi.viewer.model.cms.CMSPage;
import io.goobi.viewer.model.cms.CMSPageLanguageVersion;
import io.goobi.viewer.model.cms.CMSPageLanguageVersion.CMSPageStatus;
import io.goobi.viewer.model.cms.CMSPageTemplateEnabled;
import io.goobi.viewer.model.cms.CMSStaticPage;
import io.goobi.viewer.model.cms.CMSTemplateManager;
import io.goobi.viewer.model.crowdsourcing.campaigns.Campaign;
import io.goobi.viewer.model.crowdsourcing.campaigns.Campaign.CampaignVisibility;
import io.goobi.viewer.model.crowdsourcing.campaigns.CampaignRecordStatistic.CampaignRecordStatus;
import io.goobi.viewer.model.crowdsourcing.questions.Question;
import io.goobi.viewer.model.crowdsourcing.questions.QuestionType;
import io.goobi.viewer.model.crowdsourcing.questions.TargetSelector;
import io.goobi.viewer.model.download.DownloadJob;
import io.goobi.viewer.model.download.DownloadJob.JobStatus;
import io.goobi.viewer.model.download.EPUBDownloadJob;
import io.goobi.viewer.model.download.PDFDownloadJob;
import io.goobi.viewer.model.maps.GeoMap;
import io.goobi.viewer.model.search.Search;
import io.goobi.viewer.model.search.SearchHelper;
import io.goobi.viewer.model.security.IPrivilegeHolder;
import io.goobi.viewer.model.security.License;
import io.goobi.viewer.model.security.LicenseType;
import io.goobi.viewer.model.security.Role;
import io.goobi.viewer.model.security.user.IpRange;
import io.goobi.viewer.model.security.user.User;
import io.goobi.viewer.model.security.user.UserGroup;
import io.goobi.viewer.model.security.user.UserRole;

/**
 * JPADAO test suite using H2 DB.
 */
public class JPADAOTest extends AbstractDatabaseEnabledTest {

    public static final int NUM_LICENSE_TYPES = 6;

    @Override
    @Before
    public void setUp() throws Exception {
        super.setUp();
        File webContent = new File("WebContent/").getAbsoluteFile();
        String webContentPath = webContent.toURI().toString();
        //        if (webContentPath.startsWith("file:/")) {
        //            webContentPath = webContentPath.replace("file:/", "");
        //        }
        CMSTemplateManager.getInstance(webContentPath, null);
    }

    // Users

    @Test
    public void getAllUsersTest() throws DAOException {
        List<User> users = DataManager.getInstance().getDao().getAllUsers(false);
        Assert.assertEquals(3, users.size());
    }

    @Test
    public void getUserByIdTest() throws DAOException {
        User user = DataManager.getInstance().getDao().getUser(1);
        Assert.assertNotNull(user);
        Assert.assertEquals(2, user.getOpenIdAccounts().size());
    }

    @Test
    public void getUserByEmailTest() throws DAOException {
        User user = DataManager.getInstance().getDao().getUserByEmail("1@UsErS.oRg");
        Assert.assertNotNull(user);
    }

    @Test
    public void getUserByOpenIdTest() throws DAOException {
        User user = DataManager.getInstance().getDao().getUserByOpenId("user_1_claimed_identifier_2");
        Assert.assertNotNull(user);
    }

    @Test
    public void getUserByNicknameTest() throws DAOException {
        User user = DataManager.getInstance().getDao().getUserByNickname("admin");
        Assert.assertNotNull(user);
    }

    @Test
    public void addUserTest() throws DAOException {
        User user = new User();
        user.setEmail("a@b.com");
        user.setPasswordHash("EEEEEE");
        user.setPasswordHash("FFFFFF");
        user.setFirstName("first");
        user.setLastName("last");
        user.setNickName("banned_admin");
        user.setComments("no");
        user.setUseGravatar(true);
        Date now = new Date();
        user.setLastLogin(now);
        user.setActive(false);
        user.setSuperuser(true);

        DataManager.getInstance().getDao().addUser(user);

        User user2 = DataManager.getInstance().getDao().getUser(user.getId());
        Assert.assertNotNull(user2);
        Assert.assertEquals(user.getPasswordHash(), user2.getPasswordHash());
        Assert.assertEquals(user.getActivationKey(), user2.getActivationKey());
        Assert.assertEquals(user.getFirstName(), user2.getFirstName());
        Assert.assertEquals(user.getLastName(), user2.getLastName());
        Assert.assertEquals(user.getNickName(), user2.getNickName());
        Assert.assertEquals(user.getComments(), user2.getComments());
        Assert.assertEquals(user.isUseGravatar(), user2.isUseGravatar());
        Assert.assertEquals(user.getLastLogin(), now);
        Assert.assertEquals(user.isActive(), user2.isActive());
        Assert.assertEquals(user.isSuspended(), user2.isSuspended());
        Assert.assertEquals(user.isSuperuser(), user2.isSuperuser());
    }

    @Test
    public void updateUserTest() throws DAOException {
        Assert.assertEquals(3, DataManager.getInstance().getDao().getAllUsers(false).size());
        User user = DataManager.getInstance().getDao().getUser(1);
        Assert.assertNotNull(user);
        user.setEmail("b@b.com");
        user.setPasswordHash("EFEFEF");
        user.setFirstName("first");
        user.setLastName("last");
        user.setNickName("unbanned_admin");
        user.setComments("no");
        user.setUseGravatar(true);
        Date now = new Date();
        user.setLastLogin(now);
        user.setActive(false);
        user.setSuspended(true);
        user.setSuperuser(false);
        DataManager.getInstance().getDao().updateUser(user);

        Assert.assertEquals(3, DataManager.getInstance().getDao().getAllUsers(false).size());

        User user2 = DataManager.getInstance().getDao().getUser(user.getId());
        Assert.assertNotNull(user2);
        Assert.assertEquals(user.getId(), user2.getId());
        Assert.assertEquals(user.getEmail(), user2.getEmail());
        Assert.assertEquals(user.getFirstName(), user2.getFirstName());
        Assert.assertEquals(user.getLastName(), user2.getLastName());
        Assert.assertEquals(user.getNickName(), user2.getNickName());
        Assert.assertEquals(user.getComments(), user2.getComments());
        Assert.assertEquals(user.isUseGravatar(), user2.isUseGravatar());
        Assert.assertEquals(user.getLastLogin(), user2.getLastLogin());
        Assert.assertEquals(user.isActive(), user2.isActive());
        Assert.assertEquals(user.isSuspended(), user2.isSuspended());
        Assert.assertEquals(user.isSuperuser(), user2.isSuperuser());
    }

    @Test
    public void deleteUserTest() throws DAOException {
        User user = new User();
        user.setEmail("deleteme@b.com");
        user.setPasswordHash("DDDDDD");
        user.setFirstName("first");
        user.setLastName("last");
        user.setNickName("banned_admin");
        user.setComments("no");
        user.setActive(false);
        user.setSuperuser(true);

        DataManager.getInstance().getDao().addUser(user);

        Assert.assertNotNull(DataManager.getInstance().getDao().getUser(user.getId()));
        Assert.assertTrue(DataManager.getInstance().getDao().deleteUser(user));
        Assert.assertNull(DataManager.getInstance().getDao().getUserByEmail("deleteme@b.com"));
    }

    @Test
    public void userLicenseTest() throws DAOException {
        User user = DataManager.getInstance().getDao().getUser(2);
        Assert.assertNotNull(user);
        Assert.assertEquals(1, user.getLicenses().size());
        Assert.assertEquals(1, user.getLicenses().get(0).getPrivileges().size());
        for (String priv : user.getLicenses().get(0).getPrivileges()) {
            Assert.assertEquals(IPrivilegeHolder.PRIV_LIST, priv);
            break;
        }

        // Saving the licensee should not create any extra licenses
        {
            Assert.assertTrue(DataManager.getInstance().getDao().updateUser(user));
            User user2 = DataManager.getInstance().getDao().getUser(user.getId());
            Assert.assertNotNull(user2);
            Assert.assertEquals(1, user2.getLicenses().size());
        }

        // Adding a new license should update the attached object with ID
        {
            License license = new License();
            license.setLicenseType(user.getLicenses().get(0).getLicenseType());
            user.addLicense(license);
            Assert.assertTrue(DataManager.getInstance().getDao().updateUser(user));
            User user2 = DataManager.getInstance().getDao().getUser(user.getId());
            Assert.assertNotNull(user2);
            Assert.assertEquals(2, user2.getLicenses().size());
            Assert.assertNotNull(user2.getLicenses().get(0).getId());
            Assert.assertNotNull(user2.getLicenses().get(1).getId());
        }

        // Orphaned licenses should be deleted properly
        user.removeLicense(user.getLicenses().get(0));
        Assert.assertTrue(DataManager.getInstance().getDao().updateUser(user));
        User user3 = DataManager.getInstance().getDao().getUser(user.getId());
        Assert.assertNotNull(user3);
        Assert.assertEquals(1, user3.getLicenses().size());

    }

    // User groups

    @Test
    public void getAllUserGroupsTest() throws DAOException {
        List<UserGroup> userGroups = DataManager.getInstance().getDao().getAllUserGroups();
        Assert.assertEquals(2, userGroups.size());
    }

    @Test
    public void getAllUserGroupsForOwnerTest() throws DAOException {
        User user = DataManager.getInstance().getDao().getUser(1);
        Assert.assertNotNull(user);
        Assert.assertEquals(2, DataManager.getInstance().getDao().getUserGroups(user).size());
    }

    @Test
    public void getUserGroupByIdTest() throws DAOException {
        UserGroup ug = DataManager.getInstance().getDao().getUserGroup(1);
        Assert.assertNotNull(ug);
        Assert.assertNotNull(ug.getOwner());
        Assert.assertEquals(Long.valueOf(1), ug.getOwner().getId());
        Assert.assertEquals("user group 1 name", ug.getName());
        Assert.assertEquals("user group 1 desc", ug.getDescription());
        Assert.assertTrue(ug.isActive());
    }

    @Test
    public void getUserGroupByNameTest() throws DAOException {
        UserGroup userGroup = DataManager.getInstance().getDao().getUserGroup("user group 1 name");
        Assert.assertNotNull(userGroup);
        Assert.assertNotNull(userGroup.getOwner());
        Assert.assertEquals(Long.valueOf(1), userGroup.getOwner().getId());
        Assert.assertEquals("user group 1 name", userGroup.getName());
        Assert.assertEquals("user group 1 desc", userGroup.getDescription());
        Assert.assertTrue(userGroup.isActive());
    }

    @Test
    public void addUserGroupTest() throws DAOException {
        User owner = DataManager.getInstance().getDao().getUser(1);
        Assert.assertNotNull(owner);

        UserGroup userGroup = new UserGroup();
        userGroup.setOwner(owner);
        userGroup.setName("added user group name");
        userGroup.setDescription("added user group desc");
        userGroup.setActive(false);

        Assert.assertTrue(DataManager.getInstance().getDao().addUserGroup(userGroup));
        Assert.assertNotNull(userGroup.getId());

        UserGroup userGroup2 = DataManager.getInstance().getDao().getUserGroup(userGroup.getId());
        Assert.assertNotNull(userGroup2);
        Assert.assertNotNull(userGroup2.getOwner());
        Assert.assertEquals(userGroup.getOwner().getId(), userGroup2.getOwner().getId());
        Assert.assertEquals(userGroup.getName(), userGroup2.getName());
        Assert.assertEquals(userGroup.getDescription(), userGroup2.getDescription());
        Assert.assertEquals(userGroup.isActive(), userGroup2.isActive());
    }

    @Test
    public void updateUserGroupTest() throws DAOException {
        Assert.assertEquals(2, DataManager.getInstance().getDao().getAllUserGroups().size());
        UserGroup userGroup = DataManager.getInstance().getDao().getUserGroup(1);
        Assert.assertNotNull(userGroup);
        Assert.assertEquals("user group 1 name", userGroup.getName());

        userGroup.setName("user group 1 new name");
        Assert.assertTrue(DataManager.getInstance().getDao().updateUserGroup(userGroup));
        Assert.assertEquals(2, DataManager.getInstance().getDao().getAllUserGroups().size());

        UserGroup userGroup2 = DataManager.getInstance().getDao().getUserGroup(userGroup.getId());
        Assert.assertNotNull(userGroup2);
        Assert.assertEquals(userGroup.getId(), userGroup2.getId());
        Assert.assertEquals("user group 1 new name", userGroup2.getName());

    }

    @Test
    public void deleteUserGroupWithMembersTest() throws DAOException {
        Assert.assertEquals(2, DataManager.getInstance().getDao().getAllUserGroups().size());
        UserGroup userGroup = DataManager.getInstance().getDao().getUserGroup(1);
        Assert.assertNotNull(userGroup);
        Assert.assertFalse(DataManager.getInstance().getDao().deleteUserGroup(userGroup));
        Assert.assertNotNull(DataManager.getInstance().getDao().getUserGroup(2));
        Assert.assertEquals(2, DataManager.getInstance().getDao().getAllUserGroups().size());
    }

    @Test
    public void deleteUserGroupWithoutMembersTest() throws DAOException {
        Assert.assertEquals(2, DataManager.getInstance().getDao().getAllUserGroups().size());
        UserGroup userGroup = DataManager.getInstance().getDao().getUserGroup(2);
        Assert.assertNotNull(userGroup);
        Assert.assertTrue(DataManager.getInstance().getDao().deleteUserGroup(userGroup));
        Assert.assertNull(DataManager.getInstance().getDao().getUserGroup(2));
        Assert.assertEquals(1, DataManager.getInstance().getDao().getAllUserGroups().size());
    }

    // UserRoles (group memberships)

    @Test
    public void getAllUserRolesTest() throws DAOException {
        List<UserRole> userRoles = DataManager.getInstance().getDao().getAllUserRoles();
        Assert.assertEquals(1, userRoles.size());
    }

    /**
     * @see JPADAO#getUserRoleCount(UserGroup,User,Role)
     * @verifies return correct count
     */
    @Test
    public void getUserRoleCount_shouldReturnCorrectCount() throws Exception {
        UserGroup userGroup = DataManager.getInstance().getDao().getUserGroup(1);
        Assert.assertNotNull(userGroup);
        Assert.assertEquals(1, DataManager.getInstance().getDao().getUserRoleCount(userGroup, null, null));
    }

    @Test
    public void getUserGroupMembershipsByUserGroupTest() throws DAOException {
        UserGroup userGroup = DataManager.getInstance().getDao().getUserGroup(1);
        Assert.assertNotNull(userGroup);
        List<UserRole> memberships = DataManager.getInstance().getDao().getUserRoles(userGroup, null, null);
        Assert.assertNotNull(memberships);
        Assert.assertEquals(1, memberships.size());
    }

    @Test
    public void getUserGroupMembershipsByUserTest() throws DAOException {
        User user = DataManager.getInstance().getDao().getUser(2);
        Assert.assertNotNull(user);
        List<UserRole> memberships = DataManager.getInstance().getDao().getUserRoles(null, user, null);
        Assert.assertNotNull(memberships);
        Assert.assertEquals(1, memberships.size());
    }

    @Test
    public void getUserGroupMembershipsByRoleTest() throws DAOException {
        Role role = DataManager.getInstance().getDao().getRole(1);
        Assert.assertNotNull(role);
        List<UserRole> memberships = DataManager.getInstance().getDao().getUserRoles(null, null, role);
        Assert.assertNotNull(memberships);
        Assert.assertEquals(1, memberships.size());
    }

    @Test
    public void userGroupLicenseTest() throws DAOException {
        UserGroup userGroup = DataManager.getInstance().getDao().getUserGroup(1);
        Assert.assertNotNull(userGroup);
        Assert.assertEquals(1, userGroup.getLicenses().size());
        Assert.assertEquals(1, userGroup.getLicenses().get(0).getPrivileges().size());
        for (String priv : userGroup.getLicenses().get(0).getPrivileges()) {
            Assert.assertEquals("license 2 priv 1", priv);
            break;
        }

        // Saving the licensee should not create any extra licenses
        {
            Assert.assertTrue(DataManager.getInstance().getDao().updateUserGroup(userGroup));
            UserGroup userGroup2 = DataManager.getInstance().getDao().getUserGroup(userGroup.getId());
            Assert.assertNotNull(userGroup2);
            Assert.assertEquals(1, userGroup2.getLicenses().size());
        }

        // Adding a new license should update the attached object with ID
        {
            License license = new License();
            license.setLicenseType(userGroup.getLicenses().get(0).getLicenseType());
            userGroup.addLicense(license);
            Assert.assertTrue(DataManager.getInstance().getDao().updateUserGroup(userGroup));
            UserGroup userGroup2 = DataManager.getInstance().getDao().getUserGroup(userGroup.getId());
            Assert.assertNotNull(userGroup2);
            Assert.assertEquals(2, userGroup2.getLicenses().size());
            Assert.assertNotNull(userGroup2.getLicenses().get(0).getId());
            Assert.assertNotNull(userGroup2.getLicenses().get(1).getId());
        }

        // Orphaned licenses should be deleted properly
        {
            userGroup.removeLicense(userGroup.getLicenses().get(0));
            Assert.assertTrue(DataManager.getInstance().getDao().updateUserGroup(userGroup));
            UserGroup userGroup3 = DataManager.getInstance().getDao().getUserGroup(userGroup.getId());
            Assert.assertNotNull(userGroup3);
            Assert.assertEquals(1, userGroup3.getLicenses().size());
        }
    }

    @Test
    public void addUserRoleTest() throws DAOException {
        User user = DataManager.getInstance().getDao().getUser(2);
        Assert.assertNotNull(user);
        UserGroup userGroup = DataManager.getInstance().getDao().getUserGroup(2);
        Assert.assertNotNull(userGroup);
        Role role = DataManager.getInstance().getDao().getRole(2);
        Assert.assertNotNull(role);

        Assert.assertEquals(1, DataManager.getInstance().getDao().getAllUserRoles().size());
        Assert.assertEquals(0, DataManager.getInstance().getDao().getUserRoles(userGroup, user, role).size());
        Assert.assertEquals(0, DataManager.getInstance().getDao().getUserRoles(userGroup, user, null).size());
        Assert.assertEquals(0, DataManager.getInstance().getDao().getUserRoles(userGroup, null, null).size());

        UserRole userRole = new UserRole(userGroup, user, role);
        Assert.assertTrue(DataManager.getInstance().getDao().addUserRole(userRole));
        Assert.assertNotNull(userRole.getId());

        Assert.assertEquals(2, DataManager.getInstance().getDao().getAllUserRoles().size());
        Assert.assertEquals(1, DataManager.getInstance().getDao().getUserRoles(userGroup, user, role).size());
        Assert.assertEquals(1, DataManager.getInstance().getDao().getUserRoles(userGroup, user, null).size());
        Assert.assertEquals(1, DataManager.getInstance().getDao().getUserRoles(userGroup, null, null).size());

        UserRole userRole2 = DataManager.getInstance().getDao().getUserRoles(userGroup, user, role).get(0);
        Assert.assertNotNull(userRole2);
        Assert.assertEquals(userRole.getUserGroup(), userRole2.getUserGroup());
        Assert.assertEquals(userRole.getUser(), userRole2.getUser());
        Assert.assertEquals(userRole.getRole(), userRole2.getRole());
    }

    @Test
    public void updateUserRoleTest() throws DAOException {
        Assert.assertEquals(1, DataManager.getInstance().getDao().getAllUserRoles().size());
        UserRole userRole = DataManager.getInstance().getDao().getAllUserRoles().get(0);
        Assert.assertNotNull(userRole);

        Role role1 = DataManager.getInstance().getDao().getRole(1);
        Assert.assertNotNull(role1);
        Role role2 = DataManager.getInstance().getDao().getRole(2);
        Assert.assertNotNull(role2);
        Assert.assertEquals(role1, userRole.getRole());
        userRole.setRole(role2);
        Assert.assertTrue(DataManager.getInstance().getDao().updateUserRole(userRole));
        Assert.assertEquals(1, DataManager.getInstance().getDao().getAllUserRoles().size());

        UserRole userRole2 = DataManager.getInstance().getDao().getAllUserRoles().get(0);
        Assert.assertNotNull(userRole2);
        Assert.assertEquals(userRole.getRole(), userRole2.getRole());
    }

    @Test
    public void deleteUserRoleTest() throws DAOException {
        Assert.assertEquals(1, DataManager.getInstance().getDao().getAllUserRoles().size());
        UserRole userRole = DataManager.getInstance().getDao().getAllUserRoles().get(0);
        Assert.assertTrue(DataManager.getInstance().getDao().deleteUserRole(userRole));
        Assert.assertEquals(0, DataManager.getInstance().getDao().getAllUserRoles().size());
    }

    // IP ranges

    @Test
    public void getAllIpRangesTest() throws DAOException {
        List<IpRange> ipRanges = DataManager.getInstance().getDao().getAllIpRanges();
        Assert.assertEquals(2, ipRanges.size());
    }

    @Test
    public void getIpRangeByIdTest() throws DAOException {
        IpRange ipRange = DataManager.getInstance().getDao().getIpRange(1);
        Assert.assertNotNull(ipRange);
        Assert.assertEquals(Long.valueOf(1), ipRange.getId());
        Assert.assertEquals("localhost", ipRange.getName());
        Assert.assertEquals("1.2.3.4/24", ipRange.getSubnetMask());
        Assert.assertEquals("ip range 1 desc", ipRange.getDescription());
    }

    @Test
    public void getIpRangeByNameTest() throws DAOException {
        IpRange ipRange = DataManager.getInstance().getDao().getIpRange("localhost");
        Assert.assertNotNull(ipRange);
        Assert.assertEquals(Long.valueOf(1), ipRange.getId());
        Assert.assertEquals("localhost", ipRange.getName());
        Assert.assertEquals("1.2.3.4/24", ipRange.getSubnetMask());
        Assert.assertEquals("ip range 1 desc", ipRange.getDescription());
    }

    @Test
    public void addIpRangeTest() throws DAOException {
        Assert.assertEquals(2, DataManager.getInstance().getDao().getAllIpRanges().size());
        IpRange ipRange = new IpRange();
        ipRange.setName("ip range to add name");
        ipRange.setDescription("ip range to add desc");
        ipRange.setSubnetMask("0.0.0.0./0");
        Assert.assertTrue(DataManager.getInstance().getDao().addIpRange(ipRange));
        Assert.assertNotNull(ipRange.getId());
        Assert.assertEquals(3, DataManager.getInstance().getDao().getAllIpRanges().size());

        IpRange ipRange2 = DataManager.getInstance().getDao().getIpRange(ipRange.getId());
        Assert.assertNotNull(ipRange2);
        Assert.assertEquals(ipRange.getName(), ipRange2.getName());
        Assert.assertEquals(ipRange.getDescription(), ipRange2.getDescription());
        Assert.assertEquals(ipRange.getSubnetMask(), ipRange2.getSubnetMask());
    }

    @Test
    public void updateIpRangeTest() throws DAOException {
        Assert.assertEquals(2, DataManager.getInstance().getDao().getAllIpRanges().size());
        IpRange ipRange = DataManager.getInstance().getDao().getIpRange(1);
        Assert.assertNotNull(ipRange);

        ipRange.setName("ip range 1 new name");
        ipRange.setDescription("ip range 1 new desc");
        ipRange.setSubnetMask("0.0.0.0./0");

        Assert.assertTrue(DataManager.getInstance().getDao().updateIpRange(ipRange));
        Assert.assertEquals(2, DataManager.getInstance().getDao().getAllIpRanges().size());

        IpRange ipRange2 = DataManager.getInstance().getDao().getIpRange(ipRange.getId());
        Assert.assertNotNull(ipRange2);
        Assert.assertEquals(ipRange.getId(), ipRange2.getId());
        Assert.assertEquals(ipRange.getName(), ipRange.getName());
        Assert.assertEquals(ipRange.getDescription(), ipRange2.getDescription());
        Assert.assertEquals(ipRange.getSubnetMask(), ipRange2.getSubnetMask());
    }

    @Test
    public void deleteIpRangeTest() throws DAOException {
        Assert.assertEquals(2, DataManager.getInstance().getDao().getAllIpRanges().size());
        IpRange ipRange = DataManager.getInstance().getDao().getIpRange(1);
        Assert.assertNotNull(ipRange);
        Assert.assertTrue(DataManager.getInstance().getDao().deleteIpRange(ipRange));
        Assert.assertNull(DataManager.getInstance().getDao().getIpRange(1));
        Assert.assertEquals(1, DataManager.getInstance().getDao().getAllIpRanges().size());
    }

    @Test
    public void ipRangeLicenseTest() throws DAOException {
        IpRange ipRange = DataManager.getInstance().getDao().getIpRange(1);
        Assert.assertNotNull(ipRange);
        Assert.assertEquals(1, ipRange.getLicenses().size());
        Assert.assertEquals(1, ipRange.getLicenses().get(0).getPrivileges().size());
        for (String priv : ipRange.getLicenses().get(0).getPrivileges()) {
            Assert.assertEquals(IPrivilegeHolder.PRIV_LIST, priv);
            break;
        }

        // Saving the licensee should not create any extra licenses
        Assert.assertTrue(DataManager.getInstance().getDao().updateIpRange(ipRange));
        IpRange ipRange2 = DataManager.getInstance().getDao().getIpRange(ipRange.getId());
        Assert.assertNotNull(ipRange2);
        Assert.assertEquals(1, ipRange2.getLicenses().size());

        // Orphaned licenses should be deleted properly
        ipRange.removeLicense(ipRange.getLicenses().get(0));
        Assert.assertTrue(DataManager.getInstance().getDao().updateIpRange(ipRange));
        IpRange ipRange3 = DataManager.getInstance().getDao().getIpRange(ipRange.getId());
        Assert.assertNotNull(ipRange3);
        Assert.assertEquals(0, ipRange3.getLicenses().size());
    }

    // Annotations

    /*
     * @Test public void getAllAnnotationsTest() { List<AnnotationElement> annotations =
     * DataManager.getInstance().getDao().getAllAnnotations(); Assert.assertEquals(3, annotations.size()); }
     * 
     * @Test public void getAnnotationByIdTest() { AnnotationElement annotation =
     * DataManager.getInstance().getDao().getAnnotation(1); Assert.assertNotNull(annotation);
     * Assert.assertEquals(Long.valueOf(1), annotation.getId()); Assert.assertEquals("PI_1", annotation.getPi());
     * Assert.assertEquals(1, annotation.getPage()); Assert.assertNotNull(annotation.getOwner());
     * Assert.assertEquals(Long.valueOf(1), annotation.getOwner().getId());
     * Assert.assertNotNull(annotation.getDateCreated()); Assert.assertNull(annotation.getDateUpdated());
     * Assert.assertEquals(AnnotationStatus.PUBLIC, annotation.getStatus()); Assert.assertEquals("annotation 1 text",
     * annotation.getText()); }
     * 
     * @Test public void getAnnotationsForPageTest() { List<AnnotationElement> annotations =
     * DataManager.getInstance().getDao().getAnnotationsForPage("PI_1", 1); Assert.assertEquals(2, annotations.size()); }
     * 
     * @Test public void addAnnotationTest() { Assert.assertEquals(3,
     * DataManager.getInstance().getDao().getAllAnnotations().size()); AnnotationElement annotation = new
     * AnnotationElement(); annotation.setPi("PI_2"); annotation.setPage(1); annotation.setText("new annotation text");
     * annotation.setOwner(DataManager.getInstance().getDao().getUser(1)); annotation.setStatus(AnnotationStatus.PRIVATE);
     * try { Assert.assertTrue(DataManager.getInstance().getDao().addAnnotation(annotation)); } catch (PresentationException
     * e) { e.printStackTrace(); } Assert.assertNotNull(annotation.getId()); Assert.assertEquals(4,
     * DataManager.getInstance().getDao().getAllAnnotations().size());
     * 
     * AnnotationElement annotation2 = DataManager.getInstance().getDao().getAnnotation(annotation.getId());
     * Assert.assertNotNull(annotation2); Assert.assertEquals(annotation.getPi(), annotation2.getPi());
     * Assert.assertEquals(annotation.getPage(), annotation2.getPage()); Assert.assertEquals(annotation.getText(),
     * annotation2.getText()); Assert.assertEquals(AnnotationStatus.PRIVATE, annotation2.getStatus());
     * Assert.assertEquals(annotation.getOwner(), annotation2.getOwner());
     * Assert.assertNotNull(annotation2.getDateCreated()); Assert.assertNull(annotation.getDateUpdated()); }
     * 
     * @Test public void updateAnnotationTest() { Assert.assertEquals(3,
     * DataManager.getInstance().getDao().getAllAnnotations().size()); AnnotationElement annotation =
     * DataManager.getInstance().getDao().getAnnotation(1); Assert.assertNotNull(annotation);
     * 
     * annotation.setText("new annotation 1 text"); annotation.setStatus(AnnotationStatus.PRIVATE);
     * annotation.setDateUpdated(new Date());
     * 
     * Assert.assertTrue(DataManager.getInstance().getDao().updateAnnotation(annotation)); Assert.assertEquals(3,
     * DataManager.getInstance().getDao().getAllAnnotations().size());
     * 
     * AnnotationElement annotation2 = DataManager.getInstance().getDao().getAnnotation(annotation.getId());
     * Assert.assertNotNull(annotation2); Assert.assertEquals(annotation.getPi(), annotation2.getPi());
     * Assert.assertEquals(annotation.getPage(), annotation2.getPage()); Assert.assertEquals(annotation.getText(),
     * annotation2.getText()); Assert.assertEquals(AnnotationStatus.PRIVATE, annotation2.getStatus());
     * Assert.assertEquals(annotation.getOwner(), annotation2.getOwner()); Assert.assertNotNull(annotation.getDateCreated());
     * Assert.assertNotNull(annotation.getDateUpdated()); }
     * 
     * @Test public void deleteAnnotationTest() { Assert.assertEquals(3,
     * DataManager.getInstance().getDao().getAllAnnotations().size()); AnnotationElement annotation =
     * DataManager.getInstance().getDao().getAnnotation(1); Assert.assertNotNull(annotation);
     * Assert.assertTrue(DataManager.getInstance().getDao().deleteAnnotation(annotation));
     * Assert.assertNull(DataManager.getInstance().getDao().getAnnotation(1)); Assert.assertEquals(2,
     * DataManager.getInstance().getDao().getAllAnnotations().size()); }
     */

    // Comments

    @Test
    public void getAllCommentsTest() throws DAOException {
        List<Comment> comments = DataManager.getInstance().getDao().getAllComments();
        Assert.assertEquals(4, comments.size());
    }

    /**
     * @see JPADAO#getCommentCount(Map)
     * @verifies return correct count
     */
    @Test
    public void getCommentCount_shouldReturnCorrectCount() throws Exception {
        Assert.assertEquals(4L, DataManager.getInstance().getDao().getCommentCount(null));
    }

    /**
     * @see JPADAO#getCommentCount(Map)
     * @verifies filter correctly
     */
    @Test
    public void getCommentCount_shouldFilterCorrectly() throws Exception {
        Map<String, String> filters = new HashMap<>();
        filters.put("page", "1");
        Assert.assertEquals(3L, DataManager.getInstance().getDao().getCommentCount(filters));
    }

    @Test
    public void getCommentByIdTest() throws DAOException {
        Comment comment = DataManager.getInstance().getDao().getComment(1);
        Assert.assertNotNull(comment);
        Assert.assertEquals(Long.valueOf(1), comment.getId());
        Assert.assertEquals("PI_1", comment.getPi());
        Assert.assertEquals(Integer.valueOf(1), comment.getPage());
        Assert.assertNotNull(comment.getOwner());
        Assert.assertEquals(Long.valueOf(1), comment.getOwner().getId());
        Assert.assertEquals("comment 1 text", comment.getText());
        Assert.assertNotNull(comment.getDateCreated());
        Assert.assertNull(comment.getDateUpdated());
        //        Assert.assertNull(comment.getParent());
        //        Assert.assertEquals(1, comment.getChildren().size());

        Comment comment2 = DataManager.getInstance().getDao().getComment(2);
        //        Assert.assertEquals(comment, comment2.getParent());
        //        Assert.assertEquals(1, comment2.getChildren().size());
    }

    @Test
    public void getCommentsForPageTest() throws DAOException {
        List<Comment> comments = DataManager.getInstance().getDao().getCommentsForPage("PI_1", 1);
        Assert.assertEquals(3, comments.size());
    }

    @Test
    public void addCommentTest() throws DAOException {
        Assert.assertEquals(4, DataManager.getInstance().getDao().getAllComments().size());
        Comment comment = new Comment();
        comment.setPi("PI_2");
        comment.setPage(1);
        comment.setText("new comment text");
        comment.setOwner(DataManager.getInstance().getDao().getUser(1));
        Assert.assertTrue(DataManager.getInstance().getDao().addComment(comment));
        Assert.assertNotNull(comment.getId());
        Assert.assertEquals(5, DataManager.getInstance().getDao().getAllComments().size());

        Comment comment2 = DataManager.getInstance().getDao().getComment(comment.getId());
        Assert.assertNotNull(comment2);
        Assert.assertEquals(comment.getPi(), comment2.getPi());
        Assert.assertEquals(comment.getPage(), comment2.getPage());
        Assert.assertEquals(comment.getText(), comment2.getText());
        Assert.assertEquals(comment.getOwner(), comment2.getOwner());
        Assert.assertNotNull(comment2.getDateCreated());
        Assert.assertNull(comment2.getDateUpdated());
    }

    @Test
    public void updateCommentTest() throws DAOException {
        Assert.assertEquals(4, DataManager.getInstance().getDao().getAllComments().size());
        Comment comment = DataManager.getInstance().getDao().getComment(1);
        Assert.assertNotNull(comment);

        comment.setText("new comment 1 text");
        Date now = new Date();
        comment.setDateUpdated(now);

        Assert.assertTrue(DataManager.getInstance().getDao().updateComment(comment));
        Assert.assertEquals(4, DataManager.getInstance().getDao().getAllComments().size());

        Comment comment2 = DataManager.getInstance().getDao().getComment(comment.getId());
        Assert.assertNotNull(comment2);
        Assert.assertEquals(comment.getPi(), comment2.getPi());
        Assert.assertEquals(comment.getPage(), comment2.getPage());
        Assert.assertEquals(comment.getText(), comment2.getText());
        Assert.assertEquals(comment.getOwner(), comment2.getOwner());
        Assert.assertEquals(now, comment2.getDateUpdated());
    }

    @Test
    public void deleteCommentTest() throws DAOException {
        Assert.assertEquals(4, DataManager.getInstance().getDao().getAllComments().size());
        Comment comment = DataManager.getInstance().getDao().getComment(1);
        Assert.assertNotNull(comment);
        Assert.assertTrue(DataManager.getInstance().getDao().deleteComment(comment));
        Assert.assertNull(DataManager.getInstance().getDao().getComment(1));
        Assert.assertEquals(3, DataManager.getInstance().getDao().getAllComments().size());
    }

    /**
     * @see JPADAO#deleteComments(String,User)
     * @verifies delete comments for pi correctly
     */
    @Test
    public void deleteComments_shouldDeleteCommentsForPiCorrectly() throws Exception {
        Assert.assertEquals(4, DataManager.getInstance().getDao().getAllComments().size());
        User user = DataManager.getInstance().getDao().getUser(1);
        Assert.assertNotNull(user);
        Assert.assertEquals(4, DataManager.getInstance().getDao().deleteComments("PI_1", null));
        Assert.assertEquals(0, DataManager.getInstance().getDao().getAllComments().size());
    }

    /**
     * @see JPADAO#deleteComments(String,User)
     * @verifies delete comments for user correctly
     */
    @Test
    public void deleteComments_shouldDeleteCommentsForUserCorrectly() throws Exception {
        Assert.assertEquals(4, DataManager.getInstance().getDao().getAllComments().size());
        User user = DataManager.getInstance().getDao().getUser(1);
        Assert.assertNotNull(user);
        Assert.assertEquals(3, DataManager.getInstance().getDao().deleteComments(null, user));
        Assert.assertEquals(1, DataManager.getInstance().getDao().getAllComments().size());
    }

    /**
     * @see JPADAO#deleteComments(String,User)
     * @verifies delete comments for pi and user correctly
     */
    @Test
    public void deleteComments_shouldDeleteCommentsForPiAndUserCorrectly() throws Exception {
        Assert.assertEquals(4, DataManager.getInstance().getDao().getAllComments().size());
        User user = DataManager.getInstance().getDao().getUser(1);
        Assert.assertNotNull(user);
        Assert.assertEquals(3, DataManager.getInstance().getDao().deleteComments("PI_1", user));
        Assert.assertEquals(1, DataManager.getInstance().getDao().getAllComments().size());
    }

    /**
     * @see JPADAO#deleteComments(String,User)
     * @verifies not delete anything if both pi and creator are null
     */
    @Test
    public void deleteComments_shouldNotDeleteAnythingIfBothPiAndCreatorAreNull() throws Exception {
        Assert.assertEquals(4, DataManager.getInstance().getDao().getAllComments().size());
        Assert.assertEquals(0, DataManager.getInstance().getDao().deleteComments(null, null));
        Assert.assertEquals(4, DataManager.getInstance().getDao().getAllComments().size());
    }

    /**
     * @see JPADAO#changeCommentsOwner(User,User)
     * @verifies update rows correctly
     */
    @Test
    public void changeCommentsOwner_shouldUpdateRowsCorrectly() throws Exception {
        User oldOwner = DataManager.getInstance().getDao().getUser(1);
        Assert.assertNotNull(oldOwner);
        User newOwner = DataManager.getInstance().getDao().getUser(3);
        Assert.assertNotNull(newOwner);

        Assert.assertEquals(3, DataManager.getInstance().getDao().changeCommentsOwner(oldOwner, newOwner));

        List<Comment> comments = DataManager.getInstance().getDao().getCommentsForWork("PI_1");
        Assert.assertEquals(4, comments.size());
        Assert.assertEquals(newOwner, comments.get(0).getOwner());
        Assert.assertNotEquals(newOwner, comments.get(1).getOwner());
        Assert.assertEquals(newOwner, comments.get(2).getOwner());
        Assert.assertEquals(newOwner, comments.get(3).getOwner());
    }

    // Search

    @Test
    public void getAllSearchesTest() throws DAOException {
        List<Search> list = DataManager.getInstance().getDao().getAllSearches();
        Assert.assertEquals(3, list.size());
    }

    @Test
    public void getSearchByIdTest() throws DAOException {
        Search o = DataManager.getInstance().getDao().getSearch(1);
        Assert.assertNotNull(o);
        Assert.assertEquals(Long.valueOf(1), o.getId());
        Assert.assertNotNull(o.getOwner());
        Assert.assertEquals(Long.valueOf(1), o.getOwner().getId());
        Assert.assertEquals("query 1", o.getQuery());
        Assert.assertEquals(1, o.getPage());
        Assert.assertEquals("sort 1", o.getSortString());
        Assert.assertEquals("filter 1", o.getFacetString());
        Assert.assertTrue(o.isNewHitsNotification());
        Assert.assertNotNull(o.getDateUpdated());
    }

    @Test
    public void getSearchesForUserTest() throws DAOException {
        User user = DataManager.getInstance().getDao().getUser(1);
        Assert.assertNotNull(user);
        List<Search> list = DataManager.getInstance().getDao().getSearches(user);
        Assert.assertEquals(2, list.size());
    }

    @Test
    public void addSearchTest() throws DAOException {
        Assert.assertEquals(3, DataManager.getInstance().getDao().getAllSearches().size());
        Search o = new Search(SearchHelper.SEARCH_TYPE_REGULAR, SearchHelper.SEARCH_FILTER_ALL);
        o.setOwner(DataManager.getInstance().getDao().getUser(1));
        o.setName("new search");
        o.setQuery("PI:*");
        o.setPage(1);
        o.setSortString("SORT_FIELD");
        o.setFacetString("DOCSTRCT:Other;;DC:newcol");
        o.setNewHitsNotification(true);
        Date now = new Date();
        o.setDateUpdated(now);
        Assert.assertTrue(DataManager.getInstance().getDao().addSearch(o));
        Assert.assertNotNull(o.getId());
        Assert.assertEquals(4, DataManager.getInstance().getDao().getAllSearches().size());

        Search o2 = DataManager.getInstance().getDao().getSearch(o.getId());
        Assert.assertNotNull(o2);
        Assert.assertEquals(o.getOwner(), o2.getOwner());
        Assert.assertEquals(o.getName(), o2.getName());
        Assert.assertEquals(o.getQuery(), o2.getQuery());
        Assert.assertEquals(o.getPage(), o2.getPage());
        Assert.assertEquals(o.getSortString(), o2.getSortString());
        Assert.assertEquals(o.getFacetString(), o2.getFacetString());
        Assert.assertEquals(o.isNewHitsNotification(), o2.isNewHitsNotification());
        Assert.assertEquals(now, o2.getDateUpdated());
    }

    @Test
    public void updateSearchTest() throws DAOException {
        Assert.assertEquals(3, DataManager.getInstance().getDao().getAllSearches().size());
        Search o = DataManager.getInstance().getDao().getSearch(1);
        Assert.assertNotNull(o);

        o.setName("new name");
        Date now = new Date();
        o.setDateUpdated(now);

        Assert.assertTrue(DataManager.getInstance().getDao().updateSearch(o));
        Assert.assertEquals(3, DataManager.getInstance().getDao().getAllSearches().size());

        Search o2 = DataManager.getInstance().getDao().getSearch(o.getId());
        Assert.assertNotNull(o2);
        Assert.assertEquals(o.getName(), o2.getName());
        Assert.assertEquals(o.getOwner(), o2.getOwner());
        Assert.assertEquals(now, o2.getDateUpdated());
    }

    @Test
    public void deleteSearchTest() throws DAOException {
        Assert.assertEquals(3, DataManager.getInstance().getDao().getAllSearches().size());
        Search o = DataManager.getInstance().getDao().getSearch(1);
        Assert.assertNotNull(o);
        Assert.assertTrue(DataManager.getInstance().getDao().deleteSearch(o));
        Assert.assertNull(DataManager.getInstance().getDao().getSearch(1));
        Assert.assertEquals(2, DataManager.getInstance().getDao().getAllSearches().size());
    }

    // License types

    @Test
    public void getAllLicenseTypesTest() throws DAOException {
        Assert.assertEquals(NUM_LICENSE_TYPES, DataManager.getInstance().getDao().getAllLicenseTypes().size());
    }

    /**
     * @see JPADAO#getRecordLicenseTypes()
     * @verifies only return non open access license types
     */
    @Test
    public void getRecordTypes_shouldOnlyReturnNonOpenAccessLicenseTypes() throws Exception {
        List<LicenseType> licenseTypes = DataManager.getInstance().getDao().getRecordLicenseTypes();
        Assert.assertEquals(5, licenseTypes.size());
        Assert.assertEquals(Long.valueOf(1), licenseTypes.get(0).getId());
        Assert.assertEquals(Long.valueOf(6), licenseTypes.get(4).getId());
    }

    @Test
    public void getLicenseTypeByIdTest() throws DAOException {
        {
            LicenseType licenseType = DataManager.getInstance().getDao().getLicenseType(1);
            Assert.assertNotNull(licenseType);
            Assert.assertEquals(Long.valueOf(1), licenseType.getId());
            Assert.assertEquals("license type 1 name", licenseType.getName());
            Assert.assertEquals("license type 1 desc", licenseType.getDescription());
            Assert.assertEquals("-YEAR:[* TO 3000]", licenseType.getConditions());
            Assert.assertEquals(false, licenseType.isOpenAccess());
            Assert.assertEquals(1, licenseType.getPrivileges().size());
            Assert.assertEquals(1, licenseType.getOverridingLicenseTypes().size());
        }
        {
            LicenseType licenseType = DataManager.getInstance().getDao().getLicenseType(4);
            Assert.assertNotNull(licenseType);
            Assert.assertEquals(Long.valueOf(4), licenseType.getId());
            Assert.assertEquals(1, licenseType.getOverridingLicenseTypes().size());
        }
    }

    @Test
    public void getLicenseTypeByNameTest() throws DAOException {
        LicenseType licenseType = DataManager.getInstance().getDao().getLicenseType("license type 2 name");
        Assert.assertNotNull(licenseType);
        Assert.assertEquals(Long.valueOf(2), licenseType.getId());
        Assert.assertEquals("license type 2 name", licenseType.getName());
        Assert.assertEquals("license type 2 (unused)", licenseType.getDescription());
        Assert.assertEquals(true, licenseType.isOpenAccess());
        Assert.assertEquals(1, licenseType.getPrivileges().size());
    }

    /**
     * @see JPADAO#getLicenseTypes(List)
     * @verifies return all matching rows
     */
    @Test
    public void getLicenseTypes_shouldReturnAllMatchingRows() throws Exception {
        String[] names = new String[] { "license type 1 name", "license type 2 name" };
        List<LicenseType> result = DataManager.getInstance().getDao().getLicenseTypes(Arrays.asList(names));
        Assert.assertNotNull(result);
        Assert.assertEquals(2, result.size());
        Assert.assertEquals("license type 1 name", result.get(0).getName());
        Assert.assertEquals("license type 2 name", result.get(1).getName());
    }

    @Test
    public void addLicenseTypeTest() throws DAOException {
        Assert.assertEquals(NUM_LICENSE_TYPES, DataManager.getInstance().getDao().getAllLicenseTypes().size());
        LicenseType licenseType = new LicenseType();
        licenseType.setName("license type to add name");
        licenseType.setDescription("license type to add desc");
        licenseType.getPrivileges().add("license type to add priv 1");
        Assert.assertTrue(DataManager.getInstance().getDao().addLicenseType(licenseType));
        Assert.assertNotNull(licenseType.getId());
        Assert.assertEquals(NUM_LICENSE_TYPES + 1, DataManager.getInstance().getDao().getAllLicenseTypes().size());

        LicenseType licenseType2 = DataManager.getInstance().getDao().getLicenseType(licenseType.getId());
        Assert.assertNotNull(licenseType2);
        Assert.assertEquals(licenseType.getName(), licenseType2.getName());
        Assert.assertEquals(licenseType.getDescription(), licenseType2.getDescription());
        Assert.assertEquals(1, licenseType2.getPrivileges().size());
        Assert.assertTrue(licenseType2.getPrivileges().contains("license type to add priv 1"));
    }

    @Test
    public void updateLicenseTypeTest() throws DAOException {
        Assert.assertEquals(NUM_LICENSE_TYPES, DataManager.getInstance().getDao().getAllLicenseTypes().size());
        LicenseType licenseType = DataManager.getInstance().getDao().getLicenseType(1);
        Assert.assertNotNull(licenseType);
        Assert.assertEquals(1, licenseType.getPrivileges().size());

        licenseType.setName("license type 1 new name");
        licenseType.setDescription("license type 1 new desc");
        licenseType.getPrivileges().add("license type 1 priv 2");
        Assert.assertTrue(DataManager.getInstance().getDao().updateLicenseType(licenseType));
        Assert.assertEquals(NUM_LICENSE_TYPES, DataManager.getInstance().getDao().getAllLicenseTypes().size());

        LicenseType licenseType2 = DataManager.getInstance().getDao().getLicenseType(licenseType.getId());
        Assert.assertNotNull(licenseType2);
        Assert.assertEquals(licenseType.getId(), licenseType2.getId());
        Assert.assertEquals(licenseType.getName(), licenseType2.getName());
        Assert.assertEquals(licenseType.getDescription(), licenseType2.getDescription());
        Assert.assertEquals(2, licenseType.getPrivileges().size());
    }

    @Test
    public void deleteUsedLicenseTypeTest() throws DAOException {
        // Deleting license types in use should fail
        Assert.assertEquals(NUM_LICENSE_TYPES, DataManager.getInstance().getDao().getAllLicenseTypes().size());
        LicenseType licenseType = DataManager.getInstance().getDao().getLicenseType(1);
        Assert.assertNotNull(licenseType);
        Assert.assertFalse(DataManager.getInstance().getDao().deleteLicenseType(licenseType));
        Assert.assertNotNull(DataManager.getInstance().getDao().getLicenseType(1));
        Assert.assertEquals(NUM_LICENSE_TYPES, DataManager.getInstance().getDao().getAllLicenseTypes().size());
    }

    @Test
    public void deleteUnusedLicenseTypeTest() throws DAOException {
        Assert.assertEquals(NUM_LICENSE_TYPES, DataManager.getInstance().getDao().getAllLicenseTypes().size());
        LicenseType licenseType = DataManager.getInstance().getDao().getLicenseType(2);
        Assert.assertNotNull(licenseType);
        Assert.assertTrue(DataManager.getInstance().getDao().deleteLicenseType(licenseType));
        Assert.assertNull(DataManager.getInstance().getDao().getLicenseType(2));
        Assert.assertEquals(NUM_LICENSE_TYPES - 1, DataManager.getInstance().getDao().getAllLicenseTypes().size());
    }

    // Roles

    @Test
    public void getAllRolesTest() throws DAOException {
        List<Role> roles = DataManager.getInstance().getDao().getAllRoles();
        Assert.assertEquals(2, roles.size());
    }

    @Test
    public void getRoleByIdTest() throws DAOException {
        Role role = DataManager.getInstance().getDao().getRole(1);
        Assert.assertNotNull(role);
        Assert.assertEquals(Long.valueOf(1), role.getId());
        Assert.assertEquals("role 1 name", role.getName());
        Assert.assertEquals("role 1 desc", role.getDescription());
        Assert.assertEquals(1, role.getPrivileges().size());
    }

    @Test
    public void getRoleByNameTest() throws DAOException {
        Role role = DataManager.getInstance().getDao().getRole("role 1 name");
        Assert.assertNotNull(role);
        Assert.assertEquals(Long.valueOf(1), role.getId());
        Assert.assertEquals("role 1 name", role.getName());
        Assert.assertEquals("role 1 desc", role.getDescription());
        Assert.assertEquals(1, role.getPrivileges().size());
    }

    @Test
    public void addRoleTest() throws DAOException {
        Role role = new Role();
        role.setName("role to add name");
        role.setDescription("role to add desc");
        role.getPrivileges().add("role to add priv 1");
        Assert.assertTrue(DataManager.getInstance().getDao().addRole(role));
        Assert.assertNotNull(role.getId());

        Role role2 = DataManager.getInstance().getDao().getRole(role.getId());
        Assert.assertNotNull(role2);
        Assert.assertEquals(role.getName(), role2.getName());
        Assert.assertEquals(role.getDescription(), role2.getDescription());
        Assert.assertEquals(1, role2.getPrivileges().size());
        Assert.assertTrue(role2.getPrivileges().contains("role to add priv 1"));
    }

    @Test
    public void updateRoleTest() throws DAOException {
        Assert.assertEquals(2, DataManager.getInstance().getDao().getAllRoles().size());
        Role role = DataManager.getInstance().getDao().getRole(1);
        Assert.assertNotNull(role);
        Assert.assertEquals("role 1 name", role.getName());
        Assert.assertEquals("role 1 desc", role.getDescription());
        Assert.assertEquals(1, role.getPrivileges().size());

        role.setName("role 1 new name");
        role.setDescription("role 1 new desc");
        role.getPrivileges().add("role 1 priv 2");
        Assert.assertTrue(DataManager.getInstance().getDao().updateRole(role));
        Assert.assertEquals(2, DataManager.getInstance().getDao().getAllRoles().size());

        Role role2 = DataManager.getInstance().getDao().getRole(role.getId());
        Assert.assertNotNull(role2);
        Assert.assertEquals(role.getId(), role2.getId());
        Assert.assertEquals(role.getName(), role2.getName());
        Assert.assertEquals(role.getDescription(), role2.getDescription());
        Assert.assertEquals(2, role.getPrivileges().size());
    }

    @Test
    public void duplicateRolePrivilegeTest() throws DAOException {
        Role role = DataManager.getInstance().getDao().getRole(1);
        Assert.assertNotNull(role);
        Assert.assertEquals(1, role.getPrivileges().size());

        role.getPrivileges().add("role 1 priv 1");
        Assert.assertTrue(DataManager.getInstance().getDao().updateRole(role));

        Role role2 = DataManager.getInstance().getDao().getRole(role.getId());
        Assert.assertNotNull(role2);
        Assert.assertEquals(1, role2.getPrivileges().size());
    }

    @Test
    public void deleteRoleTest() throws DAOException {
        Assert.assertEquals(2, DataManager.getInstance().getDao().getAllRoles().size());
        Role role = DataManager.getInstance().getDao().getRole(2);
        Assert.assertNotNull(role);
        Assert.assertTrue(DataManager.getInstance().getDao().deleteRole(role));
        Assert.assertNull(DataManager.getInstance().getDao().getRole(2));
        Assert.assertEquals(1, DataManager.getInstance().getDao().getAllRoles().size());
    }

    // Bookmarks

    @Test
    public void getAllBookmarkListsTest() throws DAOException {
        List<BookmarkList> result = DataManager.getInstance().getDao().getAllBookmarkLists();
        Assert.assertEquals(2, result.size());
    }

    @Test
    public void getPublicBookmarkListsTest() throws DAOException {
        List<BookmarkList> result = DataManager.getInstance().getDao().getPublicBookmarkLists();
        Assert.assertEquals(1, result.size());
        Assert.assertEquals(Long.valueOf(2), result.get(0).getId());
    }

    @Test
    public void getAllBookmarkListsForUserTest() throws DAOException {
        User user = DataManager.getInstance().getDao().getUser(1);
        Assert.assertNotNull(user);
        List<BookmarkList> boomarkLists = DataManager.getInstance().getDao().getBookmarkLists(user);
        Assert.assertEquals(1, boomarkLists.size());
        Assert.assertEquals(user, boomarkLists.get(0).getOwner());
    }

    @Test
    public void getBookmarkListByIdTest() throws DAOException {
        BookmarkList bl = DataManager.getInstance().getDao().getBookmarkList(1);
        Assert.assertNotNull(bl);
        Assert.assertEquals(Long.valueOf(1), bl.getId());
        Assert.assertNotNull(bl.getOwner());
        Assert.assertEquals(Long.valueOf(1), bl.getOwner().getId());
        Assert.assertEquals("bookmark list 1 name", bl.getName());
        Assert.assertEquals("bookmark list 1 desc", bl.getDescription());
        Assert.assertEquals(2, bl.getItems().size());

    }

    @Test
    public void getBookmarkListByNameTest() throws DAOException {
        User user = DataManager.getInstance().getDao().getUser(1);
        Assert.assertNotNull(user);

        BookmarkList bl = DataManager.getInstance().getDao().getBookmarkList("bookmark list 1 name", user);
        Assert.assertNotNull(bl);
        Assert.assertEquals(Long.valueOf(1), bl.getId());
        Assert.assertNotNull(bl.getOwner());
        Assert.assertEquals(Long.valueOf(1), bl.getOwner().getId());
        Assert.assertEquals("bookmark list 1 name", bl.getName());
        Assert.assertEquals("bookmark list 1 desc", bl.getDescription());
        Assert.assertEquals(2, bl.getItems().size());
    }

    /**
     * @see JPADAO#getBookmarkListByShareKey(String)
     * @verifies return correct row
     */
    @Test
    public void getBookmarkListByShareKey_shouldReturnCorrectRow() throws Exception {
        BookmarkList bl = DataManager.getInstance().getDao().getBookmarkListByShareKey("c548e2ea6915acbfa17c3dc6f453f5b1");
        Assert.assertNotNull(bl);
        Assert.assertEquals(Long.valueOf(1), bl.getId());
    }

    @Test
    public void addBookmarkListTest() throws DAOException {
        User user = DataManager.getInstance().getDao().getUser(1);
        Assert.assertNotNull(user);

        BookmarkList bl = new BookmarkList();
        bl.setName("add bookmark list test");
        bl.setOwner(user);
        bl.setDescription("add bookmark list test desc");
        Bookmark item = new Bookmark("PPNTEST", "add bookmark 1 main title", "add bookmark 1 name");
        item.setDescription("add bookmark 1 desc");
        bl.addItem(item);
        Assert.assertTrue(DataManager.getInstance().getDao().addBookmarkList(bl));

        BookmarkList bl2 = DataManager.getInstance().getDao().getBookmarkList("add bookmark list test", user);
        Assert.assertNotNull(bl2);
        Assert.assertNotNull(bl2.getId());
        Assert.assertEquals(user, bl2.getOwner());
        Assert.assertEquals(bl.getName(), bl2.getName());
        Assert.assertEquals(bl.getDescription(), bl2.getDescription());
        Assert.assertEquals(1, bl2.getItems().size());
        Bookmark item2 = bl2.getItems().get(0);
        Assert.assertEquals(bl2, item2.getBookmarkList());
        Assert.assertEquals("PPNTEST", item2.getPi());
        //        Assert.assertEquals("add bookmark 1 main title", item2.getMainTitle());
        Assert.assertEquals("add bookmark 1 name", item2.getName());
        Assert.assertEquals("add bookmark 1 desc", item2.getDescription());
    }

    @Test
    public void updateBookmarkListTest() throws DAOException {
        BookmarkList bl = DataManager.getInstance().getDao().getBookmarkList(1);
        Assert.assertNotNull(bl);
        Assert.assertEquals(2, bl.getItems().size());

        int numBookmarkLists = DataManager.getInstance().getDao().getAllBookmarkLists().size();

        Bookmark item = new Bookmark("PPNTEST", "addBookmarkTest item main title", "addBookmarkTest item name");
        item.setDescription("addBookmarkTest item desc");
        bl.addItem(item);
        bl.setName("bookmark list 1 new name");
        bl.setDescription("bookmark list 1 new desc");
        Assert.assertTrue(DataManager.getInstance().getDao().updateBookmarkList(bl));
        //        Assert.assertNotNull(item.getId());

        int numBookmarkLists2 = DataManager.getInstance().getDao().getAllBookmarkLists().size();
        Assert.assertEquals(numBookmarkLists, numBookmarkLists2);

        BookmarkList bl2 = DataManager.getInstance().getDao().getBookmarkList(bl.getId());
        Assert.assertNotNull(bl2);
        Assert.assertEquals(bl.getId(), bl2.getId());
        Assert.assertEquals(bl.getName(), bl2.getName());
        Assert.assertEquals(bl.getDescription(), bl2.getDescription());
        Assert.assertEquals(3, bl2.getItems().size());
    }

    @Test
    public void deleteBookmarkListTest() throws DAOException {
        Assert.assertEquals(2, DataManager.getInstance().getDao().getAllBookmarkLists().size());
        BookmarkList bl = DataManager.getInstance().getDao().getBookmarkList(1);
        Assert.assertNotNull(bl);
        Assert.assertTrue(DataManager.getInstance().getDao().deleteBookmarkList(bl));
        Assert.assertNull(DataManager.getInstance().getDao().getBookmarkList(1));
        Assert.assertEquals(1, DataManager.getInstance().getDao().getAllBookmarkLists().size());
    }

    @Test
    public void removeBookMarkTest() throws DAOException {
        BookmarkList bl = DataManager.getInstance().getDao().getBookmarkList(1);
        Assert.assertNotNull(bl);
        Assert.assertEquals(2, bl.getItems().size());
        bl.removeItem(bl.getItems().get(0));
        Assert.assertTrue(DataManager.getInstance().getDao().updateBookmarkList(bl));

        BookmarkList bl2 = DataManager.getInstance().getDao().getBookmarkList(1);
        Assert.assertNotNull(bl2);
        Assert.assertEquals(1, bl2.getItems().size());
    }

    /**
     * @see JPADAO#getComments(int,int,String,boolean,Map)
     * @verifies sort results correctly
     */
    @Test
    public void getComments_shouldSortResultsCorrectly() throws Exception {
        List<Comment> ret = DataManager.getInstance().getDao().getComments(0, 2, "text", true, null);
        Assert.assertEquals(2, ret.size());
        Assert.assertEquals(Long.valueOf(4), ret.get(0).getId());
        Assert.assertEquals(Long.valueOf(3), ret.get(1).getId());
    }

    /**
     * @see JPADAO#getComments(int,int,String,boolean,Map)
     * @verifies filter results correctly
     */
    @Test
    public void getComments_shouldFilterResultsCorrectly() throws Exception {
        Map<String, String> filterMap = new HashMap<>();
        filterMap.put("pi", "pi_1");
        filterMap.put("text", "ment 2");
        List<Comment> ret = DataManager.getInstance().getDao().getComments(0, 2, null, true, filterMap);
        Assert.assertEquals(1, ret.size());
        Assert.assertEquals("comment 2 text", ret.get(0).getText());
    }

    /**
     * @see JPADAO#getUserGroups(int,int,String,boolean,Map)
     * @verifies sort results correctly
     */
    @Test
    public void getUserGroups_shouldSortResultsCorrectly() throws Exception {
        List<UserGroup> userGroups = DataManager.getInstance().getDao().getUserGroups(0, 2, "name", true, null);
        Assert.assertEquals(2, userGroups.size());
        Assert.assertEquals(Long.valueOf(2), userGroups.get(0).getId());
        Assert.assertEquals(Long.valueOf(1), userGroups.get(1).getId());
    }

    /**
     * @see JPADAO#getUserGroups(int,int,String,boolean,Map)
     * @verifies filter results correctly
     */
    @Test
    public void getUserGroups_shouldFilterResultsCorrectly() throws Exception {
        Map<String, String> filterMap = new HashMap<>();
        filterMap.put("description", "no members");
        filterMap.put("name", "user group 2 name");
        List<UserGroup> ret = DataManager.getInstance().getDao().getUserGroups(0, 2, null, true, filterMap);
        Assert.assertEquals(1, ret.size());
        Assert.assertEquals("user group 2 name", ret.get(0).getName());
    }

    /**
     * @see JPADAO#getUsers(int,int,String,boolean,Map)
     * @verifies sort results correctly
     */
    @Test
    public void getUsers_shouldSortResultsCorrectly() throws Exception {
        List<User> users = DataManager.getInstance().getDao().getUsers(0, 2, "score", true, null);
        Assert.assertEquals(2, users.size());
        Assert.assertEquals(Long.valueOf(2), users.get(0).getId());
        Assert.assertEquals(Long.valueOf(1), users.get(1).getId());
    }

    /**
     * @see JPADAO#getUsers(int,int,String,boolean,Map)
     * @verifies filter results correctly
     */
    @Test
    public void getUsers_shouldFilterResultsCorrectly() throws Exception {
        Map<String, String> filterMap = new HashMap<>();
        filterMap.put("email", "1@users.org");
        List<User> ret = DataManager.getInstance().getDao().getUsers(0, 2, null, true, filterMap);
        Assert.assertEquals(1, ret.size());
        Assert.assertEquals("1@users.org", ret.get(0).getEmail());
    }

    /**
     * @see JPADAO#getSearches(User,int,int,String,boolean,Map)
     * @verifies sort results correctly
     */
    @Test
    public void getSearches_shouldSortResultsCorrectly() throws Exception {
        List<Search> ret = DataManager.getInstance().getDao().getSearches(null, 0, 10, "name", true, null);
        Assert.assertEquals(3, ret.size());
        Assert.assertEquals(Long.valueOf(3), ret.get(0).getId());
        Assert.assertEquals(Long.valueOf(2), ret.get(1).getId());
        Assert.assertEquals(Long.valueOf(1), ret.get(2).getId());
    }

    /**
     * @see JPADAO#getSearchCount(User,Map)
     * @verifies filter results correctly
     */
    @Test
    public void getSearchCount_shouldFilterResultsCorrectly() throws Exception {
        Map<String, String> filterMap = new HashMap<>();
        filterMap.put("newHitsNotification", "true");
        Assert.assertEquals(2, DataManager.getInstance().getDao().getSearchCount(null, filterMap));
    }

    /**
     * @see JPADAO#getSearches(User,int,int,String,boolean,Map)
     * @verifies filter results correctly
     */
    @Test
    public void getSearches_shouldFilterResultsCorrectly() throws Exception {
        Map<String, String> filterMap = new HashMap<>();
        filterMap.put("query", "y");
        filterMap.put("name", "search 1");
        List<Search> ret = DataManager.getInstance().getDao().getSearches(DataManager.getInstance().getDao().getUser(1), 0, 2, null, true, filterMap);
        Assert.assertEquals(1, ret.size());
        Assert.assertEquals("search 1", ret.get(0).getName());
    }

    /**
     * @see JPADAO#getRoles(int,int,String,boolean,Map)
     * @verifies sort results correctly
     */
    @Test
    public void getRoles_shouldSortResultsCorrectly() throws Exception {
        List<Role> ret = DataManager.getInstance().getDao().getRoles(0, 2, "name", true, null);
        Assert.assertEquals(2, ret.size());
        Assert.assertEquals(Long.valueOf(2), ret.get(0).getId());
        Assert.assertEquals(Long.valueOf(1), ret.get(1).getId());
    }

    /**
     * @see JPADAO#getRoles(int,int,String,boolean,Map)
     * @verifies filter results correctly
     */
    @Test
    public void getRoles_shouldFilterResultsCorrectly() throws Exception {
        Map<String, String> filterMap = new HashMap<>();
        filterMap.put("name", "role 2 name");
        filterMap.put("description", "unused");
        List<Role> ret = DataManager.getInstance().getDao().getRoles(0, 2, null, true, filterMap);
        Assert.assertEquals(1, ret.size());
        Assert.assertEquals("role 2 name", ret.get(0).getName());
    }

    /**
     * @see JPADAO#getLicenseTypes(int,int,String,boolean,Map)
     * @verifies sort results correctly
     */
    @Test
    public void getLicenseTypes_shouldSortResultsCorrectly() throws Exception {
        List<LicenseType> ret = DataManager.getInstance().getDao().getLicenseTypes(0, 2, "name", true, null);
        Assert.assertEquals(2, ret.size());
        Assert.assertEquals(Long.valueOf(6), ret.get(0).getId());
        Assert.assertEquals(Long.valueOf(4), ret.get(1).getId());
    }

    /**
     * @see JPADAO#getLicenseTypes(int,int,String,boolean,Map)
     * @verifies filter results correctly
     */
    @Test
    public void getLicenseTypes_shouldFilterResultsCorrectly() throws Exception {
        Map<String, String> filterMap = new HashMap<>();
        filterMap.put("name", "license type 2 name");
        filterMap.put("description", "unused");
        List<LicenseType> ret = DataManager.getInstance().getDao().getLicenseTypes(0, 2, null, true, filterMap);
        Assert.assertEquals(1, ret.size());
        Assert.assertEquals("license type 2 name", ret.get(0).getName());
    }

    /**
     * @see JPADAO#getLicenses(LicenseType)
     * @verifies return correct values
     */
    @Test
    public void getLicenses_shouldReturnCorrectValues() throws Exception {
        LicenseType licenseType = DataManager.getInstance().getDao().getLicenseType(1);
        Assert.assertNotNull(licenseType);
        List<License> result = DataManager.getInstance().getDao().getLicenses(licenseType);
        Assert.assertEquals(2, result.size());
        Assert.assertEquals(Long.valueOf(1), result.get(0).getId());
        Assert.assertEquals(Long.valueOf(2), result.get(1).getId());
    }

    /**
     * @see JPADAO#getLicenseCount(LicenseType)
     * @verifies return correct value
     */
    @Test
    public void getLicenseCount_shouldReturnCorrectValue() throws Exception {
        LicenseType licenseType = DataManager.getInstance().getDao().getLicenseType(1);
        Assert.assertNotNull(licenseType);
        Assert.assertEquals(2, DataManager.getInstance().getDao().getLicenseCount(licenseType));
    }

    /**
     * @see JPADAO#getIpRanges(int,int,String,boolean,Map)
     * @verifies sort results correctly
     */
    @Test
    public void getIpRanges_shouldSortResultsCorrectly() throws Exception {
        List<IpRange> ret = DataManager.getInstance().getDao().getIpRanges(0, 2, "name", true, null);
        Assert.assertEquals(2, ret.size());
        Assert.assertEquals(Long.valueOf(2), ret.get(0).getId());
        Assert.assertEquals(Long.valueOf(1), ret.get(1).getId());
    }

    /**
     * @see JPADAO#getIpRanges(int,int,String,boolean,Map)
     * @verifies filter results correctly
     */
    @Test
    public void getIpRanges_shouldFilterResultsCorrectly() throws Exception {
        Map<String, String> filterMap = new HashMap<>();
        filterMap.put("name", "localhost");
        filterMap.put("description", "2 desc");
        List<IpRange> ret = DataManager.getInstance().getDao().getIpRanges(0, 2, null, true, filterMap);
        Assert.assertEquals(1, ret.size());
        Assert.assertEquals("localhost2", ret.get(0).getName());
    }

    /**
     * @see JPADAO#getAllCMSMediaItems()
     * @verifies return all items
     */
    @Test
    public void getAllCMSMediaItems_shouldReturnAllItems() throws Exception {
        Assert.assertEquals(4, DataManager.getInstance().getDao().getAllCMSMediaItems().size());
    }

    /**
     * @see JPADAO#getCMSMediaItem(long)
     * @verifies return correct item
     */
    @Test
    public void getCMSMediaItem_shouldReturnCorrectItem() throws Exception {
        CMSMediaItem item = DataManager.getInstance().getDao().getCMSMediaItem(1);
        Assert.assertNotNull(item);
        Assert.assertEquals(Long.valueOf(1), item.getId());
        Assert.assertEquals("image1.jpg", item.getFileName());
        Assert.assertEquals(2, item.getMetadata().size());
        Assert.assertEquals("de", item.getMetadata().get(0).getLanguage());
        Assert.assertEquals("Bild 1", item.getMetadata().get(0).getName());
        Assert.assertEquals("Beschreibung 1", item.getMetadata().get(0).getDescription());
        Assert.assertEquals("en", item.getMetadata().get(1).getLanguage());
        Assert.assertEquals("Image 1", item.getMetadata().get(1).getName());
        Assert.assertEquals("Description 1", item.getMetadata().get(1).getDescription());
    }

    /**
     * @see JPADAO#addCMSMediaItem(CMSMediaItem)
     * @verifies add item correctly
     */
    @Test
    public void addCMSMediaItem_shouldAddItemCorrectly() throws Exception {
        Assert.assertEquals(4, DataManager.getInstance().getDao().getAllCMSMediaItems().size());
        CMSMediaItem item = new CMSMediaItem();
        item.setFileName("image5.jpg");
        CMSMediaItemMetadata md = new CMSMediaItemMetadata();
        md.setLanguage("eu");
        md.setName("Ongi etorriak");
        md.setDescription("bla");
        item.getMetadata().add(md);
        Assert.assertTrue(DataManager.getInstance().getDao().addCMSMediaItem(item));

        Assert.assertEquals(5, DataManager.getInstance().getDao().getAllCMSMediaItems().size());
        Assert.assertNotNull(item.getId());

        CMSMediaItem item2 = DataManager.getInstance().getDao().getCMSMediaItem(item.getId());
        Assert.assertNotNull(item2);
        Assert.assertEquals(item, item2);
        Assert.assertEquals(item.getFileName(), item2.getFileName());
        Assert.assertEquals(1, item2.getMetadata().size());
        Assert.assertEquals(md, item2.getMetadata().get(0));
        Assert.assertEquals(md.getLanguage(), item2.getMetadata().get(0).getLanguage());
        Assert.assertEquals(md.getName(), item2.getMetadata().get(0).getName());
        Assert.assertEquals(md.getDescription(), item2.getMetadata().get(0).getDescription());
    }

    /**
     * @see JPADAO#updateCMSMediaItem(CMSMediaItem)
     * @verifies update item correctly
     */
    @Test
    public void updateCMSMediaItem_shouldUpdateItemCorrectly() throws Exception {
        CMSMediaItem item = DataManager.getInstance().getDao().getCMSMediaItem(1);
        Assert.assertNotNull(item);
        Assert.assertEquals(2, item.getMetadata().size());
        item.setFileName("image_new.jpg");
        item.getMetadata().remove(item.getMetadata().get(0));
        Assert.assertTrue(DataManager.getInstance().getDao().updateCMSMediaItem(item));

        Assert.assertEquals(4, DataManager.getInstance().getDao().getAllCMSMediaItems().size());
        CMSMediaItem item2 = DataManager.getInstance().getDao().getCMSMediaItem(1);
        Assert.assertNotNull(item2);
        Assert.assertEquals(item, item2);
        Assert.assertEquals(item.getFileName(), item2.getFileName());
        Assert.assertEquals(1, item2.getMetadata().size());
    }

    /**
     * @see JPADAO#deleteCMSMediaItem(CMSMediaItem)
     * @verifies delete item correctly
     */
    @Test
    public void deleteCMSMediaItem_shouldDeleteItemCorrectly() throws Exception {
        CMSMediaItem item = DataManager.getInstance().getDao().getCMSMediaItem(2);
        Assert.assertNotNull(item);
        Assert.assertTrue(DataManager.getInstance().getDao().deleteCMSMediaItem(item));
        Assert.assertEquals(3, DataManager.getInstance().getDao().getAllCMSMediaItems().size());
        Assert.assertNull(DataManager.getInstance().getDao().getCMSMediaItem(2));
    }

    /**
     * @see JPADAO#deleteCMSMediaItem(CMSMediaItem)
     * @verifies not delete referenced items
     */
    @Test
    public void deleteCMSMediaItem_shouldNotDeleteReferencedItems() throws Exception {
        CMSMediaItem item = DataManager.getInstance().getDao().getCMSMediaItem(1);
        Assert.assertNotNull(item);
        Assert.assertFalse(DataManager.getInstance().getDao().deleteCMSMediaItem(item));
        Assert.assertEquals(4, DataManager.getInstance().getDao().getAllCMSMediaItems().size());
        Assert.assertNotNull(DataManager.getInstance().getDao().getCMSMediaItem(1));
    }

    /**
     * @see JPADAO#getAllCMSPages()
     * @verifies return all pages
     */
    @Test
    public void getAllCMSPages_shouldReturnAllPages() throws Exception {
        Assert.assertEquals(3, DataManager.getInstance().getDao().getAllCMSPages().size());
    }

    /**
     * @see JPADAO#getCMSPageCount(Map)
     * @verifies return correct count
     */
    @Test
    public void getCMSPageCount_shouldReturnCorrectCount() throws Exception {
        Assert.assertEquals(3L, DataManager.getInstance().getDao().getCMSPageCount(null, null, null, null));
    }

    /**
     * @see JPADAO#getCMSPagesByClassification(String)
     * @verifies return all pages with given classification
     */
    @Test
    public void getCMSPagesByClassification_shouldReturnAllPagesWithGivenClassification() throws Exception {
        CMSCategory news = DataManager.getInstance().getDao().getCategoryByName("news");
        Assert.assertEquals(2, DataManager.getInstance().getDao().getCMSPagesByCategory(news).size());
    }

    /**
     * @see JPADAO#getCMSPagesForRecord(String)
     * @verifies return all pages with the given related pi
     */
    @Test
    public void getCMSPagesForRecord_shouldReturnAllPagesWithTheGivenRelatedPi() throws Exception {
        CMSCategory c = DataManager.getInstance().getDao().getCategoryByName(CMSPage.CLASSIFICATION_OVERVIEWPAGE);
        Assert.assertEquals(1, DataManager.getInstance().getDao().getCMSPagesForRecord("PI_1", c).size());
    }

    /**
     * @see JPADAO#getCMSPagesWithRelatedPi(int,int,Date,Date)
     * @verifies return correct rows
     */
    @Test
    public void getCMSPagesWithRelatedPi_shouldReturnCorrectRows() throws Exception {
        Assert.assertEquals(1,
                DataManager.getInstance()
                        .getDao()
                        .getCMSPagesWithRelatedPi(0, 100, new DateTime(2015, 1, 1, 0, 0).toDate(), new DateTime(2015, 12, 31, 0, 0).toDate(),
                                Arrays.asList("template_simple", "template_two"))
                        .size());
        // Wrong template
        Assert.assertEquals(0,
                DataManager.getInstance()
                        .getDao()
                        .getCMSPagesWithRelatedPi(0, 100, new DateTime(2015, 1, 1, 0, 0).toDate(), new DateTime(2015, 12, 31, 0, 0).toDate(),
                                Collections.singletonList("wrong_tempalte"))
                        .size());
        // Wrong date range
        Assert.assertEquals(0,
                DataManager.getInstance()
                        .getDao()
                        .getCMSPagesWithRelatedPi(0, 100, new DateTime(2016, 1, 1, 0, 0).toDate(), new DateTime(2016, 12, 31, 0, 0).toDate(),
                                Collections.singletonList("template_simple"))
                        .size());
    }

    /**
     * @see JPADAO#isCMSPagesForRecordHaveUpdates(String,CMSCategory,Date,Date)
     * @verifies return correct value
     */
    @Test
    public void isCMSPagesForRecordHaveUpdates_shouldReturnCorrectValue() throws Exception {
        Assert.assertTrue(DataManager.getInstance()
                .getDao()
                .isCMSPagesForRecordHaveUpdates("PI_1", null, new DateTime(2015, 1, 1, 0, 0).toDate(), new DateTime(2015, 12, 31, 0, 0).toDate()));
        Assert.assertFalse(DataManager.getInstance()
                .getDao()
                .isCMSPagesForRecordHaveUpdates("PI_1", null, new DateTime(2016, 1, 1, 0, 0).toDate(), new DateTime(2016, 12, 31, 0, 0).toDate()));
        Assert.assertFalse(DataManager.getInstance().getDao().isCMSPagesForRecordHaveUpdates("PI_2", null, null, null));
    }

    /**
     * @see JPADAO#getCMSPageWithRelatedPiCount(Date,Date)
     * @verifies return correct count
     */
    @Test
    public void getCMSPageWithRelatedPiCount_shouldReturnCorrectCount() throws Exception {
        Assert.assertEquals(1,
                DataManager.getInstance()
                        .getDao()
                        .getCMSPageWithRelatedPiCount(new DateTime(2015, 1, 1, 0, 0).toDate(), new DateTime(2015, 12, 31, 0, 0).toDate(),
                                Arrays.asList("template_simple", "template_two")));
        // Wrong template
        Assert.assertEquals(0,
                DataManager.getInstance()
                        .getDao()
                        .getCMSPageWithRelatedPiCount(new DateTime(2015, 1, 1, 0, 0).toDate(), new DateTime(2015, 12, 31, 0, 0).toDate(),
                                Collections.singletonList("wrong_template")));
        // Wrong date range
        Assert.assertEquals(0,
                DataManager.getInstance()
                        .getDao()
                        .getCMSPageWithRelatedPiCount(new DateTime(2016, 1, 1, 0, 0).toDate(), new DateTime(2016, 12, 31, 0, 0).toDate(),
                                Collections.singletonList("template_simple")));
    }

    /**
     * @see JPADAO#getCMSPage(long)
     * @verifies return correct page
     */
    @Test
    public void getCMSPage_shouldReturnCorrectPage() throws Exception {
        CMSPage page = DataManager.getInstance().getDao().getCMSPage(1);
        Assert.assertNotNull(page);
        Assert.assertEquals(Long.valueOf(1), page.getId());
        Assert.assertEquals("template_simple", page.getTemplateId());
        Assert.assertNotNull(page.getDateCreated());

        Assert.assertEquals(2, page.getLanguageVersions().size());
        Assert.assertEquals("de", page.getLanguageVersions().get(0).getLanguage());
        Assert.assertEquals(CMSPageStatus.FINISHED, page.getLanguageVersions().get(0).getStatus());
        Assert.assertEquals("Titel 1", page.getLanguageVersions().get(0).getTitle());
        Assert.assertEquals("Menütitel 1", page.getLanguageVersions().get(0).getMenuTitle());
        boolean lv1found = false;
        for (CMSPageLanguageVersion lv : page.getLanguageVersions()) {
            if (lv.getId() != null && lv.getId() == 1) {
                lv1found = true;
                //				Assert.assertEquals(3, page.getLanguageVersions().get(1).getContentItems().size());
            }
        }
        Assert.assertTrue(lv1found);
        Assert.assertEquals("C1", page.getLanguageVersions().get(0).getContentItems().get(0).getItemId());
        Assert.assertEquals(CMSContentItemType.HTML, page.getLanguageVersions().get(0).getContentItems().get(0).getType());
    }

    /**
     * @see JPADAO#addCMSPage(CMSPage)
     * @verifies add page correctly
     */
    @Test
    public void addCMSPage_shouldAddPageCorrectly() throws Exception {
        CMSPage page = new CMSPage();
        page.setTemplateId("template_id");
        page.setDateCreated(new Date());
        page.setPublished(true);
        page.setUseDefaultSidebar(false);

        CMSCategory cClass = DataManager.getInstance().getDao().getCategoryByName("class");
        page.getCategories().add(cClass);

        CMSPageLanguageVersion version = new CMSPageLanguageVersion();
        version.setLanguage("en");
        version.setOwnerPage(page);
        version.setTitle("title");
        version.setMenuTitle("menutitle");
        version.setStatus(CMSPageStatus.REVIEW_PENDING);
        page.getLanguageVersions().add(version);

        CMSContentItem item = new CMSContentItem();
        item.setOwnerPageLanguageVersion(version);
        item.setItemId("I1");
        item.setType(CMSContentItemType.SOLRQUERY);
        item.setElementsPerPage(3);
        item.setSolrQuery("PI:PPN517154005");
        item.setSolrSortFields("SORT_TITLE,DATECREATED");
        version.getContentItems().add(item);

        CMSCategory news = DataManager.getInstance().getDao().getCategoryByName("news");
        CMSCategory other = DataManager.getInstance().getDao().getCategoryByName("other");
        item.addCategory(news);
        item.addCategory(other);

        // TODO add sidebar elements

        Assert.assertTrue(DataManager.getInstance().getDao().addCMSPage(page));
        Assert.assertNotNull(page.getId());

        Assert.assertEquals(4, DataManager.getInstance().getDao().getAllCMSPages().size());
        CMSPage page2 = DataManager.getInstance().getDao().getCMSPage(page.getId());
        Assert.assertNotNull(page2);
        Assert.assertEquals(page.getTemplateId(), page2.getTemplateId());
        Assert.assertEquals(page.getDateCreated(), page2.getDateCreated());
        Assert.assertEquals(1, page2.getCategories().size());
        Assert.assertEquals(cClass, page2.getCategories().get(0));
        Assert.assertEquals(1, page.getLanguageVersions().size());
        Assert.assertEquals(version.getLanguage(), page.getLanguageVersions().get(0).getLanguage());
        Assert.assertEquals(version.getTitle(), page.getLanguageVersions().get(0).getTitle());
        Assert.assertEquals(version.getMenuTitle(), page.getLanguageVersions().get(0).getMenuTitle());
        Assert.assertEquals(version.getStatus(), page.getLanguageVersions().get(0).getStatus());
        Assert.assertEquals(1, page.getLanguageVersions().get(0).getContentItems().size());
        Assert.assertEquals(item.getItemId(), page.getLanguageVersions().get(0).getContentItems().get(0).getItemId());
        Assert.assertEquals(item.getType(), page.getLanguageVersions().get(0).getContentItems().get(0).getType());
        Assert.assertEquals(item.getElementsPerPage(), page.getLanguageVersions().get(0).getContentItems().get(0).getElementsPerPage());
        Assert.assertEquals(item.getSolrQuery(), page.getLanguageVersions().get(0).getContentItems().get(0).getSolrQuery());
        Assert.assertEquals(item.getSolrSortFields(), page.getLanguageVersions().get(0).getContentItems().get(0).getSolrSortFields());
        Assert.assertEquals(2, item.getCategories().size());
        Assert.assertTrue(item.getCategories().contains(news));
    }

    /**
     * @see JPADAO#updateCMSPage(CMSPage)
     * @verifies update page correctly
     */
    @Test
    public void updateCMSPage_shouldUpdatePageCorrectly() throws Exception {
        CMSPage page = DataManager.getInstance().getDao().getCMSPage(1);
        page.createMissingLanguageVersions(Arrays.asList(new Locale[] { Locale.ENGLISH, Locale.GERMAN, Locale.FRENCH }));
        Assert.assertNotNull(page);
        page.getLanguageVersion("de").setTitle("Deutscher Titel");
        page.getLanguageVersion("en").setTitle("English title");
        page.getLanguageVersion("fr").setTitle("Titre français");
        page.getLanguageVersions().remove(0);
        page.getProperty("TEST_PROPERTY").setValue("true");

        CMSCategory cClass = DataManager.getInstance().getDao().getCategoryByName("class");
        page.getCategories().add(cClass);

        Date now = new Date();
        page.setDateUpdated(now);
        Assert.assertTrue(DataManager.getInstance().getDao().updateCMSPage(page));

        CMSPage page2 = DataManager.getInstance().getDao().getCMSPage(1);
        Assert.assertNotNull(page2);
        Assert.assertEquals(page.getDateUpdated(), page2.getDateUpdated());
        Assert.assertEquals("English title", page2.getLanguageVersion("en").getTitle());
        Assert.assertEquals("Titre français", page2.getLanguageVersion("fr").getTitle());
        Assert.assertEquals(2, page2.getLanguageVersions().size());
        Assert.assertEquals(3, page2.getCategories().size());
        Assert.assertTrue(page.getCategories().contains(cClass));
        Assert.assertEquals(now, page2.getDateUpdated());
        Assert.assertTrue(page2.getProperty("TEST_PROPERTY").getBooleanValue());

        page.getLanguageVersion("fr").setTitle("");
        page.removeCategory(cClass);
        Assert.assertTrue(DataManager.getInstance().getDao().updateCMSPage(page));
        Assert.assertEquals("", page.getLanguageVersion("fr").getTitle());
        Assert.assertEquals(2, page.getCategories().size(), 0);
        Assert.assertFalse(page.getCategories().contains(cClass));
    }

    /**
     * @see JPADAO#deleteCMSPage(CMSPage)
     * @verifies delete page correctly
     */
    @Test
    public void deleteCMSPage_shouldDeletePageCorrectly() throws Exception {
        Assert.assertEquals(3, DataManager.getInstance().getDao().getAllCMSPages().size());
        CMSPage page = DataManager.getInstance().getDao().getCMSPage(1);
        Assert.assertNotNull(page);
        Assert.assertTrue(DataManager.getInstance().getDao().deleteCMSPage(page));
        Assert.assertEquals(2, DataManager.getInstance().getDao().getAllCMSPages().size());
        Assert.assertNull(DataManager.getInstance().getDao().getCMSPage(1));
    }

    /**
     * @see JPADAO#getAllTopCMSNavigationItems()
     * @verifies return all top items
     */
    @Test
    public void getAllTopCMSNavigationItems_shouldReturnAllTopItems() throws Exception {
        List<CMSNavigationItem> items = DataManager.getInstance().getDao().getAllTopCMSNavigationItems();
        Assert.assertEquals(2, items.size());
        Collections.sort(items);
        Assert.assertEquals(Long.valueOf(1), items.get(0).getId());
        Assert.assertEquals(Long.valueOf(4), items.get(1).getId());
    }

    /**
     * @see JPADAO#getCMSNavigationItem(long)
     * @verifies return correct item and child items
     */
    @Test
    public void getCMSNavigationItem_shouldReturnCorrectItemAndChildItems() throws Exception {
        CMSNavigationItem item = DataManager.getInstance().getDao().getCMSNavigationItem(1);
        Assert.assertNotNull(item);
        Assert.assertEquals(Long.valueOf(1), item.getId());
        Assert.assertEquals("item 1", item.getItemLabel());
        Assert.assertEquals("url 1", item.getPageUrl());
        Assert.assertEquals(Integer.valueOf(1), item.getOrder());
        Assert.assertNull(item.getParentItem());
        Assert.assertEquals(2, item.getChildItems().size());
        Collections.sort(item.getChildItems());
        Assert.assertEquals(Long.valueOf(2), item.getChildItems().get(0).getId());
        Assert.assertEquals(Long.valueOf(3), item.getChildItems().get(1).getId());
        Assert.assertEquals(Integer.valueOf(1), item.getChildItems().get(0).getOrder());
        Assert.assertEquals(Integer.valueOf(2), item.getChildItems().get(1).getOrder());
    }

    /**
     * @see JPADAO#addCMSNavigationItem(CMSNavigationItem)
     * @verifies add item and child items correctly
     */
    @Test
    public void addCMSNavigationItem_shouldAddItemAndChildItemsCorrectly() throws Exception {
        Assert.assertEquals(2, DataManager.getInstance().getDao().getAllTopCMSNavigationItems().size());
        CMSNavigationItem item = new CMSNavigationItem();
        item.setItemLabel("new item");
        item.setPageUrl("url");
        item.setOrder(3);
        CMSNavigationItem childItem = new CMSNavigationItem();
        childItem.setItemLabel("child item");
        childItem.setPageUrl("child url");
        childItem.setParentItem(item); // this also adds the child item to the parent
        childItem.setOrder(1);

        Assert.assertTrue(DataManager.getInstance().getDao().addCMSNavigationItem(item));
        Assert.assertEquals(3, DataManager.getInstance().getDao().getAllTopCMSNavigationItems().size());
        Assert.assertNotNull(item.getId());
        Assert.assertNotNull(childItem.getId());

        CMSNavigationItem item2 = DataManager.getInstance().getDao().getCMSNavigationItem(item.getId());
        Assert.assertNotNull(item2);
        Assert.assertEquals(item.getId(), item2.getId());
        Assert.assertEquals(item.getChildItems().size(), item2.getChildItems().size());
        Assert.assertEquals(childItem.getId(), item2.getChildItems().get(0).getId());
    }

    /**
     * @see JPADAO#updateCMSNavigationItem(CMSNavigationItem)
     * @verifies update item and child items correctly
     */
    @Test
    public void updateCMSNavigationItem_shouldUpdateItemAndChildItemsCorrectly() throws Exception {
        Assert.assertEquals(2, DataManager.getInstance().getDao().getAllTopCMSNavigationItems().size());
        CMSNavigationItem item = DataManager.getInstance().getDao().getCMSNavigationItem(1);
        Assert.assertNotNull(item);
        item.setPageUrl("new url");
        item.getChildItems().get(0).setPageUrl("new child url");

        Assert.assertTrue(DataManager.getInstance().getDao().updateCMSNavigationItem(item));
        Assert.assertEquals(2, DataManager.getInstance().getDao().getAllTopCMSNavigationItems().size());

        CMSNavigationItem item2 = DataManager.getInstance().getDao().getCMSNavigationItem(item.getId());
        Assert.assertNotNull(item2);
        Assert.assertEquals(item.getChildItems().size(), item2.getChildItems().size());
        Assert.assertEquals(item.getPageUrl(), item2.getPageUrl());
        Assert.assertEquals(item.getChildItems().get(0).getPageUrl(), item2.getChildItems().get(0).getPageUrl());
    }

    /**
     * @see JPADAO#deleteCMSNavigationItem(CMSNavigationItem)
     * @verifies delete item and child items correctly
     */
    @Test
    public void deleteCMSNavigationItem_shouldDeleteItemAndChildItemsCorrectly() throws Exception {
        Assert.assertEquals(2, DataManager.getInstance().getDao().getAllTopCMSNavigationItems().size());
        CMSNavigationItem item = DataManager.getInstance().getDao().getCMSNavigationItem(1);
        Assert.assertNotNull(item);
        Assert.assertTrue(DataManager.getInstance().getDao().deleteCMSNavigationItem(item));
        Assert.assertEquals(1, DataManager.getInstance().getDao().getAllTopCMSNavigationItems().size());
        Assert.assertNull(DataManager.getInstance().getDao().getCMSNavigationItem(1));
        Assert.assertNull(DataManager.getInstance().getDao().getCMSNavigationItem(2));
        Assert.assertNull(DataManager.getInstance().getDao().getCMSNavigationItem(3));
    }

    /**
     * @see JPADAO#updateUserGroup(UserGroup)
     * @verifies set id on new license
     */
    @Test
    public void updateUserGroup_shouldSetIdOnNewLicense() throws Exception {
        UserGroup userGroup = DataManager.getInstance().getDao().getUserGroup(1);
        Assert.assertNotNull(userGroup);
        LicenseType licenseType = DataManager.getInstance().getDao().getLicenseType(1);
        Assert.assertNotNull(licenseType);
        License license = new License();
        license.setDescription("xxx");
        license.setLicenseType(licenseType);
        userGroup.addLicense(license);
        Assert.assertTrue(DataManager.getInstance().getDao().updateUserGroup(userGroup));
        boolean licenseFound = false;
        for (License l : userGroup.getLicenses()) {
            if ("xxx".equals(l.getDescription())) {
                licenseFound = true;
                Assert.assertNotNull(l.getId());
            }
        }
        Assert.assertTrue(licenseFound);
    }

    /**
     * @see JPADAO#getUserCount()
     * @verifies return correct count
     */
    @Test
    public void getUserCount_shouldReturnCorrectCount() throws Exception {
        Assert.assertEquals(3L, DataManager.getInstance().getDao().getUserCount(null));
    }

    /**
     * Should return 2 results: user1 by its name and user 2 by its user group
     * 
     * @see JPADAO#getUserCount(Map)
     * @verifies filter correctly
     */
    @Test
    public void getUserCount_shouldFilterCorrectly() throws Exception {
        Map<String, String> filters = new HashMap<>();
        filters.put("filter", "1");
        Assert.assertEquals(2L, DataManager.getInstance().getDao().getUserCount(filters));
    }

    /**
     * @see JPADAO#getIpRangeCount()
     * @verifies return correct count
     */
    @Test
    public void getIpRangeCount_shouldReturnCorrectCount() throws Exception {
        Assert.assertEquals(2L, DataManager.getInstance().getDao().getIpRangeCount(null));
    }

    /**
     * @see JPADAO#getLicenseTypeCount()
     * @verifies return correct count
     */
    @Test
    public void getLicenseTypeCount_shouldReturnCorrectCount() throws Exception {
        Assert.assertEquals(NUM_LICENSE_TYPES - 1, DataManager.getInstance().getDao().getLicenseTypeCount(null));
    }

    /**
     * @see JPADAO#getRoleCount()
     * @verifies return correct count
     */
    @Test
    public void getRoleCount_shouldReturnCorrectCount() throws Exception {
        Assert.assertEquals(2L, DataManager.getInstance().getDao().getRoleCount(null));
    }

    /**
     * @see JPADAO#getUserGroupCount()
     * @verifies return correct count
     */
    @Test
    public void getUserGroupCount_shouldReturnCorrectCount() throws Exception {
        Assert.assertEquals(2L, DataManager.getInstance().getDao().getUserGroupCount(null));
    }

    /**
     * @see JPADAO#getAllDownloadJobs()
     * @verifies return all objects
     */
    @Test
    public void getAllDownloadJobs_shouldReturnAllObjects() throws Exception {
        Assert.assertEquals(2, DataManager.getInstance().getDao().getAllDownloadJobs().size());
    }

    /**
     * @see JPADAO#getDownloadJob(long)
     * @verifies return correct object
     */
    @Test
    public void getDownloadJob_shouldReturnCorrectObject() throws Exception {
        {
            DownloadJob job = DataManager.getInstance().getDao().getDownloadJob(1);
            Assert.assertNotNull(job);
            Assert.assertEquals(PDFDownloadJob.class, job.getClass());
            Assert.assertEquals(Long.valueOf(1), job.getId());
            Assert.assertEquals("PI_1", job.getPi());
            Assert.assertNull(job.getLogId());
            Assert.assertEquals(DownloadJob.generateDownloadJobId(job.getType(), job.getPi(), job.getLogId()), job.getIdentifier());
            Assert.assertEquals(3600, job.getTtl());
            Assert.assertEquals(JobStatus.WAITING, job.getStatus());
            Assert.assertEquals(1, job.getObservers().size());
            Assert.assertEquals("viewer@intranda.com", job.getObservers().get(0));
        }
        {
            DownloadJob job = DataManager.getInstance().getDao().getDownloadJob(2);
            Assert.assertNotNull(job);
            Assert.assertEquals(EPUBDownloadJob.class, job.getClass());
            Assert.assertEquals(DownloadJob.generateDownloadJobId(job.getType(), job.getPi(), job.getLogId()), job.getIdentifier());
        }
    }

    /**
     * @see JPADAO#getDownloadJobByIdentifier(String)
     * @verifies return correct object
     */
    @Test
    public void getDownloadJobByIdentifier_shouldReturnCorrectObject() throws Exception {
        DownloadJob job = DataManager.getInstance().getDao().getDownloadJobByIdentifier("0afb73c418262beb2c88dc40c95831b7");
        Assert.assertNotNull(job);
        Assert.assertEquals(PDFDownloadJob.class, job.getClass());
        Assert.assertEquals(Long.valueOf(1), job.getId());
        Assert.assertEquals("PI_1", job.getPi());
        Assert.assertNull(job.getLogId());
        Assert.assertEquals(PDFDownloadJob.generateDownloadJobId(job.getType(), job.getPi(), job.getLogId()), job.getIdentifier());
        Assert.assertEquals(3600, job.getTtl());
        Assert.assertEquals(JobStatus.WAITING, job.getStatus());
        Assert.assertEquals(1, job.getObservers().size());
        Assert.assertEquals("viewer@intranda.com", job.getObservers().get(0));
    }

    /**
     * @see JPADAO#getDownloadJobByMetadata(String,String,String)
     * @verifies return correct object
     */
    @Test
    public void getDownloadJobByMetadata_shouldReturnCorrectObject() throws Exception {
        {
            DownloadJob job = DataManager.getInstance().getDao().getDownloadJobByMetadata(PDFDownloadJob.TYPE, "PI_1", null);
            Assert.assertNotNull(job);
            Assert.assertEquals(PDFDownloadJob.class, job.getClass());
            Assert.assertEquals(Long.valueOf(1), job.getId());
        }
        {
            DownloadJob job = DataManager.getInstance().getDao().getDownloadJobByMetadata(EPUBDownloadJob.TYPE, "PI_1", "LOG_0001");
            Assert.assertNotNull(job);
            Assert.assertEquals(EPUBDownloadJob.class, job.getClass());
            Assert.assertEquals(Long.valueOf(2), job.getId());
        }
    }

    /**
     * @see JPADAO#addDownloadJob(DownloadJob)
     * @verifies add object correctly
     */
    @Test
    public void addDownloadJob_shouldAddObjectCorrectly() throws Exception {
        Date now = new Date();
        PDFDownloadJob job = new PDFDownloadJob("PI_2", "LOG_0002", now, 3600);
        job.generateDownloadIdentifier();
        job.setStatus(JobStatus.WAITING);
        Assert.assertNotNull(job.getIdentifier());
        job.getObservers().add("a@b.com");

        Assert.assertEquals(2, DataManager.getInstance().getDao().getAllDownloadJobs().size());
        Assert.assertTrue(DataManager.getInstance().getDao().addDownloadJob(job));
        Assert.assertNotNull(job.getId());
        Assert.assertEquals(3, DataManager.getInstance().getDao().getAllDownloadJobs().size());

        DownloadJob job2 = DataManager.getInstance().getDao().getDownloadJob(job.getId());
        Assert.assertNotNull(job2);
        Assert.assertEquals(job.getId(), job2.getId());
        Assert.assertEquals(job.getPi(), job2.getPi());
        Assert.assertEquals(job.getLogId(), job2.getLogId());
        Assert.assertEquals(job.getIdentifier(), job2.getIdentifier());
        Assert.assertEquals(now, job2.getLastRequested());
        Assert.assertEquals(job.getTtl(), job2.getTtl());
        Assert.assertEquals(job.getStatus(), job2.getStatus());
    }

    /**
     * @see JPADAO#updateDownloadJob(DownloadJob)
     * @verifies update object correctly
     */
    @Test
    public void updateDownloadJob_shouldUpdateObjectCorrectly() throws Exception {
        Assert.assertEquals(2, DataManager.getInstance().getDao().getAllDownloadJobs().size());

        DownloadJob job = DataManager.getInstance().getDao().getDownloadJob(1);
        Assert.assertNotNull(job);
        Date now = new Date();
        job.setLastRequested(now);
        job.setStatus(JobStatus.READY);
        job.getObservers().add("newobserver@example.com");

        Assert.assertTrue(DataManager.getInstance().getDao().updateDownloadJob(job));
        Assert.assertEquals("Too many observers after updateDownloadJob", 2, job.getObservers().size());
        List<DownloadJob> allJobs = DataManager.getInstance().getDao().getAllDownloadJobs();
        Assert.assertEquals(2, allJobs.size());
        Assert.assertEquals("Too many observers after getAllDownloadJobs", 2, job.getObservers().size());

        DownloadJob job2 = DataManager.getInstance().getDao().getDownloadJob(job.getId());
        Assert.assertNotNull(job2);
        Assert.assertEquals(job.getId(), job2.getId());
        Assert.assertEquals(now, job2.getLastRequested());
        Assert.assertEquals(JobStatus.READY, job2.getStatus());
        Assert.assertEquals(2, job2.getObservers().size());
        Assert.assertEquals("newobserver@example.com", job2.getObservers().get(1));
    }

    /**
     * @see JPADAO#deleteDownloadJob(DownloadJob)
     * @verifies delete object correctly
     */
    @Test
    public void deleteDownloadJob_shouldDeleteObjectCorrectly() throws Exception {
        DownloadJob job = DataManager.getInstance().getDao().getDownloadJob(1);
        Assert.assertNotNull(job);
        Assert.assertTrue(DataManager.getInstance().getDao().deleteDownloadJob(job));
        Assert.assertNull(DataManager.getInstance().getDao().getDownloadJob(1));
    }

    @Test
    public void getCMSPagesCount_shouldReturnCorrectCount() throws Exception {
        long numPages = DataManager.getInstance().getDao().getCMSPageCount(Collections.emptyMap(), null, null, null);
        Assert.assertEquals(3, numPages);
    }

    @Test
    public void getStaticPageForCMSPage_shouldReturnCorrectResult() throws Exception {
        List<CMSPage> cmsPages = DataManager.getInstance().getDao().getAllCMSPages();
        for (CMSPage page : cmsPages) {
            Optional<CMSStaticPage> staticPage = DataManager.getInstance().getDao().getStaticPageForCMSPage(page).stream().findFirst();
            if (page.getId().equals(1l)) {
                Assert.assertTrue(staticPage.isPresent());
                Assert.assertTrue(staticPage.get().getPageName().equals("index"));
                Assert.assertTrue(staticPage.get().getCmsPage().equals(page));
            } else {
                Assert.assertFalse(staticPage.isPresent());
            }
        }
    }

    @Test
    public void testCreateCMSPageFilter_createValidQueryWithAllParams() throws AccessDeniedException {

        List<String> categories = Arrays.asList(new String[] { "c1", "c2", "c3" });
        List<String> subThemes = Arrays.asList(new String[] { "s1" });
        List<String> templates = Arrays.asList(new String[] { "t1", "t2" });

        Map<String, String> params = new HashMap<>();

        String query = JPADAO.createCMSPageFilter(params, "p", templates, subThemes, categories);

        String shouldQuery = "(:tpl1 = p.templateId OR :tpl2 = p.templateId) AND (:thm1 = p.subThemeDiscriminatorValue) AND "
                + "(:cat1 IN (SELECT c.id FROM p.categories c) OR :cat2 IN (SELECT c.id FROM p.categories c) OR :cat3 IN (SELECT c.id FROM p.categories c))";
        Assert.assertEquals(shouldQuery, query);

        Assert.assertEquals("c1", params.get("cat1"));
        Assert.assertEquals("c2", params.get("cat2"));
        Assert.assertEquals("c3", params.get("cat3"));
        Assert.assertEquals("s1", params.get("thm1"));
        Assert.assertEquals("t1", params.get("tpl1"));
        Assert.assertEquals("t2", params.get("tpl2"));

    }

    @Test
    public void testCreateCMSPageFilter_createValidQueryWithTwoParams() throws AccessDeniedException {

        List<String> categories = Arrays.asList(new String[] { "c1", "c2", "c3" });
        List<String> subThemes = Arrays.asList(new String[] { "s1" });

        Map<String, String> params = new HashMap<>();

        String query = JPADAO.createCMSPageFilter(params, "p", null, subThemes, categories);

        String shouldQuery = "(:thm1 = p.subThemeDiscriminatorValue) AND "
                + "(:cat1 IN (SELECT c.id FROM p.categories c) OR :cat2 IN (SELECT c.id FROM p.categories c) OR :cat3 IN (SELECT c.id FROM p.categories c))";
        Assert.assertEquals(shouldQuery, query);

        Assert.assertEquals("c1", params.get("cat1"));
        Assert.assertEquals("c2", params.get("cat2"));
        Assert.assertEquals("c3", params.get("cat3"));
        Assert.assertEquals("s1", params.get("thm1"));
    }

    @Test
    public void testCreateCMSPageFilter_createValidQueryWithOneParam() throws AccessDeniedException {

        List<String> templates = Arrays.asList(new String[] { "t1", "t2" });

        Map<String, String> params = new HashMap<>();

        String query = JPADAO.createCMSPageFilter(params, "p", templates, null, null);

        String shouldQuery = "(:tpl1 = p.templateId OR :tpl2 = p.templateId)";
        Assert.assertEquals(shouldQuery, query);

        Assert.assertEquals("t1", params.get("tpl1"));
        Assert.assertEquals("t2", params.get("tpl2"));
    }

    /**
     * @see JPADAO#getAllCampaigns()
     * @verifies return all campaigns
     */
    @Test
    public void getAllCampaigns_shouldReturnAllCampaigns() throws Exception {
        Assert.assertEquals(2, DataManager.getInstance().getDao().getAllCampaigns().size());
    }

    /**
     * @see JPADAO#getCampaigns(int,int,String,boolean,Map)
     * @verifies filter campaigns correctly
     */
    @Test
    public void getCampaigns_shouldFilterCampaignsCorrectly() throws Exception {
        Assert.assertEquals(2, DataManager.getInstance().getDao().getCampaigns(0, 10, null, false, null).size());
        Assert.assertEquals(1,
                DataManager.getInstance().getDao().getCampaigns(0, 10, null, false, Collections.singletonMap("visibility", "PUBLIC")).size());
    }

    /**
     * @see JPADAO#getCampaignCount(Map)
     * @verifies count correctly
     */
    @Test
    public void getCampaignCount_shouldCountCorrectly() throws Exception {
        Assert.assertEquals(2, DataManager.getInstance().getDao().getCampaignCount(null));
        Assert.assertEquals(1, DataManager.getInstance().getDao().getCampaignCount(Collections.singletonMap("visibility", "PUBLIC")));
    }

    /**
     * @see JPADAO#getCampaign(Long)
     * @verifies return correct campaign
     */
    @Test
    public void getCampaign_shouldReturnCorrectCampaign() throws Exception {
        Campaign campaign = DataManager.getInstance().getDao().getCampaign(1L);
        Assert.assertNotNull(campaign);
        campaign.setSelectedLocale(Locale.ENGLISH);
        Assert.assertEquals(Long.valueOf(1), campaign.getId());
        Assert.assertEquals(CampaignVisibility.PUBLIC, campaign.getVisibility());
        Assert.assertEquals("+DC:varia", campaign.getSolrQuery());
        Assert.assertEquals("English title", campaign.getTitle());

        Assert.assertEquals(2, campaign.getQuestions().size());
        Assert.assertEquals("English text", campaign.getQuestions().get(0).getText());

        Assert.assertEquals(4, campaign.getStatistics().size());
        Assert.assertNotNull(campaign.getStatistics().get("PI_1"));
        Assert.assertNotNull(campaign.getStatistics().get("PI_2"));
        Assert.assertNotNull(campaign.getStatistics().get("PI_3"));
        Assert.assertNotNull(campaign.getStatistics().get("PI_4"));
    }

    /**
     * @see JPADAO#getQuestion(Long)
     * @verifies return correct row
     */
    @Test
    public void getQuestion_shouldReturnCorrectRow() throws Exception {
        Question q = DataManager.getInstance().getDao().getQuestion(1L);
        Assert.assertNotNull(q);
        Assert.assertEquals(Long.valueOf(1), q.getId());
        Assert.assertEquals(Long.valueOf(1), q.getOwner().getId());
        Assert.assertEquals("English text", q.getText());
        Assert.assertEquals(QuestionType.PLAINTEXT, q.getQuestionType());
        Assert.assertEquals(TargetSelector.RECTANGLE, q.getTargetSelector());
        Assert.assertEquals(0, q.getTargetFrequency());
    }

    /**
     * @see JPADAO#getCampaignStatisticsForRecord(String,CampaignRecordStatus)
     * @verifies return correct rows
     */
    @Test
    public void getCampaignStatisticsForRecord_shouldReturnCorrectRows() throws Exception {
        Assert.assertEquals(1, DataManager.getInstance().getDao().getCampaignStatisticsForRecord("PI_1", CampaignRecordStatus.FINISHED).size());
    }

    /**
     * @see JPADAO#getAnnotation(Long)
     * @verifies return correct row
     */
    @Test
    public void getAnnotation_shouldReturnCorrectRow() throws Exception {
        PersistentAnnotation annotation = DataManager.getInstance().getDao().getAnnotation(1L);
        Assert.assertNotNull(annotation);
        Assert.assertEquals(Long.valueOf(1), annotation.getId());
    }

    /**
     * @see JPADAO#getAnnotationsForCampaign(Campaign)
     * @verifies return correct rows
     */
    @Test
    public void getAnnotationsForCampaign_shouldReturnCorrectRows() throws Exception {
        Campaign campaign = DataManager.getInstance().getDao().getCampaign(1L);
        Assert.assertNotNull(campaign);

        List<PersistentAnnotation> annotations = DataManager.getInstance().getDao().getAnnotationsForCampaign(campaign);
        Assert.assertEquals(3, annotations.size());
        Assert.assertEquals(Long.valueOf(1), annotations.get(0).getId());
        Assert.assertEquals(Long.valueOf(2), annotations.get(1).getId());
        Assert.assertEquals(Long.valueOf(3), annotations.get(2).getId());
    }

    /**
     * @see JPADAO#getAnnotationsForWork(String)
     * @verifies return correct rows
     */
    @Test
    public void getAnnotationsForWork_shouldReturnCorrectRows() throws Exception {
        Campaign campaign = DataManager.getInstance().getDao().getCampaign(1L);
        Assert.assertNotNull(campaign);

        List<PersistentAnnotation> annotations = DataManager.getInstance().getDao().getAnnotationsForWork("PI_1");
        Assert.assertEquals(3, annotations.size());
        Assert.assertEquals(Long.valueOf(1), annotations.get(0).getId());
        Assert.assertEquals(Long.valueOf(3), annotations.get(1).getId());
        Assert.assertEquals(Long.valueOf(4), annotations.get(2).getId());
    }

    /**
     * @see JPADAO#getAnnotationCountForTarget(String,Integer)
     * @verifies return correct count
     */
    @Test
    public void getAnnotationCountForTarget_shouldReturnCorrectCount() throws Exception {
        Assert.assertEquals(1, DataManager.getInstance().getDao().getAnnotationCountForTarget("PI_1", 1));
        Assert.assertEquals(2, DataManager.getInstance().getDao().getAnnotationCountForTarget("PI_1", null));
    }

    /**
     * @see JPADAO#getAnnotationsForTarget(String,Integer)
     * @verifies return correct rows
     */
    @Test
    public void getAnnotationsForTarget_shouldReturnCorrectRows() throws Exception {
        {
            List<PersistentAnnotation> annotations = DataManager.getInstance().getDao().getAnnotationsForTarget("PI_1", 1);
            Assert.assertEquals(1, annotations.size());
            Assert.assertEquals(Long.valueOf(1), annotations.get(0).getId());
        }
        {
            List<PersistentAnnotation> annotations = DataManager.getInstance().getDao().getAnnotationsForTarget("PI_1", null);
            Assert.assertEquals(2, annotations.size());
            Assert.assertEquals(Long.valueOf(3), annotations.get(0).getId());
            Assert.assertEquals(Long.valueOf(4), annotations.get(1).getId());
        }
    }

    /**
     * @see JPADAO#getAnnotationsForCampaignAndTarget(Campaign,String,Integer)
     * @verifies return correct rows
     */
    @Test
    public void getAnnotationsForCampaignAndTarget_shouldReturnCorrectRows() throws Exception {
        Campaign campaign = DataManager.getInstance().getDao().getCampaign(1L);
        Assert.assertNotNull(campaign);

        {
            List<PersistentAnnotation> annotations = DataManager.getInstance().getDao().getAnnotationsForCampaignAndTarget(campaign, "PI_1", 1);
            Assert.assertEquals(1, annotations.size());
            Assert.assertEquals(Long.valueOf(1), annotations.get(0).getId());
        }
        {
            List<PersistentAnnotation> annotations = DataManager.getInstance().getDao().getAnnotationsForCampaignAndTarget(campaign, "PI_1", null);
            Assert.assertEquals(1, annotations.size());
            Assert.assertEquals(Long.valueOf(3), annotations.get(0).getId());
        }
        {
            List<PersistentAnnotation> annotations = DataManager.getInstance().getDao().getAnnotationsForCampaignAndTarget(campaign, "PI_2", 6);
            Assert.assertEquals(1, annotations.size());
            Assert.assertEquals(Long.valueOf(2), annotations.get(0).getId());
        }
    }

    /**
     * @see JPADAO#getAnnotationsForCampaignAndWork(Campaign,String)
     * @verifies return correct rows
     */
    @Test
    public void getAnnotationsForCampaignAndWork_shouldReturnCorrectRows() throws Exception {
        Campaign campaign = DataManager.getInstance().getDao().getCampaign(1L);
        Assert.assertNotNull(campaign);

        {
            List<PersistentAnnotation> annotations = DataManager.getInstance().getDao().getAnnotationsForCampaignAndWork(campaign, "PI_1");
            Assert.assertEquals(2, annotations.size());
            Assert.assertEquals(Long.valueOf(1), annotations.get(0).getId());
            Assert.assertEquals(Long.valueOf(3), annotations.get(1).getId());
        }
    }

    /**
     * @see JPADAO#getAnnotationCount(Map)
     * @verifies return correct count
     */
    @Test
    public void getAnnotationCount_shouldReturnCorrectCount() throws Exception {
        Assert.assertEquals(5, DataManager.getInstance().getDao().getAnnotationCount(null));
        Assert.assertEquals(3, DataManager.getInstance().getDao().getAnnotationCount(Collections.singletonMap("targetPI", "PI_1")));
    }

    /**
     * @see JPADAO#getAnnotations(int,int,String,boolean,Map)
     * @verifies return correct rows
     */
    @Test
    public void getAnnotations_shouldReturnCorrectRows() throws Exception {
        Assert.assertEquals(5, DataManager.getInstance().getDao().getAnnotations(0, 10, null, false, null).size());
        Assert.assertEquals(2,
                DataManager.getInstance().getDao().getAnnotations(0, 10, null, false, Collections.singletonMap("targetPI", "PI_2")).size());
    }

    @Test
    public void testGetAllGeoMaps() throws DAOException {
        List<GeoMap> maps = DataManager.getInstance().getDao().getAllGeoMaps();
        Assert.assertEquals(2, maps.size());
    }

    @Test
    public void testGetPagesUsingMap() throws DAOException {

        GeoMap map1 = DataManager.getInstance().getDao().getGeoMap(1l);
        GeoMap map2 = DataManager.getInstance().getDao().getGeoMap(2l);

        List<CMSPage> embedMap1 = DataManager.getInstance().getDao().getPagesUsingMap(map1);
        List<CMSPage> embedMap2 = DataManager.getInstance().getDao().getPagesUsingMap(map2);

        Assert.assertEquals(2, embedMap1.size());
        Assert.assertEquals(0, embedMap2.size());

    }

    @Test
    public void testUpdateTranslations() throws Exception {
        String newVal = "Kartenbeschreibung 2";
        GeoMap map1 = DataManager.getInstance().getDao().getGeoMap(1l);
        Assert.assertEquals("Kartenbeschreibung 1", map1.getDescription("de").getValue());
        map1.getDescription("de").setValue(newVal);
        Assert.assertEquals(newVal, map1.getDescription("de").getValue());

        DataManager.getInstance().getDao().updateGeoMap(map1);
        map1 = DataManager.getInstance().getDao().getAllGeoMaps().stream().filter(map -> map.getId() == 1l).findAny().orElse(null);
        Assert.assertEquals(newVal, map1.getDescription("de").getValue());
    }

    /**
     * @see JPADAO#deleteCampaignStatisticsForUser(User)
     * @verifies remove user from creators and reviewers lists correctly
     */
    @Test
    public void deleteCampaignStatisticsForUser_shouldRemoveUserFromCreatorsAndReviewersListsCorrectly() throws Exception {
        User user = DataManager.getInstance().getDao().getUser(1);
        Assert.assertNotNull(user);
        {
            Campaign campaign = DataManager.getInstance().getDao().getCampaign(1L);
            Assert.assertNotNull(campaign);
            Assert.assertNotNull(campaign.getStatistics().get("PI_1"));
            Assert.assertNotNull(campaign.getStatistics().get("PI_2"));
            Assert.assertNotNull(campaign.getStatistics().get("PI_3"));
            Assert.assertNotNull(campaign.getStatistics().get("PI_4"));
            Assert.assertTrue(campaign.getStatistics().get("PI_1").getAnnotators().contains(user));
            Assert.assertTrue(campaign.getStatistics().get("PI_2").getAnnotators().contains(user));
            Assert.assertTrue(campaign.getStatistics().get("PI_3").getReviewers().contains(user));
            Assert.assertTrue(campaign.getStatistics().get("PI_4").getReviewers().contains(user));
        }

        int rows = DataManager.getInstance().getDao().deleteCampaignStatisticsForUser(user);
        Assert.assertEquals(4, rows);
        {
            Campaign campaign = DataManager.getInstance().getDao().getCampaign(1L);
            Assert.assertNotNull(campaign);
            Assert.assertNotNull(campaign.getStatistics().get("PI_1"));
            Assert.assertNotNull(campaign.getStatistics().get("PI_2"));
            Assert.assertNotNull(campaign.getStatistics().get("PI_3"));
            Assert.assertNotNull(campaign.getStatistics().get("PI_4"));
            // User should no longer be among the reviewers
            Assert.assertFalse(campaign.getStatistics().get("PI_1").getAnnotators().contains(user));
            Assert.assertFalse(campaign.getStatistics().get("PI_2").getAnnotators().contains(user));
            Assert.assertFalse(campaign.getStatistics().get("PI_3").getReviewers().contains(user));
            Assert.assertFalse(campaign.getStatistics().get("PI_4").getReviewers().contains(user));
        }
    }

    /**
     * @see JPADAO#changeCampaignStatisticContributors(User,User)
     * @verifies replace user in creators and reviewers lists correctly
     */
    @Test
    public void changeCampaignStatisticContributors_shouldReplaceUserInCreatorsAndReviewersListsCorrectly() throws Exception {
        User fromUser = DataManager.getInstance().getDao().getUser(1);
        Assert.assertNotNull(fromUser);
        User toUser = DataManager.getInstance().getDao().getUser(3);
        Assert.assertNotNull(toUser);
        {
            Campaign campaign = DataManager.getInstance().getDao().getCampaign(1L);
            Assert.assertNotNull(campaign);
            Assert.assertNotNull(campaign.getStatistics().get("PI_1"));
            Assert.assertNotNull(campaign.getStatistics().get("PI_2"));
            Assert.assertNotNull(campaign.getStatistics().get("PI_3"));
            Assert.assertNotNull(campaign.getStatistics().get("PI_4"));
            Assert.assertTrue(campaign.getStatistics().get("PI_1").getAnnotators().contains(fromUser));
            Assert.assertTrue(campaign.getStatistics().get("PI_2").getAnnotators().contains(fromUser));
            Assert.assertTrue(campaign.getStatistics().get("PI_3").getReviewers().contains(fromUser));
            Assert.assertTrue(campaign.getStatistics().get("PI_4").getReviewers().contains(fromUser));
            Assert.assertFalse(campaign.getStatistics().get("PI_1").getAnnotators().contains(toUser));
            Assert.assertFalse(campaign.getStatistics().get("PI_2").getAnnotators().contains(toUser));
            Assert.assertFalse(campaign.getStatistics().get("PI_3").getReviewers().contains(toUser));
            Assert.assertFalse(campaign.getStatistics().get("PI_4").getReviewers().contains(toUser));
        }

        int rows = DataManager.getInstance().getDao().changeCampaignStatisticContributors(fromUser, toUser);
        Assert.assertEquals(4, rows);
        {
            Campaign campaign = DataManager.getInstance().getDao().getCampaign(1L);
            Assert.assertNotNull(campaign);
            Assert.assertNotNull(campaign.getStatistics().get("PI_1"));
            Assert.assertNotNull(campaign.getStatistics().get("PI_2"));
            Assert.assertNotNull(campaign.getStatistics().get("PI_3"));
            Assert.assertNotNull(campaign.getStatistics().get("PI_4"));
            // Only toUser should be among the reviewers
            Assert.assertFalse(campaign.getStatistics().get("PI_1").getAnnotators().contains(fromUser));
            Assert.assertFalse(campaign.getStatistics().get("PI_2").getAnnotators().contains(fromUser));
            Assert.assertFalse(campaign.getStatistics().get("PI_3").getReviewers().contains(fromUser));
            Assert.assertFalse(campaign.getStatistics().get("PI_4").getReviewers().contains(fromUser));
            Assert.assertTrue(campaign.getStatistics().get("PI_1").getAnnotators().contains(toUser));
            Assert.assertTrue(campaign.getStatistics().get("PI_2").getAnnotators().contains(toUser));
            Assert.assertTrue(campaign.getStatistics().get("PI_3").getReviewers().contains(toUser));
            Assert.assertTrue(campaign.getStatistics().get("PI_4").getReviewers().contains(toUser));
        }
    }

    /**
     * @see JPADAO#getUserByNickname(String)
     * @verifies return null if nickname empty
     */
    @Test
    public void getUserByNickname_shouldReturnNullIfNicknameEmpty() throws Exception {
        Assert.assertNull(DataManager.getInstance().getDao().getUserByNickname(""));
    }

    /**
     * @see JPADAO#getCountPagesUsingCategory(CMSCategory)
     * @verifies return correct value
     */
    @Test
    public void getCountPagesUsingCategory_shouldReturnCorrectValue() throws Exception {
        CMSCategory cat = DataManager.getInstance().getDao().getCategory(4L);
        Assert.assertNotNull(cat);
        Assert.assertEquals(2, DataManager.getInstance().getDao().getCountPagesUsingCategory(cat));
    }

    /**
     * @see JPADAO#getCountMediaItemsUsingCategory(CMSCategory)
     * @verifies return correct value
     */
    @Test
    public void getCountMediaItemsUsingCategory_shouldReturnCorrectValue() throws Exception {
        CMSCategory cat = DataManager.getInstance().getDao().getCategory(1L);
        Assert.assertNotNull(cat);
        Assert.assertEquals(3, DataManager.getInstance().getDao().getCountMediaItemsUsingCategory(cat));
    }

    /**
     * @see JPADAO#getCMSPageTemplateEnabled(String)
     * @verifies return correct value
     */
    @Test
    public void getCMSPageTemplateEnabled_shouldReturnCorrectValue() throws Exception {
        CMSPageTemplateEnabled o = DataManager.getInstance().getDao().getCMSPageTemplateEnabled("template_disabled");
        Assert.assertNotNull(o);
        Assert.assertFalse(o.isEnabled());
    }

    /**
     * @see JPADAO#createFilterQuery(String,Map,Map)
     * @verifies build multikey filter query correctly
     */
    @Test
    public void createFilterQuery_shouldBuildMultikeyFilterQueryCorrectly() throws Exception {
        Map<String, String> filters = Collections.singletonMap("a-a_b-b_c-c_d-d", "bar");
        Map<String, String> params = new HashMap<>();

        Assert.assertEquals(
                "STATIC:query AND ( ( UPPER(a.a.a) LIKE :aabbccdd OR UPPER(a.b.b) LIKE :aabbccdd OR UPPER(a.c.c) LIKE :aabbccdd OR UPPER(a.d.d) LIKE :aabbccdd ) ",
                JPADAO.createFilterQuery("STATIC:query", filters, params));
    }
<<<<<<< HEAD

    //    @Test
=======
    
    @Test
>>>>>>> 064d3cef
    public void createFilterQuery_twoJoinedTables() throws Exception {
        Map<String, String> filters = Collections.singletonMap("b-B_c-C", "bar");
        Map<String, String> params = new HashMap<>();

        String expectedFilterString = " LEFT JOIN a.b b LEFT JOIN a.c c WHERE (UPPER(b.B) LIKE :bBcC OR UPPER(c.C) LIKE :bBcC)";
        String filterString = JPADAO.createFilterQuery2("", filters, params);

        Assert.assertEquals(expectedFilterString, filterString);
        Assert.assertTrue(params.get("bBcC").equals("%BAR%"));
    }
<<<<<<< HEAD

    //    @Test
=======
    
    @Test
>>>>>>> 064d3cef
    public void createFilterQuery_joinedTableAndField() throws Exception {
        Map<String, String> filters = Collections.singletonMap("B_c-C", "bar");
        Map<String, String> params = new HashMap<>();

        String expectedFilterString = " LEFT JOIN a.c b WHERE (UPPER(a.B) LIKE :BcC OR UPPER(b.C) LIKE :BcC)";
        String filterString = JPADAO.createFilterQuery2("", filters, params);

        Assert.assertEquals(expectedFilterString, filterString);
        Assert.assertTrue(params.get("BcC").equals("%BAR%"));
    }
}<|MERGE_RESOLUTION|>--- conflicted
+++ resolved
@@ -2663,13 +2663,8 @@
                 "STATIC:query AND ( ( UPPER(a.a.a) LIKE :aabbccdd OR UPPER(a.b.b) LIKE :aabbccdd OR UPPER(a.c.c) LIKE :aabbccdd OR UPPER(a.d.d) LIKE :aabbccdd ) ",
                 JPADAO.createFilterQuery("STATIC:query", filters, params));
     }
-<<<<<<< HEAD
-
-    //    @Test
-=======
-    
-    @Test
->>>>>>> 064d3cef
+
+    @Test
     public void createFilterQuery_twoJoinedTables() throws Exception {
         Map<String, String> filters = Collections.singletonMap("b-B_c-C", "bar");
         Map<String, String> params = new HashMap<>();
@@ -2680,13 +2675,8 @@
         Assert.assertEquals(expectedFilterString, filterString);
         Assert.assertTrue(params.get("bBcC").equals("%BAR%"));
     }
-<<<<<<< HEAD
-
-    //    @Test
-=======
-    
-    @Test
->>>>>>> 064d3cef
+
+    @Test
     public void createFilterQuery_joinedTableAndField() throws Exception {
         Map<String, String> filters = Collections.singletonMap("B_c-C", "bar");
         Map<String, String> params = new HashMap<>();
