/**
 * This file is part of the Goobi viewer - a content presentation and management application for digitized objects.
 *
 * Visit these websites for more information.
 *          - http://www.intranda.com
 *          - http://digiverso.com
 *
 * This program is free software; you can redistribute it and/or modify it under the terms of the GNU General Public License as published by the Free
 * Software Foundation; either version 2 of the License, or (at your option) any later version.
 *
 * This program is distributed in the hope that it will be useful, but WITHOUT ANY WARRANTY; without even the implied warranty of MERCHANTABILITY or
 * FITNESS FOR A PARTICULAR PURPOSE. See the GNU General Public License for more details.
 *
 * You should have received a copy of the GNU General Public License along with this program. If not, see <http://www.gnu.org/licenses/>.
 */
package io.goobi.viewer.dao.impl;

import static org.junit.Assert.assertEquals;
import static org.junit.Assert.assertFalse;
import static org.junit.Assert.assertNotEquals;
import static org.junit.Assert.assertNotNull;
import static org.junit.Assert.assertNull;
import static org.junit.Assert.assertTrue;

import java.io.File;
import java.time.LocalDateTime;
import java.util.Arrays;
import java.util.Collections;
import java.util.Date;
import java.util.HashMap;
import java.util.List;
import java.util.Locale;
import java.util.Map;
import java.util.Optional;

import org.junit.Assert;
import org.junit.Before;
import org.junit.Test;

import io.goobi.viewer.AbstractDatabaseEnabledTest;
import io.goobi.viewer.controller.DataManager;
import io.goobi.viewer.exceptions.AccessDeniedException;
import io.goobi.viewer.exceptions.DAOException;
import io.goobi.viewer.model.annotation.Comment;
import io.goobi.viewer.model.annotation.PersistentAnnotation;
import io.goobi.viewer.model.bookmark.Bookmark;
import io.goobi.viewer.model.bookmark.BookmarkList;
import io.goobi.viewer.model.cms.CMSCategory;
import io.goobi.viewer.model.cms.CMSContentItem;
import io.goobi.viewer.model.cms.CMSContentItem.CMSContentItemType;
import io.goobi.viewer.model.cms.CMSMediaItem;
import io.goobi.viewer.model.cms.CMSMediaItemMetadata;
import io.goobi.viewer.model.cms.CMSNavigationItem;
import io.goobi.viewer.model.cms.CMSPage;
import io.goobi.viewer.model.cms.CMSPageLanguageVersion;
import io.goobi.viewer.model.cms.CMSPageLanguageVersion.CMSPageStatus;
import io.goobi.viewer.model.cms.CMSPageTemplateEnabled;
import io.goobi.viewer.model.cms.CMSRecordNote;
import io.goobi.viewer.model.cms.CMSSlider;
import io.goobi.viewer.model.cms.CMSSlider.SourceType;
import io.goobi.viewer.model.cms.CMSStaticPage;
import io.goobi.viewer.model.cms.CMSTemplateManager;
import io.goobi.viewer.model.crowdsourcing.campaigns.Campaign;
import io.goobi.viewer.model.crowdsourcing.campaigns.Campaign.CampaignVisibility;
import io.goobi.viewer.model.crowdsourcing.campaigns.CampaignLogMessage;
import io.goobi.viewer.model.crowdsourcing.campaigns.CampaignRecordStatistic.CampaignRecordStatus;
import io.goobi.viewer.model.crowdsourcing.questions.Question;
import io.goobi.viewer.model.crowdsourcing.questions.QuestionType;
import io.goobi.viewer.model.crowdsourcing.questions.TargetSelector;
import io.goobi.viewer.model.download.DownloadJob;
import io.goobi.viewer.model.download.DownloadJob.JobStatus;
import io.goobi.viewer.model.download.EPUBDownloadJob;
import io.goobi.viewer.model.download.PDFDownloadJob;
import io.goobi.viewer.model.log.LogMessage;
import io.goobi.viewer.model.maps.GeoMap;
import io.goobi.viewer.model.search.Search;
import io.goobi.viewer.model.search.SearchHelper;
import io.goobi.viewer.model.security.IPrivilegeHolder;
import io.goobi.viewer.model.security.License;
import io.goobi.viewer.model.security.LicenseType;
import io.goobi.viewer.model.security.Role;
import io.goobi.viewer.model.security.TermsOfUse;
import io.goobi.viewer.model.security.user.IpRange;
import io.goobi.viewer.model.security.user.User;
import io.goobi.viewer.model.security.user.UserGroup;
import io.goobi.viewer.model.security.user.UserRole;

/**
 * JPADAO test suite using H2 DB.
 */
public class JPADAOTest extends AbstractDatabaseEnabledTest {

    public static final int NUM_LICENSE_TYPES = 6;

    String pi = "PI_TEST";
    String title = "TITLE_TEST";
    String germanNote = "Bemerkung";
    String englishNote = "Note";
    String changed = "CHANGED";

    @Override
    @Before
    public void setUp() throws Exception {
        super.setUp();
        File webContent = new File("WebContent/").getAbsoluteFile();
        String webContentPath = webContent.toURI().toString();
        //        if (webContentPath.startsWith("file:/")) {
        //            webContentPath = webContentPath.replace("file:/", "");
        //        }
        CMSTemplateManager.getInstance(webContentPath, null);
    }

    // Users

    @Test
    public void getAllUsersTest() throws DAOException {
        List<User> users = DataManager.getInstance().getDao().getAllUsers(false);
        Assert.assertEquals(3, users.size());
    }

    @Test
    public void getUserByIdTest() throws DAOException {
        User user = DataManager.getInstance().getDao().getUser(1);
        Assert.assertNotNull(user);
        Assert.assertEquals(2, user.getOpenIdAccounts().size());
        Assert.assertEquals(LocalDateTime.of(2012, 3, 3, 11, 22, 33), user.getLastLogin());
    }

    @Test
    public void getUserByEmailTest() throws DAOException {
        User user = DataManager.getInstance().getDao().getUserByEmail("1@UsErS.oRg");
        Assert.assertNotNull(user);
    }

    @Test
    public void getUserByOpenIdTest() throws DAOException {
        User user = DataManager.getInstance().getDao().getUserByOpenId("user_1_claimed_identifier_2");
        Assert.assertNotNull(user);
    }

    @Test
    public void getUserByNicknameTest() throws DAOException {
        User user = DataManager.getInstance().getDao().getUserByNickname("admin");
        Assert.assertNotNull(user);
    }

    @Test
    public void addUserTest() throws DAOException {
        User user = new User();
        user.setEmail("a@b.com");
        user.setPasswordHash("EEEEEE");
        user.setPasswordHash("FFFFFF");
        user.setFirstName("first");
        user.setLastName("last");
        user.setNickName("banned_admin");
        user.setComments("no");
        user.setUseGravatar(true);
        LocalDateTime now = LocalDateTime.now();
        user.setLastLogin(now);
        user.setActive(false);
        user.setSuperuser(true);

        DataManager.getInstance().getDao().addUser(user);

        User user2 = DataManager.getInstance().getDao().getUser(user.getId());
        Assert.assertNotNull(user2);
        Assert.assertEquals(user.getPasswordHash(), user2.getPasswordHash());
        Assert.assertEquals(user.getActivationKey(), user2.getActivationKey());
        Assert.assertEquals(user.getFirstName(), user2.getFirstName());
        Assert.assertEquals(user.getLastName(), user2.getLastName());
        Assert.assertEquals(user.getNickName(), user2.getNickName());
        Assert.assertEquals(user.getComments(), user2.getComments());
        Assert.assertEquals(user.isUseGravatar(), user2.isUseGravatar());
        Assert.assertEquals(user.getLastLogin(), now);
        Assert.assertEquals(user.isActive(), user2.isActive());
        Assert.assertEquals(user.isSuspended(), user2.isSuspended());
        Assert.assertEquals(user.isSuperuser(), user2.isSuperuser());
    }

    @Test
    public void updateUserTest() throws DAOException {
        Assert.assertEquals(3, DataManager.getInstance().getDao().getAllUsers(false).size());
        User user = DataManager.getInstance().getDao().getUser(1);
        Assert.assertNotNull(user);
        user.setEmail("b@b.com");
        user.setPasswordHash("EFEFEF");
        user.setFirstName("first");
        user.setLastName("last");
        user.setNickName("unbanned_admin");
        user.setComments("no");
        user.setUseGravatar(true);
        user.setLastLogin(LocalDateTime.now());
        user.setActive(false);
        user.setSuspended(true);
        user.setSuperuser(false);
        DataManager.getInstance().getDao().updateUser(user);

        Assert.assertEquals(3, DataManager.getInstance().getDao().getAllUsers(false).size());

        User user2 = DataManager.getInstance().getDao().getUser(user.getId());
        Assert.assertNotNull(user2);
        Assert.assertEquals(user.getId(), user2.getId());
        Assert.assertEquals(user.getEmail(), user2.getEmail());
        Assert.assertEquals(user.getFirstName(), user2.getFirstName());
        Assert.assertEquals(user.getLastName(), user2.getLastName());
        Assert.assertEquals(user.getNickName(), user2.getNickName());
        Assert.assertEquals(user.getComments(), user2.getComments());
        Assert.assertEquals(user.isUseGravatar(), user2.isUseGravatar());
        Assert.assertEquals(user.getLastLogin(), user2.getLastLogin());
        Assert.assertEquals(user.isActive(), user2.isActive());
        Assert.assertEquals(user.isSuspended(), user2.isSuspended());
        Assert.assertEquals(user.isSuperuser(), user2.isSuperuser());
    }

    @Test
    public void deleteUserTest() throws DAOException {
        User user = new User();
        user.setEmail("deleteme@b.com");
        user.setPasswordHash("DDDDDD");
        user.setFirstName("first");
        user.setLastName("last");
        user.setNickName("banned_admin");
        user.setComments("no");
        user.setActive(false);
        user.setSuperuser(true);

        DataManager.getInstance().getDao().addUser(user);

        Assert.assertNotNull(DataManager.getInstance().getDao().getUser(user.getId()));
        Assert.assertTrue(DataManager.getInstance().getDao().deleteUser(user));
        Assert.assertNull(DataManager.getInstance().getDao().getUserByEmail("deleteme@b.com"));
    }

    @Test
    public void userLicenseTest() throws DAOException {
        User user = DataManager.getInstance().getDao().getUser(2);
        Assert.assertNotNull(user);
        Assert.assertEquals(1, user.getLicenses().size());
        Assert.assertEquals(1, user.getLicenses().get(0).getPrivileges().size());
        for (String priv : user.getLicenses().get(0).getPrivileges()) {
            Assert.assertEquals(IPrivilegeHolder.PRIV_LIST, priv);
            break;
        }

        // Saving the licensee should not create any extra licenses
        {
            Assert.assertTrue(DataManager.getInstance().getDao().updateUser(user));
            User user2 = DataManager.getInstance().getDao().getUser(user.getId());
            Assert.assertNotNull(user2);
            Assert.assertEquals(1, user2.getLicenses().size());
        }

        // Adding a new license should update the attached object with ID
        {
            License license = new License();
            license.setLicenseType(user.getLicenses().get(0).getLicenseType());
            user.addLicense(license);
            Assert.assertTrue(DataManager.getInstance().getDao().updateUser(user));
            User user2 = DataManager.getInstance().getDao().getUser(user.getId());
            Assert.assertNotNull(user2);
            Assert.assertEquals(2, user2.getLicenses().size());
            Assert.assertNotNull(user2.getLicenses().get(0).getId());
            Assert.assertNotNull(user2.getLicenses().get(1).getId());
        }

        // Orphaned licenses should be deleted properly
        user.removeLicense(user.getLicenses().get(0));
        Assert.assertTrue(DataManager.getInstance().getDao().updateUser(user));
        User user3 = DataManager.getInstance().getDao().getUser(user.getId());
        Assert.assertNotNull(user3);
        Assert.assertEquals(1, user3.getLicenses().size());

    }

    // User groups

    @Test
    public void getAllUserGroupsTest() throws DAOException {
        List<UserGroup> userGroups = DataManager.getInstance().getDao().getAllUserGroups();
        Assert.assertEquals(2, userGroups.size());
    }

    @Test
    public void getAllUserGroupsForOwnerTest() throws DAOException {
        User user = DataManager.getInstance().getDao().getUser(1);
        Assert.assertNotNull(user);
        Assert.assertEquals(2, DataManager.getInstance().getDao().getUserGroups(user).size());
    }

    @Test
    public void getUserGroupByIdTest() throws DAOException {
        UserGroup ug = DataManager.getInstance().getDao().getUserGroup(1);
        Assert.assertNotNull(ug);
        Assert.assertNotNull(ug.getOwner());
        Assert.assertEquals(Long.valueOf(1), ug.getOwner().getId());
        Assert.assertEquals("user group 1 name", ug.getName());
        Assert.assertEquals("user group 1 desc", ug.getDescription());
        Assert.assertTrue(ug.isActive());
    }

    @Test
    public void getUserGroupByNameTest() throws DAOException {
        UserGroup userGroup = DataManager.getInstance().getDao().getUserGroup("user group 1 name");
        Assert.assertNotNull(userGroup);
        Assert.assertNotNull(userGroup.getOwner());
        Assert.assertEquals(Long.valueOf(1), userGroup.getOwner().getId());
        Assert.assertEquals("user group 1 name", userGroup.getName());
        Assert.assertEquals("user group 1 desc", userGroup.getDescription());
        Assert.assertTrue(userGroup.isActive());
    }

    @Test
    public void addUserGroupTest() throws DAOException {
        User owner = DataManager.getInstance().getDao().getUser(1);
        Assert.assertNotNull(owner);

        UserGroup userGroup = new UserGroup();
        userGroup.setOwner(owner);
        userGroup.setName("added user group name");
        userGroup.setDescription("added user group desc");
        userGroup.setActive(false);

        Assert.assertTrue(DataManager.getInstance().getDao().addUserGroup(userGroup));
        Assert.assertNotNull(userGroup.getId());

        UserGroup userGroup2 = DataManager.getInstance().getDao().getUserGroup(userGroup.getId());
        Assert.assertNotNull(userGroup2);
        Assert.assertNotNull(userGroup2.getOwner());
        Assert.assertEquals(userGroup.getOwner().getId(), userGroup2.getOwner().getId());
        Assert.assertEquals(userGroup.getName(), userGroup2.getName());
        Assert.assertEquals(userGroup.getDescription(), userGroup2.getDescription());
        Assert.assertEquals(userGroup.isActive(), userGroup2.isActive());
    }

    @Test
    public void updateUserGroupTest() throws DAOException {
        Assert.assertEquals(2, DataManager.getInstance().getDao().getAllUserGroups().size());
        UserGroup userGroup = DataManager.getInstance().getDao().getUserGroup(1);
        Assert.assertNotNull(userGroup);
        Assert.assertEquals("user group 1 name", userGroup.getName());

        userGroup.setName("user group 1 new name");
        Assert.assertTrue(DataManager.getInstance().getDao().updateUserGroup(userGroup));
        Assert.assertEquals(2, DataManager.getInstance().getDao().getAllUserGroups().size());

        UserGroup userGroup2 = DataManager.getInstance().getDao().getUserGroup(userGroup.getId());
        Assert.assertNotNull(userGroup2);
        Assert.assertEquals(userGroup.getId(), userGroup2.getId());
        Assert.assertEquals("user group 1 new name", userGroup2.getName());

    }

    @Test
    public void deleteUserGroupWithMembersTest() throws DAOException {
        Assert.assertEquals(2, DataManager.getInstance().getDao().getAllUserGroups().size());
        UserGroup userGroup = DataManager.getInstance().getDao().getUserGroup(1);
        Assert.assertNotNull(userGroup);
        Assert.assertFalse(DataManager.getInstance().getDao().deleteUserGroup(userGroup));
        Assert.assertNotNull(DataManager.getInstance().getDao().getUserGroup(2));
        Assert.assertEquals(2, DataManager.getInstance().getDao().getAllUserGroups().size());
    }

    @Test
    public void deleteUserGroupWithoutMembersTest() throws DAOException {
        Assert.assertEquals(2, DataManager.getInstance().getDao().getAllUserGroups().size());
        UserGroup userGroup = DataManager.getInstance().getDao().getUserGroup(2);
        Assert.assertNotNull(userGroup);
        Assert.assertTrue(DataManager.getInstance().getDao().deleteUserGroup(userGroup));
        Assert.assertNull(DataManager.getInstance().getDao().getUserGroup(2));
        Assert.assertEquals(1, DataManager.getInstance().getDao().getAllUserGroups().size());
    }

    // UserRoles (group memberships)

    @Test
    public void getAllUserRolesTest() throws DAOException {
        List<UserRole> userRoles = DataManager.getInstance().getDao().getAllUserRoles();
        Assert.assertEquals(1, userRoles.size());
    }

    /**
     * @see JPADAO#getUserRoleCount(UserGroup,User,Role)
     * @verifies return correct count
     */
    @Test
    public void getUserRoleCount_shouldReturnCorrectCount() throws Exception {
        UserGroup userGroup = DataManager.getInstance().getDao().getUserGroup(1);
        Assert.assertNotNull(userGroup);
        Assert.assertEquals(1, DataManager.getInstance().getDao().getUserRoleCount(userGroup, null, null));
    }

    @Test
    public void getUserGroupMembershipsByUserGroupTest() throws DAOException {
        UserGroup userGroup = DataManager.getInstance().getDao().getUserGroup(1);
        Assert.assertNotNull(userGroup);
        List<UserRole> memberships = DataManager.getInstance().getDao().getUserRoles(userGroup, null, null);
        Assert.assertNotNull(memberships);
        Assert.assertEquals(1, memberships.size());
    }

    @Test
    public void getUserGroupMembershipsByUserTest() throws DAOException {
        User user = DataManager.getInstance().getDao().getUser(2);
        Assert.assertNotNull(user);
        List<UserRole> memberships = DataManager.getInstance().getDao().getUserRoles(null, user, null);
        Assert.assertNotNull(memberships);
        Assert.assertEquals(1, memberships.size());
    }

    @Test
    public void getUserGroupMembershipsByRoleTest() throws DAOException {
        Role role = DataManager.getInstance().getDao().getRole(1);
        Assert.assertNotNull(role);
        List<UserRole> memberships = DataManager.getInstance().getDao().getUserRoles(null, null, role);
        Assert.assertNotNull(memberships);
        Assert.assertEquals(1, memberships.size());
    }

    @Test
    public void userGroupLicenseTest() throws DAOException {
        UserGroup userGroup = DataManager.getInstance().getDao().getUserGroup(1);
        Assert.assertNotNull(userGroup);
        Assert.assertEquals(1, userGroup.getLicenses().size());
        Assert.assertEquals(1, userGroup.getLicenses().get(0).getPrivileges().size());
        for (String priv : userGroup.getLicenses().get(0).getPrivileges()) {
            Assert.assertEquals("license 2 priv 1", priv);
            break;
        }

        // Saving the licensee should not create any extra licenses
        {
            Assert.assertTrue(DataManager.getInstance().getDao().updateUserGroup(userGroup));
            UserGroup userGroup2 = DataManager.getInstance().getDao().getUserGroup(userGroup.getId());
            Assert.assertNotNull(userGroup2);
            Assert.assertEquals(1, userGroup2.getLicenses().size());
        }

        // Adding a new license should update the attached object with ID
        {
            License license = new License();
            license.setLicenseType(userGroup.getLicenses().get(0).getLicenseType());
            userGroup.addLicense(license);
            Assert.assertTrue(DataManager.getInstance().getDao().updateUserGroup(userGroup));
            UserGroup userGroup2 = DataManager.getInstance().getDao().getUserGroup(userGroup.getId());
            Assert.assertNotNull(userGroup2);
            Assert.assertEquals(2, userGroup2.getLicenses().size());
            Assert.assertNotNull(userGroup2.getLicenses().get(0).getId());
            Assert.assertNotNull(userGroup2.getLicenses().get(1).getId());
        }

        // Orphaned licenses should be deleted properly
        {
            userGroup.removeLicense(userGroup.getLicenses().get(0));
            Assert.assertTrue(DataManager.getInstance().getDao().updateUserGroup(userGroup));
            UserGroup userGroup3 = DataManager.getInstance().getDao().getUserGroup(userGroup.getId());
            Assert.assertNotNull(userGroup3);
            Assert.assertEquals(1, userGroup3.getLicenses().size());
        }
    }

    @Test
    public void addUserRoleTest() throws DAOException {
        User user = DataManager.getInstance().getDao().getUser(2);
        Assert.assertNotNull(user);
        UserGroup userGroup = DataManager.getInstance().getDao().getUserGroup(2);
        Assert.assertNotNull(userGroup);
        Role role = DataManager.getInstance().getDao().getRole(2);
        Assert.assertNotNull(role);

        Assert.assertEquals(1, DataManager.getInstance().getDao().getAllUserRoles().size());
        Assert.assertEquals(0, DataManager.getInstance().getDao().getUserRoles(userGroup, user, role).size());
        Assert.assertEquals(0, DataManager.getInstance().getDao().getUserRoles(userGroup, user, null).size());
        Assert.assertEquals(0, DataManager.getInstance().getDao().getUserRoles(userGroup, null, null).size());

        UserRole userRole = new UserRole(userGroup, user, role);
        Assert.assertTrue(DataManager.getInstance().getDao().addUserRole(userRole));
        Assert.assertNotNull(userRole.getId());

        Assert.assertEquals(2, DataManager.getInstance().getDao().getAllUserRoles().size());
        Assert.assertEquals(1, DataManager.getInstance().getDao().getUserRoles(userGroup, user, role).size());
        Assert.assertEquals(1, DataManager.getInstance().getDao().getUserRoles(userGroup, user, null).size());
        Assert.assertEquals(1, DataManager.getInstance().getDao().getUserRoles(userGroup, null, null).size());

        UserRole userRole2 = DataManager.getInstance().getDao().getUserRoles(userGroup, user, role).get(0);
        Assert.assertNotNull(userRole2);
        Assert.assertEquals(userRole.getUserGroup(), userRole2.getUserGroup());
        Assert.assertEquals(userRole.getUser(), userRole2.getUser());
        Assert.assertEquals(userRole.getRole(), userRole2.getRole());
    }

    @Test
    public void updateUserRoleTest() throws DAOException {
        Assert.assertEquals(1, DataManager.getInstance().getDao().getAllUserRoles().size());
        UserRole userRole = DataManager.getInstance().getDao().getAllUserRoles().get(0);
        Assert.assertNotNull(userRole);

        Role role1 = DataManager.getInstance().getDao().getRole(1);
        Assert.assertNotNull(role1);
        Role role2 = DataManager.getInstance().getDao().getRole(2);
        Assert.assertNotNull(role2);
        Assert.assertEquals(role1, userRole.getRole());
        userRole.setRole(role2);
        Assert.assertTrue(DataManager.getInstance().getDao().updateUserRole(userRole));
        Assert.assertEquals(1, DataManager.getInstance().getDao().getAllUserRoles().size());

        UserRole userRole2 = DataManager.getInstance().getDao().getAllUserRoles().get(0);
        Assert.assertNotNull(userRole2);
        Assert.assertEquals(userRole.getRole(), userRole2.getRole());
    }

    @Test
    public void deleteUserRoleTest() throws DAOException {
        Assert.assertEquals(1, DataManager.getInstance().getDao().getAllUserRoles().size());
        UserRole userRole = DataManager.getInstance().getDao().getAllUserRoles().get(0);
        Assert.assertTrue(DataManager.getInstance().getDao().deleteUserRole(userRole));
        Assert.assertEquals(0, DataManager.getInstance().getDao().getAllUserRoles().size());
    }

    // IP ranges

    @Test
    public void getAllIpRangesTest() throws DAOException {
        List<IpRange> ipRanges = DataManager.getInstance().getDao().getAllIpRanges();
        Assert.assertEquals(2, ipRanges.size());
    }

    @Test
    public void getIpRangeByIdTest() throws DAOException {
        IpRange ipRange = DataManager.getInstance().getDao().getIpRange(1);
        Assert.assertNotNull(ipRange);
        Assert.assertEquals(Long.valueOf(1), ipRange.getId());
        Assert.assertEquals("localhost", ipRange.getName());
        Assert.assertEquals("1.2.3.4/24", ipRange.getSubnetMask());
        Assert.assertEquals("ip range 1 desc", ipRange.getDescription());
    }

    @Test
    public void getIpRangeByNameTest() throws DAOException {
        IpRange ipRange = DataManager.getInstance().getDao().getIpRange("localhost");
        Assert.assertNotNull(ipRange);
        Assert.assertEquals(Long.valueOf(1), ipRange.getId());
        Assert.assertEquals("localhost", ipRange.getName());
        Assert.assertEquals("1.2.3.4/24", ipRange.getSubnetMask());
        Assert.assertEquals("ip range 1 desc", ipRange.getDescription());
    }

    @Test
    public void addIpRangeTest() throws DAOException {
        Assert.assertEquals(2, DataManager.getInstance().getDao().getAllIpRanges().size());
        IpRange ipRange = new IpRange();
        ipRange.setName("ip range to add name");
        ipRange.setDescription("ip range to add desc");
        ipRange.setSubnetMask("0.0.0.0./0");
        Assert.assertTrue(DataManager.getInstance().getDao().addIpRange(ipRange));
        Assert.assertNotNull(ipRange.getId());
        Assert.assertEquals(3, DataManager.getInstance().getDao().getAllIpRanges().size());

        IpRange ipRange2 = DataManager.getInstance().getDao().getIpRange(ipRange.getId());
        Assert.assertNotNull(ipRange2);
        Assert.assertEquals(ipRange.getName(), ipRange2.getName());
        Assert.assertEquals(ipRange.getDescription(), ipRange2.getDescription());
        Assert.assertEquals(ipRange.getSubnetMask(), ipRange2.getSubnetMask());
    }

    @Test
    public void updateIpRangeTest() throws DAOException {
        Assert.assertEquals(2, DataManager.getInstance().getDao().getAllIpRanges().size());
        IpRange ipRange = DataManager.getInstance().getDao().getIpRange(1);
        Assert.assertNotNull(ipRange);

        ipRange.setName("ip range 1 new name");
        ipRange.setDescription("ip range 1 new desc");
        ipRange.setSubnetMask("0.0.0.0./0");

        Assert.assertTrue(DataManager.getInstance().getDao().updateIpRange(ipRange));
        Assert.assertEquals(2, DataManager.getInstance().getDao().getAllIpRanges().size());

        IpRange ipRange2 = DataManager.getInstance().getDao().getIpRange(ipRange.getId());
        Assert.assertNotNull(ipRange2);
        Assert.assertEquals(ipRange.getId(), ipRange2.getId());
        Assert.assertEquals(ipRange.getName(), ipRange.getName());
        Assert.assertEquals(ipRange.getDescription(), ipRange2.getDescription());
        Assert.assertEquals(ipRange.getSubnetMask(), ipRange2.getSubnetMask());
    }

    @Test
    public void deleteIpRangeTest() throws DAOException {
        Assert.assertEquals(2, DataManager.getInstance().getDao().getAllIpRanges().size());
        IpRange ipRange = DataManager.getInstance().getDao().getIpRange(1);
        Assert.assertNotNull(ipRange);
        Assert.assertTrue(DataManager.getInstance().getDao().deleteIpRange(ipRange));
        Assert.assertNull(DataManager.getInstance().getDao().getIpRange(1));
        Assert.assertEquals(1, DataManager.getInstance().getDao().getAllIpRanges().size());
    }

    @Test
    public void ipRangeLicenseTest() throws DAOException {
        IpRange ipRange = DataManager.getInstance().getDao().getIpRange(1);
        Assert.assertNotNull(ipRange);
        Assert.assertEquals(1, ipRange.getLicenses().size());
        Assert.assertEquals(1, ipRange.getLicenses().get(0).getPrivileges().size());
        for (String priv : ipRange.getLicenses().get(0).getPrivileges()) {
            Assert.assertEquals(IPrivilegeHolder.PRIV_LIST, priv);
            break;
        }

        // Saving the licensee should not create any extra licenses
        Assert.assertTrue(DataManager.getInstance().getDao().updateIpRange(ipRange));
        IpRange ipRange2 = DataManager.getInstance().getDao().getIpRange(ipRange.getId());
        Assert.assertNotNull(ipRange2);
        Assert.assertEquals(1, ipRange2.getLicenses().size());

        // Orphaned licenses should be deleted properly
        ipRange.removeLicense(ipRange.getLicenses().get(0));
        Assert.assertTrue(DataManager.getInstance().getDao().updateIpRange(ipRange));
        IpRange ipRange3 = DataManager.getInstance().getDao().getIpRange(ipRange.getId());
        Assert.assertNotNull(ipRange3);
        Assert.assertEquals(0, ipRange3.getLicenses().size());
    }

    // Comments

    @Test
    public void getAllCommentsTest() throws DAOException {
        List<Comment> comments = DataManager.getInstance().getDao().getAllComments();
        Assert.assertEquals(4, comments.size());
    }

    /**
     * @see JPADAO#getCommentCount(Map)
     * @verifies return correct count
     */
    @Test
    public void getCommentCount_shouldReturnCorrectCount() throws Exception {
        Assert.assertEquals(4L, DataManager.getInstance().getDao().getCommentCount(null));
    }

    /**
     * @see JPADAO#getCommentCount(Map)
     * @verifies filter correctly
     */
    @Test
    public void getCommentCount_shouldFilterCorrectly() throws Exception {
        Map<String, String> filters = new HashMap<>();
        filters.put("page", "1");
        Assert.assertEquals(3L, DataManager.getInstance().getDao().getCommentCount(filters));
    }

    @Test
    public void getCommentByIdTest() throws DAOException {
        Comment comment = DataManager.getInstance().getDao().getComment(1);
        Assert.assertNotNull(comment);
        Assert.assertEquals(Long.valueOf(1), comment.getId());
        Assert.assertEquals("PI_1", comment.getPi());
        Assert.assertEquals(Integer.valueOf(1), comment.getPage());
        Assert.assertNotNull(comment.getOwner());
        Assert.assertEquals(Long.valueOf(1), comment.getOwner().getId());
        Assert.assertEquals("comment 1 text", comment.getText());
        Assert.assertNotNull(comment.getDateCreated());
        Assert.assertNull(comment.getDateUpdated());
        //        Assert.assertNull(comment.getParent());
        //        Assert.assertEquals(1, comment.getChildren().size());

        Comment comment2 = DataManager.getInstance().getDao().getComment(2);
        //        Assert.assertEquals(comment, comment2.getParent());
        //        Assert.assertEquals(1, comment2.getChildren().size());
    }

    @Test
    public void getCommentsForPageTest() throws DAOException {
        List<Comment> comments = DataManager.getInstance().getDao().getCommentsForPage("PI_1", 1);
        Assert.assertEquals(3, comments.size());
    }

    @Test
    public void addCommentTest() throws DAOException {
        Assert.assertEquals(4, DataManager.getInstance().getDao().getAllComments().size());
        Comment comment = new Comment();
        comment.setPi("PI_2");
        comment.setPage(1);
        comment.setText("new comment text");
        comment.setOwner(DataManager.getInstance().getDao().getUser(1));
        Assert.assertTrue(DataManager.getInstance().getDao().addComment(comment));
        Assert.assertNotNull(comment.getId());
        Assert.assertEquals(5, DataManager.getInstance().getDao().getAllComments().size());

        Comment comment2 = DataManager.getInstance().getDao().getComment(comment.getId());
        Assert.assertNotNull(comment2);
        Assert.assertEquals(comment.getPi(), comment2.getPi());
        Assert.assertEquals(comment.getPage(), comment2.getPage());
        Assert.assertEquals(comment.getText(), comment2.getText());
        Assert.assertEquals(comment.getOwner(), comment2.getOwner());
        Assert.assertNotNull(comment2.getDateCreated());
        Assert.assertNull(comment2.getDateUpdated());
    }

    @Test
    public void updateCommentTest() throws DAOException {
        Assert.assertEquals(4, DataManager.getInstance().getDao().getAllComments().size());
        Comment comment = DataManager.getInstance().getDao().getComment(1);
        Assert.assertNotNull(comment);

        comment.setText("new comment 1 text");
        LocalDateTime now = LocalDateTime.now();
        comment.setDateUpdated(now);

        Assert.assertTrue(DataManager.getInstance().getDao().updateComment(comment));
        Assert.assertEquals(4, DataManager.getInstance().getDao().getAllComments().size());

        Comment comment2 = DataManager.getInstance().getDao().getComment(comment.getId());
        Assert.assertNotNull(comment2);
        Assert.assertEquals(comment.getPi(), comment2.getPi());
        Assert.assertEquals(comment.getPage(), comment2.getPage());
        Assert.assertEquals(comment.getText(), comment2.getText());
        Assert.assertEquals(comment.getOwner(), comment2.getOwner());
        Assert.assertEquals(now, comment2.getDateUpdated());
    }

    @Test
    public void deleteCommentTest() throws DAOException {
        Assert.assertEquals(4, DataManager.getInstance().getDao().getAllComments().size());
        Comment comment = DataManager.getInstance().getDao().getComment(1);
        Assert.assertNotNull(comment);
        Assert.assertTrue(DataManager.getInstance().getDao().deleteComment(comment));
        Assert.assertNull(DataManager.getInstance().getDao().getComment(1));
        Assert.assertEquals(3, DataManager.getInstance().getDao().getAllComments().size());
    }

    /**
     * @see JPADAO#deleteComments(String,User)
     * @verifies delete comments for pi correctly
     */
    @Test
    public void deleteComments_shouldDeleteCommentsForPiCorrectly() throws Exception {
        Assert.assertEquals(4, DataManager.getInstance().getDao().getAllComments().size());
        User user = DataManager.getInstance().getDao().getUser(1);
        Assert.assertNotNull(user);
        Assert.assertEquals(4, DataManager.getInstance().getDao().deleteComments("PI_1", null));
        Assert.assertEquals(0, DataManager.getInstance().getDao().getAllComments().size());
    }

    /**
     * @see JPADAO#deleteComments(String,User)
     * @verifies delete comments for user correctly
     */
    @Test
    public void deleteComments_shouldDeleteCommentsForUserCorrectly() throws Exception {
        Assert.assertEquals(4, DataManager.getInstance().getDao().getAllComments().size());
        User user = DataManager.getInstance().getDao().getUser(1);
        Assert.assertNotNull(user);
        Assert.assertEquals(3, DataManager.getInstance().getDao().deleteComments(null, user));
        Assert.assertEquals(1, DataManager.getInstance().getDao().getAllComments().size());
    }

    /**
     * @see JPADAO#deleteComments(String,User)
     * @verifies delete comments for pi and user correctly
     */
    @Test
    public void deleteComments_shouldDeleteCommentsForPiAndUserCorrectly() throws Exception {
        Assert.assertEquals(4, DataManager.getInstance().getDao().getAllComments().size());
        User user = DataManager.getInstance().getDao().getUser(1);
        Assert.assertNotNull(user);
        Assert.assertEquals(3, DataManager.getInstance().getDao().deleteComments("PI_1", user));
        Assert.assertEquals(1, DataManager.getInstance().getDao().getAllComments().size());
    }

    /**
     * @see JPADAO#deleteComments(String,User)
     * @verifies not delete anything if both pi and creator are null
     */
    @Test
    public void deleteComments_shouldNotDeleteAnythingIfBothPiAndCreatorAreNull() throws Exception {
        Assert.assertEquals(4, DataManager.getInstance().getDao().getAllComments().size());
        Assert.assertEquals(0, DataManager.getInstance().getDao().deleteComments(null, null));
        Assert.assertEquals(4, DataManager.getInstance().getDao().getAllComments().size());
    }

    /**
     * @see JPADAO#changeCommentsOwner(User,User)
     * @verifies update rows correctly
     */
    @Test
    public void changeCommentsOwner_shouldUpdateRowsCorrectly() throws Exception {
        User oldOwner = DataManager.getInstance().getDao().getUser(1);
        Assert.assertNotNull(oldOwner);
        User newOwner = DataManager.getInstance().getDao().getUser(3);
        Assert.assertNotNull(newOwner);

        Assert.assertEquals(3, DataManager.getInstance().getDao().changeCommentsOwner(oldOwner, newOwner));

        List<Comment> comments = DataManager.getInstance().getDao().getCommentsForWork("PI_1");
        Assert.assertEquals(4, comments.size());
        Assert.assertEquals(newOwner, comments.get(0).getOwner());
        Assert.assertNotEquals(newOwner, comments.get(1).getOwner());
        Assert.assertEquals(newOwner, comments.get(2).getOwner());
        Assert.assertEquals(newOwner, comments.get(3).getOwner());
    }

    // Search

    @Test
    public void getAllSearchesTest() throws DAOException {
        List<Search> list = DataManager.getInstance().getDao().getAllSearches();
        Assert.assertEquals(3, list.size());
    }

    @Test
    public void getSearchByIdTest() throws DAOException {
        Search o = DataManager.getInstance().getDao().getSearch(1);
        Assert.assertNotNull(o);
        Assert.assertEquals(Long.valueOf(1), o.getId());
        Assert.assertNotNull(o.getOwner());
        Assert.assertEquals(Long.valueOf(1), o.getOwner().getId());
        Assert.assertEquals("query 1", o.getQuery());
        Assert.assertEquals(1, o.getPage());
        Assert.assertEquals("sort 1", o.getSortString());
        Assert.assertEquals("filter 1", o.getFacetString());
        Assert.assertTrue(o.isNewHitsNotification());
        Assert.assertNotNull(o.getDateUpdated());
    }

    @Test
    public void getSearchesForUserTest() throws DAOException {
        User user = DataManager.getInstance().getDao().getUser(1);
        Assert.assertNotNull(user);
        List<Search> list = DataManager.getInstance().getDao().getSearches(user);
        Assert.assertEquals(2, list.size());
    }

    @Test
    public void addSearchTest() throws DAOException {
        Assert.assertEquals(3, DataManager.getInstance().getDao().getAllSearches().size());
        Search o = new Search(SearchHelper.SEARCH_TYPE_REGULAR, SearchHelper.SEARCH_FILTER_ALL);
        o.setOwner(DataManager.getInstance().getDao().getUser(1));
        o.setName("new search");
        o.setQuery("PI:*");
        o.setPage(1);
        o.setSortString("SORT_FIELD");
        o.setFacetString("DOCSTRCT:Other;;DC:newcol");
        o.setNewHitsNotification(true);
        LocalDateTime now = LocalDateTime.now();
        o.setDateUpdated(now);
        Assert.assertTrue(DataManager.getInstance().getDao().addSearch(o));
        Assert.assertNotNull(o.getId());
        Assert.assertEquals(4, DataManager.getInstance().getDao().getAllSearches().size());

        Search o2 = DataManager.getInstance().getDao().getSearch(o.getId());
        Assert.assertNotNull(o2);
        Assert.assertEquals(o.getOwner(), o2.getOwner());
        Assert.assertEquals(o.getName(), o2.getName());
        Assert.assertEquals(o.getQuery(), o2.getQuery());
        Assert.assertEquals(o.getPage(), o2.getPage());
        Assert.assertEquals(o.getSortString(), o2.getSortString());
        Assert.assertEquals(o.getFacetString(), o2.getFacetString());
        Assert.assertEquals(o.isNewHitsNotification(), o2.isNewHitsNotification());
        Assert.assertEquals(now, o2.getDateUpdated());
    }

    @Test
    public void updateSearchTest() throws DAOException {
        Assert.assertEquals(3, DataManager.getInstance().getDao().getAllSearches().size());
        Search o = DataManager.getInstance().getDao().getSearch(1);
        Assert.assertNotNull(o);

        o.setName("new name");
        LocalDateTime now = LocalDateTime.now();
        o.setDateUpdated(now);

        Assert.assertTrue(DataManager.getInstance().getDao().updateSearch(o));
        Assert.assertEquals(3, DataManager.getInstance().getDao().getAllSearches().size());

        Search o2 = DataManager.getInstance().getDao().getSearch(o.getId());
        Assert.assertNotNull(o2);
        Assert.assertEquals(o.getName(), o2.getName());
        Assert.assertEquals(o.getOwner(), o2.getOwner());
        Assert.assertEquals(now, o2.getDateUpdated());
    }

    @Test
    public void deleteSearchTest() throws DAOException {
        Assert.assertEquals(3, DataManager.getInstance().getDao().getAllSearches().size());
        Search o = DataManager.getInstance().getDao().getSearch(1);
        Assert.assertNotNull(o);
        Assert.assertTrue(DataManager.getInstance().getDao().deleteSearch(o));
        Assert.assertNull(DataManager.getInstance().getDao().getSearch(1));
        Assert.assertEquals(2, DataManager.getInstance().getDao().getAllSearches().size());
    }

    // License types

    @Test
    public void getAllLicenseTypesTest() throws DAOException {
        Assert.assertEquals(NUM_LICENSE_TYPES, DataManager.getInstance().getDao().getAllLicenseTypes().size());
    }

    /**
     * @see JPADAO#getRecordLicenseTypes()
     * @verifies only return non open access license types
     */
    @Test
    public void getRecordTypes_shouldOnlyReturnNonOpenAccessLicenseTypes() throws Exception {
        List<LicenseType> licenseTypes = DataManager.getInstance().getDao().getRecordLicenseTypes();
        Assert.assertEquals(5, licenseTypes.size());
        Assert.assertEquals(Long.valueOf(1), licenseTypes.get(0).getId());
        Assert.assertEquals(Long.valueOf(6), licenseTypes.get(4).getId());
    }

    @Test
    public void getLicenseTypeByIdTest() throws DAOException {
        {
            LicenseType licenseType = DataManager.getInstance().getDao().getLicenseType(1);
            Assert.assertNotNull(licenseType);
            Assert.assertEquals(Long.valueOf(1), licenseType.getId());
            Assert.assertEquals("license type 1 name", licenseType.getName());
            Assert.assertEquals("license type 1 desc", licenseType.getDescription());
            Assert.assertEquals("-YEAR:[* TO 3000]", licenseType.getConditions());
            Assert.assertEquals(false, licenseType.isOpenAccess());
            Assert.assertEquals(1, licenseType.getPrivileges().size());
            Assert.assertEquals(1, licenseType.getOverridingLicenseTypes().size());
        }
        {
            LicenseType licenseType = DataManager.getInstance().getDao().getLicenseType(4);
            Assert.assertNotNull(licenseType);
            Assert.assertEquals(Long.valueOf(4), licenseType.getId());
            Assert.assertEquals(1, licenseType.getOverridingLicenseTypes().size());
        }
    }

    @Test
    public void getLicenseTypeByNameTest() throws DAOException {
        LicenseType licenseType = DataManager.getInstance().getDao().getLicenseType("license type 2 name");
        Assert.assertNotNull(licenseType);
        Assert.assertEquals(Long.valueOf(2), licenseType.getId());
        Assert.assertEquals("license type 2 name", licenseType.getName());
        Assert.assertEquals("license type 2 (unused)", licenseType.getDescription());
        Assert.assertEquals(true, licenseType.isOpenAccess());
        Assert.assertEquals(1, licenseType.getPrivileges().size());
    }

    /**
     * @see JPADAO#getLicenseTypes(List)
     * @verifies return all matching rows
     */
    @Test
    public void getLicenseTypes_shouldReturnAllMatchingRows() throws Exception {
        String[] names = new String[] { "license type 1 name", "license type 2 name" };
        List<LicenseType> result = DataManager.getInstance().getDao().getLicenseTypes(Arrays.asList(names));
        Assert.assertNotNull(result);
        Assert.assertEquals(2, result.size());
        Assert.assertEquals("license type 1 name", result.get(0).getName());
        Assert.assertEquals("license type 2 name", result.get(1).getName());
    }

    @Test
    public void addLicenseTypeTest() throws DAOException {
        Assert.assertEquals(NUM_LICENSE_TYPES, DataManager.getInstance().getDao().getAllLicenseTypes().size());
        LicenseType licenseType = new LicenseType();
        licenseType.setName("license type to add name");
        licenseType.setDescription("license type to add desc");
        licenseType.getPrivileges().add("license type to add priv 1");
        Assert.assertTrue(DataManager.getInstance().getDao().addLicenseType(licenseType));
        Assert.assertNotNull(licenseType.getId());
        Assert.assertEquals(NUM_LICENSE_TYPES + 1, DataManager.getInstance().getDao().getAllLicenseTypes().size());

        LicenseType licenseType2 = DataManager.getInstance().getDao().getLicenseType(licenseType.getId());
        Assert.assertNotNull(licenseType2);
        Assert.assertEquals(licenseType.getName(), licenseType2.getName());
        Assert.assertEquals(licenseType.getDescription(), licenseType2.getDescription());
        Assert.assertEquals(1, licenseType2.getPrivileges().size());
        Assert.assertTrue(licenseType2.getPrivileges().contains("license type to add priv 1"));
    }

    @Test
    public void updateLicenseTypeTest() throws DAOException {
        Assert.assertEquals(NUM_LICENSE_TYPES, DataManager.getInstance().getDao().getAllLicenseTypes().size());
        LicenseType licenseType = DataManager.getInstance().getDao().getLicenseType(1);
        Assert.assertNotNull(licenseType);
        Assert.assertEquals(1, licenseType.getPrivileges().size());

        licenseType.setName("license type 1 new name");
        licenseType.setDescription("license type 1 new desc");
        licenseType.getPrivileges().add("license type 1 priv 2");
        Assert.assertTrue(DataManager.getInstance().getDao().updateLicenseType(licenseType));
        Assert.assertEquals(NUM_LICENSE_TYPES, DataManager.getInstance().getDao().getAllLicenseTypes().size());

        LicenseType licenseType2 = DataManager.getInstance().getDao().getLicenseType(licenseType.getId());
        Assert.assertNotNull(licenseType2);
        Assert.assertEquals(licenseType.getId(), licenseType2.getId());
        Assert.assertEquals(licenseType.getName(), licenseType2.getName());
        Assert.assertEquals(licenseType.getDescription(), licenseType2.getDescription());
        Assert.assertEquals(2, licenseType.getPrivileges().size());
    }

    @Test
    public void deleteUsedLicenseTypeTest() throws DAOException {
        // Deleting license types in use should fail
        Assert.assertEquals(NUM_LICENSE_TYPES, DataManager.getInstance().getDao().getAllLicenseTypes().size());
        LicenseType licenseType = DataManager.getInstance().getDao().getLicenseType(1);
        Assert.assertNotNull(licenseType);
        Assert.assertFalse(DataManager.getInstance().getDao().deleteLicenseType(licenseType));
        Assert.assertNotNull(DataManager.getInstance().getDao().getLicenseType(1));
        Assert.assertEquals(NUM_LICENSE_TYPES, DataManager.getInstance().getDao().getAllLicenseTypes().size());
    }

    @Test
    public void deleteUnusedLicenseTypeTest() throws DAOException {
        Assert.assertEquals(NUM_LICENSE_TYPES, DataManager.getInstance().getDao().getAllLicenseTypes().size());
        LicenseType licenseType = DataManager.getInstance().getDao().getLicenseType(2);
        Assert.assertNotNull(licenseType);
        Assert.assertTrue(DataManager.getInstance().getDao().deleteLicenseType(licenseType));
        Assert.assertNull(DataManager.getInstance().getDao().getLicenseType(2));
        Assert.assertEquals(NUM_LICENSE_TYPES - 1, DataManager.getInstance().getDao().getAllLicenseTypes().size());
    }

    // Roles

    @Test
    public void getAllRolesTest() throws DAOException {
        List<Role> roles = DataManager.getInstance().getDao().getAllRoles();
        Assert.assertEquals(2, roles.size());
    }

    @Test
    public void getRoleByIdTest() throws DAOException {
        Role role = DataManager.getInstance().getDao().getRole(1);
        Assert.assertNotNull(role);
        Assert.assertEquals(Long.valueOf(1), role.getId());
        Assert.assertEquals("role 1 name", role.getName());
        Assert.assertEquals("role 1 desc", role.getDescription());
        Assert.assertEquals(1, role.getPrivileges().size());
    }

    @Test
    public void getRoleByNameTest() throws DAOException {
        Role role = DataManager.getInstance().getDao().getRole("role 1 name");
        Assert.assertNotNull(role);
        Assert.assertEquals(Long.valueOf(1), role.getId());
        Assert.assertEquals("role 1 name", role.getName());
        Assert.assertEquals("role 1 desc", role.getDescription());
        Assert.assertEquals(1, role.getPrivileges().size());
    }

    @Test
    public void addRoleTest() throws DAOException {
        Role role = new Role();
        role.setName("role to add name");
        role.setDescription("role to add desc");
        role.getPrivileges().add("role to add priv 1");
        Assert.assertTrue(DataManager.getInstance().getDao().addRole(role));
        Assert.assertNotNull(role.getId());

        Role role2 = DataManager.getInstance().getDao().getRole(role.getId());
        Assert.assertNotNull(role2);
        Assert.assertEquals(role.getName(), role2.getName());
        Assert.assertEquals(role.getDescription(), role2.getDescription());
        Assert.assertEquals(1, role2.getPrivileges().size());
        Assert.assertTrue(role2.getPrivileges().contains("role to add priv 1"));
    }

    @Test
    public void updateRoleTest() throws DAOException {
        Assert.assertEquals(2, DataManager.getInstance().getDao().getAllRoles().size());
        Role role = DataManager.getInstance().getDao().getRole(1);
        Assert.assertNotNull(role);
        Assert.assertEquals("role 1 name", role.getName());
        Assert.assertEquals("role 1 desc", role.getDescription());
        Assert.assertEquals(1, role.getPrivileges().size());

        role.setName("role 1 new name");
        role.setDescription("role 1 new desc");
        role.getPrivileges().add("role 1 priv 2");
        Assert.assertTrue(DataManager.getInstance().getDao().updateRole(role));
        Assert.assertEquals(2, DataManager.getInstance().getDao().getAllRoles().size());

        Role role2 = DataManager.getInstance().getDao().getRole(role.getId());
        Assert.assertNotNull(role2);
        Assert.assertEquals(role.getId(), role2.getId());
        Assert.assertEquals(role.getName(), role2.getName());
        Assert.assertEquals(role.getDescription(), role2.getDescription());
        Assert.assertEquals(2, role.getPrivileges().size());
    }

    @Test
    public void duplicateRolePrivilegeTest() throws DAOException {
        Role role = DataManager.getInstance().getDao().getRole(1);
        Assert.assertNotNull(role);
        Assert.assertEquals(1, role.getPrivileges().size());

        role.getPrivileges().add("role 1 priv 1");
        Assert.assertTrue(DataManager.getInstance().getDao().updateRole(role));

        Role role2 = DataManager.getInstance().getDao().getRole(role.getId());
        Assert.assertNotNull(role2);
        Assert.assertEquals(1, role2.getPrivileges().size());
    }

    @Test
    public void deleteRoleTest() throws DAOException {
        Assert.assertEquals(2, DataManager.getInstance().getDao().getAllRoles().size());
        Role role = DataManager.getInstance().getDao().getRole(2);
        Assert.assertNotNull(role);
        Assert.assertTrue(DataManager.getInstance().getDao().deleteRole(role));
        Assert.assertNull(DataManager.getInstance().getDao().getRole(2));
        Assert.assertEquals(1, DataManager.getInstance().getDao().getAllRoles().size());
    }

    // Bookmarks

    @Test
    public void getAllBookmarkListsTest() throws DAOException {
        List<BookmarkList> result = DataManager.getInstance().getDao().getAllBookmarkLists();
        Assert.assertEquals(3, result.size());
    }

    @Test
    public void getPublicBookmarkListsTest() throws DAOException {
        List<BookmarkList> result = DataManager.getInstance().getDao().getPublicBookmarkLists();
        Assert.assertEquals(1, result.size());
        Assert.assertEquals(Long.valueOf(2), result.get(0).getId());
    }

    @Test
    public void getAllBookmarkListsForUserTest() throws DAOException {
        User user = DataManager.getInstance().getDao().getUser(1);
        Assert.assertNotNull(user);
        List<BookmarkList> boomarkLists = DataManager.getInstance().getDao().getBookmarkLists(user);
        Assert.assertEquals(2, boomarkLists.size());
        Assert.assertEquals(Long.valueOf(3), boomarkLists.get(0).getId());
        Assert.assertEquals(user, boomarkLists.get(0).getOwner());
    }

    @Test
    public void getBookmarkListByIdTest() throws DAOException {
        BookmarkList bl = DataManager.getInstance().getDao().getBookmarkList(1);
        Assert.assertNotNull(bl);
        Assert.assertEquals(Long.valueOf(1), bl.getId());
        Assert.assertNotNull(bl.getOwner());
        Assert.assertEquals(Long.valueOf(1), bl.getOwner().getId());
        Assert.assertEquals("bookmark list 1 name", bl.getName());
        Assert.assertEquals("bookmark list 1 desc", bl.getDescription());
        Assert.assertEquals(2, bl.getItems().size());

    }

    @Test
    public void getBookmarkListByNameTest() throws DAOException {
        User user = DataManager.getInstance().getDao().getUser(1);
        Assert.assertNotNull(user);

        BookmarkList bl = DataManager.getInstance().getDao().getBookmarkList("bookmark list 1 name", user);
        Assert.assertNotNull(bl);
        Assert.assertEquals(Long.valueOf(1), bl.getId());
        Assert.assertNotNull(bl.getOwner());
        Assert.assertEquals(Long.valueOf(1), bl.getOwner().getId());
        Assert.assertEquals("bookmark list 1 name", bl.getName());
        Assert.assertEquals("bookmark list 1 desc", bl.getDescription());
        Assert.assertEquals(2, bl.getItems().size());
    }

    /**
     * @see JPADAO#getBookmarkListByShareKey(String)
     * @verifies return correct row
     */
    @Test
    public void getBookmarkListByShareKey_shouldReturnCorrectRow() throws Exception {
        BookmarkList bl = DataManager.getInstance().getDao().getBookmarkListByShareKey("c548e2ea6915acbfa17c3dc6f453f5b1");
        Assert.assertNotNull(bl);
        Assert.assertEquals(Long.valueOf(1), bl.getId());
    }

    @Test
    public void addBookmarkListTest() throws DAOException {
        User user = DataManager.getInstance().getDao().getUser(1);
        Assert.assertNotNull(user);

        BookmarkList bl = new BookmarkList();
        bl.setName("add bookmark list test");
        bl.setOwner(user);
        bl.setDescription("add bookmark list test desc");
        Bookmark item = new Bookmark("PPNTEST", "add bookmark 1 main title", "add bookmark 1 name");
        item.setDescription("add bookmark 1 desc");
        bl.addItem(item);
        Assert.assertTrue(DataManager.getInstance().getDao().addBookmarkList(bl));

        BookmarkList bl2 = DataManager.getInstance().getDao().getBookmarkList("add bookmark list test", user);
        Assert.assertNotNull(bl2);
        Assert.assertNotNull(bl2.getId());
        Assert.assertEquals(user, bl2.getOwner());
        Assert.assertEquals(bl.getName(), bl2.getName());
        Assert.assertEquals(bl.getDescription(), bl2.getDescription());
        Assert.assertEquals(1, bl2.getItems().size());
        Bookmark item2 = bl2.getItems().get(0);
        Assert.assertEquals(bl2, item2.getBookmarkList());
        Assert.assertEquals("PPNTEST", item2.getPi());
        //        Assert.assertEquals("add bookmark 1 main title", item2.getMainTitle());
        Assert.assertEquals("add bookmark 1 name", item2.getName());
        Assert.assertEquals("add bookmark 1 desc", item2.getDescription());
    }

    @Test
    public void updateBookmarkListTest() throws DAOException {
        BookmarkList bl = DataManager.getInstance().getDao().getBookmarkList(1);
        Assert.assertNotNull(bl);
        Assert.assertEquals(2, bl.getItems().size());

        int numBookmarkLists = DataManager.getInstance().getDao().getAllBookmarkLists().size();

        Bookmark item = new Bookmark("PPNTEST", "addBookmarkTest item main title", "addBookmarkTest item name");
        item.setDescription("addBookmarkTest item desc");
        bl.addItem(item);
        bl.setName("bookmark list 1 new name");
        bl.setDescription("bookmark list 1 new desc");
        Assert.assertTrue(DataManager.getInstance().getDao().updateBookmarkList(bl));
        //        Assert.assertNotNull(item.getId());

        int numBookmarkLists2 = DataManager.getInstance().getDao().getAllBookmarkLists().size();
        Assert.assertEquals(numBookmarkLists, numBookmarkLists2);

        BookmarkList bl2 = DataManager.getInstance().getDao().getBookmarkList(bl.getId());
        Assert.assertNotNull(bl2);
        Assert.assertEquals(bl.getId(), bl2.getId());
        Assert.assertEquals(bl.getName(), bl2.getName());
        Assert.assertEquals(bl.getDescription(), bl2.getDescription());
        Assert.assertEquals(3, bl2.getItems().size());
    }

    @Test
    public void deleteBookmarkListTest() throws DAOException {
        Assert.assertEquals(3, DataManager.getInstance().getDao().getAllBookmarkLists().size());
        BookmarkList bl = DataManager.getInstance().getDao().getBookmarkList(1);
        Assert.assertNotNull(bl);
        Assert.assertTrue(DataManager.getInstance().getDao().deleteBookmarkList(bl));
        Assert.assertNull(DataManager.getInstance().getDao().getBookmarkList(1));
        Assert.assertEquals(2, DataManager.getInstance().getDao().getAllBookmarkLists().size());
    }

    @Test
    public void removeBookMarkTest() throws DAOException {
        BookmarkList bl = DataManager.getInstance().getDao().getBookmarkList(1);
        Assert.assertNotNull(bl);
        Assert.assertEquals(2, bl.getItems().size());
        bl.removeItem(bl.getItems().get(0));
        Assert.assertTrue(DataManager.getInstance().getDao().updateBookmarkList(bl));

        BookmarkList bl2 = DataManager.getInstance().getDao().getBookmarkList(1);
        Assert.assertNotNull(bl2);
        Assert.assertEquals(1, bl2.getItems().size());
    }

    /**
     * @see JPADAO#getComments(int,int,String,boolean,Map)
     * @verifies sort results correctly
     */
    @Test
    public void getComments_shouldSortResultsCorrectly() throws Exception {
        List<Comment> ret = DataManager.getInstance().getDao().getComments(0, 2, "text", true, null);
        Assert.assertEquals(2, ret.size());
        Assert.assertEquals(Long.valueOf(4), ret.get(0).getId());
        Assert.assertEquals(Long.valueOf(3), ret.get(1).getId());
    }

    /**
     * @see JPADAO#getComments(int,int,String,boolean,Map)
     * @verifies filter results correctly
     */
    @Test
    public void getComments_shouldFilterResultsCorrectly() throws Exception {
        Map<String, String> filterMap = new HashMap<>();
        filterMap.put("pi", "pi_1");
        filterMap.put("text", "ment 2");
        List<Comment> ret = DataManager.getInstance().getDao().getComments(0, 2, null, true, filterMap);
        Assert.assertEquals(1, ret.size());
        Assert.assertEquals("comment 2 text", ret.get(0).getText());
    }

    /**
     * @see JPADAO#getUserGroups(int,int,String,boolean,Map)
     * @verifies sort results correctly
     */
    @Test
    public void getUserGroups_shouldSortResultsCorrectly() throws Exception {
        List<UserGroup> userGroups = DataManager.getInstance().getDao().getUserGroups(0, 2, "name", true, null);
        Assert.assertEquals(2, userGroups.size());
        Assert.assertEquals(Long.valueOf(2), userGroups.get(0).getId());
        Assert.assertEquals(Long.valueOf(1), userGroups.get(1).getId());
    }

    /**
     * @see JPADAO#getUserGroups(int,int,String,boolean,Map)
     * @verifies filter results correctly
     */
    @Test
    public void getUserGroups_shouldFilterResultsCorrectly() throws Exception {
        Map<String, String> filterMap = new HashMap<>();
        filterMap.put("description", "no members");
        filterMap.put("name", "user group 2 name");
        List<UserGroup> ret = DataManager.getInstance().getDao().getUserGroups(0, 2, null, true, filterMap);
        Assert.assertEquals(1, ret.size());
        Assert.assertEquals("user group 2 name", ret.get(0).getName());
    }

    /**
     * @see JPADAO#getUsers(int,int,String,boolean,Map)
     * @verifies sort results correctly
     */
    @Test
    public void getUsers_shouldSortResultsCorrectly() throws Exception {
        List<User> users = DataManager.getInstance().getDao().getUsers(0, 2, "score", true, null);
        Assert.assertEquals(2, users.size());
        Assert.assertEquals(Long.valueOf(2), users.get(0).getId());
        Assert.assertEquals(Long.valueOf(1), users.get(1).getId());
    }

    /**
     * @see JPADAO#getUsers(int,int,String,boolean,Map)
     * @verifies filter results correctly
     */
    @Test
    public void getUsers_shouldFilterResultsCorrectly() throws Exception {
        Map<String, String> filterMap = new HashMap<>();
        filterMap.put("email", "1@users.org");
        List<User> ret = DataManager.getInstance().getDao().getUsers(0, 2, null, true, filterMap);
        Assert.assertEquals(1, ret.size());
        Assert.assertEquals("1@users.org", ret.get(0).getEmail());
    }

    /**
     * @see JPADAO#getSearches(User,int,int,String,boolean,Map)
     * @verifies sort results correctly
     */
    @Test
    public void getSearches_shouldSortResultsCorrectly() throws Exception {
        List<Search> ret = DataManager.getInstance().getDao().getSearches(null, 0, 10, "name", true, null);
        Assert.assertEquals(3, ret.size());
        Assert.assertEquals(Long.valueOf(3), ret.get(0).getId());
        Assert.assertEquals(Long.valueOf(2), ret.get(1).getId());
        Assert.assertEquals(Long.valueOf(1), ret.get(2).getId());
    }

    /**
     * @see JPADAO#getSearchCount(User,Map)
     * @verifies filter results correctly
     */
    @Test
    public void getSearchCount_shouldFilterResultsCorrectly() throws Exception {
        Map<String, String> filterMap = new HashMap<>();
        filterMap.put("newHitsNotification", "true");
        Assert.assertEquals(2, DataManager.getInstance().getDao().getSearchCount(null, filterMap));
    }

    /**
     * @see JPADAO#getSearches(User,int,int,String,boolean,Map)
     * @verifies filter results correctly
     */
    @Test
    public void getSearches_shouldFilterResultsCorrectly() throws Exception {
        Map<String, String> filterMap = new HashMap<>();
        filterMap.put("query", "y");
        filterMap.put("name", "search 1");
        List<Search> ret = DataManager.getInstance().getDao().getSearches(DataManager.getInstance().getDao().getUser(1), 0, 2, null, true, filterMap);
        Assert.assertEquals(1, ret.size());
        Assert.assertEquals("search 1", ret.get(0).getName());
    }

    /**
     * @see JPADAO#getRoles(int,int,String,boolean,Map)
     * @verifies sort results correctly
     */
    @Test
    public void getRoles_shouldSortResultsCorrectly() throws Exception {
        List<Role> ret = DataManager.getInstance().getDao().getRoles(0, 2, "name", true, null);
        Assert.assertEquals(2, ret.size());
        Assert.assertEquals(Long.valueOf(2), ret.get(0).getId());
        Assert.assertEquals(Long.valueOf(1), ret.get(1).getId());
    }

    /**
     * @see JPADAO#getRoles(int,int,String,boolean,Map)
     * @verifies filter results correctly
     */
    @Test
    public void getRoles_shouldFilterResultsCorrectly() throws Exception {
        Map<String, String> filterMap = new HashMap<>();
        filterMap.put("name", "role 2 name");
        filterMap.put("description", "unused");
        List<Role> ret = DataManager.getInstance().getDao().getRoles(0, 2, null, true, filterMap);
        Assert.assertEquals(1, ret.size());
        Assert.assertEquals("role 2 name", ret.get(0).getName());
    }

    /**
     * @see JPADAO#getLicenseTypes(int,int,String,boolean,Map)
     * @verifies sort results correctly
     */
    @Test
    public void getLicenseTypes_shouldSortResultsCorrectly() throws Exception {
        List<LicenseType> ret = DataManager.getInstance().getDao().getLicenseTypes(0, 2, "name", true, null);
        Assert.assertEquals(2, ret.size());
        Assert.assertEquals(Long.valueOf(6), ret.get(0).getId());
        Assert.assertEquals(Long.valueOf(4), ret.get(1).getId());
    }

    /**
     * @see JPADAO#getLicenseTypes(int,int,String,boolean,Map)
     * @verifies filter results correctly
     */
    @Test
    public void getLicenseTypes_shouldFilterResultsCorrectly() throws Exception {
        Map<String, String> filterMap = new HashMap<>();
        filterMap.put("name", "license type 2 name");
        filterMap.put("description", "unused");
        List<LicenseType> ret = DataManager.getInstance().getDao().getLicenseTypes(0, 2, null, true, filterMap);
        Assert.assertEquals(1, ret.size());
        Assert.assertEquals("license type 2 name", ret.get(0).getName());
    }

    /**
     * @see JPADAO#getLicenses(LicenseType)
     * @verifies return correct values
     */
    @Test
    public void getLicenses_shouldReturnCorrectValues() throws Exception {
        LicenseType licenseType = DataManager.getInstance().getDao().getLicenseType(1);
        Assert.assertNotNull(licenseType);
        List<License> result = DataManager.getInstance().getDao().getLicenses(licenseType);
        Assert.assertEquals(2, result.size());
        Assert.assertEquals(Long.valueOf(1), result.get(0).getId());
        Assert.assertEquals(Long.valueOf(2), result.get(1).getId());
    }

    /**
     * @see JPADAO#getLicenseCount(LicenseType)
     * @verifies return correct value
     */
    @Test
    public void getLicenseCount_shouldReturnCorrectValue() throws Exception {
        LicenseType licenseType = DataManager.getInstance().getDao().getLicenseType(1);
        Assert.assertNotNull(licenseType);
        Assert.assertEquals(2, DataManager.getInstance().getDao().getLicenseCount(licenseType));
    }

    /**
     * @see JPADAO#getIpRanges(int,int,String,boolean,Map)
     * @verifies sort results correctly
     */
    @Test
    public void getIpRanges_shouldSortResultsCorrectly() throws Exception {
        List<IpRange> ret = DataManager.getInstance().getDao().getIpRanges(0, 2, "name", true, null);
        Assert.assertEquals(2, ret.size());
        Assert.assertEquals(Long.valueOf(2), ret.get(0).getId());
        Assert.assertEquals(Long.valueOf(1), ret.get(1).getId());
    }

    /**
     * @see JPADAO#getIpRanges(int,int,String,boolean,Map)
     * @verifies filter results correctly
     */
    @Test
    public void getIpRanges_shouldFilterResultsCorrectly() throws Exception {
        Map<String, String> filterMap = new HashMap<>();
        filterMap.put("name", "localhost");
        filterMap.put("description", "2 desc");
        List<IpRange> ret = DataManager.getInstance().getDao().getIpRanges(0, 2, null, true, filterMap);
        Assert.assertEquals(1, ret.size());
        Assert.assertEquals("localhost2", ret.get(0).getName());
    }

    /**
     * @see JPADAO#getAllCMSMediaItems()
     * @verifies return all items
     */
    @Test
    public void getAllCMSMediaItems_shouldReturnAllItems() throws Exception {
        Assert.assertEquals(4, DataManager.getInstance().getDao().getAllCMSMediaItems().size());
    }

    /**
     * @see JPADAO#getCMSMediaItem(long)
     * @verifies return correct item
     */
    @Test
    public void getCMSMediaItem_shouldReturnCorrectItem() throws Exception {
        CMSMediaItem item = DataManager.getInstance().getDao().getCMSMediaItem(1);
        Assert.assertNotNull(item);
        Assert.assertEquals(Long.valueOf(1), item.getId());
        Assert.assertEquals("image1.jpg", item.getFileName());
        Assert.assertEquals(2, item.getMetadata().size());
        Assert.assertEquals("de", item.getMetadata().get(0).getLanguage());
        Assert.assertEquals("Bild 1", item.getMetadata().get(0).getName());
        Assert.assertEquals("Beschreibung 1", item.getMetadata().get(0).getDescription());
        Assert.assertEquals("en", item.getMetadata().get(1).getLanguage());
        Assert.assertEquals("Image 1", item.getMetadata().get(1).getName());
        Assert.assertEquals("Description 1", item.getMetadata().get(1).getDescription());
    }

    /**
     * @see JPADAO#addCMSMediaItem(CMSMediaItem)
     * @verifies add item correctly
     */
    @Test
    public void addCMSMediaItem_shouldAddItemCorrectly() throws Exception {
        Assert.assertEquals(4, DataManager.getInstance().getDao().getAllCMSMediaItems().size());
        CMSMediaItem item = new CMSMediaItem();
        item.setFileName("image5.jpg");
        CMSMediaItemMetadata md = new CMSMediaItemMetadata();
        md.setLanguage("eu");
        md.setName("Ongi etorriak");
        md.setDescription("bla");
        item.getMetadata().add(md);
        Assert.assertTrue(DataManager.getInstance().getDao().addCMSMediaItem(item));

        Assert.assertEquals(5, DataManager.getInstance().getDao().getAllCMSMediaItems().size());
        Assert.assertNotNull(item.getId());

        CMSMediaItem item2 = DataManager.getInstance().getDao().getCMSMediaItem(item.getId());
        Assert.assertNotNull(item2);
        Assert.assertEquals(item, item2);
        Assert.assertEquals(item.getFileName(), item2.getFileName());
        Assert.assertEquals(1, item2.getMetadata().size());
        Assert.assertEquals(md, item2.getMetadata().get(0));
        Assert.assertEquals(md.getLanguage(), item2.getMetadata().get(0).getLanguage());
        Assert.assertEquals(md.getName(), item2.getMetadata().get(0).getName());
        Assert.assertEquals(md.getDescription(), item2.getMetadata().get(0).getDescription());
    }

    /**
     * @see JPADAO#updateCMSMediaItem(CMSMediaItem)
     * @verifies update item correctly
     */
    @Test
    public void updateCMSMediaItem_shouldUpdateItemCorrectly() throws Exception {
        CMSMediaItem item = DataManager.getInstance().getDao().getCMSMediaItem(1);
        Assert.assertNotNull(item);
        Assert.assertEquals(2, item.getMetadata().size());
        item.setFileName("image_new.jpg");
        item.getMetadata().remove(item.getMetadata().get(0));
        Assert.assertTrue(DataManager.getInstance().getDao().updateCMSMediaItem(item));

        Assert.assertEquals(4, DataManager.getInstance().getDao().getAllCMSMediaItems().size());
        CMSMediaItem item2 = DataManager.getInstance().getDao().getCMSMediaItem(1);
        Assert.assertNotNull(item2);
        Assert.assertEquals(item, item2);
        Assert.assertEquals(item.getFileName(), item2.getFileName());
        Assert.assertEquals(1, item2.getMetadata().size());
    }

    /**
     * @see JPADAO#deleteCMSMediaItem(CMSMediaItem)
     * @verifies delete item correctly
     */
    @Test
    public void deleteCMSMediaItem_shouldDeleteItemCorrectly() throws Exception {
        CMSMediaItem item = DataManager.getInstance().getDao().getCMSMediaItem(2);
        Assert.assertNotNull(item);
        Assert.assertTrue(DataManager.getInstance().getDao().deleteCMSMediaItem(item));
        Assert.assertEquals(3, DataManager.getInstance().getDao().getAllCMSMediaItems().size());
        Assert.assertNull(DataManager.getInstance().getDao().getCMSMediaItem(2));
    }

    /**
     * @see JPADAO#deleteCMSMediaItem(CMSMediaItem)
     * @verifies not delete referenced items
     */
    @Test
    public void deleteCMSMediaItem_shouldNotDeleteReferencedItems() throws Exception {
        CMSMediaItem item = DataManager.getInstance().getDao().getCMSMediaItem(1);
        Assert.assertNotNull(item);
        Assert.assertFalse(DataManager.getInstance().getDao().deleteCMSMediaItem(item));
        Assert.assertEquals(4, DataManager.getInstance().getDao().getAllCMSMediaItems().size());
        Assert.assertNotNull(DataManager.getInstance().getDao().getCMSMediaItem(1));
    }

    /**
     * @see JPADAO#getAllCMSPages()
     * @verifies return all pages
     */
    @Test
    public void getAllCMSPages_shouldReturnAllPages() throws Exception {
        Assert.assertEquals(3, DataManager.getInstance().getDao().getAllCMSPages().size());
    }

    /**
     * @see JPADAO#getCMSPageCount(Map)
     * @verifies return correct count
     */
    @Test
    public void getCMSPageCount_shouldReturnCorrectCount() throws Exception {
        Assert.assertEquals(3L, DataManager.getInstance().getDao().getCMSPageCount(null, null, null, null));
    }

    /**
     * @see JPADAO#getCMSPagesByClassification(String)
     * @verifies return all pages with given classification
     */
    @Test
    public void getCMSPagesByClassification_shouldReturnAllPagesWithGivenClassification() throws Exception {
        CMSCategory news = DataManager.getInstance().getDao().getCategoryByName("news");
        Assert.assertEquals(2, DataManager.getInstance().getDao().getCMSPagesByCategory(news).size());
    }

    /**
     * @see JPADAO#getCMSPagesForRecord(String)
     * @verifies return all pages with the given related pi
     */
    @Test
    public void getCMSPagesForRecord_shouldReturnAllPagesWithTheGivenRelatedPi() throws Exception {
        CMSCategory c = DataManager.getInstance().getDao().getCategoryByName(CMSPage.CLASSIFICATION_OVERVIEWPAGE);
        Assert.assertEquals(1, DataManager.getInstance().getDao().getCMSPagesForRecord("PI_1", c).size());
    }

    /**
     * @see JPADAO#getCMSPagesWithRelatedPi(int,int,Date,Date)
     * @verifies return correct rows
     */
    @Test
    public void getCMSPagesWithRelatedPi_shouldReturnCorrectRows() throws Exception {
        Assert.assertEquals(1,
                DataManager.getInstance()
                        .getDao()
                        .getCMSPagesWithRelatedPi(0, 100, LocalDateTime.of(2015, 1, 1, 0, 0), LocalDateTime.of(2015, 12, 31, 0, 0),
                                Arrays.asList("template_simple", "template_two"))
                        .size());
        // Wrong template
        Assert.assertEquals(0,
                DataManager.getInstance()
                        .getDao()
                        .getCMSPagesWithRelatedPi(0, 100, LocalDateTime.of(2015, 1, 1, 0, 0), LocalDateTime.of(2015, 12, 31, 0, 0),
                                Collections.singletonList("wrong_tempalte"))
                        .size());
        // Wrong date range
        Assert.assertEquals(0,
                DataManager.getInstance()
                        .getDao()
                        .getCMSPagesWithRelatedPi(0, 100, LocalDateTime.of(2016, 1, 1, 0, 0), LocalDateTime.of(2016, 12, 31, 0, 0),
                                Collections.singletonList("template_simple"))
                        .size());
    }

    /**
     * @see JPADAO#isCMSPagesForRecordHaveUpdates(String,CMSCategory,Date,Date)
     * @verifies return correct value
     */
    @Test
    public void isCMSPagesForRecordHaveUpdates_shouldReturnCorrectValue() throws Exception {
        Assert.assertTrue(DataManager.getInstance()
                .getDao()
                .isCMSPagesForRecordHaveUpdates("PI_1", null, LocalDateTime.of(2015, 1, 1, 0, 0), LocalDateTime.of(2015, 12, 31, 0, 0)));
        Assert.assertFalse(DataManager.getInstance()
                .getDao()
                .isCMSPagesForRecordHaveUpdates("PI_1", null, LocalDateTime.of(2016, 1, 1, 0, 0), LocalDateTime.of(2016, 12, 31, 0, 0)));
        Assert.assertFalse(DataManager.getInstance().getDao().isCMSPagesForRecordHaveUpdates("PI_2", null, null, null));
    }

    /**
     * @see JPADAO#getCMSPageWithRelatedPiCount(Date,Date)
     * @verifies return correct count
     */
    @Test
    public void getCMSPageWithRelatedPiCount_shouldReturnCorrectCount() throws Exception {
        Assert.assertEquals(1,
                DataManager.getInstance()
                        .getDao()
                        .getCMSPageWithRelatedPiCount(LocalDateTime.of(2015, 1, 1, 0, 0), LocalDateTime.of(2015, 12, 31, 0, 0),
                                Arrays.asList("template_simple", "template_two")));
        // Wrong template
        Assert.assertEquals(0,
                DataManager.getInstance()
                        .getDao()
                        .getCMSPageWithRelatedPiCount(LocalDateTime.of(2015, 1, 1, 0, 0), LocalDateTime.of(2015, 12, 31, 0, 0),
                                Collections.singletonList("wrong_template")));
        // Wrong date range
        Assert.assertEquals(0,
                DataManager.getInstance()
                        .getDao()
                        .getCMSPageWithRelatedPiCount(LocalDateTime.of(2016, 1, 1, 0, 0), LocalDateTime.of(2016, 12, 31, 0, 0),
                                Collections.singletonList("template_simple")));
    }

    /**
     * @see JPADAO#getCMSPage(long)
     * @verifies return correct page
     */
    @Test
    public void getCMSPage_shouldReturnCorrectPage() throws Exception {
        CMSPage page = DataManager.getInstance().getDao().getCMSPage(1);
        Assert.assertNotNull(page);
        Assert.assertEquals(Long.valueOf(1), page.getId());
        Assert.assertEquals("template_simple", page.getTemplateId());
        Assert.assertNotNull(page.getDateCreated());

        Assert.assertEquals(2, page.getLanguageVersions().size());
        Assert.assertEquals("de", page.getLanguageVersions().get(0).getLanguage());
        Assert.assertEquals(CMSPageStatus.FINISHED, page.getLanguageVersions().get(0).getStatus());
        Assert.assertEquals("Titel 1", page.getLanguageVersions().get(0).getTitle());
        Assert.assertEquals("Menütitel 1", page.getLanguageVersions().get(0).getMenuTitle());
        boolean lv1found = false;
        for (CMSPageLanguageVersion lv : page.getLanguageVersions()) {
            if (lv.getId() != null && lv.getId() == 1) {
                lv1found = true;
                //				Assert.assertEquals(3, page.getLanguageVersions().get(1).getContentItems().size());
            }
        }
        Assert.assertTrue(lv1found);
        Assert.assertEquals("C1", page.getLanguageVersions().get(0).getContentItems().get(0).getItemId());
        Assert.assertEquals(CMSContentItemType.HTML, page.getLanguageVersions().get(0).getContentItems().get(0).getType());
    }

    /**
     * @see JPADAO#addCMSPage(CMSPage)
     * @verifies add page correctly
     */
    @Test
    public void addCMSPage_shouldAddPageCorrectly() throws Exception {
        CMSPage page = new CMSPage();
        page.setTemplateId("template_id");
        page.setDateCreated(LocalDateTime.now());
        page.setPublished(true);
        page.setUseDefaultSidebar(false);

        CMSCategory cClass = DataManager.getInstance().getDao().getCategoryByName("class");
        page.getCategories().add(cClass);

        CMSPageLanguageVersion version = new CMSPageLanguageVersion();
        version.setLanguage("en");
        version.setOwnerPage(page);
        version.setTitle("title");
        version.setMenuTitle("menutitle");
        version.setStatus(CMSPageStatus.REVIEW_PENDING);
        page.getLanguageVersions().add(version);

        CMSContentItem item = new CMSContentItem();
        item.setOwnerPageLanguageVersion(version);
        item.setItemId("I1");
        item.setType(CMSContentItemType.SOLRQUERY);
        item.setElementsPerPage(3);
        item.setSolrQuery("PI:PPN517154005");
        item.setSolrSortFields("SORT_TITLE,DATECREATED");
        version.getContentItems().add(item);

        CMSCategory news = DataManager.getInstance().getDao().getCategoryByName("news");
        CMSCategory other = DataManager.getInstance().getDao().getCategoryByName("other");
        item.addCategory(news);
        item.addCategory(other);

        // TODO add sidebar elements

        Assert.assertTrue(DataManager.getInstance().getDao().addCMSPage(page));
        Assert.assertNotNull(page.getId());

        Assert.assertEquals(4, DataManager.getInstance().getDao().getAllCMSPages().size());
        CMSPage page2 = DataManager.getInstance().getDao().getCMSPage(page.getId());
        Assert.assertNotNull(page2);
        Assert.assertEquals(page.getTemplateId(), page2.getTemplateId());
        Assert.assertEquals(page.getDateCreated(), page2.getDateCreated());
        Assert.assertEquals(1, page2.getCategories().size());
        Assert.assertEquals(cClass, page2.getCategories().get(0));
        Assert.assertEquals(1, page.getLanguageVersions().size());
        Assert.assertEquals(version.getLanguage(), page.getLanguageVersions().get(0).getLanguage());
        Assert.assertEquals(version.getTitle(), page.getLanguageVersions().get(0).getTitle());
        Assert.assertEquals(version.getMenuTitle(), page.getLanguageVersions().get(0).getMenuTitle());
        Assert.assertEquals(version.getStatus(), page.getLanguageVersions().get(0).getStatus());
        Assert.assertEquals(1, page.getLanguageVersions().get(0).getContentItems().size());
        Assert.assertEquals(item.getItemId(), page.getLanguageVersions().get(0).getContentItems().get(0).getItemId());
        Assert.assertEquals(item.getType(), page.getLanguageVersions().get(0).getContentItems().get(0).getType());
        Assert.assertEquals(item.getElementsPerPage(), page.getLanguageVersions().get(0).getContentItems().get(0).getElementsPerPage());
        Assert.assertEquals(item.getSolrQuery(), page.getLanguageVersions().get(0).getContentItems().get(0).getSolrQuery());
        Assert.assertEquals(item.getSolrSortFields(), page.getLanguageVersions().get(0).getContentItems().get(0).getSolrSortFields());
        Assert.assertEquals(2, item.getCategories().size());
        Assert.assertTrue(item.getCategories().contains(news));
    }

    /**
     * @see JPADAO#updateCMSPage(CMSPage)
     * @verifies update page correctly
     */
    @Test
    public void updateCMSPage_shouldUpdatePageCorrectly() throws Exception {
        CMSPage page = DataManager.getInstance().getDao().getCMSPage(1);
        page.createMissingLanguageVersions(Arrays.asList(new Locale[] { Locale.ENGLISH, Locale.GERMAN, Locale.FRENCH }));
        Assert.assertNotNull(page);
        page.getLanguageVersion("de").setTitle("Deutscher Titel");
        page.getLanguageVersion("en").setTitle("English title");
        page.getLanguageVersion("fr").setTitle("Titre français");
        page.getLanguageVersions().remove(0);
        page.getProperty("TEST_PROPERTY").setValue("true");

        CMSCategory cClass = DataManager.getInstance().getDao().getCategoryByName("class");
        page.getCategories().add(cClass);

        LocalDateTime now = LocalDateTime.now();
        page.setDateUpdated(now);
        Assert.assertTrue(DataManager.getInstance().getDao().updateCMSPage(page));

        CMSPage page2 = DataManager.getInstance().getDao().getCMSPage(1);
        Assert.assertNotNull(page2);
        Assert.assertEquals(page.getDateUpdated(), page2.getDateUpdated());
        Assert.assertEquals("English title", page2.getLanguageVersion("en").getTitle());
        Assert.assertEquals("Titre français", page2.getLanguageVersion("fr").getTitle());
        Assert.assertEquals(2, page2.getLanguageVersions().size());
        Assert.assertEquals(3, page2.getCategories().size());
        Assert.assertTrue(page.getCategories().contains(cClass));
        Assert.assertEquals(now, page2.getDateUpdated());
        Assert.assertTrue(page2.getProperty("TEST_PROPERTY").getBooleanValue());

        page.getLanguageVersion("fr").setTitle("");
        page.removeCategory(cClass);
        Assert.assertTrue(DataManager.getInstance().getDao().updateCMSPage(page));
        Assert.assertEquals("", page.getLanguageVersion("fr").getTitle());
        Assert.assertEquals(2, page.getCategories().size(), 0);
        Assert.assertFalse(page.getCategories().contains(cClass));
    }

    /**
     * @see JPADAO#deleteCMSPage(CMSPage)
     * @verifies delete page correctly
     */
    @Test
    public void deleteCMSPage_shouldDeletePageCorrectly() throws Exception {
        Assert.assertEquals(3, DataManager.getInstance().getDao().getAllCMSPages().size());
        CMSPage page = DataManager.getInstance().getDao().getCMSPage(1);
        Assert.assertNotNull(page);
        Assert.assertTrue(DataManager.getInstance().getDao().deleteCMSPage(page));
        Assert.assertEquals(2, DataManager.getInstance().getDao().getAllCMSPages().size());
        Assert.assertNull(DataManager.getInstance().getDao().getCMSPage(1));
    }

    /**
     * @see JPADAO#getAllTopCMSNavigationItems()
     * @verifies return all top items
     */
    @Test
    public void getAllTopCMSNavigationItems_shouldReturnAllTopItems() throws Exception {
        List<CMSNavigationItem> items = DataManager.getInstance().getDao().getAllTopCMSNavigationItems();
        Assert.assertEquals(2, items.size());
        Collections.sort(items);
        Assert.assertEquals(Long.valueOf(1), items.get(0).getId());
        Assert.assertEquals(Long.valueOf(4), items.get(1).getId());
    }

    /**
     * @see JPADAO#getCMSNavigationItem(long)
     * @verifies return correct item and child items
     */
    @Test
    public void getCMSNavigationItem_shouldReturnCorrectItemAndChildItems() throws Exception {
        CMSNavigationItem item = DataManager.getInstance().getDao().getCMSNavigationItem(1);
        Assert.assertNotNull(item);
        Assert.assertEquals(Long.valueOf(1), item.getId());
        Assert.assertEquals("item 1", item.getItemLabel());
        Assert.assertEquals("url 1", item.getPageUrl());
        Assert.assertEquals(Integer.valueOf(1), item.getOrder());
        Assert.assertNull(item.getParentItem());
        Assert.assertEquals(2, item.getChildItems().size());
        Collections.sort(item.getChildItems());
        Assert.assertEquals(Long.valueOf(2), item.getChildItems().get(0).getId());
        Assert.assertEquals(Long.valueOf(3), item.getChildItems().get(1).getId());
        Assert.assertEquals(Integer.valueOf(1), item.getChildItems().get(0).getOrder());
        Assert.assertEquals(Integer.valueOf(2), item.getChildItems().get(1).getOrder());
    }

    /**
     * @see JPADAO#addCMSNavigationItem(CMSNavigationItem)
     * @verifies add item and child items correctly
     */
    @Test
    public void addCMSNavigationItem_shouldAddItemAndChildItemsCorrectly() throws Exception {
        Assert.assertEquals(2, DataManager.getInstance().getDao().getAllTopCMSNavigationItems().size());
        CMSNavigationItem item = new CMSNavigationItem();
        item.setItemLabel("new item");
        item.setPageUrl("url");
        item.setOrder(3);
        CMSNavigationItem childItem = new CMSNavigationItem();
        childItem.setItemLabel("child item");
        childItem.setPageUrl("child url");
        childItem.setParentItem(item); // this also adds the child item to the parent
        childItem.setOrder(1);

        Assert.assertTrue(DataManager.getInstance().getDao().addCMSNavigationItem(item));
        Assert.assertEquals(3, DataManager.getInstance().getDao().getAllTopCMSNavigationItems().size());
        Assert.assertNotNull(item.getId());
        Assert.assertNotNull(childItem.getId());

        CMSNavigationItem item2 = DataManager.getInstance().getDao().getCMSNavigationItem(item.getId());
        Assert.assertNotNull(item2);
        Assert.assertEquals(item.getId(), item2.getId());
        Assert.assertEquals(item.getChildItems().size(), item2.getChildItems().size());
        Assert.assertEquals(childItem.getId(), item2.getChildItems().get(0).getId());
    }

    /**
     * @see JPADAO#updateCMSNavigationItem(CMSNavigationItem)
     * @verifies update item and child items correctly
     */
    @Test
    public void updateCMSNavigationItem_shouldUpdateItemAndChildItemsCorrectly() throws Exception {
        Assert.assertEquals(2, DataManager.getInstance().getDao().getAllTopCMSNavigationItems().size());
        CMSNavigationItem item = DataManager.getInstance().getDao().getCMSNavigationItem(1);
        Assert.assertNotNull(item);
        item.setPageUrl("new url");
        item.getChildItems().get(0).setPageUrl("new child url");

        Assert.assertTrue(DataManager.getInstance().getDao().updateCMSNavigationItem(item));
        Assert.assertEquals(2, DataManager.getInstance().getDao().getAllTopCMSNavigationItems().size());

        CMSNavigationItem item2 = DataManager.getInstance().getDao().getCMSNavigationItem(item.getId());
        Assert.assertNotNull(item2);
        Assert.assertEquals(item.getChildItems().size(), item2.getChildItems().size());
        Assert.assertEquals(item.getPageUrl(), item2.getPageUrl());
        Assert.assertEquals(item.getChildItems().get(0).getPageUrl(), item2.getChildItems().get(0).getPageUrl());
    }

    /**
     * @see JPADAO#deleteCMSNavigationItem(CMSNavigationItem)
     * @verifies delete item and child items correctly
     */
    @Test
    public void deleteCMSNavigationItem_shouldDeleteItemAndChildItemsCorrectly() throws Exception {
        Assert.assertEquals(2, DataManager.getInstance().getDao().getAllTopCMSNavigationItems().size());
        CMSNavigationItem item = DataManager.getInstance().getDao().getCMSNavigationItem(1);
        Assert.assertNotNull(item);
        Assert.assertTrue(DataManager.getInstance().getDao().deleteCMSNavigationItem(item));
        Assert.assertEquals(1, DataManager.getInstance().getDao().getAllTopCMSNavigationItems().size());
        Assert.assertNull(DataManager.getInstance().getDao().getCMSNavigationItem(1));
        Assert.assertNull(DataManager.getInstance().getDao().getCMSNavigationItem(2));
        Assert.assertNull(DataManager.getInstance().getDao().getCMSNavigationItem(3));
    }

    /**
     * @see JPADAO#updateUserGroup(UserGroup)
     * @verifies set id on new license
     */
    @Test
    public void updateUserGroup_shouldSetIdOnNewLicense() throws Exception {
        UserGroup userGroup = DataManager.getInstance().getDao().getUserGroup(1);
        Assert.assertNotNull(userGroup);
        LicenseType licenseType = DataManager.getInstance().getDao().getLicenseType(1);
        Assert.assertNotNull(licenseType);
        License license = new License();
        license.setDescription("xxx");
        license.setLicenseType(licenseType);
        userGroup.addLicense(license);
        Assert.assertTrue(DataManager.getInstance().getDao().updateUserGroup(userGroup));
        boolean licenseFound = false;
        for (License l : userGroup.getLicenses()) {
            if ("xxx".equals(l.getDescription())) {
                licenseFound = true;
                Assert.assertNotNull(l.getId());
            }
        }
        Assert.assertTrue(licenseFound);
    }

    /**
     * @see JPADAO#getUserCount()
     * @verifies return correct count
     */
    @Test
    public void getUserCount_shouldReturnCorrectCount() throws Exception {
        Assert.assertEquals(3L, DataManager.getInstance().getDao().getUserCount(null));
    }

    /**
     * Should return 2 results: user1 by its name and user 2 by its user group
     * 
     * @see JPADAO#getUserCount(Map)
     * @verifies filter correctly
     */
    @Test
    public void getUserCount_shouldFilterCorrectly() throws Exception {
        Map<String, String> filters = new HashMap<>();
        filters.put("filter", "1");
        Assert.assertEquals(2L, DataManager.getInstance().getDao().getUserCount(filters));
    }

    /**
     * @see JPADAO#getIpRangeCount()
     * @verifies return correct count
     */
    @Test
    public void getIpRangeCount_shouldReturnCorrectCount() throws Exception {
        Assert.assertEquals(2L, DataManager.getInstance().getDao().getIpRangeCount(null));
    }

    /**
     * @see JPADAO#getLicenseTypeCount()
     * @verifies return correct count
     */
    @Test
    public void getLicenseTypeCount_shouldReturnCorrectCount() throws Exception {
        Assert.assertEquals(NUM_LICENSE_TYPES - 1, DataManager.getInstance().getDao().getLicenseTypeCount(null));
    }

    /**
     * @see JPADAO#getRoleCount()
     * @verifies return correct count
     */
    @Test
    public void getRoleCount_shouldReturnCorrectCount() throws Exception {
        Assert.assertEquals(2L, DataManager.getInstance().getDao().getRoleCount(null));
    }

    /**
     * @see JPADAO#getUserGroupCount()
     * @verifies return correct count
     */
    @Test
    public void getUserGroupCount_shouldReturnCorrectCount() throws Exception {
        Assert.assertEquals(2L, DataManager.getInstance().getDao().getUserGroupCount(null));
    }

    /**
     * @see JPADAO#getAllDownloadJobs()
     * @verifies return all objects
     */
    @Test
    public void getAllDownloadJobs_shouldReturnAllObjects() throws Exception {
        Assert.assertEquals(2, DataManager.getInstance().getDao().getAllDownloadJobs().size());
    }

    /**
     * @see JPADAO#getDownloadJob(long)
     * @verifies return correct object
     */
    @Test
    public void getDownloadJob_shouldReturnCorrectObject() throws Exception {
        {
            DownloadJob job = DataManager.getInstance().getDao().getDownloadJob(1);
            Assert.assertNotNull(job);
            Assert.assertEquals(PDFDownloadJob.class, job.getClass());
            Assert.assertEquals(Long.valueOf(1), job.getId());
            Assert.assertEquals("PI_1", job.getPi());
            Assert.assertNull(job.getLogId());
            Assert.assertEquals(DownloadJob.generateDownloadJobId(job.getType(), job.getPi(), job.getLogId()), job.getIdentifier());
            Assert.assertEquals(3600, job.getTtl());
            Assert.assertEquals(JobStatus.WAITING, job.getStatus());
            Assert.assertEquals(1, job.getObservers().size());
            Assert.assertEquals("viewer@intranda.com", job.getObservers().get(0));
        }
        {
            DownloadJob job = DataManager.getInstance().getDao().getDownloadJob(2);
            Assert.assertNotNull(job);
            Assert.assertEquals(EPUBDownloadJob.class, job.getClass());
            Assert.assertEquals(DownloadJob.generateDownloadJobId(job.getType(), job.getPi(), job.getLogId()), job.getIdentifier());
        }
    }

    /**
     * @see JPADAO#getDownloadJobByIdentifier(String)
     * @verifies return correct object
     */
    @Test
    public void getDownloadJobByIdentifier_shouldReturnCorrectObject() throws Exception {
        DownloadJob job = DataManager.getInstance().getDao().getDownloadJobByIdentifier("0afb73c418262beb2c88dc40c95831b7");
        Assert.assertNotNull(job);
        Assert.assertEquals(PDFDownloadJob.class, job.getClass());
        Assert.assertEquals(Long.valueOf(1), job.getId());
        Assert.assertEquals("PI_1", job.getPi());
        Assert.assertNull(job.getLogId());
        Assert.assertEquals(PDFDownloadJob.generateDownloadJobId(job.getType(), job.getPi(), job.getLogId()), job.getIdentifier());
        Assert.assertEquals(3600, job.getTtl());
        Assert.assertEquals(JobStatus.WAITING, job.getStatus());
        Assert.assertEquals(1, job.getObservers().size());
        Assert.assertEquals("viewer@intranda.com", job.getObservers().get(0));
    }

    /**
     * @see JPADAO#getDownloadJobByMetadata(String,String,String)
     * @verifies return correct object
     */
    @Test
    public void getDownloadJobByMetadata_shouldReturnCorrectObject() throws Exception {
        {
            DownloadJob job = DataManager.getInstance().getDao().getDownloadJobByMetadata(PDFDownloadJob.TYPE, "PI_1", null);
            Assert.assertNotNull(job);
            Assert.assertEquals(PDFDownloadJob.class, job.getClass());
            Assert.assertEquals(Long.valueOf(1), job.getId());
        }
        {
            DownloadJob job = DataManager.getInstance().getDao().getDownloadJobByMetadata(EPUBDownloadJob.TYPE, "PI_1", "LOG_0001");
            Assert.assertNotNull(job);
            Assert.assertEquals(EPUBDownloadJob.class, job.getClass());
            Assert.assertEquals(Long.valueOf(2), job.getId());
        }
    }

    /**
     * @see JPADAO#addDownloadJob(DownloadJob)
     * @verifies add object correctly
     */
    @Test
    public void addDownloadJob_shouldAddObjectCorrectly() throws Exception {
        LocalDateTime now = LocalDateTime.now();
        PDFDownloadJob job = new PDFDownloadJob("PI_2", "LOG_0002", now, 3600);
        job.generateDownloadIdentifier();
        job.setStatus(JobStatus.WAITING);
        Assert.assertNotNull(job.getIdentifier());
        job.getObservers().add("a@b.com");

        Assert.assertEquals(2, DataManager.getInstance().getDao().getAllDownloadJobs().size());
        Assert.assertTrue(DataManager.getInstance().getDao().addDownloadJob(job));
        Assert.assertNotNull(job.getId());
        Assert.assertEquals(3, DataManager.getInstance().getDao().getAllDownloadJobs().size());

        DownloadJob job2 = DataManager.getInstance().getDao().getDownloadJob(job.getId());
        Assert.assertNotNull(job2);
        Assert.assertEquals(job.getId(), job2.getId());
        Assert.assertEquals(job.getPi(), job2.getPi());
        Assert.assertEquals(job.getLogId(), job2.getLogId());
        Assert.assertEquals(job.getIdentifier(), job2.getIdentifier());
        Assert.assertEquals(now, job2.getLastRequested());
        Assert.assertEquals(job.getTtl(), job2.getTtl());
        Assert.assertEquals(job.getStatus(), job2.getStatus());
    }

    /**
     * @see JPADAO#updateDownloadJob(DownloadJob)
     * @verifies update object correctly
     */
    @Test
    public void updateDownloadJob_shouldUpdateObjectCorrectly() throws Exception {
        Assert.assertEquals(2, DataManager.getInstance().getDao().getAllDownloadJobs().size());

        DownloadJob job = DataManager.getInstance().getDao().getDownloadJob(1);
        Assert.assertNotNull(job);
        LocalDateTime now = LocalDateTime.now();
        job.setLastRequested(now);
        job.setStatus(JobStatus.READY);
        job.getObservers().add("newobserver@example.com");

        Assert.assertTrue(DataManager.getInstance().getDao().updateDownloadJob(job));
        Assert.assertEquals("Too many observers after updateDownloadJob", 2, job.getObservers().size());
        List<DownloadJob> allJobs = DataManager.getInstance().getDao().getAllDownloadJobs();
        Assert.assertEquals(2, allJobs.size());
        Assert.assertEquals("Too many observers after getAllDownloadJobs", 2, job.getObservers().size());

        DownloadJob job2 = DataManager.getInstance().getDao().getDownloadJob(job.getId());
        Assert.assertNotNull(job2);
        Assert.assertEquals(job.getId(), job2.getId());
        Assert.assertEquals(now, job2.getLastRequested());
        Assert.assertEquals(JobStatus.READY, job2.getStatus());
        Assert.assertEquals(2, job2.getObservers().size());
        Assert.assertEquals("newobserver@example.com", job2.getObservers().get(1));
    }

    /**
     * @see JPADAO#deleteDownloadJob(DownloadJob)
     * @verifies delete object correctly
     */
    @Test
    public void deleteDownloadJob_shouldDeleteObjectCorrectly() throws Exception {
        DownloadJob job = DataManager.getInstance().getDao().getDownloadJob(1);
        Assert.assertNotNull(job);
        Assert.assertTrue(DataManager.getInstance().getDao().deleteDownloadJob(job));
        Assert.assertNull(DataManager.getInstance().getDao().getDownloadJob(1));
    }

    @Test
    public void getCMSPagesCount_shouldReturnCorrectCount() throws Exception {
        long numPages = DataManager.getInstance().getDao().getCMSPageCount(Collections.emptyMap(), null, null, null);
        Assert.assertEquals(3, numPages);
    }

    @Test
    public void getStaticPageForCMSPage_shouldReturnCorrectResult() throws Exception {
        List<CMSPage> cmsPages = DataManager.getInstance().getDao().getAllCMSPages();
        for (CMSPage page : cmsPages) {
            Optional<CMSStaticPage> staticPage = DataManager.getInstance().getDao().getStaticPageForCMSPage(page).stream().findFirst();
            if (page.getId().equals(1l)) {
                Assert.assertTrue(staticPage.isPresent());
                Assert.assertTrue(staticPage.get().getPageName().equals("index"));
                Assert.assertTrue(staticPage.get().getCmsPage().equals(page));
            } else {
                Assert.assertFalse(staticPage.isPresent());
            }
        }
    }

    @Test
    public void testCreateCMSPageFilter_createValidQueryWithAllParams() throws AccessDeniedException {

        List<String> categories = Arrays.asList(new String[] { "c1", "c2", "c3" });
        List<String> subThemes = Arrays.asList(new String[] { "s1" });
        List<String> templates = Arrays.asList(new String[] { "t1", "t2" });

        Map<String, String> params = new HashMap<>();

        String query = JPADAO.createCMSPageFilter(params, "p", templates, subThemes, categories);

        String shouldQuery = "(:tpl1 = p.templateId OR :tpl2 = p.templateId) AND (:thm1 = p.subThemeDiscriminatorValue) AND "
                + "(:cat1 IN (SELECT c.id FROM p.categories c) OR :cat2 IN (SELECT c.id FROM p.categories c) OR :cat3 IN (SELECT c.id FROM p.categories c))";
        Assert.assertEquals(shouldQuery, query);

        Assert.assertEquals("c1", params.get("cat1"));
        Assert.assertEquals("c2", params.get("cat2"));
        Assert.assertEquals("c3", params.get("cat3"));
        Assert.assertEquals("s1", params.get("thm1"));
        Assert.assertEquals("t1", params.get("tpl1"));
        Assert.assertEquals("t2", params.get("tpl2"));

    }

    @Test
    public void testCreateCMSPageFilter_createValidQueryWithTwoParams() throws AccessDeniedException {

        List<String> categories = Arrays.asList(new String[] { "c1", "c2", "c3" });
        List<String> subThemes = Arrays.asList(new String[] { "s1" });

        Map<String, String> params = new HashMap<>();

        String query = JPADAO.createCMSPageFilter(params, "p", null, subThemes, categories);

        String shouldQuery = "(:thm1 = p.subThemeDiscriminatorValue) AND "
                + "(:cat1 IN (SELECT c.id FROM p.categories c) OR :cat2 IN (SELECT c.id FROM p.categories c) OR :cat3 IN (SELECT c.id FROM p.categories c))";
        Assert.assertEquals(shouldQuery, query);

        Assert.assertEquals("c1", params.get("cat1"));
        Assert.assertEquals("c2", params.get("cat2"));
        Assert.assertEquals("c3", params.get("cat3"));
        Assert.assertEquals("s1", params.get("thm1"));
    }

    @Test
    public void testCreateCMSPageFilter_createValidQueryWithOneParam() throws AccessDeniedException {

        List<String> templates = Arrays.asList(new String[] { "t1", "t2" });

        Map<String, String> params = new HashMap<>();

        String query = JPADAO.createCMSPageFilter(params, "p", templates, null, null);

        String shouldQuery = "(:tpl1 = p.templateId OR :tpl2 = p.templateId)";
        Assert.assertEquals(shouldQuery, query);

        Assert.assertEquals("t1", params.get("tpl1"));
        Assert.assertEquals("t2", params.get("tpl2"));
    }

    /**
     * @see JPADAO#getAllCampaigns()
     * @verifies return all campaigns
     */
    @Test
    public void getAllCampaigns_shouldReturnAllCampaigns() throws Exception {
        Assert.assertEquals(2, DataManager.getInstance().getDao().getAllCampaigns().size());
    }

    /**
     * @see JPADAO#getCampaigns(int,int,String,boolean,Map)
     * @verifies filter campaigns correctly
     */
    @Test
    public void getCampaigns_shouldFilterCampaignsCorrectly() throws Exception {
        Assert.assertEquals(2, DataManager.getInstance().getDao().getCampaigns(0, 10, null, false, null).size());
        Assert.assertEquals(1,
                DataManager.getInstance().getDao().getCampaigns(0, 10, null, false, Collections.singletonMap("visibility", "PUBLIC")).size());
    }

    /**
     * @see JPADAO#getCampaignCount(Map)
     * @verifies count correctly
     */
    @Test
    public void getCampaignCount_shouldCountCorrectly() throws Exception {
        Assert.assertEquals(2, DataManager.getInstance().getDao().getCampaignCount(null));
        Assert.assertEquals(1, DataManager.getInstance().getDao().getCampaignCount(Collections.singletonMap("visibility", "PUBLIC")));
    }

    /**
     * @see JPADAO#getCampaign(Long)
     * @verifies return correct campaign
     */
    @Test
    public void getCampaign_shouldReturnCorrectCampaign() throws Exception {
        Campaign campaign = DataManager.getInstance().getDao().getCampaign(1L);
        Assert.assertNotNull(campaign);
        campaign.setSelectedLocale(Locale.ENGLISH);
        Assert.assertEquals(Long.valueOf(1), campaign.getId());
        Assert.assertEquals(CampaignVisibility.PUBLIC, campaign.getVisibility());
        Assert.assertEquals("+DC:varia", campaign.getSolrQuery());
        Assert.assertEquals("English title", campaign.getTitle());

        Assert.assertEquals(2, campaign.getQuestions().size());
        Assert.assertEquals("English text", campaign.getQuestions().get(0).getText().getText(Locale.ENGLISH));

        Assert.assertEquals(4, campaign.getStatistics().size());
        Assert.assertNotNull(campaign.getStatistics().get("PI_1"));
        Assert.assertNotNull(campaign.getStatistics().get("PI_2"));
        Assert.assertNotNull(campaign.getStatistics().get("PI_3"));
        Assert.assertNotNull(campaign.getStatistics().get("PI_4"));
    }

    @Test
    public void testLoadCampaignWithLogMessage() throws Exception {
        Campaign campaign = DataManager.getInstance().getDao().getCampaign(1L);
        Assert.assertNotNull(campaign);
        Assert.assertEquals(1, campaign.getLogMessages().size());

        CampaignLogMessage message = campaign.getLogMessages().get(0);
        Assert.assertEquals("Eine Nachricht im Log", message.getMessage());
        Assert.assertEquals(new Long(1), message.getCreatorId());
        Assert.assertEquals("PI_1", message.getPi());
        Assert.assertEquals(campaign, message.getCampaign());
    }

    @Test
    public void testCampaignUpdate() throws DAOException {
        Campaign campaign = new Campaign();
        campaign.setTitle("Test titel");
        campaign.setId(2L);
        campaign.setSolrQuery("*:*");
        campaign.setDateCreated(LocalDateTime.now());

        Campaign campaign2 = DataManager.getInstance().getDao().getCampaign(2L);

        Assert.assertTrue(DataManager.getInstance().getDao().updateCampaign(campaign));
        campaign = DataManager.getInstance().getDao().getCampaign(2L);
        Assert.assertEquals("Test titel", campaign.getTitle());
    }

    @Test
    public void testUpdateCampaignWithLogMessage() throws Exception {
        Campaign campaign = DataManager.getInstance().getDao().getCampaign(2L);
        Assert.assertNotNull(campaign);

        LogMessage message = new LogMessage("Test", 1l, LocalDateTime.now(), null);
        campaign.addLogMessage(message, "PI_10");
        Assert.assertEquals("Test", campaign.getLogMessages().get(0).getMessage());

        DataManager.getInstance().getDao().updateCampaign(campaign);
        campaign = DataManager.getInstance().getDao().getCampaign(2L);
        Assert.assertEquals("Test", campaign.getLogMessages().get(0).getMessage());

    }

    /**
     * @see JPADAO#getQuestion(Long)
     * @verifies return correct row
     */
    @Test
    public void getQuestion_shouldReturnCorrectRow() throws Exception {
        Question q = DataManager.getInstance().getDao().getQuestion(1L);
        Assert.assertNotNull(q);
        Assert.assertEquals(Long.valueOf(1), q.getId());
        Assert.assertEquals(Long.valueOf(1), q.getOwner().getId());
        Assert.assertEquals("English text", q.getText().getText(Locale.ENGLISH));
        Assert.assertEquals(QuestionType.PLAINTEXT, q.getQuestionType());
        Assert.assertEquals(TargetSelector.RECTANGLE, q.getTargetSelector());
        Assert.assertEquals(0, q.getTargetFrequency());
    }

    /**
     * @see JPADAO#getCampaignStatisticsForRecord(String,CampaignRecordStatus)
     * @verifies return correct rows
     */
    @Test
    public void getCampaignStatisticsForRecord_shouldReturnCorrectRows() throws Exception {
        Assert.assertEquals(1, DataManager.getInstance().getDao().getCampaignStatisticsForRecord("PI_1", CampaignRecordStatus.FINISHED).size());
    }

    /**
     * @see JPADAO#getAnnotation(Long)
     * @verifies return correct row
     */
    @Test
    public void getAnnotation_shouldReturnCorrectRow() throws Exception {
        PersistentAnnotation annotation = DataManager.getInstance().getDao().getAnnotation(1L);
        Assert.assertNotNull(annotation);
        Assert.assertEquals(Long.valueOf(1), annotation.getId());
    }

    /**
     * @see JPADAO#getAnnotationsForCampaign(Campaign)
     * @verifies return correct rows
     */
    @Test
    public void getAnnotationsForCampaign_shouldReturnCorrectRows() throws Exception {
        Campaign campaign = DataManager.getInstance().getDao().getCampaign(1L);
        Assert.assertNotNull(campaign);

        List<PersistentAnnotation> annotations = DataManager.getInstance().getDao().getAnnotationsForCampaign(campaign);
        Assert.assertEquals(3, annotations.size());
        Assert.assertEquals(Long.valueOf(1), annotations.get(0).getId());
        Assert.assertEquals(Long.valueOf(2), annotations.get(1).getId());
        Assert.assertEquals(Long.valueOf(3), annotations.get(2).getId());
    }

    /**
     * @see JPADAO#getAnnotationsForWork(String)
     * @verifies return correct rows
     */
    @Test
    public void getAnnotationsForWork_shouldReturnCorrectRows() throws Exception {
        Campaign campaign = DataManager.getInstance().getDao().getCampaign(1L);
        Assert.assertNotNull(campaign);

        List<PersistentAnnotation> annotations = DataManager.getInstance().getDao().getAnnotationsForWork("PI_1");
        Assert.assertEquals(3, annotations.size());
        Assert.assertEquals(Long.valueOf(1), annotations.get(0).getId());
        Assert.assertEquals(Long.valueOf(3), annotations.get(1).getId());
        Assert.assertEquals(Long.valueOf(4), annotations.get(2).getId());
    }

    /**
     * @see JPADAO#getAnnotationCountForTarget(String,Integer)
     * @verifies return correct count
     */
    @Test
    public void getAnnotationCountForTarget_shouldReturnCorrectCount() throws Exception {
        Assert.assertEquals(1, DataManager.getInstance().getDao().getAnnotationCountForTarget("PI_1", 1));
        Assert.assertEquals(2, DataManager.getInstance().getDao().getAnnotationCountForTarget("PI_1", null));
    }

    /**
     * @see JPADAO#getAnnotationsForTarget(String,Integer)
     * @verifies return correct rows
     */
    @Test
    public void getAnnotationsForTarget_shouldReturnCorrectRows() throws Exception {
        {
            List<PersistentAnnotation> annotations = DataManager.getInstance().getDao().getAnnotationsForTarget("PI_1", 1);
            Assert.assertEquals(1, annotations.size());
            Assert.assertEquals(Long.valueOf(1), annotations.get(0).getId());
        }
        {
            List<PersistentAnnotation> annotations = DataManager.getInstance().getDao().getAnnotationsForTarget("PI_1", null);
            Assert.assertEquals(2, annotations.size());
            Assert.assertEquals(Long.valueOf(3), annotations.get(0).getId());
            Assert.assertEquals(Long.valueOf(4), annotations.get(1).getId());
        }
    }

    /**
     * @see JPADAO#getAnnotationsForCampaignAndTarget(Campaign,String,Integer)
     * @verifies return correct rows
     */
    @Test
    public void getAnnotationsForCampaignAndTarget_shouldReturnCorrectRows() throws Exception {
        Campaign campaign = DataManager.getInstance().getDao().getCampaign(1L);
        Assert.assertNotNull(campaign);

        {
            List<PersistentAnnotation> annotations = DataManager.getInstance().getDao().getAnnotationsForCampaignAndTarget(campaign, "PI_1", 1);
            Assert.assertEquals(1, annotations.size());
            Assert.assertEquals(Long.valueOf(1), annotations.get(0).getId());
        }
        {
            List<PersistentAnnotation> annotations = DataManager.getInstance().getDao().getAnnotationsForCampaignAndTarget(campaign, "PI_1", null);
            Assert.assertEquals(1, annotations.size());
            Assert.assertEquals(Long.valueOf(3), annotations.get(0).getId());
        }
        {
            List<PersistentAnnotation> annotations = DataManager.getInstance().getDao().getAnnotationsForCampaignAndTarget(campaign, "PI_2", 6);
            Assert.assertEquals(1, annotations.size());
            Assert.assertEquals(Long.valueOf(2), annotations.get(0).getId());
        }
    }

    /**
     * @see JPADAO#getAnnotationsForCampaignAndWork(Campaign,String)
     * @verifies return correct rows
     */
    @Test
    public void getAnnotationsForCampaignAndWork_shouldReturnCorrectRows() throws Exception {
        Campaign campaign = DataManager.getInstance().getDao().getCampaign(1L);
        Assert.assertNotNull(campaign);

        {
            List<PersistentAnnotation> annotations = DataManager.getInstance().getDao().getAnnotationsForCampaignAndWork(campaign, "PI_1");
            Assert.assertEquals(2, annotations.size());
            Assert.assertEquals(Long.valueOf(1), annotations.get(0).getId());
            Assert.assertEquals(Long.valueOf(3), annotations.get(1).getId());
        }
    }

    /**
     * @see JPADAO#getAnnotationsForUserId(Long)
     * @verifies return correct rows
     */
    @Test
    public void getAnnotationsForUserId_shouldReturnCorrectRows() throws Exception {
        List<PersistentAnnotation> result = DataManager.getInstance().getDao().getAnnotationsForUserId(1L);
        Assert.assertNotNull(result);
        Assert.assertEquals(2, result.size());
        Assert.assertEquals(Long.valueOf(1), result.get(0).getId());
        Assert.assertEquals(Long.valueOf(2), result.get(1).getId());
    }

    /**
     * @see JPADAO#getAnnotationCount(Map)
     * @verifies return correct count
     */
    @Test
    public void getAnnotationCount_shouldReturnCorrectCount() throws Exception {
        Assert.assertEquals(5, DataManager.getInstance().getDao().getAnnotationCount(null));
        Assert.assertEquals(3, DataManager.getInstance().getDao().getAnnotationCount(Collections.singletonMap("targetPI", "PI_1")));
    }

    /**
     * @see JPADAO#getAnnotations(int,int,String,boolean,Map)
     * @verifies return correct rows
     */
    @Test
    public void getAnnotations_shouldReturnCorrectRows() throws Exception {
        Assert.assertEquals(5, DataManager.getInstance().getDao().getAnnotations(0, 10, null, false, null).size());
        Assert.assertEquals(2,
                DataManager.getInstance().getDao().getAnnotations(0, 10, null, false, Collections.singletonMap("targetPI", "PI_2")).size());
    }

    /**
     * @see JPADAO#getAnnotations(int,int,String,boolean,Map)
     * @verifies filter by campaign name correctly
     */
    @Test
    public void getAnnotations_shouldFilterByCampaignNameCorrectly() throws Exception {
        List<PersistentAnnotation> result =
                DataManager.getInstance().getDao().getAnnotations(0, 10, null, false, Collections.singletonMap("campaign", "english"));
        Assert.assertEquals(3, result.size());
    }

    @Test
    public void testGetAllGeoMaps() throws DAOException {
        List<GeoMap> maps = DataManager.getInstance().getDao().getAllGeoMaps();
        Assert.assertEquals(2, maps.size());
    }

    @Test
    public void testGetPagesUsingMap() throws DAOException {

        GeoMap map1 = DataManager.getInstance().getDao().getGeoMap(1l);
        GeoMap map2 = DataManager.getInstance().getDao().getGeoMap(2l);

        List<CMSPage> embedMap1 = DataManager.getInstance().getDao().getPagesUsingMap(map1);
        List<CMSPage> embedMap2 = DataManager.getInstance().getDao().getPagesUsingMap(map2);

        Assert.assertEquals(2, embedMap1.size());
        Assert.assertEquals(0, embedMap2.size());

    }

    @Test
    public void testUpdateTranslations() throws Exception {
        String newVal = "Kartenbeschreibung 2";
        GeoMap map1 = DataManager.getInstance().getDao().getGeoMap(1l);
        Assert.assertEquals("Kartenbeschreibung 1", map1.getDescription("de").getValue());
        map1.getDescription("de").setValue(newVal);
        Assert.assertEquals(newVal, map1.getDescription("de").getValue());

        DataManager.getInstance().getDao().updateGeoMap(map1);
        map1 = DataManager.getInstance().getDao().getAllGeoMaps().stream().filter(map -> map.getId() == 1l).findAny().orElse(null);
        Assert.assertEquals(newVal, map1.getDescription("de").getValue());
    }

    /**
     * @see JPADAO#deleteCampaignStatisticsForUser(User)
     * @verifies remove user from creators and reviewers lists correctly
     */
    @Test
    public void deleteCampaignStatisticsForUser_shouldRemoveUserFromCreatorsAndReviewersListsCorrectly() throws Exception {
        User user = DataManager.getInstance().getDao().getUser(1);
        Assert.assertNotNull(user);
        {
            Campaign campaign = DataManager.getInstance().getDao().getCampaign(1L);
            Assert.assertNotNull(campaign);
            Assert.assertNotNull(campaign.getStatistics().get("PI_1"));
            Assert.assertNotNull(campaign.getStatistics().get("PI_2"));
            Assert.assertNotNull(campaign.getStatistics().get("PI_3"));
            Assert.assertNotNull(campaign.getStatistics().get("PI_4"));
            Assert.assertTrue(campaign.getStatistics().get("PI_1").getAnnotators().contains(user));
            Assert.assertTrue(campaign.getStatistics().get("PI_2").getAnnotators().contains(user));
            Assert.assertTrue(campaign.getStatistics().get("PI_3").getReviewers().contains(user));
            Assert.assertTrue(campaign.getStatistics().get("PI_4").getReviewers().contains(user));
        }

        int rows = DataManager.getInstance().getDao().deleteCampaignStatisticsForUser(user);
        Assert.assertEquals(4, rows);
        {
            Campaign campaign = DataManager.getInstance().getDao().getCampaign(1L);
            Assert.assertNotNull(campaign);
            Assert.assertNotNull(campaign.getStatistics().get("PI_1"));
            Assert.assertNotNull(campaign.getStatistics().get("PI_2"));
            Assert.assertNotNull(campaign.getStatistics().get("PI_3"));
            Assert.assertNotNull(campaign.getStatistics().get("PI_4"));
            // User should no longer be among the reviewers
            Assert.assertFalse(campaign.getStatistics().get("PI_1").getAnnotators().contains(user));
            Assert.assertFalse(campaign.getStatistics().get("PI_2").getAnnotators().contains(user));
            Assert.assertFalse(campaign.getStatistics().get("PI_3").getReviewers().contains(user));
            Assert.assertFalse(campaign.getStatistics().get("PI_4").getReviewers().contains(user));
        }
    }

    /**
     * @see JPADAO#changeCampaignStatisticContributors(User,User)
     * @verifies replace user in creators and reviewers lists correctly
     */
    @Test
    public void changeCampaignStatisticContributors_shouldReplaceUserInCreatorsAndReviewersListsCorrectly() throws Exception {
        User fromUser = DataManager.getInstance().getDao().getUser(1);
        Assert.assertNotNull(fromUser);
        User toUser = DataManager.getInstance().getDao().getUser(3);
        Assert.assertNotNull(toUser);
        {
            Campaign campaign = DataManager.getInstance().getDao().getCampaign(1L);
            Assert.assertNotNull(campaign);
            Assert.assertNotNull(campaign.getStatistics().get("PI_1"));
            Assert.assertNotNull(campaign.getStatistics().get("PI_2"));
            Assert.assertNotNull(campaign.getStatistics().get("PI_3"));
            Assert.assertNotNull(campaign.getStatistics().get("PI_4"));
            Assert.assertTrue(campaign.getStatistics().get("PI_1").getAnnotators().contains(fromUser));
            Assert.assertTrue(campaign.getStatistics().get("PI_2").getAnnotators().contains(fromUser));
            Assert.assertTrue(campaign.getStatistics().get("PI_3").getReviewers().contains(fromUser));
            Assert.assertTrue(campaign.getStatistics().get("PI_4").getReviewers().contains(fromUser));
            Assert.assertFalse(campaign.getStatistics().get("PI_1").getAnnotators().contains(toUser));
            Assert.assertFalse(campaign.getStatistics().get("PI_2").getAnnotators().contains(toUser));
            Assert.assertFalse(campaign.getStatistics().get("PI_3").getReviewers().contains(toUser));
            Assert.assertFalse(campaign.getStatistics().get("PI_4").getReviewers().contains(toUser));
        }

        int rows = DataManager.getInstance().getDao().changeCampaignStatisticContributors(fromUser, toUser);
        Assert.assertEquals(4, rows);
        {
            Campaign campaign = DataManager.getInstance().getDao().getCampaign(1L);
            Assert.assertNotNull(campaign);
            Assert.assertNotNull(campaign.getStatistics().get("PI_1"));
            Assert.assertNotNull(campaign.getStatistics().get("PI_2"));
            Assert.assertNotNull(campaign.getStatistics().get("PI_3"));
            Assert.assertNotNull(campaign.getStatistics().get("PI_4"));
            // Only toUser should be among the reviewers
            Assert.assertFalse(campaign.getStatistics().get("PI_1").getAnnotators().contains(fromUser));
            Assert.assertFalse(campaign.getStatistics().get("PI_2").getAnnotators().contains(fromUser));
            Assert.assertFalse(campaign.getStatistics().get("PI_3").getReviewers().contains(fromUser));
            Assert.assertFalse(campaign.getStatistics().get("PI_4").getReviewers().contains(fromUser));
            Assert.assertTrue(campaign.getStatistics().get("PI_1").getAnnotators().contains(toUser));
            Assert.assertTrue(campaign.getStatistics().get("PI_2").getAnnotators().contains(toUser));
            Assert.assertTrue(campaign.getStatistics().get("PI_3").getReviewers().contains(toUser));
            Assert.assertTrue(campaign.getStatistics().get("PI_4").getReviewers().contains(toUser));
        }
    }

    /**
     * @see JPADAO#getUserByNickname(String)
     * @verifies return null if nickname empty
     */
    @Test
    public void getUserByNickname_shouldReturnNullIfNicknameEmpty() throws Exception {
        Assert.assertNull(DataManager.getInstance().getDao().getUserByNickname(""));
    }

    /**
     * @see JPADAO#getCountPagesUsingCategory(CMSCategory)
     * @verifies return correct value
     */
    @Test
    public void getCountPagesUsingCategory_shouldReturnCorrectValue() throws Exception {
        CMSCategory cat = DataManager.getInstance().getDao().getCategory(4L);
        Assert.assertNotNull(cat);
        Assert.assertEquals(2, DataManager.getInstance().getDao().getCountPagesUsingCategory(cat));
    }

    /**
     * @see JPADAO#getCountMediaItemsUsingCategory(CMSCategory)
     * @verifies return correct value
     */
    @Test
    public void getCountMediaItemsUsingCategory_shouldReturnCorrectValue() throws Exception {
        CMSCategory cat = DataManager.getInstance().getDao().getCategory(1L);
        Assert.assertNotNull(cat);
        Assert.assertEquals(3, DataManager.getInstance().getDao().getCountMediaItemsUsingCategory(cat));
    }

    /**
     * @see JPADAO#getCMSPageTemplateEnabled(String)
     * @verifies return correct value
     */
    @Test
    public void getCMSPageTemplateEnabled_shouldReturnCorrectValue() throws Exception {
        CMSPageTemplateEnabled o = DataManager.getInstance().getDao().getCMSPageTemplateEnabled("template_disabled");
        Assert.assertNotNull(o);
        Assert.assertFalse(o.isEnabled());
    }

    /**
     * @see JPADAO#createFilterQuery(String,Map,Map)
     * @verifies build multikey filter query correctly
     */
    @Test
    public void createFilterQuery_shouldBuildMultikeyFilterQueryCorrectly() throws Exception {
        Map<String, String> filters = Collections.singletonMap("a-a_b-b_c-c_d-d", "bar");
        Map<String, String> params = new HashMap<>();

        Assert.assertEquals(
                "STATIC:query AND ( ( UPPER(a.a.a) LIKE :aabbccdd OR UPPER(a.b.b) LIKE :aabbccdd OR UPPER(a.c.c) LIKE :aabbccdd OR UPPER(a.d.d) LIKE :aabbccdd ) ",
                JPADAO.createFilterQuery("STATIC:query", filters, params));
    }

    @Test
    public void createFilterQuery_twoJoinedTables() throws Exception {
        Map<String, String> filters = Collections.singletonMap("b-B_c-C", "bar");
        Map<String, String> params = new HashMap<>();

        String expectedFilterString = " LEFT JOIN a.b b LEFT JOIN a.c c WHERE (UPPER(b.B) LIKE :bBcC OR UPPER(c.C) LIKE :bBcC)";
        String filterString = JPADAO.createFilterQuery2("", filters, params);

        Assert.assertEquals(expectedFilterString, filterString);
        Assert.assertTrue(params.get("bBcC").equals("%BAR%"));
    }

    @Test
    public void createFilterQuery_joinedTableAndField() throws Exception {
        Map<String, String> filters = Collections.singletonMap("B_c-C", "bar");
        Map<String, String> params = new HashMap<>();

        String expectedFilterString = " LEFT JOIN a.c b WHERE (UPPER(a.B) LIKE :BcC OR UPPER(b.C) LIKE :BcC)";
        String filterString = JPADAO.createFilterQuery2("", filters, params);

        Assert.assertEquals(expectedFilterString, filterString);
        Assert.assertTrue(params.get("BcC").equals("%BAR%"));
    }

    @Test
    public void testGetTermsOfUse() throws DAOException {
        TermsOfUse tou = DataManager.getInstance().getDao().getTermsOfUse();
        Assert.assertNotNull(tou);
    }

    @Test
    public void testIsTermsOfUseActive() throws DAOException {
        boolean active = DataManager.getInstance().getDao().isTermsOfUseActive();
        Assert.assertFalse(active);
    }

    @Test
    public void testSaveTermsOfUse() throws DAOException {
        Assert.assertFalse(DataManager.getInstance().getDao().isTermsOfUseActive());
        TermsOfUse tou = new TermsOfUse();
        tou.setActive(true);
        DataManager.getInstance().getDao().saveTermsOfUse(tou);
        Assert.assertTrue(DataManager.getInstance().getDao().isTermsOfUseActive());

        tou = DataManager.getInstance().getDao().getTermsOfUse();
        Assert.assertTrue(tou.isActive());
        tou.setTitle("en", "English Title");
        tou.setTitle("de", "German Title");
        tou.setDescription("en", "English description");
        tou.setDescription("de", "German description");

        DataManager.getInstance().getDao().saveTermsOfUse(tou);
        tou = DataManager.getInstance().getDao().getTermsOfUse();
        Assert.assertEquals("English Title", tou.getTitle("en").getValue());
        Assert.assertEquals("German Title", tou.getTitle("de").getValue());
        Assert.assertEquals("German description", tou.getDescription("de").getValue());
        Assert.assertEquals("English description", tou.getDescription("en").getValue());

    }

    @Test
    public void testResetUserAgreementsToTermsOfUse() throws DAOException {

        //initially noone has agreed
        List<User> users = DataManager.getInstance().getDao().getAllUsers(true);
        Assert.assertTrue(users.stream().allMatch(u -> !u.isAgreedToTermsOfUse()));

        //now all agree
        for (User user : users) {
            user.setAgreedToTermsOfUse(true);
            DataManager.getInstance().getDao().updateUser(user);
        }

        //now all should have agreed
        users = DataManager.getInstance().getDao().getAllUsers(true);
        Assert.assertTrue(users.stream().allMatch(u -> u.isAgreedToTermsOfUse()));

        //reset agreements
        DataManager.getInstance().getDao().resetUserAgreementsToTermsOfUse();

        //now noone has agreed again
        users = DataManager.getInstance().getDao().getAllUsers(true);
        Assert.assertTrue(users.stream().allMatch(u -> !u.isAgreedToTermsOfUse()));
    }

    /**
     * @see JPADAO#createCampaignsFilterQuery(String,Map,Map)
     * @verifies create query correctly
     */
    @Test
    public void createCampaignsFilterQuery_shouldCreateQueryCorrectly() throws Exception {
        Map<String, String> filters = new HashMap<>(1);
        filters.put("groupOwner", "1");
        Map<String, Object> params = new HashMap<>(1);
        Assert.assertEquals(
                " prefix WHERE a.userGroup.owner IN (SELECT g.owner FROM UserGroup g WHERE g.owner.id=:groupOwner)",
                JPADAO.createCampaignsFilterQuery("prefix", filters, params));
        Assert.assertEquals(1, params.size());
        Assert.assertEquals(1L, params.get("groupOwner"));
    }

    /**
     * @see JPADAO#createAnnotationsFilterQuery(String,Map,Map)
     * @verifies create query correctly
     */
    @Test
    public void createAnnotationsFilterQuery_shouldCreateQueryCorrectly() throws Exception {
        {
            // creator/reviewer and campaign name
            Map<String, String> filters = new HashMap<>(2);
            filters.put("creatorId_reviewerId", "1");
            filters.put("campaign", "geo");
            Map<String, Object> params = new HashMap<>(2);
            Assert.assertEquals(
                    " prefix WHERE (a.creatorId=:creatorIdreviewerId OR a.reviewerId=:creatorIdreviewerId) AND (a.generatorId IN (SELECT q.id FROM Question q WHERE q.owner IN (SELECT t.owner FROM CampaignTranslation t WHERE t.tag='title' AND UPPER(t.value) LIKE :campaign)))",
                    JPADAO.createAnnotationsFilterQuery("prefix", filters, params));
            Assert.assertEquals(2, params.size());
            Assert.assertEquals("%GEO%", params.get("campaign"));
            Assert.assertEquals(1L, params.get("creatorIdreviewerId"));
        }
        {
            // just creator/reviewer
            Map<String, String> filters = new HashMap<>(1);
            filters.put("creatorId_reviewerId", "1");
            Map<String, Object> params = new HashMap<>(1);
            Assert.assertEquals(" prefix WHERE (a.creatorId=:creatorIdreviewerId OR a.reviewerId=:creatorIdreviewerId)",
                    JPADAO.createAnnotationsFilterQuery("prefix", filters, params));
        }
        {
            // just campaign name
            Map<String, String> filters = new HashMap<>(1);
            filters.put("campaign", "geo");
            Map<String, Object> params = new HashMap<>(1);
            Assert.assertEquals(
                    " prefix WHERE (a.generatorId IN (SELECT q.id FROM Question q WHERE q.owner IN (SELECT t.owner FROM CampaignTranslation t WHERE t.tag='title' AND UPPER(t.value) LIKE :campaign)))",
                    JPADAO.createAnnotationsFilterQuery("prefix", filters, params));
        }
        {
            // just campaign ID
            Map<String, String> filters = new HashMap<>(2);
            filters.put("generatorId", "1");
            Map<String, Object> params = new HashMap<>(2);
            Assert.assertEquals(
                    " prefix WHERE (a.generatorId IN (SELECT q.id FROM Question q WHERE q.owner IN (SELECT c FROM Campaign c WHERE c.id=:generatorId)))",
                    JPADAO.createAnnotationsFilterQuery("prefix", filters, params));
            Assert.assertEquals(1, params.size());
            Assert.assertEquals(1L, params.get("generatorId"));
        }
        {
            // campaign ID and record identifier
            Map<String, String> filters = new HashMap<>(2);
            filters.put("generatorId", "1");
            filters.put("targetPI_body", "ppn123");
            Map<String, Object> params = new HashMap<>(2);
            Assert.assertEquals(
                    " prefix WHERE (a.generatorId IN (SELECT q.id FROM Question q WHERE q.owner IN (SELECT c FROM Campaign c WHERE c.id=:generatorId))) AND (UPPER(a.targetPI) LIKE :targetPIbody OR UPPER(a.body) LIKE :targetPIbody)",
                    JPADAO.createAnnotationsFilterQuery("prefix", filters, params));
            Assert.assertEquals(2, params.size());
            Assert.assertEquals(1L, params.get("generatorId"));
            Assert.assertEquals("%PPN123%", params.get("targetPIbody"));
        }
    }

    @Test
    public void testGetAllRecordNotes() throws DAOException {
        List<CMSRecordNote> notes = DataManager.getInstance().getDao().getAllRecordNotes();
        assertEquals(3, notes.size());

    }

    @Test
    public void testGetCMSRecordNotesPaginated() throws DAOException {
        List<CMSRecordNote> notesP1 = DataManager.getInstance().getDao().getRecordNotes(0, 2, null, false, null);
        assertEquals(2, notesP1.size());
        List<CMSRecordNote> notesP2 = DataManager.getInstance().getDao().getRecordNotes(2, 2, null, false, null);
        assertEquals(1, notesP2.size());
    }

    @Test
    public void testGetCMSRecordNote() throws DAOException {
        CMSRecordNote note = DataManager.getInstance().getDao().getRecordNote(1l);
        assertNotNull(note);
        assertEquals("PI1", note.getRecordPi());
        assertEquals("Titel 1", note.getRecordTitle().getText());
        assertEquals("Notes 1", note.getNoteTitle().getText(Locale.ENGLISH));
        assertEquals("Bemerkungen 1", note.getNoteTitle().getText(Locale.GERMAN));
        assertEquals("<p>First paragraph</p>", note.getNoteText().getText(Locale.ENGLISH));
        assertEquals("<p>Erster Paragraph</p>", note.getNoteText().getText(Locale.GERMAN));
    }

    @Test
    public void testAddCMSRecordNote() throws DAOException {

        CMSRecordNote note = new CMSRecordNote();
        note.getRecordTitle().setSelectedLocale(Locale.GERMAN);
        note.setRecordPi(pi);
        note.getRecordTitle().setText(title);

        assertTrue(DataManager.getInstance().getDao().addRecordNote(note));
        assertNotNull(note.getId());
        CMSRecordNote pNote = DataManager.getInstance().getDao().getRecordNote(note.getId());
        assertNotNull(pNote);
        assertEquals(title, pNote.getRecordTitle().getText());
        assertEquals(title, pNote.getRecordTitle().getText(Locale.GERMAN));
    }

    @Test
    public void testUpdateRecordNote() throws DAOException {

        CMSRecordNote note = DataManager.getInstance().getDao().getRecordNote(2l);
        note.getNoteTitle().setText(changed, Locale.GERMAN);
        note.getNoteText().setText(changed, Locale.GERMAN);

        DataManager.getInstance().getDao().updateRecordNote(note);

        CMSRecordNote pNote = DataManager.getInstance().getDao().getRecordNote(2l);
        assertEquals(changed, note.getNoteTitle().getText(Locale.GERMAN));
        assertEquals("Notes 2", note.getNoteTitle().getText(Locale.ENGLISH));
        assertEquals(changed, note.getNoteText().getText(Locale.GERMAN));
        assertFalse(note.getNoteText().getValue(Locale.ENGLISH).isPresent());
    }

    @Test
    public void testDeleteRecordNote() throws DAOException {
        assertEquals(3, DataManager.getInstance().getDao().getAllRecordNotes().size());
        CMSRecordNote note = DataManager.getInstance().getDao().getRecordNote(2l);
        DataManager.getInstance().getDao().deleteRecordNote(note);
        assertEquals(2, DataManager.getInstance().getDao().getAllRecordNotes().size());
        List<CMSRecordNote> remainingNotes = DataManager.getInstance().getDao().getAllRecordNotes();
        assertNull(DataManager.getInstance().getDao().getRecordNote(2l));

    }

    @Test
    public void testGetRecordNotesForPi() throws DAOException {
        assertEquals(2, DataManager.getInstance().getDao().getRecordNotesForPi("PI1", false).size());
        assertEquals(1, DataManager.getInstance().getDao().getRecordNotesForPi("PI1", true).size());
        assertEquals(0, DataManager.getInstance().getDao().getRecordNotesForPi("PI5", false).size());
    }
<<<<<<< HEAD
    
    @Test
    public void testGetAllSliders() throws DAOException {
        List<CMSSlider> sliders = DataManager.getInstance().getDao().getAllSliders();
        assertEquals(3, sliders.size());
        assertTrue(sliders.stream().anyMatch(sl -> sl.getName().equals("Query Slider")));
        assertTrue(sliders.stream().anyMatch(sl -> sl.getDescription().equals("Slider from collections")));
    }
    
    @Test
    public void testGetSlider() throws DAOException {
        CMSSlider slider = DataManager.getInstance().getDao().getSlider(1l);
        assertNotNull(slider);
    }
    
    @Test
    public void testAddSlider() throws DAOException {
        String name = "Test Slider";
        CMSSlider slider = new CMSSlider(SourceType.COLLECTIONS);
        slider.setName(name);
        assertTrue(DataManager.getInstance().getDao().addSlider(slider));
        
        assertNotNull(slider.getId());
        CMSSlider loadedSlider = DataManager.getInstance().getDao().getSlider(slider.getId());
        assertNotNull(loadedSlider);
        assertFalse(loadedSlider == slider);
        assertEquals(loadedSlider.getId(), slider.getId());
        assertEquals(name, loadedSlider.getName());
    }
    
    @Test
    public void testUpdateSlider() throws DAOException {
        String name = "Test Slider";
        CMSSlider slider = DataManager.getInstance().getDao().getSlider(1l);
        assertNotEquals(name, slider.getName());
        
        slider.setName(name);
        assertNotEquals(name, DataManager.getInstance().getDao().getSlider(1l).getName());
        
        DataManager.getInstance().getDao().updateSlider(slider);
        assertEquals(name, DataManager.getInstance().getDao().getSlider(1l).getName());
    }
    
    @Test
    public void testDeleteSlider() throws DAOException {
        String name = "Test Slider";
        CMSSlider slider = new CMSSlider(SourceType.COLLECTIONS);
        slider.setName(name);
        assertTrue(DataManager.getInstance().getDao().addSlider(slider));
        assertNotNull(DataManager.getInstance().getDao().getSlider(slider.getId()));
        
        assertTrue(DataManager.getInstance().getDao().deleteSlider(slider));
        assertNull(DataManager.getInstance().getDao().getSlider(slider.getId()));

    }
    
    @Test
    public void testGetEmbeddingCmsPage() throws DAOException {
        CMSSlider slider = DataManager.getInstance().getDao().getSlider(1l);
        List<CMSPage> pages = DataManager.getInstance().getDao().getPagesUsingSlider(slider);
        assertEquals(1, pages.size());
        assertEquals(Long.valueOf(2l), pages.iterator().next().getId());
    }
=======

>>>>>>> 2c05aaaa
}<|MERGE_RESOLUTION|>--- conflicted
+++ resolved
@@ -2932,7 +2932,6 @@
         assertEquals(1, DataManager.getInstance().getDao().getRecordNotesForPi("PI1", true).size());
         assertEquals(0, DataManager.getInstance().getDao().getRecordNotesForPi("PI5", false).size());
     }
-<<<<<<< HEAD
     
     @Test
     public void testGetAllSliders() throws DAOException {
@@ -2996,7 +2995,5 @@
         assertEquals(1, pages.size());
         assertEquals(Long.valueOf(2l), pages.iterator().next().getId());
     }
-=======
-
->>>>>>> 2c05aaaa
+
 }