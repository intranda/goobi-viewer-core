--- conflicted
+++ resolved
@@ -77,10 +77,6 @@
         Assertions.assertEquals(hash, DownloadJob.generateDownloadJobId(crit1, crit2));
     }
 
-<<<<<<< HEAD
-    @Test 
-    public void testPutDownloadJobAnswer() throws JsonProcessingException {
-=======
     @Test
     @Disabled("why?")
     void testSendJobToTaskManager() throws PresentationException, IndexUnreachableException {
@@ -118,7 +114,6 @@
 
     @Test
     void testPutDownloadJobAnswer() throws JsonProcessingException {
->>>>>>> cf4a6159
         String pi = "18979459_1830";
         String logid = "LOG_0004";
         DownloadJob job = new PDFDownloadJob(pi, logid, LocalDateTime.now(), 1000);
