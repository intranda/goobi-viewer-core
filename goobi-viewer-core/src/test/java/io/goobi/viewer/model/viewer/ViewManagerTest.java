/**
 * This file is part of the Goobi viewer - a content presentation and management application for digitized objects.
 *
 * Visit these websites for more information.
 *          - http://www.intranda.com
 *          - http://digiverso.com
 *
 * This program is free software; you can redistribute it and/or modify it under the terms of the GNU General Public License as published by the Free
 * Software Foundation; either version 2 of the License, or (at your option) any later version.
 *
 * This program is distributed in the hope that it will be useful, but WITHOUT ANY WARRANTY; without even the implied warranty of MERCHANTABILITY or
 * FITNESS FOR A PARTICULAR PURPOSE. See the GNU General Public License for more details.
 *
 * You should have received a copy of the GNU General Public License along with this program. If not, see <http://www.gnu.org/licenses/>.
 */
package io.goobi.viewer.model.viewer;

import static org.junit.Assert.assertEquals;
import static org.junit.Assert.assertNotNull;

import java.awt.Dimension;
import java.io.IOException;
import java.util.Arrays;
import java.util.Collections;
import java.util.List;

import javax.faces.context.FacesContext;

import org.junit.Assert;
import org.junit.Before;
import org.junit.Test;
import org.mockito.Mockito;

import io.goobi.viewer.AbstractDatabaseAndSolrEnabledTest;
import io.goobi.viewer.TestUtils;
import io.goobi.viewer.controller.DataManager;
import io.goobi.viewer.exceptions.DAOException;
import io.goobi.viewer.exceptions.IDDOCNotFoundException;
import io.goobi.viewer.exceptions.IndexUnreachableException;
import io.goobi.viewer.exceptions.PresentationException;
import io.goobi.viewer.exceptions.ViewerConfigurationException;
import io.goobi.viewer.managedbeans.ImageDeliveryBean;
<<<<<<< HEAD
import io.goobi.viewer.model.viewer.pageloader.EagerPageLoader;
import io.goobi.viewer.model.viewer.pageloader.IPageLoader;
import io.goobi.viewer.solr.SolrConstants;
import io.goobi.viewer.model.job.download.DownloadOption;
import io.goobi.viewer.model.viewer.pageloader.AbstractPageLoader;
=======
import io.goobi.viewer.model.download.DownloadOption;
import io.goobi.viewer.model.viewer.pageloader.AbstractPageLoader;
import io.goobi.viewer.model.viewer.pageloader.EagerPageLoader;
import io.goobi.viewer.model.viewer.pageloader.IPageLoader;
import io.goobi.viewer.solr.SolrConstants;
>>>>>>> 6adc29d9

public class ViewManagerTest extends AbstractDatabaseAndSolrEnabledTest {

    @Override
    @Before
    public void setUp() throws Exception {
        super.setUp();

    }

    /**
     * @see ViewManager#getPage(int)
     * @verifies return correct page
     */
    @Test
    public void getPage_shouldReturnCorrectPage() throws Exception {
        StructElement se = new StructElement(iddocKleiuniv);
        Assert.assertNotNull(se);
        ViewManager viewManager = new ViewManager(se, AbstractPageLoader.create(se), se.getLuceneId(), null, null, null);
        PhysicalElement pe = viewManager.getPage(3).orElse(null);
        Assert.assertNotNull(pe);
        Assert.assertEquals(3, pe.getOrder());
    }

    /**
     * @see ViewManager#getPage(int)
     * @verifies return null if order less than zero
     */
    @Test
    public void getPage_shouldReturnNullIfOrderLessThanZero() throws Exception {
        StructElement se = new StructElement(iddocKleiuniv);
        Assert.assertNotNull(se);
        ViewManager viewManager = new ViewManager(se, AbstractPageLoader.create(se), se.getLuceneId(), null, null, null);
        PhysicalElement pe = viewManager.getPage(-1).orElse(null);
        Assert.assertNull(pe);
    }

    /**
     * @see ViewManager#getPage(int)
     * @verifies return null if order larger than number of pages
     */
    @Test
    public void getPage_shouldReturnNullIfOrderLargerThanNumberOfPages() throws Exception {
        StructElement se = new StructElement(iddocKleiuniv);
        Assert.assertNotNull(se);
        ViewManager viewManager = new ViewManager(se, AbstractPageLoader.create(se), se.getLuceneId(), null, null, null);
        PhysicalElement pe = viewManager.getPage(17).orElse(null);
        Assert.assertNull(pe);
    }

    /**
     * @see ViewManager#getPage(int)
     * @verifies return null if pageLoader is null
     */
    @Test
    public void getPage_shouldReturnNullIfPageLoaderIsNull() throws Exception {
        StructElement se = new StructElement(iddocKleiuniv);
        Assert.assertNotNull(se);
        ViewManager viewManager = new ViewManager(se, null, se.getLuceneId(), null, null, null);
        PhysicalElement pe = viewManager.getPage(0).orElse(null);
        Assert.assertNull(pe);
    }

    /**
     * @see ViewManager#getImagesSection()
     * @verifies return correct PhysicalElements for a thumbnail page
     */
    @Test
    public void getImagesSection_shouldReturnCorrectPhysicalElementsForAThumbnailPage() throws Exception {
        int thumbnailsPerPage = 10;

        StructElement se = new StructElement(iddocKleiuniv);
        Assert.assertNotNull(se);
        ViewManager viewManager = new ViewManager(se, AbstractPageLoader.create(se), se.getLuceneId(), null, null, null);
        Assert.assertEquals(16, viewManager.getImagesCount());

        viewManager.setCurrentThumbnailPage(1);
        List<PhysicalElement> pages = viewManager.getImagesSection(thumbnailsPerPage);
        Assert.assertEquals(10, pages.size());
        Assert.assertEquals(1, pages.get(0).getOrder());
        Assert.assertEquals(10, pages.get(9).getOrder());

        viewManager.setCurrentThumbnailPage(2);
        pages = viewManager.getImagesSection(thumbnailsPerPage);
        Assert.assertEquals(6, pages.size());
        Assert.assertEquals(11, pages.get(0).getOrder());
        Assert.assertEquals(15, pages.get(4).getOrder());
    }

    /**
     * @see ViewManager#resetImage()
     * @verifies reset rotation
     */
    @Test
    public void resetImage_shouldResetRotation() throws Exception {
        StructElement se = new StructElement(iddocKleiuniv);
        Assert.assertNotNull(se);
        ViewManager viewManager = new ViewManager(se, AbstractPageLoader.create(se), se.getLuceneId(), null, null, null);
        Assert.assertEquals(0, viewManager.getCurrentRotate());
        viewManager.rotateRight();
        Assert.assertEquals(90, viewManager.getCurrentRotate());
        viewManager.resetImage();
        Assert.assertEquals(0, viewManager.getCurrentRotate());
    }

    /**
     * @see ViewManager#rotateLeft()
     * @verifies rotate correctly
     */
    @Test
    public void rotateLeft_shouldRotateCorrectly() throws Exception {
        StructElement se = new StructElement(iddocKleiuniv);
        Assert.assertNotNull(se);
        ViewManager viewManager = new ViewManager(se, AbstractPageLoader.create(se), se.getLuceneId(), null, null, null);
        Assert.assertEquals(0, viewManager.getCurrentRotate());
        viewManager.rotateLeft();
        Assert.assertEquals(270, viewManager.getCurrentRotate());
        viewManager.rotateLeft();
        Assert.assertEquals(180, viewManager.getCurrentRotate());
        viewManager.rotateLeft();
        Assert.assertEquals(90, viewManager.getCurrentRotate());
        viewManager.rotateLeft();
        Assert.assertEquals(0, viewManager.getCurrentRotate());
    }

    /**
     * @see ViewManager#rotateRight()
     * @verifies rotate correctly
     */
    @Test
    public void rotateRight_shouldRotateCorrectly() throws Exception {
        StructElement se = new StructElement(iddocKleiuniv);
        Assert.assertNotNull(se);
        ViewManager viewManager = new ViewManager(se, AbstractPageLoader.create(se), se.getLuceneId(), null, null, null);
        Assert.assertEquals(0, viewManager.getCurrentRotate());
        viewManager.rotateRight();
        Assert.assertEquals(90, viewManager.getCurrentRotate());
        viewManager.rotateRight();
        Assert.assertEquals(180, viewManager.getCurrentRotate());
        viewManager.rotateRight();
        Assert.assertEquals(270, viewManager.getCurrentRotate());
        viewManager.rotateRight();
        Assert.assertEquals(0, viewManager.getCurrentRotate());
    }

    /**
     * @see ViewManager#getPdfPartDownloadLink()
     * @verifies construct url correctly
     */
    @Test
    public void getPdfPartDownloadLink_shouldConstructUrlCorrectly() throws Exception {
        StructElement se = new StructElement(iddocKleiuniv);
        Assert.assertNotNull(se);
        ViewManager viewManager = new ViewManager(se, AbstractPageLoader.create(se), se.getLuceneId(), null, null, new ImageDeliveryBean());
        Assert.assertEquals(16, viewManager.getImagesCount());

        viewManager.setFirstPdfPage("14");
        viewManager.setLastPdfPage("16");
        String url = viewManager.getPdfPartDownloadLink();
        String expect = "records/" + PI_KLEIUNIV + "/files/images/00000014.tif$00000015.tif$00000016.tif/full.pdf";
        Assert.assertTrue("expeted url to contain " + expect + " but was " + url, url.contains(expect));
    }

    /**
     * @see ViewManager#getCiteLinkDocstruct()
     * @verifies return correct url
     */
    @Test
    public void getCiteLinkDocstruct_shouldReturnCorrectUrl() throws Exception {
        ViewManager viewManager = ViewManager.createViewManager(PI_KLEIUNIV);
        viewManager.setCurrentImageOrder(10);

        String purl = viewManager.getCiteLinkDocstruct();
        Assert.assertEquals("/object/" + PI_KLEIUNIV + "/5/LOG_0003/", purl);
    }

    /**
     * @see ViewManager#getCiteLinkPage()
     * @verifies return correct url
     */
    @Test
    public void getCiteLinkPage_shouldReturnCorrectUrl() throws Exception {
        ViewManager viewManager = ViewManager.createViewManager(PI_KLEIUNIV);
        viewManager.setCurrentImageOrder(2);

        String purl = viewManager.getCiteLinkPage();
        Assert.assertEquals("/object/" + PI_KLEIUNIV + "/2/", purl);
    }

    /**
     * @see ViewManager#getCiteLinkWork()
     * @verifies return correct url
     */
    @Test
    public void getCiteLinkWork_shouldReturnCorrectUrl() throws Exception {
        String pi = "PPN123";
        String docstructType = "Catalogue";

        StructElement se = new StructElement(123L);
        se.setDocStructType(docstructType);
        se.getMetadataFields().put(SolrConstants.PI_TOPSTRUCT, Collections.singletonList(pi));

        ViewManager viewManager = ViewManager.createViewManager(PI_KLEIUNIV);

        String purl = viewManager.getCiteLinkWork();
        Assert.assertEquals("/object/" + PI_KLEIUNIV + "/1/", purl);
    }

    /**
     * @see ViewManager#isBelowFulltextThreshold(double)
     * @verifies return true if there are no pages
     */
    @Test
    public void isBelowFulltextThreshold_shouldReturnTrueIfThereAreNoPages() throws Exception {
        String pi = "PPN123";
        String docstructType = "Catalogue";

        StructElement se = new StructElement(123L);
        se.setDocStructType(docstructType);
        se.getMetadataFields().put(SolrConstants.PI_TOPSTRUCT, Collections.singletonList(pi));

        ViewManager viewManager = new ViewManager(se, AbstractPageLoader.create(se), se.getLuceneId(), null, null, new ImageDeliveryBean());

        Assert.assertTrue(viewManager.isBelowFulltextThreshold(0));
    }

    @Test
    public void testDisplayDownloadWidget() throws IndexUnreachableException, PresentationException, DAOException, ViewerConfigurationException {
        String pi = "PPN123";
        String docstructType = "Catalogue";

        StructElement se = new StructElement(123L);
        se.setDocStructType(docstructType);
        se.getMetadataFields().put(SolrConstants.PI_TOPSTRUCT, Collections.singletonList(pi));

        FacesContext context = TestUtils.mockFacesContext();

        ViewManager viewManager = new ViewManager(se, AbstractPageLoader.create(se), se.getLuceneId(), null, null, new ImageDeliveryBean());
        boolean display = viewManager.isDisplayContentDownloadMenu();
        Assert.assertTrue(display);
    }

    @Test
    public void testListDownloadLinksForWork()
            throws IndexUnreachableException, PresentationException, DAOException, ViewerConfigurationException, IOException {
        String pi = "PPN123";
        String docstructType = "Catalogue";

        StructElement se = new StructElement(123L);
        se.setDocStructType(docstructType);
        se.getMetadataFields().put(SolrConstants.PI_TOPSTRUCT, Collections.singletonList(pi));

        FacesContext context = TestUtils.mockFacesContext();

        ViewManager viewManager = new ViewManager(se, AbstractPageLoader.create(se), se.getLuceneId(), null, null, new ImageDeliveryBean());
        List<LabeledLink> links = viewManager.getContentDownloadLinksForWork();
        Assert.assertEquals(2, links.size());
    }

    @Test
    public void testGetPageDownloadUrl() throws IndexUnreachableException, DAOException, PresentationException, ViewerConfigurationException {

        String pi = "PPN123";
        String docstructType = "Catalogue";
        String filename = "00000001.tif";

        ViewManager viewManager = createViewManager(pi, docstructType, filename);

        String baseUrl = DataManager.getInstance().getRestApiManager().getContentApiUrl()
                + "records/" + pi + "/files/images/" + filename;

        DownloadOption maxSizeTiff = new DownloadOption("Master", "master", "max");
        String masterTiffUrl = baseUrl + "/full/max/0/default.tif";
        assertEquals(masterTiffUrl, viewManager.getPageDownloadUrl(maxSizeTiff).replaceAll("\\?.*", "")); //ignore query params

        DownloadOption scaledJpeg = new DownloadOption("Thumbnail", "jpg", new Dimension(800, 1200));
        String thumbnailUrl = baseUrl + "/full/!800,1200/0/default.jpg";
        assertEquals(thumbnailUrl, viewManager.getPageDownloadUrl(scaledJpeg).replaceAll("\\?.*", "")); //ignore query params

    }

    @Test
    public void testGetDownloadOptionsForImage() {

        DownloadOption tooLarge = new DownloadOption("", "master", new Dimension(10000, 10000));
        DownloadOption master = new DownloadOption("", "master", DownloadOption.MAX);
        DownloadOption thumb = new DownloadOption("", "jpg", "600");
        DownloadOption largeThumb = new DownloadOption("", "jpg", "2000");
        DownloadOption empty = new DownloadOption("", "jpg", DownloadOption.NONE);
        List<DownloadOption> configuredOptions = Arrays.asList(tooLarge, master, largeThumb, thumb, empty);

        Dimension maxSize = new Dimension(20000, 5000);
        Dimension imageSize = new Dimension(1000, 2000);

        List<DownloadOption> options = ViewManager.getDownloadOptionsForImage(configuredOptions, imageSize, maxSize, "00000001.tif");
        assertEquals(2, options.size());

        DownloadOption masterOption = options.stream().filter(o -> o.getFormat().equalsIgnoreCase("tiff")).findFirst().orElse(null);
        assertNotNull(masterOption);
        assertEquals(imageSize, masterOption.getBoxSizeInPixel());

        DownloadOption thumbOption = options.stream().filter(o -> o.getFormat().equalsIgnoreCase("jpg")).findFirst().orElse(null);
        assertNotNull(thumbOption);
        assertEquals(new Dimension(1000 * 600 / 2000, 600), thumbOption.getBoxSizeInPixel());

    }

    @Test
    public void test_setCurrentImageOrderString()
            throws IndexUnreachableException, PresentationException, IDDOCNotFoundException, DAOException, ViewerConfigurationException {
        StructElement se = new StructElement(iddocKleiuniv);
        Assert.assertNotNull(se);
        ViewManager viewManager = new ViewManager(se, AbstractPageLoader.create(se), se.getLuceneId(), null, null, null);
        {
            viewManager.setCurrentImageOrderString(null);
            assertEquals(1, viewManager.getCurrentImageOrder());
        }
        {
            viewManager.setCurrentImageOrderString("");
            assertEquals(1, viewManager.getCurrentImageOrder());
        }
        {
            viewManager.setCurrentImageOrderString("\"\"");
            assertEquals(1, viewManager.getCurrentImageOrder());
        }
        {
            viewManager.setCurrentImageOrderString("fgsdfgdf");
            assertEquals(1, viewManager.getCurrentImageOrder());
        }
        {
            viewManager.setCurrentImageOrderString("12");
            assertEquals(12, viewManager.getCurrentImageOrder());
        }
        {
            viewManager.setCurrentImageOrderString("5-8");
            assertEquals(5, viewManager.getCurrentImageOrder());
        }
        {
            viewManager.setCurrentImageOrderString("235674");
            assertEquals(viewManager.getPageLoader().getLastPageOrder(), viewManager.getCurrentImageOrder());
        }
        {
            viewManager.setCurrentImageOrderString("-8");
            assertEquals(viewManager.getPageLoader().getFirstPageOrder(), viewManager.getCurrentImageOrder());
        }
    }

    private static ViewManager createViewManager(String pi, String docstructType, String pageFilename)
            throws IndexUnreachableException, PresentationException, DAOException, ViewerConfigurationException {
        StructElement se = new StructElement(123L);
        se.setDocStructType(docstructType);
        se.getMetadataFields().put(SolrConstants.PI_TOPSTRUCT, Collections.singletonList(pi));
        PhysicalElement page = Mockito.mock(PhysicalElement.class);
        Mockito.when(page.getFilename()).thenReturn(pageFilename);
        Mockito.when(page.getFilepath()).thenReturn(pi + "/" + pageFilename);
        Mockito.when(page.getMimeType()).thenReturn("image/tiff");

        IPageLoader pageLoader = Mockito.mock(EagerPageLoader.class);
        Mockito.when(pageLoader.getPage(Mockito.anyInt())).thenReturn(page);

        return new ViewManager(se, pageLoader, se.getLuceneId(), null, null, new ImageDeliveryBean());
    }

    @Test
    public void test_getElementsAroundPage() throws IndexUnreachableException, PresentationException, DAOException, ViewerConfigurationException {
        StructElement se = new StructElement(iddocKleiuniv);
        ViewManager viewManager = new ViewManager(se, AbstractPageLoader.create(se), se.getLuceneId(), null, null, null);
        assertEquals(16, viewManager.getAllPages().size());
        assertEquals(1, viewManager.getFirstPageOrder());
        assertEquals(16, viewManager.getLastPageOrder());
        
        {
            List<Integer> pages = viewManager.getPageRangeAroundPage(3, 2, false);
            for (Integer integer : pages) {
                System.out.println(integer);
            }
            assertEquals(5, pages.size());
            assertEquals(1, pages.get(0).intValue());
            assertEquals(5, pages.get(4).intValue());
        }
        {
            List<Integer> pages = viewManager.getPageRangeAroundPage(1, 2, false);
            for (Integer integer : pages) {
                System.out.println(integer);
            }
            assertEquals(5, pages.size());
            assertEquals(1, pages.get(0).intValue());
            assertEquals(5, pages.get(4).intValue());
        }
        {
            List<Integer> pages = viewManager.getPageRangeAroundPage(3, 3, false);
            for (Integer integer : pages) {
                System.out.println(integer);
            }
            assertEquals(7, pages.size());
            assertEquals(1, pages.get(0).intValue());
            assertEquals(7, pages.get(6).intValue());
        }
        {
            List<Integer> pages = viewManager.getPageRangeAroundPage(16, 2, false);
            for (Integer integer : pages) {
                System.out.println(integer);
            }
            assertEquals(5, pages.size());
            assertEquals(12, pages.get(0).intValue());
            assertEquals(16, pages.get(4).intValue());
        }
        {
            List<Integer> pages = viewManager.getPageRangeAroundPage(15, 2, false);
            for (Integer integer : pages) {
                System.out.println(integer);
            }
            assertEquals(5, pages.size());
            assertEquals(12, pages.get(0).intValue());
            assertEquals(16, pages.get(4).intValue());
        }
        {
            List<Integer> pages = viewManager.getPageRangeAroundPage(10, 3, false);
            for (Integer integer : pages) {
                System.out.println(integer);
            }
            assertEquals(7, pages.size());
            assertEquals(7, pages.get(0).intValue());
            assertEquals(13, pages.get(6).intValue());
        }
        
        {
            List<Integer> pages = viewManager.getPageRangeAroundPage(1, 8, false);
            for (Integer integer : pages) {
                System.out.println(integer);
            }
            assertEquals(16, pages.size());
            assertEquals(1, pages.get(0).intValue());
            assertEquals(16, pages.get(15).intValue());
        }
        
        {
            List<Integer> pages = viewManager.getPageRangeAroundPage(1, 8, true);
            for (Integer integer : pages) {
                System.out.println(integer);
            }
            assertEquals(17, pages.size());
            assertEquals(1, pages.get(0).intValue());
            assertEquals(17, pages.get(16).intValue());
        }

    }

}<|MERGE_RESOLUTION|>--- conflicted
+++ resolved
@@ -40,19 +40,11 @@
 import io.goobi.viewer.exceptions.PresentationException;
 import io.goobi.viewer.exceptions.ViewerConfigurationException;
 import io.goobi.viewer.managedbeans.ImageDeliveryBean;
-<<<<<<< HEAD
-import io.goobi.viewer.model.viewer.pageloader.EagerPageLoader;
-import io.goobi.viewer.model.viewer.pageloader.IPageLoader;
-import io.goobi.viewer.solr.SolrConstants;
 import io.goobi.viewer.model.job.download.DownloadOption;
-import io.goobi.viewer.model.viewer.pageloader.AbstractPageLoader;
-=======
-import io.goobi.viewer.model.download.DownloadOption;
 import io.goobi.viewer.model.viewer.pageloader.AbstractPageLoader;
 import io.goobi.viewer.model.viewer.pageloader.EagerPageLoader;
 import io.goobi.viewer.model.viewer.pageloader.IPageLoader;
 import io.goobi.viewer.solr.SolrConstants;
->>>>>>> 6adc29d9
 
 public class ViewManagerTest extends AbstractDatabaseAndSolrEnabledTest {
 
@@ -423,7 +415,7 @@
         assertEquals(16, viewManager.getAllPages().size());
         assertEquals(1, viewManager.getFirstPageOrder());
         assertEquals(16, viewManager.getLastPageOrder());
-        
+
         {
             List<Integer> pages = viewManager.getPageRangeAroundPage(3, 2, false);
             for (Integer integer : pages) {
@@ -478,7 +470,7 @@
             assertEquals(7, pages.get(0).intValue());
             assertEquals(13, pages.get(6).intValue());
         }
-        
+
         {
             List<Integer> pages = viewManager.getPageRangeAroundPage(1, 8, false);
             for (Integer integer : pages) {
@@ -488,7 +480,7 @@
             assertEquals(1, pages.get(0).intValue());
             assertEquals(16, pages.get(15).intValue());
         }
-        
+
         {
             List<Integer> pages = viewManager.getPageRangeAroundPage(1, 8, true);
             for (Integer integer : pages) {
