/*
 * This file is part of the Goobi viewer - a content presentation and management
 * application for digitized objects.
 *
 * Visit these websites for more information.
 *          - http://www.intranda.com
 *          - http://digiverso.com
 *
 * This program is free software; you can redistribute it and/or modify it under
 * the terms of the GNU General Public License as published by the Free Software
 * Foundation; either version 2 of the License, or (at your option) any later
 * version.
 *
 * This program is distributed in the hope that it will be useful, but WITHOUT
 * ANY WARRANTY; without even the implied warranty of MERCHANTABILITY or FITNESS
 * FOR A PARTICULAR PURPOSE.
 * See the GNU General Public License for more details.
 *
 * You should have received a copy of the GNU General Public License along with
 * this program. If not, see <http://www.gnu.org/licenses/>.
 */
package io.goobi.viewer.model.viewer;

<<<<<<< HEAD
import static org.junit.Assert.assertEquals;
import static org.junit.Assert.assertNotNull;
import static org.junit.Assert.assertTrue;
=======
import static org.junit.jupiter.api.Assertions.assertEquals;
import static org.junit.jupiter.api.Assertions.assertNotNull;
import static org.junit.jupiter.api.Assertions.assertTrue;
>>>>>>> 0cd42d88

import java.awt.Dimension;
import java.io.IOException;
import java.io.UnsupportedEncodingException;
import java.net.URISyntaxException;
import java.util.Arrays;
import java.util.Collections;
import java.util.List;

import javax.faces.context.FacesContext;

import org.junit.jupiter.api.Assertions;
import org.junit.jupiter.api.BeforeEach;
import org.junit.jupiter.api.Test;
import org.mockito.Mockito;

import io.goobi.viewer.AbstractDatabaseAndSolrEnabledTest;
import io.goobi.viewer.TestUtils;
import io.goobi.viewer.controller.DataManager;
import io.goobi.viewer.exceptions.DAOException;
import io.goobi.viewer.exceptions.IDDOCNotFoundException;
import io.goobi.viewer.exceptions.IndexUnreachableException;
import io.goobi.viewer.exceptions.PresentationException;
import io.goobi.viewer.exceptions.ViewerConfigurationException;
import io.goobi.viewer.managedbeans.ImageDeliveryBean;
import io.goobi.viewer.model.job.download.DownloadOption;
import io.goobi.viewer.model.security.CopyrightIndicatorLicense;
import io.goobi.viewer.model.security.CopyrightIndicatorStatus;
import io.goobi.viewer.model.security.CopyrightIndicatorStatus.Status;
import io.goobi.viewer.model.viewer.pageloader.AbstractPageLoader;
import io.goobi.viewer.model.viewer.pageloader.EagerPageLoader;
import io.goobi.viewer.model.viewer.pageloader.IPageLoader;
import io.goobi.viewer.solr.SolrConstants;

class ViewManagerTest extends AbstractDatabaseAndSolrEnabledTest {

    @Override
    @BeforeEach
    public void setUp() throws Exception {
        super.setUp();

    }

    /**
     * @see ViewManager#getPage(int)
     * @verifies return correct page
     */
    @Test
    void getPage_shouldReturnCorrectPage() throws Exception {
        StructElement se = new StructElement(iddocKleiuniv);
        Assertions.assertNotNull(se);
        ViewManager viewManager = new ViewManager(se, AbstractPageLoader.create(se), se.getLuceneId(), null, null, null);
        PhysicalElement pe = viewManager.getPage(3).orElse(null);
        Assertions.assertNotNull(pe);
        Assertions.assertEquals(3, pe.getOrder());
    }

    /**
     * @see ViewManager#getPage(int)
     * @verifies return null if order less than zero
     */
    @Test
    void getPage_shouldReturnNullIfOrderLessThanZero() throws Exception {
        StructElement se = new StructElement(iddocKleiuniv);
        Assertions.assertNotNull(se);
        ViewManager viewManager = new ViewManager(se, AbstractPageLoader.create(se), se.getLuceneId(), null, null, null);
        PhysicalElement pe = viewManager.getPage(-1).orElse(null);
        Assertions.assertNull(pe);
    }

    /**
     * @see ViewManager#getPage(int)
     * @verifies return null if order larger than number of pages
     */
    @Test
    void getPage_shouldReturnNullIfOrderLargerThanNumberOfPages() throws Exception {
        StructElement se = new StructElement(iddocKleiuniv);
        Assertions.assertNotNull(se);
        ViewManager viewManager = new ViewManager(se, AbstractPageLoader.create(se), se.getLuceneId(), null, null, null);
        PhysicalElement pe = viewManager.getPage(17).orElse(null);
        Assertions.assertNull(pe);
    }

    /**
     * @see ViewManager#getPage(int)
     * @verifies return null if pageLoader is null
     */
    @Test
    void getPage_shouldReturnNullIfPageLoaderIsNull() throws Exception {
        StructElement se = new StructElement(iddocKleiuniv);
        Assertions.assertNotNull(se);
        ViewManager viewManager = new ViewManager(se, null, se.getLuceneId(), null, null, null);
        PhysicalElement pe = viewManager.getPage(0).orElse(null);
        Assertions.assertNull(pe);
    }

    /**
     * @see ViewManager#getImagesSection()
     * @verifies return correct PhysicalElements for a thumbnail page
     */
    @Test
    void getImagesSection_shouldReturnCorrectPhysicalElementsForAThumbnailPage() throws Exception {
        int thumbnailsPerPage = 10;

        StructElement se = new StructElement(iddocKleiuniv);
        Assertions.assertNotNull(se);
        ViewManager viewManager = new ViewManager(se, AbstractPageLoader.create(se), se.getLuceneId(), null, null, null);
        Assertions.assertEquals(16, viewManager.getImagesCount());

        viewManager.setCurrentThumbnailPage(1);
        List<PhysicalElement> pages = viewManager.getImagesSection(thumbnailsPerPage);
        Assertions.assertEquals(10, pages.size());
        Assertions.assertEquals(1, pages.get(0).getOrder());
        Assertions.assertEquals(10, pages.get(9).getOrder());

        viewManager.setCurrentThumbnailPage(2);
        pages = viewManager.getImagesSection(thumbnailsPerPage);
        Assertions.assertEquals(6, pages.size());
        Assertions.assertEquals(11, pages.get(0).getOrder());
        Assertions.assertEquals(15, pages.get(4).getOrder());
    }

    @Test
    void getImagesSection_shouldReturnCorrectPhysicalElementsForAThumbnailPageWithStartPageTwo() throws Exception {
        int thumbnailsPerPage = 30;

        StructElement se = new StructElement(iddocKleiuniv);
        Assertions.assertNotNull(se);

        IPageLoader pageLoader = Mockito.mock(IPageLoader.class);
        Mockito.when(pageLoader.getFirstPageOrder()).thenReturn(2);
        Mockito.when(pageLoader.getLastPageOrder()).thenReturn(181);
        Mockito.when(pageLoader.getNumPages()).thenReturn(180);
        Mockito.when(pageLoader.getPage(Mockito.anyInt())).thenAnswer(i -> {
            int pageNo = i.getArgument(0);
            PhysicalElement page = new PhysicalElement("" + pageNo, "" + pageNo, pageNo, "" + pageNo, "", "", "", "", "");
            return page;
        });

        ViewManager viewManager = new ViewManager(se, pageLoader, se.getLuceneId(), null, null, null);
        Assertions.assertEquals(180, viewManager.getImagesCount());

        viewManager.setCurrentThumbnailPage(1);
        List<PhysicalElement> pages = viewManager.getImagesSection(thumbnailsPerPage);
        Assertions.assertEquals(30, pages.size());
        Assertions.assertEquals(2, pages.get(0).getOrder());
        Assertions.assertEquals(31, pages.get(pages.size() - 1).getOrder());

        viewManager.setCurrentThumbnailPage(2);
        pages = viewManager.getImagesSection(thumbnailsPerPage);
        Assertions.assertEquals(30, pages.size());
        Assertions.assertEquals(32, pages.get(0).getOrder());
        Assertions.assertEquals(61, pages.get(pages.size() - 1).getOrder());

        viewManager.setCurrentThumbnailPage(6);
        pages = viewManager.getImagesSection(thumbnailsPerPage);
        Assertions.assertEquals(30, pages.size());
        Assertions.assertEquals(152, pages.get(0).getOrder());
        Assertions.assertEquals(181, pages.get(pages.size() - 1).getOrder());
    }

    /**
     * @see ViewManager#resetImage()
     * @verifies reset rotation
     */
    @Test
    void resetImage_shouldResetRotation() throws Exception {
        StructElement se = new StructElement(iddocKleiuniv);
        Assertions.assertNotNull(se);
        ViewManager viewManager = new ViewManager(se, AbstractPageLoader.create(se), se.getLuceneId(), null, null, null);
        Assertions.assertEquals(0, viewManager.getCurrentRotate());
        viewManager.rotateRight();
        Assertions.assertEquals(90, viewManager.getCurrentRotate());
        viewManager.resetImage();
        Assertions.assertEquals(0, viewManager.getCurrentRotate());
    }

    /**
     * @see ViewManager#rotateLeft()
     * @verifies rotate correctly
     */
    @Test
    void rotateLeft_shouldRotateCorrectly() throws Exception {
        StructElement se = new StructElement(iddocKleiuniv);
        Assertions.assertNotNull(se);
        ViewManager viewManager = new ViewManager(se, AbstractPageLoader.create(se), se.getLuceneId(), null, null, null);
        Assertions.assertEquals(0, viewManager.getCurrentRotate());
        viewManager.rotateLeft();
        Assertions.assertEquals(270, viewManager.getCurrentRotate());
        viewManager.rotateLeft();
        Assertions.assertEquals(180, viewManager.getCurrentRotate());
        viewManager.rotateLeft();
        Assertions.assertEquals(90, viewManager.getCurrentRotate());
        viewManager.rotateLeft();
        Assertions.assertEquals(0, viewManager.getCurrentRotate());
    }

    /**
     * @see ViewManager#rotateRight()
     * @verifies rotate correctly
     */
    @Test
    void rotateRight_shouldRotateCorrectly() throws Exception {
        StructElement se = new StructElement(iddocKleiuniv);
        Assertions.assertNotNull(se);
        ViewManager viewManager = new ViewManager(se, AbstractPageLoader.create(se), se.getLuceneId(), null, null, null);
        Assertions.assertEquals(0, viewManager.getCurrentRotate());
        viewManager.rotateRight();
        Assertions.assertEquals(90, viewManager.getCurrentRotate());
        viewManager.rotateRight();
        Assertions.assertEquals(180, viewManager.getCurrentRotate());
        viewManager.rotateRight();
        Assertions.assertEquals(270, viewManager.getCurrentRotate());
        viewManager.rotateRight();
        Assertions.assertEquals(0, viewManager.getCurrentRotate());
    }

    /**
     * @see ViewManager#getPdfPartDownloadLink()
     * @verifies construct url correctly
     */
    @Test
    void getPdfPartDownloadLink_shouldConstructUrlCorrectly() throws Exception {
        StructElement se = new StructElement(iddocKleiuniv);
        Assertions.assertNotNull(se);
        ViewManager viewManager = new ViewManager(se, AbstractPageLoader.create(se), se.getLuceneId(), null, null, new ImageDeliveryBean());
        Assertions.assertEquals(16, viewManager.getImagesCount());

        viewManager.setFirstPdfPage("14");
        viewManager.setLastPdfPage("16");
        String url = viewManager.getPdfPartDownloadLink();
        String expect = "records/" + PI_KLEIUNIV + "/files/images/00000014.tif$00000015.tif$00000016.tif/full.pdf";
        Assertions.assertTrue(url.contains(expect), "Expeted URL to contain '" + expect + "' but was: " + url);
    }

    /**
     * @see ViewManager#getCiteLinkDocstruct()
     * @verifies return correct url
     */
    @Test
    void getCiteLinkDocstruct_shouldReturnCorrectUrl() throws Exception {
        ViewManager viewManager = ViewManager.createViewManager(PI_KLEIUNIV);
        viewManager.setCurrentImageOrder(10);

        String purl = viewManager.getCiteLinkDocstruct();
        Assertions.assertEquals("/object/" + PI_KLEIUNIV + "/5/LOG_0003/", purl);
    }

    /**
     * @see ViewManager#getCiteLinkPage()
     * @verifies return correct url
     */
    @Test
    void getCiteLinkPage_shouldReturnCorrectUrl() throws Exception {
        ViewManager viewManager = ViewManager.createViewManager(PI_KLEIUNIV);
        viewManager.setCurrentImageOrder(2);

        String purl = viewManager.getCiteLinkPage();
        Assertions.assertEquals("/object/" + PI_KLEIUNIV + "/2/", purl);
    }

    /**
     * @see ViewManager#getCiteLinkWork()
     * @verifies return correct url
     */
    @Test
    void getCiteLinkWork_shouldReturnCorrectUrl() throws Exception {
        String pi = "PPN123";
        String docstructType = "Catalogue";

        StructElement se = new StructElement(123L);
        se.setDocStructType(docstructType);
        se.getMetadataFields().put(SolrConstants.PI_TOPSTRUCT, Collections.singletonList(pi));

        ViewManager viewManager = ViewManager.createViewManager(PI_KLEIUNIV);

        String purl = viewManager.getCiteLinkWork();
        Assertions.assertEquals("/object/" + PI_KLEIUNIV + "/1/", purl);
    }

    /**
     * @see ViewManager#isBelowFulltextThreshold(double)
     * @verifies return true if there are no pages
     */
    @Test
    void isBelowFulltextThreshold_shouldReturnTrueIfThereAreNoPages() throws Exception {
        String pi = "PPN123";
        String docstructType = "Catalogue";

        StructElement se = new StructElement(123L);
        se.setDocStructType(docstructType);
        se.getMetadataFields().put(SolrConstants.PI_TOPSTRUCT, Collections.singletonList(pi));

        ViewManager viewManager = new ViewManager(se, AbstractPageLoader.create(se), se.getLuceneId(), null, null, new ImageDeliveryBean());

        Assertions.assertTrue(viewManager.isBelowFulltextThreshold(0));
    }

    @Test
    void testDisplayDownloadWidget() throws IndexUnreachableException, PresentationException, DAOException {
        String pi = "PPN123";
        String docstructType = "Catalogue";

        StructElement se = new StructElement(123L);
        se.setDocStructType(docstructType);
        se.getMetadataFields().put(SolrConstants.PI_TOPSTRUCT, Collections.singletonList(pi));

        FacesContext context = TestUtils.mockFacesContext();

        ViewManager viewManager = new ViewManager(se, AbstractPageLoader.create(se), se.getLuceneId(), null, null, new ImageDeliveryBean());
        boolean display = viewManager.isDisplayContentDownloadMenu();
        Assertions.assertTrue(display);
    }

    @Test
    void testListDownloadLinksForWork()
            throws IndexUnreachableException, PresentationException, DAOException, IOException {
        String pi = "PPN123";
        String docstructType = "Catalogue";

        StructElement se = new StructElement(123L);
        se.setDocStructType(docstructType);
        se.getMetadataFields().put(SolrConstants.PI_TOPSTRUCT, Collections.singletonList(pi));

        FacesContext context = TestUtils.mockFacesContext();

        ViewManager viewManager = new ViewManager(se, AbstractPageLoader.create(se), se.getLuceneId(), null, null, new ImageDeliveryBean());
        List<LabeledLink> links = viewManager.getContentDownloadLinksForWork();
        Assertions.assertEquals(2, links.size());
    }

    @Test
    void testGetPageDownloadUrl() throws IndexUnreachableException, DAOException, PresentationException {

        String pi = "PPN123";
        String docstructType = "Catalogue";
        String filename = "00000001.tif";

        ViewManager viewManager = createViewManager(pi, docstructType, filename);

        String baseUrl = DataManager.getInstance().getRestApiManager().getContentApiUrl()
                + "records/" + pi + "/files/images/" + filename;

        DownloadOption maxSizeTiff = new DownloadOption("Master", "master", "max");
        String masterTiffUrl = baseUrl + "/full/max/0/default.tif";
        assertEquals(masterTiffUrl, viewManager.getPageDownloadUrl(maxSizeTiff, viewManager.getCurrentPage()).replaceAll("\\?.*", "")); //ignore query params

        DownloadOption scaledJpeg = new DownloadOption("Thumbnail", "jpg", new Dimension(800, 1200));
        String thumbnailUrl = baseUrl + "/full/!800,1200/0/default.jpg";
        assertEquals(thumbnailUrl, viewManager.getPageDownloadUrl(scaledJpeg, viewManager.getCurrentPage()).replaceAll("\\?.*", "")); //ignore query params

    }

    @Test
    void testGetDownloadOptionsForImage() {

        DownloadOption tooLarge = new DownloadOption("", "master", new Dimension(10000, 10000));
        DownloadOption master = new DownloadOption("", "master", DownloadOption.MAX);
        DownloadOption thumb = new DownloadOption("", "jpg", "600");
        DownloadOption largeThumb = new DownloadOption("", "jpg", "2000");
        DownloadOption empty = new DownloadOption("", "jpg", DownloadOption.NONE);
        List<DownloadOption> configuredOptions = Arrays.asList(tooLarge, master, largeThumb, thumb, empty);

        Dimension maxSize = new Dimension(20000, 5000);
        Dimension imageSize = new Dimension(1000, 2000);

        List<DownloadOption> options = ViewManager.getDownloadOptionsForImage(configuredOptions, imageSize, maxSize, "00000001.tif");
        assertEquals(2, options.size());

        DownloadOption masterOption = options.stream().filter(o -> o.getFormat().equalsIgnoreCase("tiff")).findFirst().orElse(null);
        assertNotNull(masterOption);
        assertEquals(imageSize, masterOption.getBoxSizeInPixel());

        DownloadOption thumbOption = options.stream().filter(o -> o.getFormat().equalsIgnoreCase("jpg")).findFirst().orElse(null);
        assertNotNull(thumbOption);
        assertEquals(new Dimension(1000 * 600 / 2000, 600), thumbOption.getBoxSizeInPixel());

    }

    @Test
    void test_setCurrentImageOrderString()
            throws IndexUnreachableException, PresentationException, IDDOCNotFoundException, DAOException {
        StructElement se = new StructElement(iddocKleiuniv);
        Assertions.assertNotNull(se);
        ViewManager viewManager = new ViewManager(se, AbstractPageLoader.create(se), se.getLuceneId(), null, null, null);
        {
            viewManager.setCurrentImageOrderString(null);
            assertEquals(1, viewManager.getCurrentImageOrder());
        }
        {
            viewManager.setCurrentImageOrderString("");
            assertEquals(1, viewManager.getCurrentImageOrder());
        }
        {
            viewManager.setCurrentImageOrderString("\"\"");
            assertEquals(1, viewManager.getCurrentImageOrder());
        }
        {
            viewManager.setCurrentImageOrderString("fgsdfgdf");
            assertEquals(1, viewManager.getCurrentImageOrder());
        }
        {
            viewManager.setCurrentImageOrderString("12");
            assertEquals(12, viewManager.getCurrentImageOrder());
        }
        {
            viewManager.setCurrentImageOrderString("5-8");
            assertEquals(5, viewManager.getCurrentImageOrder());
        }
        {
            viewManager.setCurrentImageOrderString("235674");
            assertEquals(viewManager.getPageLoader().getLastPageOrder(), viewManager.getCurrentImageOrder());
        }
        {
            viewManager.setCurrentImageOrderString("-8");
            assertEquals(viewManager.getPageLoader().getFirstPageOrder(), viewManager.getCurrentImageOrder());
        }
    }

    private static ViewManager createViewManager(String pi, String docstructType, String pageFilename)
            throws IndexUnreachableException, PresentationException {
        StructElement se = new StructElement(123L);
        se.setDocStructType(docstructType);
        se.getMetadataFields().put(SolrConstants.PI_TOPSTRUCT, Collections.singletonList(pi));
        PhysicalElement page = Mockito.mock(PhysicalElement.class);
        Mockito.when(page.getFirstFileName()).thenReturn(pageFilename);
        Mockito.when(page.getFilepath()).thenReturn(pi + "/" + pageFilename);
        Mockito.when(page.getMimeType()).thenReturn("image/tiff");
        Mockito.when(page.getBaseMimeType()).thenReturn("image");

        IPageLoader pageLoader = Mockito.mock(EagerPageLoader.class);
        Mockito.when(pageLoader.getPage(Mockito.anyInt())).thenReturn(page);

        return new ViewManager(se, pageLoader, se.getLuceneId(), null, null, new ImageDeliveryBean());
    }

    @Test
    void test_getElementsAroundPage() throws IndexUnreachableException, PresentationException, DAOException {
        StructElement se = new StructElement(iddocKleiuniv);
        ViewManager viewManager = new ViewManager(se, AbstractPageLoader.create(se), se.getLuceneId(), null, null, null);
        assertEquals(16, viewManager.getAllPages().size());
        assertEquals(1, viewManager.getFirstPageOrder());
        assertEquals(16, viewManager.getLastPageOrder());

        {
            List<Integer> pages = viewManager.getPageRangeAroundPage(3, 2, false);
            assertEquals(5, pages.size());
            assertEquals(1, pages.get(0).intValue());
            assertEquals(5, pages.get(4).intValue());
        }
        {
            List<Integer> pages = viewManager.getPageRangeAroundPage(1, 2, false);
            assertEquals(5, pages.size());
            assertEquals(1, pages.get(0).intValue());
            assertEquals(5, pages.get(4).intValue());
        }
        {
            List<Integer> pages = viewManager.getPageRangeAroundPage(3, 3, false);
            assertEquals(7, pages.size());
            assertEquals(1, pages.get(0).intValue());
            assertEquals(7, pages.get(6).intValue());
        }
        {
            List<Integer> pages = viewManager.getPageRangeAroundPage(16, 2, false);
            assertEquals(5, pages.size());
            assertEquals(12, pages.get(0).intValue());
            assertEquals(16, pages.get(4).intValue());
        }
        {
            List<Integer> pages = viewManager.getPageRangeAroundPage(15, 2, false);
            assertEquals(5, pages.size());
            assertEquals(12, pages.get(0).intValue());
            assertEquals(16, pages.get(4).intValue());
        }
        {
            List<Integer> pages = viewManager.getPageRangeAroundPage(10, 3, false);
            assertEquals(7, pages.size());
            assertEquals(7, pages.get(0).intValue());
            assertEquals(13, pages.get(6).intValue());
        }

        {
            List<Integer> pages = viewManager.getPageRangeAroundPage(1, 8, false);
            assertEquals(16, pages.size());
            assertEquals(1, pages.get(0).intValue());
            assertEquals(16, pages.get(15).intValue());
        }

        {
            List<Integer> pages = viewManager.getPageRangeAroundPage(1, 8, true);
            assertEquals(17, pages.size());
            assertEquals(1, pages.get(0).intValue());
            assertEquals(17, pages.get(16).intValue());
        }

    }

    /**
     * @see ViewManager#isFilesOnly()
     * @verifies return true if mime type application
     */
    @Test
    void isFilesOnly_shouldReturnTrueIfMimeTypeApplication() throws Exception {
        StructElement se = new StructElement(iddocKleiuniv);
        ViewManager viewManager = new ViewManager(se, AbstractPageLoader.create(se), se.getLuceneId(), null, "application/pdf", null);
        Assertions.assertTrue(viewManager.isFilesOnly());
    }

    @Test
    void test_getPdfDownloadLink()
            throws IndexUnreachableException, PresentationException, DAOException, ViewerConfigurationException, URISyntaxException {
        StructElement se = new StructElement(iddocKleiuniv);
        Assertions.assertNotNull(se);
        ViewManager viewManager = new ViewManager(se, AbstractPageLoader.create(se), se.getLuceneId(), null, null, new ImageDeliveryBean());
        String test = String.format("%srecords/%s/pdf/", DataManager.getInstance().getConfiguration().getIIIFApiUrl(), se.getPi());
        String link = viewManager.getPdfDownloadLink();
        assertEquals(test, link);
    }

    @Test
    void test_getPdfDownloadLink_queryParams()
            throws IndexUnreachableException, PresentationException, DAOException, ViewerConfigurationException, URISyntaxException {
        StructElement se = new StructElement(iddocKleiuniv);
        Assertions.assertNotNull(se);
        ViewManager viewManager = new ViewManager(se, AbstractPageLoader.create(se), se.getLuceneId(), null, null, new ImageDeliveryBean());

        String test = String.format("%srecords/%s/pdf/?%s=%s",
                DataManager.getInstance().getConfiguration().getIIIFApiUrl(), se.getPi(), "usePdfSource", "true");
        String link = viewManager.getPdfDownloadLink(List.of(List.of("usePdfSource", "true")));
        assertEquals(test, link);

        String test2 = String.format(test + "&%s=%s&%s=%s", "queryA", "a", "queryB", "b");
        String link2 = viewManager.getPdfDownloadLink(List.of(List.of("usePdfSource", "true"), List.of("queryA", "a"), List.of("queryB", "b")));
        assertEquals(test2, link2);
    }

    /**
     * @see ViewManager#getLinkForDFGViewer()
     * @verifies construct default url correctly
     */
    @Test
    void getLinkForDFGViewer_shouldConstructDefaultUrlCorrectly() throws Exception {
        StructElement se = new StructElement(iddocKleiuniv);
        Assertions.assertNotNull(se);
        ViewManager viewManager = new ViewManager(se, AbstractPageLoader.create(se), se.getLuceneId(), null, null, new ImageDeliveryBean());

        Assertions.assertEquals("dfg-viewer_valuesourcefile_valuePPN517154005&set[image]=-1", viewManager.getLinkForDFGViewer());
    }

    /**
     * @see ViewManager#getLinkForDFGViewer()
     * @verifies construct url from custom field correctly
     */
    @Test
    void getLinkForDFGViewer_shouldConstructUrlFromCustomFieldCorrectly() throws Exception {
        StructElement se = new StructElement(iddocKleiuniv);
        Assertions.assertNotNull(se);
        se.metadataFields.put("MD2_DFGVIEWERURL", Collections.singletonList("https://foo.bar/PPN517154004.xml"));
        ViewManager viewManager = new ViewManager(se, AbstractPageLoader.create(se), se.getLuceneId(), null, null, new ImageDeliveryBean());

        Assertions.assertEquals("dfg-viewer_valuehttps%3A%2F%2Ffoo.bar%2FPPN517154004.xml&set[image]=-1", viewManager.getLinkForDFGViewer());
    }

    /**
     * @see ViewManager#getExternalDownloadUrl()
     * @verifies return correct value
     */
    @Test
    void getExternalDownloadUrl_shouldReturnCorrectValue() throws Exception {
        String url = "https://example.com/download";
        StructElement se = new StructElement(iddocKleiuniv);
        Assertions.assertNotNull(se);
        se.metadataFields.put(SolrConstants.DOWNLOAD_URL_EXTERNAL, Collections.singletonList(url));
        ViewManager viewManager = new ViewManager(se, AbstractPageLoader.create(se), se.getLuceneId(), null, null, new ImageDeliveryBean());

        Assertions.assertEquals(url, viewManager.getExternalDownloadUrl());
    }

    /**
     * @see ViewManager#getCopyrightIndicatorStatusName()
     * @verifies return locked status if locked most restrictive status found
     */
    @Test
    void getCopyrightIndicatorStatusName_shouldReturnLockedStatusIfLockedMostRestrictiveStatusFound() throws Exception {
        StructElement se = new StructElement(iddocKleiuniv);
        Assertions.assertNotNull(se);
        se.metadataFields.put("MD_ACCESSCONDITION", Arrays.asList("Freier Zugang", "Eingeschränker Zugang", "Gesperrter Zugang"));
        ViewManager viewManager = new ViewManager(se, AbstractPageLoader.create(se), se.getLuceneId(), null, null, new ImageDeliveryBean());

        Assertions.assertEquals(Status.LOCKED.name(), viewManager.getCopyrightIndicatorStatusName());
    }

    /**
     * @see ViewManager#getCopyrightIndicatorStatusName()
     * @verifies return partial status if partial most restrictive status found
     */
    @Test
    void getCopyrightIndicatorStatusName_shouldReturnPartialStatusIfPartialMostRestrictiveStatusFound() throws Exception {
        StructElement se = new StructElement(iddocKleiuniv);
        Assertions.assertNotNull(se);
        se.metadataFields.put("MD_ACCESSCONDITION", Arrays.asList("Freier Zugang", "Eingeschränker Zugang"));
        ViewManager viewManager = new ViewManager(se, AbstractPageLoader.create(se), se.getLuceneId(), null, null, new ImageDeliveryBean());

        Assertions.assertEquals(Status.PARTIAL.name(), viewManager.getCopyrightIndicatorStatusName());
    }

    /**
     * @see ViewManager#getCopyrightIndicatorStatusName()
     * @verifies return open status if no restrictive statuses found
     */
    @Test
    void getCopyrightIndicatorStatusName_shouldReturnOpenStatusIfNoRestrictiveStatusesFound() throws Exception {
        StructElement se = new StructElement(iddocKleiuniv);
        Assertions.assertNotNull(se);
        ViewManager viewManager = new ViewManager(se, AbstractPageLoader.create(se), se.getLuceneId(), null, null, new ImageDeliveryBean());

        Assertions.assertEquals(Status.OPEN.name(), viewManager.getCopyrightIndicatorStatusName());
    }

    /**
     * @see ViewManager#getCopyrightIndicatorStatuses()
     * @verifies return correct statuses
     */
    @Test
    void getCopyrightIndicatorStatuses_shouldReturnCorrectStatuses() throws Exception {
        StructElement se = new StructElement(iddocKleiuniv);
        Assertions.assertNotNull(se);
        se.metadataFields.put("MD_ACCESSCONDITION", Arrays.asList("Eingeschränker Zugang", "Gesperrter Zugang"));
        ViewManager viewManager = new ViewManager(se, AbstractPageLoader.create(se), se.getLuceneId(), null, null, new ImageDeliveryBean());

        List<CopyrightIndicatorStatus> result = viewManager.getCopyrightIndicatorStatuses();
        assertEquals(2, result.size());
    }

    /**
     * @see ViewManager#getCopyrightIndicatorStatuses()
     * @verifies return open status if no statuses found
     */
    @Test
    void getCopyrightIndicatorStatuses_shouldReturnOpenStatusIfNoStatusesFound() throws Exception {
        StructElement se = new StructElement(iddocKleiuniv);
        Assertions.assertNotNull(se);
        ViewManager viewManager = new ViewManager(se, AbstractPageLoader.create(se), se.getLuceneId(), null, null, new ImageDeliveryBean());

        List<CopyrightIndicatorStatus> result = viewManager.getCopyrightIndicatorStatuses();
        assertEquals(1, result.size());
        assertEquals(Status.OPEN, result.get(0).getStatus());
    }

    /**
     * @see ViewManager#getCopyrightIndicatorLicense()
     * @verifies return correct license
     */
    @Test
    void getCopyrightIndicatorLicense_shouldReturnCorrectLicense() throws Exception {
        StructElement se = new StructElement(iddocKleiuniv);
        Assertions.assertNotNull(se);
        se.metadataFields.put("MD_ACCESSCONDITIONCOPYRIGHT", Arrays.asList("VGWORT"));
        ViewManager viewManager = new ViewManager(se, AbstractPageLoader.create(se), se.getLuceneId(), null, null, new ImageDeliveryBean());

        CopyrightIndicatorLicense license = viewManager.getCopyrightIndicatorLicense();
        assertNotNull(license);
        assertEquals("COPYRIGHT_DESCRIPTION_VGWORT", license.getDescription());
    }

    /**
     * @see ViewManager#getCopyrightIndicatorLicense()
     * @verifies return default license if no licenses found
     */
    @Test
    void getCopyrightIndicatorLicense_shouldReturnDefaultLicenseIfNoLicensesFound() throws Exception {
        StructElement se = new StructElement(iddocKleiuniv);
        Assertions.assertNotNull(se);
        ViewManager viewManager = new ViewManager(se, AbstractPageLoader.create(se), se.getLuceneId(), null, null, new ImageDeliveryBean());

        CopyrightIndicatorLicense license = viewManager.getCopyrightIndicatorLicense();
        assertNotNull(license);
        assertEquals("", license.getDescription());
    }

    @Test
<<<<<<< HEAD
    public void test_getLinkToDownloadFile() throws UnsupportedEncodingException, URISyntaxException, IndexUnreachableException, PresentationException, DAOException {
        String filename = "INN 2_Gutenzell.pdf";
        String filenameEncoded = "INN%202_Gutenzell.pdf";
       
        StructElement se = new StructElement(iddocKleiuniv);
        ViewManager viewManager = new ViewManager(se, AbstractPageLoader.create(se), se.getLuceneId(), null, null, new ImageDeliveryBean());
        
        LabeledLink link = viewManager.getLinkToDownloadFile(filename);
        assertTrue(link.getUrl().endsWith(filenameEncoded));
        
=======
    void test_getLinkToDownloadFile()
            throws UnsupportedEncodingException, URISyntaxException, IndexUnreachableException, PresentationException, DAOException {
        String filename = "INN 2_Gutenzell.pdf";
        String filenameEncoded = "INN%202_Gutenzell.pdf";

        StructElement se = new StructElement(iddocKleiuniv);
        ViewManager viewManager = new ViewManager(se, AbstractPageLoader.create(se), se.getLuceneId(), null, null, new ImageDeliveryBean());

        LabeledLink link = viewManager.getLinkToDownloadFile(filename);
        assertTrue(link.getUrl().endsWith(filenameEncoded));

>>>>>>> 0cd42d88
    }

}<|MERGE_RESOLUTION|>--- conflicted
+++ resolved
@@ -21,15 +21,9 @@
  */
 package io.goobi.viewer.model.viewer;
 
-<<<<<<< HEAD
-import static org.junit.Assert.assertEquals;
-import static org.junit.Assert.assertNotNull;
-import static org.junit.Assert.assertTrue;
-=======
 import static org.junit.jupiter.api.Assertions.assertEquals;
 import static org.junit.jupiter.api.Assertions.assertNotNull;
 import static org.junit.jupiter.api.Assertions.assertTrue;
->>>>>>> 0cd42d88
 
 import java.awt.Dimension;
 import java.io.IOException;
@@ -711,18 +705,6 @@
     }
 
     @Test
-<<<<<<< HEAD
-    public void test_getLinkToDownloadFile() throws UnsupportedEncodingException, URISyntaxException, IndexUnreachableException, PresentationException, DAOException {
-        String filename = "INN 2_Gutenzell.pdf";
-        String filenameEncoded = "INN%202_Gutenzell.pdf";
-       
-        StructElement se = new StructElement(iddocKleiuniv);
-        ViewManager viewManager = new ViewManager(se, AbstractPageLoader.create(se), se.getLuceneId(), null, null, new ImageDeliveryBean());
-        
-        LabeledLink link = viewManager.getLinkToDownloadFile(filename);
-        assertTrue(link.getUrl().endsWith(filenameEncoded));
-        
-=======
     void test_getLinkToDownloadFile()
             throws UnsupportedEncodingException, URISyntaxException, IndexUnreachableException, PresentationException, DAOException {
         String filename = "INN 2_Gutenzell.pdf";
@@ -734,7 +716,6 @@
         LabeledLink link = viewManager.getLinkToDownloadFile(filename);
         assertTrue(link.getUrl().endsWith(filenameEncoded));
 
->>>>>>> 0cd42d88
     }
 
 }