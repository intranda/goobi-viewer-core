--- conflicted
+++ resolved
@@ -346,32 +346,6 @@
     }
 
     /**
-<<<<<<< HEAD
-     * @see AccessConditionUtils#getPdfDownloadQuotaForRecord(String)
-     * @verifies throw RecordNotFoundException if record not found
-     */
-    @Test (expected = RecordNotFoundException.class)
-    public void getPdfDownloadQuotaForRecord_shouldThrowRecordNotFoundExceptionIfRecordNotFound() throws Exception {
-        AccessConditionUtils.getPdfDownloadQuotaForRecord("notfound");
-    }
-
-    /**
-     * @see AccessConditionUtils#getPdfDownloadQuotaForRecord(String)
-     * @verifies return 100 if record has no quota value
-     */
-    @Test
-    public void getPdfDownloadQuotaForRecord_shouldReturn100IfRecordHasNoQuotaValue() throws Exception {
-        Assert.assertEquals(100, AccessConditionUtils.getPdfDownloadQuotaForRecord("51419376X"));
-    }
-
-    /**
-     * @see AccessConditionUtils#getPdfDownloadQuotaForRecord(String)
-     * @verifies return 100 if record open access
-     */
-    @Test
-    public void getPdfDownloadQuotaForRecord_shouldReturn100IfRecordOpenAccess() throws Exception {
-        Assert.assertEquals(100, AccessConditionUtils.getPdfDownloadQuotaForRecord("PPN517154005"));
-=======
      * @see AccessConditionUtils#generateAccessCheckQuery(String,String)
      * @verifies work correctly with urls
      */
@@ -380,6 +354,32 @@
         String[] result = AccessConditionUtils.generateAccessCheckQuery("PPN123456789", "file:///opt/digiverso/viewer/cms_media/bild4.png");
         Assert.assertEquals("+" + SolrConstants.PI_TOPSTRUCT + ":PPN123456789 +" + SolrConstants.FILENAME + ":\"bild4.png\"", result[0]);
         Assert.assertEquals(SolrConstants.FILENAME, result[1]);
->>>>>>> 0ced7309
+    }
+
+    /**
+     * @see AccessConditionUtils#getPdfDownloadQuotaForRecord(String)
+     * @verifies throw RecordNotFoundException if record not found
+     */
+    @Test(expected = RecordNotFoundException.class)
+    public void getPdfDownloadQuotaForRecord_shouldThrowRecordNotFoundExceptionIfRecordNotFound() throws Exception {
+        AccessConditionUtils.getPdfDownloadQuotaForRecord("notfound");
+    }
+
+    /**
+     * @see AccessConditionUtils#getPdfDownloadQuotaForRecord(String)
+     * @verifies return 100 if record has no quota value
+     */
+    @Test
+    public void getPdfDownloadQuotaForRecord_shouldReturn100IfRecordHasNoQuotaValue() throws Exception {
+        Assert.assertEquals(100, AccessConditionUtils.getPdfDownloadQuotaForRecord("51419376X"));
+    }
+
+    /**
+     * @see AccessConditionUtils#getPdfDownloadQuotaForRecord(String)
+     * @verifies return 100 if record open access
+     */
+    @Test
+    public void getPdfDownloadQuotaForRecord_shouldReturn100IfRecordOpenAccess() throws Exception {
+        Assert.assertEquals(100, AccessConditionUtils.getPdfDownloadQuotaForRecord("PPN517154005"));
     }
 }