--- conflicted
+++ resolved
@@ -5,11 +5,6 @@
 import org.junit.Assert;
 import org.junit.Test;
 
-<<<<<<< HEAD
-import io.goobi.viewer.AbstractTest;
-
-public class CampaignTest extends AbstractTest {
-=======
 import io.goobi.viewer.AbstractDatabaseEnabledTest;
 import io.goobi.viewer.controller.DataManager;
 import io.goobi.viewer.model.crowdsourcing.campaigns.Campaign.CampaignVisibility;
@@ -19,7 +14,6 @@
 import io.goobi.viewer.model.security.user.UserGroup;
 
 public class CampaignTest extends AbstractDatabaseEnabledTest {
->>>>>>> eacd0c2c
 
     /**
      * @see Campaign#getDaysLeft()
@@ -99,10 +93,7 @@
         Campaign campaign = new Campaign();
         LocalDateTime earlier = LocalDateTime.now().plusDays(-20);
         campaign.setDateEnd(earlier);
-<<<<<<< HEAD
-=======
-        campaign.setTimePeriodEnabled(true);
->>>>>>> eacd0c2c
+        campaign.setTimePeriodEnabled(true);
         Assert.assertTrue(campaign.isHasEnded());
     }
 
@@ -115,8 +106,6 @@
         Campaign campaign = new Campaign();
         LocalDateTime later = LocalDateTime.now().plusDays(20);
         campaign.setDateEnd(later);
-<<<<<<< HEAD
-=======
         campaign.setTimePeriodEnabled(true);
         Assert.assertFalse(campaign.isHasEnded());
     }
@@ -130,7 +119,6 @@
         Campaign campaign = new Campaign();
         LocalDateTime earlier = LocalDateTime.now().plusDays(-20);
         campaign.setDateEnd(earlier);
->>>>>>> eacd0c2c
         Assert.assertFalse(campaign.isHasEnded());
     }
 
@@ -154,10 +142,7 @@
     public void isHasStarted_shouldReturnTrueIfDateStartEqualsNow() throws Exception {
         Campaign campaign = new Campaign();
         campaign.setDateStart(LocalDateTime.now());
-<<<<<<< HEAD
-=======
-        campaign.setTimePeriodEnabled(true);
->>>>>>> eacd0c2c
+        campaign.setTimePeriodEnabled(true);
         Assert.assertTrue(campaign.isHasStarted());
     }
 
@@ -170,10 +155,7 @@
         Campaign campaign = new Campaign();
         LocalDateTime later = LocalDateTime.now().plusDays(-20);
         campaign.setDateStart(later);
-<<<<<<< HEAD
-=======
-        campaign.setTimePeriodEnabled(true);
->>>>>>> eacd0c2c
+        campaign.setTimePeriodEnabled(true);
         Assert.assertTrue(campaign.isHasStarted());
     }
 
@@ -186,10 +168,7 @@
         Campaign campaign = new Campaign();
         LocalDateTime later = LocalDateTime.now().plusDays(20);
         campaign.setDateStart(later);
-<<<<<<< HEAD
-=======
-        campaign.setTimePeriodEnabled(true);
->>>>>>> eacd0c2c
+        campaign.setTimePeriodEnabled(true);
         Assert.assertFalse(campaign.isHasStarted());
     }
 
