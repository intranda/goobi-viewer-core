--- conflicted
+++ resolved
@@ -1,55 +1,41 @@
 <?xml version="1.0" encoding="UTF-8"?><project-modules id="moduleCoreId" project-version="1.5.0">
-                            
-    
+                        
     
     
     
     
     <wb-module deploy-name="goobi-viewer-core">
-                                                        
-        
+                                                
         
         
         
         
         <wb-resource deploy-path="/" source-path="/src/main/java" tag="defaultRootSource"/>
-                                                        
-        
+                                                
         
         
         
         
         <wb-resource deploy-path="/" source-path="/src/main/resources"/>
-<<<<<<< HEAD
-                
+                        
                                         
-=======
-                                                        
         
-        
->>>>>>> 547511ec
-        
+         
         
         
         <wb-resource deploy-path="/" source-path="/target/generated-sources/annotations"/>
-                                                    
-    
+                                            
     
     
     
     
     </wb-module>
-<<<<<<< HEAD
-                
+                    
 
 
 
             
-=======
-                    
 
-
->>>>>>> 547511ec
 
 
 </project-modules>