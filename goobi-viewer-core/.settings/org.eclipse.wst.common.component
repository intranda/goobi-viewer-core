--- conflicted
+++ resolved
@@ -1,39 +1,8 @@
 <?xml version="1.0" encoding="UTF-8"?><project-modules id="moduleCoreId" project-version="1.5.0">
-<<<<<<< HEAD
-        
     <wb-module deploy-name="goobi-viewer-core">
-                
         <wb-resource deploy-path="/" source-path="/src/main/java" tag="defaultRootSource"/>
-                
         <wb-resource deploy-path="/" source-path="/src/main/resources"/>
         <wb-resource deploy-path="/" source-path="/target/generated-sources/annotations"/>
         <wb-resource deploy-path="/" source-path="/target/generated-test-sources/test-annotations"/>
-            
     </wb-module>
-    
-=======
-                
-    
-    
-    <wb-module deploy-name="goobi-viewer-core">
-                                
-        
-        
-        <wb-resource deploy-path="/" source-path="/src/main/java" tag="defaultRootSource"/>
-                                
-        
-        
-        <wb-resource deploy-path="/" source-path="/src/main/resources"/>
-                        
-        
-        <wb-resource deploy-path="/" source-path="/target/generated-sources/annotations"/>
-        <wb-resource deploy-path="/" source-path="/target/generated-test-sources/test-annotations"/>
-                            
-    
-    
-    </wb-module>
-            
-
-
->>>>>>> e069c7a6
 </project-modules>