--- conflicted
+++ resolved
@@ -1,6 +1,5 @@
 <?xml version="1.0" encoding="UTF-8"?><project-modules id="moduleCoreId" project-version="1.5.0">
                                 
-    
     
     
     
@@ -23,7 +22,6 @@
         
         
         <wb-resource deploy-path="/" source-path="/src/main/resources"/>
-<<<<<<< HEAD
                                                                 
         
         
@@ -36,13 +34,6 @@
     
     
     
-=======
-                                            
-        
-        
-        <wb-resource deploy-path="/" source-path="/target/generated-sources/annotations"/>
-                    
->>>>>>> 88675515
     
     
     
