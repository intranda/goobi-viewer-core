<?xml version="1.0" encoding="UTF-8"?><project-modules id="moduleCoreId" project-version="1.5.0">
                        
    
    
    
    
    <wb-module deploy-name="goobi-viewer-core">
                                                
        
        
        
        
        <wb-resource deploy-path="/" source-path="/src/main/java" tag="defaultRootSource"/>
                                                
        
        
        
        
        <wb-resource deploy-path="/" source-path="/src/main/resources"/>
<<<<<<< HEAD
                                    
        
        <wb-resource deploy-path="/" source-path="/target/generated-sources/annotations"/>
        <wb-resource deploy-path="/" source-path="/target/generated-test-sources/test-annotations"/>
            
=======
                                                
        
        
        
        
        <wb-resource deploy-path="/" source-path="/target/generated-sources/annotations"/>
                                            
    
    
>>>>>>> ebd94af7
    
    
    </wb-module>
                



</project-modules><|MERGE_RESOLUTION|>--- conflicted
+++ resolved
@@ -17,23 +17,11 @@
         
         
         <wb-resource deploy-path="/" source-path="/src/main/resources"/>
-<<<<<<< HEAD
                                     
         
         <wb-resource deploy-path="/" source-path="/target/generated-sources/annotations"/>
         <wb-resource deploy-path="/" source-path="/target/generated-test-sources/test-annotations"/>
             
-=======
-                                                
-        
-        
-        
-        
-        <wb-resource deploy-path="/" source-path="/target/generated-sources/annotations"/>
-                                            
-    
-    
->>>>>>> ebd94af7
     
     
     </wb-module>
