<?xml version="1.0" encoding="UTF-8"?><project-modules id="moduleCoreId" project-version="1.5.0">
            
    
    <wb-module deploy-name="goobi-viewer-core">
                        
        
        <wb-resource deploy-path="/" source-path="/src/main/java" tag="defaultRootSource"/>
                        
        
        <wb-resource deploy-path="/" source-path="/src/main/resources"/>
<<<<<<< HEAD
                        
        
        <wb-resource deploy-path="/" source-path="/target/generated-sources/annotations"/>
        <wb-resource deploy-path="/" source-path="/target/generated-test-sources/test-annotations"/>
=======
>>>>>>> 4bd5e2be
                    
    
    </wb-module>
    
</project-modules><|MERGE_RESOLUTION|>--- conflicted
+++ resolved
@@ -8,13 +8,11 @@
                         
         
         <wb-resource deploy-path="/" source-path="/src/main/resources"/>
-<<<<<<< HEAD
                         
         
         <wb-resource deploy-path="/" source-path="/target/generated-sources/annotations"/>
+        
         <wb-resource deploy-path="/" source-path="/target/generated-test-sources/test-annotations"/>
-=======
->>>>>>> 4bd5e2be
                     
     
     </wb-module>
