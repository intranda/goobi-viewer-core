--- conflicted
+++ resolved
@@ -1247,7 +1247,6 @@
 		<property name="contentserver.color.alpha" value="255" />
 		<antcall target="war" />
 	</target>
-<<<<<<< HEAD
 	<target name="worldviews">
 		<property name="local.folder" value="resources/build/deploy_ubuntu" />
 		<property name="server.folder" value="/opt/digiverso/viewer/" />
@@ -1264,7 +1263,6 @@
 		<antcall target="war-internal" />
 	</target>
 
-=======
 	<target name="gaugsammlungen">
 		<property name="local.folder" value="resources/build/deploy_ubuntu" />
 		<property name="server.config" value="/opt/digiverso/viewer/config2/" />
@@ -1280,5 +1278,4 @@
 		<property name="contentserver.color.alpha" value="255" />
 		<antcall target="war" />
 	</target>
->>>>>>> 96641082
 </project>