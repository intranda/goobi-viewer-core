/**
 * This file is part of the Goobi viewer - a content presentation and management application for digitized objects.
 *
 * Visit these websites for more information.
 *          - http://www.intranda.com
 *          - http://digiverso.com
 *
 * This program is free software; you can redistribute it and/or modify it under the terms of the GNU General Public License as published by the Free
 * Software Foundation; either version 2 of the License, or (at your option) any later version.
 *
 * This program is distributed in the hope that it will be useful, but WITHOUT ANY WARRANTY; without even the implied warranty of MERCHANTABILITY or
 * FITNESS FOR A PARTICULAR PURPOSE. See the GNU General Public License for more details.
 *
 * You should have received a copy of the GNU General Public License along with this program. If not, see <http://www.gnu.org/licenses/>.
 */
package de.intranda.digiverso.presentation.controller;

import java.io.File;
import java.io.FileInputStream;
import java.io.FileNotFoundException;
import java.io.InputStream;

import org.apache.commons.io.FileUtils;
import org.apache.commons.lang.StringUtils;
import org.jdom2.Document;
import org.jdom2.Element;
import org.junit.After;
import org.junit.Assert;
import org.junit.Test;

public class FileToolsTest {

    private File tempDir = new File("build/temp");

    @After
    public void tearDown() throws Exception {
        if (tempDir.exists()) {
            FileUtils.deleteQuietly(tempDir);
        }
    }

    /**
     * @see FileTools#readXmlFile(String)
     * @verifies build document correctly
     */
    @Test
    public void readXmlFile_shouldBuildDocumentCorrectly() throws Exception {
        Document doc = FileTools.readXmlFile("resources/test/config_viewer.test.xml");
        Assert.assertNotNull(doc);
        Assert.assertNotNull(doc.getRootElement());
    }

    /**
     * @see FileTools#readXmlFile(String)
     * @verifies throw FileNotFoundException if file not found
     */
    @Test(expected = FileNotFoundException.class)
    public void readXmlFile_shouldThrowFileNotFoundExceptionIfFileNotFound() throws Exception {
        FileTools.readXmlFile("notfound.xml");
    }

    /**
     * @see FileTools#writeXmlFile(Document,String)
     * @verifies write file correctly and return true
     */
    @Test
    public void writeXmlFile_shouldWriteFileCorrectlyAndReturnTrue() throws Exception {
        String filePath = "build/test.xml";
        Document doc = new Document();
        doc.setRootElement(new Element("root"));
        Assert.assertTrue(FileTools.writeXmlFile(doc, "build/test.xml"));
        File xmlFile = new File(filePath);
        Assert.assertTrue(xmlFile.isFile());
    }

    /**
     * @see FileTools#writeXmlFile(Document,String)
     * @verifies throw FileNotFoundException if file is directory
     */
    @Test(expected = FileNotFoundException.class)
    public void writeXmlFile_shouldThrowFileNotFoundExceptionIfFileIsDirectory() throws Exception {
        Document doc = new Document();
        doc.setRootElement(new Element("root"));
        FileTools.writeXmlFile(doc, "build");
    }

    /**
     * @see FileTools#writeXmlFile(Document,String)
     * @verifies return false if doc is null
     */
    @Test
    public void writeXmlFile_shouldReturnFalseIfDocIsNull() throws Exception {
        Assert.assertFalse(FileTools.writeXmlFile(null, "build/test.xml"));
    }

    /**
     * @see FileTools#getStringFromFile(File,String)
     * @verifies read text file correctly
     */
    @Test
    public void getStringFromFile_shouldReadTextFileCorrectly() throws Exception {
        File file = new File("resources/test/stopwords.txt");
        Assert.assertTrue(file.isFile());
        String contents = FileTools.getStringFromFile(file, null);
        Assert.assertTrue(StringUtils.isNotBlank(contents));
    }

    /**
     * @see FileTools#getStringFromFile(File,String)
     * @verifies throw FileNotFoundException if file not found
     */
    @Test(expected = FileNotFoundException.class)
    public void getStringFromFile_shouldThrowFileNotFoundExceptionIfFileNotFound() throws Exception {
        File file = new File("notfound.txt");
        Assert.assertFalse(file.exists());
        FileTools.getStringFromFile(file, null);
    }

    /**
     * @see FileTools#getStringFromFilePath(String)
     * @verifies read text file correctly
     */
    @Test
    public void getStringFromFilePath_shouldReadTextFileCorrectly() throws Exception {
        String contents = FileTools.getStringFromFilePath("resources/test/stopwords.txt");
        Assert.assertTrue(StringUtils.isNotBlank(contents));
    }

    /**
     * @see FileTools#getStringFromFilePath(String)
     * @verifies throw FileNotFoundException if file not found
     */
    @Test(expected = FileNotFoundException.class)
    public void getStringFromFilePath_shouldThrowFileNotFoundExceptionIfFileNotFound() throws Exception {
        File file = new File("notfound.txt");
        Assert.assertFalse(file.exists());
        FileTools.getStringFromFilePath(file.getPath());
    }

    /**
     * @see FileTools#compressGzipFile(File,File)
     * @verifies throw FileNotFoundException if file not found
     */
    @Test(expected = FileNotFoundException.class)
    public void compressGzipFile_shouldThrowFileNotFoundExceptionIfFileNotFound() throws Exception {
        File file = new File("notfound.txt");
        Assert.assertFalse(file.exists());
        FileTools.compressGzipFile(file, new File("build/test.tar.gz"));
    }

    /**
     * @see FileTools#decompressGzipFile(File,File)
     * @verifies throw FileNotFoundException if file not found
     */
    @Test(expected = FileNotFoundException.class)
    public void decompressGzipFile_shouldThrowFileNotFoundExceptionIfFileNotFound() throws Exception {
        File gzipFile = new File("notfound.tar.gz");
        Assert.assertFalse(gzipFile.exists());
        FileTools.decompressGzipFile(gzipFile, new File("build/target.bla"));
    }

    /**
     * @see FileTools#getDocumentFromFile(File)
     * @verifies build document correctly
     */
    @Test
    public void getDocumentFromFile_shouldBuildDocumentCorrectly() throws Exception {
        File file = new File("resources/test/data/sample_alto.xml");
        Assert.assertTrue(file.isFile());
        Document doc = FileTools.getDocumentFromFile(file);
        Assert.assertNotNull(doc);
        Assert.assertNotNull(doc.getRootElement());
        Assert.assertEquals("alto", doc.getRootElement().getName());
    }

    /**
     * @see FileTools#getDocumentFromString(String,String)
     * @verifies build document correctly
     */
    @Test
    public void getDocumentFromString_shouldBuildDocumentCorrectly() throws Exception {
        String xml = "<root><child>child1</child><child>child2</child></root>";
        Document doc = FileTools.getDocumentFromString(xml, null);
        Assert.assertNotNull(doc);
        Assert.assertNotNull(doc.getRootElement());
        Assert.assertEquals("root", doc.getRootElement().getName());
        Assert.assertNotNull(doc.getRootElement().getChildren("child"));
        Assert.assertEquals(2, doc.getRootElement().getChildren("child").size());
    }

    /**
     * @see FileTools#getStringFromElement(Object,String)
     * @verifies return XML string correctly for documents
     */
    @Test
    public void getStringFromElement_shouldReturnXMLStringCorrectlyForDocuments() throws Exception {
        Document doc = new Document();
        doc.setRootElement(new Element("root"));
        String xml = FileTools.getStringFromElement(doc, null);
        Assert.assertNotNull(xml);
        Assert.assertTrue(xml.contains("<root></root>"));
    }

    /**
     * @see FileTools#getStringFromElement(Object,String)
     * @verifies return XML string correctly for elements
     */
    @Test
    public void getStringFromElement_shouldReturnXMLStringCorrectlyForElements() throws Exception {
        String xml = FileTools.getStringFromElement(new Element("root"), null);
        Assert.assertNotNull(xml);
        Assert.assertTrue(xml.contains("<root></root>"));
    }

    /**
     * @see FileTools#getFileFromDocument(File,Document)
     * @verifies write file correctly
     */
    @Test
    public void getFileFromDocument_shouldWriteFileCorrectly() throws Exception {
        Assert.assertTrue(tempDir.mkdirs());
        Document doc = new Document();
        doc.setRootElement(new Element("root"));
        File file = new File(tempDir, "temp.xml");
        FileTools.getFileFromDocument(file.getAbsolutePath(), doc);
        Assert.assertTrue(file.isFile());
    }

    /**
     * @see FileTools#getFileFromString(String,File,String,boolean)
     * @verifies write file correctly
     */
    @Test
    public void getFileFromString_shouldWriteFileCorrectly() throws Exception {
        Assert.assertTrue(tempDir.mkdirs());
        File file = new File(tempDir, "temp.txt");
        String text = "Lorem ipsum dolor sit amet";
        FileTools.getFileFromString(text, file.getAbsolutePath(), null, false);
        Assert.assertTrue(file.isFile());
    }

    /**
     * @see FileTools#getFileFromString(String,File,String,boolean)
     * @verifies append to file correctly
     */
    @Test
    public void getFileFromString_shouldAppendToFileCorrectly() throws Exception {
        Assert.assertTrue(tempDir.mkdirs());
        File file = new File(tempDir, "temp.txt");
        String text = "XY";
        String text2 = "Z";
        FileTools.getFileFromString(text, file.getAbsolutePath(), null, false);
        FileTools.getFileFromString(text2, file.getAbsolutePath(), null, true);
        String concat = FileTools.getStringFromFile(file, null);
        Assert.assertEquals("XYZ", concat);
    }
<<<<<<< HEAD
=======

    /**
     * @see FileTools#getCharset(InputStream)
     * @verifies detect charset correctly
     */
    @Test
    public void getCharset_shouldDetectCharsetCorrectly() throws Exception {
        File file = new File("resources/test/stopwords.txt");
        try (FileInputStream fis = new FileInputStream(file)) {
            Assert.assertEquals("UTF-8", FileTools.getCharset(fis));
        }
    }

>>>>>>> e94cb83f
}<|MERGE_RESOLUTION|>--- conflicted
+++ resolved
@@ -254,8 +254,6 @@
         String concat = FileTools.getStringFromFile(file, null);
         Assert.assertEquals("XYZ", concat);
     }
-<<<<<<< HEAD
-=======
 
     /**
      * @see FileTools#getCharset(InputStream)
@@ -269,5 +267,4 @@
         }
     }
 
->>>>>>> e94cb83f
 }