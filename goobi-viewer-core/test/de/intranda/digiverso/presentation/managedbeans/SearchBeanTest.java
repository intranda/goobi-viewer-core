/**
 * This file is part of the Goobi viewer - a content presentation and management application for digitized objects.
 *
 * Visit these websites for more information.
 *          - http://www.intranda.com
 *          - http://digiverso.com
 *
 * This program is free software; you can redistribute it and/or modify it under the terms of the GNU General Public License as published by the Free
 * Software Foundation; either version 2 of the License, or (at your option) any later version.
 *
 * This program is distributed in the hope that it will be useful, but WITHOUT ANY WARRANTY; without even the implied warranty of MERCHANTABILITY or
 * FITNESS FOR A PARTICULAR PURPOSE. See the GNU General Public License for more details.
 *
 * You should have received a copy of the GNU General Public License along with this program. If not, see <http://www.gnu.org/licenses/>.
 */
package de.intranda.digiverso.presentation.managedbeans;

import java.util.Arrays;
import java.util.List;
import java.util.Locale;

import org.junit.Assert;
import org.junit.Before;
import org.junit.Test;

import de.intranda.digiverso.presentation.AbstractDatabaseAndSolrEnabledTest;
import de.intranda.digiverso.presentation.controller.Configuration;
import de.intranda.digiverso.presentation.controller.DataManager;
import de.intranda.digiverso.presentation.controller.SolrConstants;
import de.intranda.digiverso.presentation.model.search.Search;
import de.intranda.digiverso.presentation.model.search.SearchHelper;
import de.intranda.digiverso.presentation.model.search.SearchQueryGroup;
import de.intranda.digiverso.presentation.model.search.SearchQueryGroup.SearchQueryGroupOperator;
import de.intranda.digiverso.presentation.model.search.SearchQueryItem;
import de.intranda.digiverso.presentation.model.search.SearchQueryItem.SearchItemOperator;

public class SearchBeanTest extends AbstractDatabaseAndSolrEnabledTest {

    @Override
    @Before
    public void setUp() throws Exception {
        super.setUp();

        // Initialize the instance with a custom config file
        DataManager.getInstance().injectConfiguration(new Configuration("resources/test/config_viewer.test.xml"));
    }

    /**
     * @see SearchBean#cleanUpSearchTerm(String)
     * @verifies remove illegal chars correctly
     */
    @Test
    public void cleanUpSearchTerm_shouldRemoveIllegalCharsCorrectly() throws Exception {
        Assert.assertEquals("a", SearchBean.cleanUpSearchTerm("(a)"));
    }

    /**
     * @see SearchBean#cleanUpSearchTerm(String)
     * @verifies preserve truncation
     */
    @Test
    public void cleanUpSearchTerm_shouldPreserveTruncation() throws Exception {
        Assert.assertEquals("*a*", SearchBean.cleanUpSearchTerm("*a*"));
    }

    /**
     * @see SearchBean#cleanUpSearchTerm(String)
     * @verifies preserve negation
     */
    @Test
    public void cleanUpSearchTerm_shouldPreserveNegation() throws Exception {
        Assert.assertEquals("-a", SearchBean.cleanUpSearchTerm("-a"));
    }

    /**
     * @see SearchBean#resetSimpleSearchParameters()
     * @verifies reset variables correctly
     */
    @Test
    public void resetSimpleSearchParameters_shouldResetVariablesCorrectly() throws Exception {
        SearchBean searchBean = new SearchBean();
        searchBean.setSearchString("test");
        Assert.assertEquals("test", searchBean.getSearchString());
        Assert.assertEquals("test", searchBean.getSearchStringForUrl());

        searchBean.resetSimpleSearchParameters();
        Assert.assertEquals("", searchBean.getSearchString());
        Assert.assertEquals("-", searchBean.getSearchStringForUrl());
    }

    /**
     * @see SearchBean#resetAdvancedSearchParameters()
     * @verifies reset variables correctly
     */
    @Test
    public void resetAdvancedSearchParameters_shouldResetVariablesCorrectly() throws Exception {
        SearchBean searchBean = new SearchBean();
        searchBean.setAdvancedSearchGroupOperator(1);
        Assert.assertEquals(1, searchBean.getAdvancedSearchGroupOperator());
        searchBean.getAdvancedQueryGroups().add(new SearchQueryGroup(Locale.GERMAN, 1));
        Assert.assertEquals(1, searchBean.getAdvancedQueryGroups().size());

        searchBean.resetAdvancedSearchParameters(2, 3);
        Assert.assertEquals(0, searchBean.getAdvancedSearchGroupOperator());
        Assert.assertEquals(2, searchBean.getAdvancedQueryGroups().size());
        Assert.assertEquals(3, searchBean.getAdvancedQueryGroups().get(0).getQueryItems().size());
    }

    /**
     * @see SearchBean#resetAdvancedSearchParameters()
     * @verifies re-select collection correctly
     */
    @Test
    public void resetAdvancedSearchParameters_shouldReselectCollectionCorrectly() throws Exception {
        SearchBean searchBean = new SearchBean();
        searchBean.getFacets().setCurrentFacetString("DC:col");

        searchBean.resetAdvancedSearchParameters(1, 1);
        Assert.assertEquals(1, searchBean.getAdvancedQueryGroups().size());
        SearchQueryGroup group = searchBean.getAdvancedQueryGroups().get(0);
        Assert.assertEquals(1, group.getQueryItems().size());
        SearchQueryItem item = group.getQueryItems().get(0);
        Assert.assertEquals(SolrConstants.DC, item.getField());
        Assert.assertEquals(SearchItemOperator.IS, item.getOperator());
        Assert.assertEquals("col", item.getValue());
    }

    /**
     * @see SearchBean#resetSearchAction()
     * @verifies return correct Pretty URL ID
     */
    @Test
    public void resetSearchAction_shouldReturnCorrectPrettyURLID() throws Exception {
        SearchBean searchBean = new SearchBean();

        searchBean.setActiveSearchType(0);
        Assert.assertEquals("pretty:search", searchBean.resetSearchAction());
        searchBean.setActiveSearchType(1);
        //        Assert.assertEquals("pretty:extendedsearch", searchBean.resetSearchAction());
        //        searchBean.setActiveSearchType(2);
        //        Assert.assertEquals("pretty:timelinesearch", searchBean.resetSearchAction());
        //        searchBean.setActiveSearchType(3);
        //        Assert.assertEquals("pretty:calendarsearch", searchBean.resetSearchAction());
    }

    /**
     * @see SearchBean#mirrorAdvancedSearchCurrentCollection()
     * @verifies set collection item correctly
     */
    @Test
    public void mirrorAdvancedSearchCurrentCollection_shouldSetCollectionItemCorrectly() throws Exception {
        SearchBean sb = new SearchBean();
        sb.resetAdvancedSearchParameters(2, 3);
        Assert.assertEquals(2, sb.getAdvancedQueryGroups().size());
        SearchQueryGroup group = sb.getAdvancedQueryGroups().get(0);
        Assert.assertEquals(3, group.getQueryItems().size());
        SearchQueryItem item = group.getQueryItems().get(0);
        Assert.assertNull(item.getField());

        sb.getFacets().setCurrentFacetString("DC:a");
        sb.mirrorAdvancedSearchCurrentHierarchicalFacets();
        Assert.assertEquals(SolrConstants.DC, item.getField());
        Assert.assertEquals("a", item.getValue());
    }

    /**
     * @see SearchBean#mirrorAdvancedSearchCurrentCollection()
     * @verifies reset collection item correctly
     */
    @Test
    public void mirrorAdvancedSearchCurrentCollection_shouldResetCollectionItemCorrectly() throws Exception {
        SearchBean sb = new SearchBean();
        sb.resetAdvancedSearchParameters(2, 3);
        Assert.assertEquals(2, sb.getAdvancedQueryGroups().size());
        SearchQueryGroup group = sb.getAdvancedQueryGroups().get(0);
        Assert.assertEquals(3, group.getQueryItems().size());
        SearchQueryItem item = group.getQueryItems().get(0);
        Assert.assertNull(item.getField());

        sb.getFacets().setCurrentFacetString("DC:a");
        sb.mirrorAdvancedSearchCurrentHierarchicalFacets();
        Assert.assertEquals(SolrConstants.DC, item.getField());
        Assert.assertEquals("a", item.getValue());
        sb.getFacets().setCurrentFacetString("-");
        sb.mirrorAdvancedSearchCurrentHierarchicalFacets();
        Assert.assertNull(item.getField());
        Assert.assertNull(item.getValue());
    }

    /**
     * @see SearchBean#mirrorAdvancedSearchCurrentHierarchicalFacets()
     * @verifies mirror facet items to search query items correctly
     */
    @Test
    public void mirrorAdvancedSearchCurrentHierarchicalFacets_shouldMirrorFacetItemsToSearchQueryItemsCorrectly() throws Exception {
        SearchBean sb = new SearchBean();
        sb.resetAdvancedSearchParameters(2, 3);
        Assert.assertEquals(2, sb.getAdvancedQueryGroups().size());
        SearchQueryGroup group = sb.getAdvancedQueryGroups().get(0);
        Assert.assertEquals(3, group.getQueryItems().size());
        SearchQueryItem item1 = group.getQueryItems().get(0);
        Assert.assertNull(item1.getField());
        SearchQueryItem item2 = group.getQueryItems().get(1);
        Assert.assertNull(item2.getField());

        item1.setField(SolrConstants.DC);
        sb.getFacets().setCurrentFacetString("DC:a;;DC:b");
        sb.mirrorAdvancedSearchCurrentHierarchicalFacets();
        Assert.assertEquals(2, sb.getFacets().getCurrentFacets().size());
        Assert.assertEquals(SolrConstants.DC, item1.getField());
        Assert.assertEquals("a", item1.getValue());
        Assert.assertEquals(SolrConstants.DC, item2.getField());
        Assert.assertEquals("b", item2.getValue());
    }

    /**
     * @see SearchBean#mirrorAdvancedSearchCurrentHierarchicalFacets()
     * @verifies not replace query items already in use
     */
    @Test
    public void mirrorAdvancedSearchCurrentHierarchicalFacets_shouldNotReplaceQueryItemsAlreadyInUse() throws Exception {
        SearchBean sb = new SearchBean();
        sb.resetAdvancedSearchParameters(2, 3);
        Assert.assertEquals(2, sb.getAdvancedQueryGroups().size());
        SearchQueryGroup group = sb.getAdvancedQueryGroups().get(0);
        SearchQueryItem item1 = group.getQueryItems().get(0);
        SearchQueryItem item2 = group.getQueryItems().get(1);
        SearchQueryItem item3 = group.getQueryItems().get(2);

        item1.setField("MD_TITLE");
        item1.setValue("text");
        sb.getFacets().setCurrentFacetString("DC:a;;DC:b");
        sb.mirrorAdvancedSearchCurrentHierarchicalFacets();
        Assert.assertEquals("MD_TITLE", item1.getField());
        Assert.assertEquals("text", item1.getValue());
        Assert.assertEquals(SolrConstants.DC, item2.getField());
        Assert.assertEquals("a", item2.getValue());
        Assert.assertEquals(SolrConstants.DC, item3.getField());
        Assert.assertEquals("b", item3.getValue());
    }

    /**
     * @see SearchBean#generateAdvancedSearchString()
     * @verifies construct query correctly
     */
    @Test
    public void generateAdvancedSearchString_shouldConstructQueryCorrectly() throws Exception {
        SearchBean sb = new SearchBean();
        sb.resetAdvancedSearchParameters(2, 2);
        sb.setAdvancedSearchGroupOperator(1);
        {
            // First group
            SearchQueryGroup group = sb.getAdvancedQueryGroups().get(0);
            group.setOperator(SearchQueryGroupOperator.OR);
            {
                // OR-operator, search in all fields
                SearchQueryItem item = group.getQueryItems().get(0);
                item.setOperator(SearchItemOperator.OR);
                item.setField(SearchQueryItem.ADVANCED_SEARCH_ALL_FIELDS);
                item.setValue("foo bar");
            }
            {
                // AND-operator, search in MD_TITLE with negation
                SearchQueryItem item = group.getQueryItems().get(1);
                item.setOperator(SearchItemOperator.AND);
                item.setField("MD_TITLE");
                item.setValue("bla \"blup\" -nein");
            }
        }
        {
            // Second group
            SearchQueryGroup group = sb.getAdvancedQueryGroups().get(1);
            group.setOperator(SearchQueryGroupOperator.AND);
            {
                // PHASE-operator
                SearchQueryItem item = group.getQueryItems().get(0);
                item.setOperator(SearchItemOperator.PHRASE);
                item.setField(SolrConstants.FULLTEXT);
                item.setValue("lorem ipsum dolor sit amet");
            }
        }
        Assert.assertEquals("((SUPERDEFAULT:(foo OR bar) OR SUPERFULLTEXT:(foo OR bar) OR DEFAULT:(foo OR bar)"
                + " OR FULLTEXT:(foo OR bar) OR NORMDATATERMS:(foo OR bar) OR UGCTERMS:(foo OR bar) OR OVERVIEWPAGE_DESCRIPTION:(foo OR bar) OR OVERVIEWPAGE_PUBLICATIONTEXT:(foo OR bar))"
                + " OR (MD_TITLE:(bla AND \\\"blup\\\" -nein))) OR (((SUPERFULLTEXT:\"lorem ipsum dolor sit amet\" OR FULLTEXT:\"lorem ipsum dolor sit amet\")))",
                sb.generateAdvancedSearchString(true));
    }

    /**
     * @see SearchBean#generateAdvancedSearchString(boolean)
     * @verifies construct query info correctly
     */
    @Test
    public void generateAdvancedSearchString_shouldConstructQueryInfoCorrectly() throws Exception {
        SearchBean sb = new SearchBean();
        sb.resetAdvancedSearchParameters(2, 2);
        sb.setAdvancedSearchGroupOperator(1);
        {
            // First group
            SearchQueryGroup group = sb.getAdvancedQueryGroups().get(0);
            group.setOperator(SearchQueryGroupOperator.OR);
            {
                // OR-operator, search in all fields
                SearchQueryItem item = group.getQueryItems().get(0);
                item.setOperator(SearchItemOperator.OR);
                item.setField(SearchQueryItem.ADVANCED_SEARCH_ALL_FIELDS);
                item.setValue("foo bar");
            }
            {
                // AND-operator, search in MD_TITLE with negation
                SearchQueryItem item = group.getQueryItems().get(1);
                item.setOperator(SearchItemOperator.AND);
                item.setField("MD_TITLE");
                item.setValue("bla \"blup\" -nein");
            }
        }
        {
            // Second group
            SearchQueryGroup group = sb.getAdvancedQueryGroups().get(1);
            group.setOperator(SearchQueryGroupOperator.AND);
            {
                // PHASE-operator
                SearchQueryItem item = group.getQueryItems().get(0);
                item.setOperator(SearchItemOperator.PHRASE);
                item.setField(SolrConstants.FULLTEXT);
                item.setValue("lorem ipsum dolor sit amet");
            }
        }
        sb.generateAdvancedSearchString(true);
        Assert.assertEquals("(All fields: foo bar OR Title: bla \"blup\" -nein) OR\n<br />(Full text: \"lorem ipsum dolor sit amet\")",
                sb.getAdvancedSearchQueryInfo());
    }

    /**
     * @see SearchBean#getSearchUrl()
     * @verifies return correct url
     */
    @Test
    public void getSearchUrl_shouldReturnCorrectUrl() throws Exception {
        SearchBean sb = new SearchBean();
        NavigationHelper nh = new NavigationHelper();
        sb.setNavigationHelper(nh);

        sb.activeSearchType = SearchHelper.SEARCH_TYPE_ADVANCED;
        Assert.assertEquals(nh.getAdvancedSearchUrl(), sb.getSearchUrl());

        sb.activeSearchType = SearchHelper.SEARCH_TYPE_REGULAR;
        Assert.assertEquals(nh.getSearchUrl(), sb.getSearchUrl());
    }

    /**
     * @see SearchBean#getSearchUrl()
     * @verifies return null if navigationHelper is null
     */
    @Test
    public void getSearchUrl_shouldReturnNullIfNavigationHelperIsNull() throws Exception {
        SearchBean sb = new SearchBean();
        Assert.assertNull(sb.getSearchUrl());
    }
<<<<<<< HEAD
    
    @Test
    public void testGetHierarchicalFacets() {
        String facetString = "DC:sonstiges.ocr.antiqua;;DOCSTRCT:monograph;;MD_TOPICS_UNTOKENIZED:schulbuch";
        List<String> hierarchicalFacetFields = Arrays.asList(new String[]{"A", "MD_TOPICS","B", "DC", "C"});
        
        List<String> facets = SearchBean.getHierarchicalFacets(facetString, hierarchicalFacetFields);
        Assert.assertEquals(2, facets.size());
        Assert.assertEquals("sonstiges.ocr.antiqua", facets.get(1));
        Assert.assertEquals("schulbuch", facets.get(0));
=======

    /**
     * @see SearchBean#increaseCurrentHitIndex()
     * @verifies increase index correctly
     */
    @Test
    public void increaseCurrentHitIndex_shouldIncreaseIndexCorrectly() throws Exception {
        SearchBean sb = new SearchBean();
        sb.currentSearch = new Search();
        sb.currentSearch.setHitsCount(10);

        // Regular case
        sb.setHitIndexOperand(1);
        sb.currentHitIndex = 6;
        sb.increaseCurrentHitIndex();
        Assert.assertEquals(7, sb.currentHitIndex);

        // Edge case (min)
        sb.setHitIndexOperand(1);
        sb.currentHitIndex = 0;
        sb.increaseCurrentHitIndex();
        Assert.assertEquals(1, sb.currentHitIndex);

        // Edge case (max)
        sb.setHitIndexOperand(1);
        sb.currentHitIndex = 8;
        sb.increaseCurrentHitIndex();
        Assert.assertEquals(9, sb.currentHitIndex);
    }

    /**
     * @see SearchBean#increaseCurrentHitIndex()
     * @verifies decrease index correctly
     */
    @Test
    public void increaseCurrentHitIndex_shouldDecreaseIndexCorrectly() throws Exception {
        SearchBean sb = new SearchBean();
        sb.currentSearch = new Search();
        sb.currentSearch.setHitsCount(10);

        // Regular case
        sb.setHitIndexOperand(-1);
        sb.currentHitIndex = 6;
        sb.increaseCurrentHitIndex();
        Assert.assertEquals(5, sb.currentHitIndex);

        // Edge case (min)
        sb.setHitIndexOperand(-1);
        sb.currentHitIndex = 1;
        sb.increaseCurrentHitIndex();
        Assert.assertEquals(0, sb.currentHitIndex);

        // Edge case (max)
        sb.setHitIndexOperand(-1);
        sb.currentHitIndex = 9;
        sb.increaseCurrentHitIndex();
        Assert.assertEquals(8, sb.currentHitIndex);
    }

    /**
     * @see SearchBean#increaseCurrentHitIndex()
     * @verifies reset operand afterwards
     */
    @Test
    public void increaseCurrentHitIndex_shouldResetOperandAfterwards() throws Exception {
        SearchBean sb = new SearchBean();
        sb.currentSearch = new Search();
        sb.currentSearch.setHitsCount(10);

        sb.setHitIndexOperand(1);
        sb.currentHitIndex = 6;
        Assert.assertEquals(1, sb.getHitIndexOperand());
        sb.increaseCurrentHitIndex();
        Assert.assertEquals(0, sb.getHitIndexOperand());
    }

    /**
     * @see SearchBean#increaseCurrentHitIndex()
     * @verifies do nothing if hit index at the last hit
     */
    @Test
    public void increaseCurrentHitIndex_shouldDoNothingIfHitIndexAtTheLastHit() throws Exception {
        SearchBean sb = new SearchBean();
        sb.currentSearch = new Search();
        sb.currentSearch.setHitsCount(10);
        sb.setHitIndexOperand(1);
        sb.currentHitIndex = 9;

        sb.increaseCurrentHitIndex();
        Assert.assertEquals(9, sb.currentHitIndex);
    }

    /**
     * @see SearchBean#increaseCurrentHitIndex()
     * @verifies do nothing if hit index at 0
     */
    @Test
    public void increaseCurrentHitIndex_shouldDoNothingIfHitIndexAt0() throws Exception {
        SearchBean sb = new SearchBean();
        sb.currentSearch = new Search();
        sb.currentSearch.setHitsCount(10);
        sb.setHitIndexOperand(-1);
        sb.currentHitIndex = 0;

        sb.increaseCurrentHitIndex();
        Assert.assertEquals(0, sb.currentHitIndex);
>>>>>>> c7611c4a
    }
}<|MERGE_RESOLUTION|>--- conflicted
+++ resolved
@@ -356,7 +356,117 @@
         SearchBean sb = new SearchBean();
         Assert.assertNull(sb.getSearchUrl());
     }
-<<<<<<< HEAD
+    
+    
+    
+    
+    
+    /**
+     * @see SearchBean#increaseCurrentHitIndex()
+     * @verifies increase index correctly
+     */
+    @Test
+    public void increaseCurrentHitIndex_shouldIncreaseIndexCorrectly() throws Exception {
+        SearchBean sb = new SearchBean();
+        sb.currentSearch = new Search();
+        sb.currentSearch.setHitsCount(10);
+
+        // Regular case
+        sb.setHitIndexOperand(1);
+        sb.currentHitIndex = 6;
+        sb.increaseCurrentHitIndex();
+        Assert.assertEquals(7, sb.currentHitIndex);
+
+        // Edge case (min)
+        sb.setHitIndexOperand(1);
+        sb.currentHitIndex = 0;
+        sb.increaseCurrentHitIndex();
+        Assert.assertEquals(1, sb.currentHitIndex);
+
+        // Edge case (max)
+        sb.setHitIndexOperand(1);
+        sb.currentHitIndex = 8;
+        sb.increaseCurrentHitIndex();
+        Assert.assertEquals(9, sb.currentHitIndex);
+    }
+
+    /**
+     * @see SearchBean#increaseCurrentHitIndex()
+     * @verifies decrease index correctly
+     */
+    @Test
+    public void increaseCurrentHitIndex_shouldDecreaseIndexCorrectly() throws Exception {
+        SearchBean sb = new SearchBean();
+        sb.currentSearch = new Search();
+        sb.currentSearch.setHitsCount(10);
+
+        // Regular case
+        sb.setHitIndexOperand(-1);
+        sb.currentHitIndex = 6;
+        sb.increaseCurrentHitIndex();
+        Assert.assertEquals(5, sb.currentHitIndex);
+
+        // Edge case (min)
+        sb.setHitIndexOperand(-1);
+        sb.currentHitIndex = 1;
+        sb.increaseCurrentHitIndex();
+        Assert.assertEquals(0, sb.currentHitIndex);
+
+        // Edge case (max)
+        sb.setHitIndexOperand(-1);
+        sb.currentHitIndex = 9;
+        sb.increaseCurrentHitIndex();
+        Assert.assertEquals(8, sb.currentHitIndex);
+    }
+
+    /**
+     * @see SearchBean#increaseCurrentHitIndex()
+     * @verifies reset operand afterwards
+     */
+    @Test
+    public void increaseCurrentHitIndex_shouldResetOperandAfterwards() throws Exception {
+        SearchBean sb = new SearchBean();
+        sb.currentSearch = new Search();
+        sb.currentSearch.setHitsCount(10);
+
+        sb.setHitIndexOperand(1);
+        sb.currentHitIndex = 6;
+        Assert.assertEquals(1, sb.getHitIndexOperand());
+        sb.increaseCurrentHitIndex();
+        Assert.assertEquals(0, sb.getHitIndexOperand());
+    }
+
+    /**
+     * @see SearchBean#increaseCurrentHitIndex()
+     * @verifies do nothing if hit index at the last hit
+     */
+    @Test
+    public void increaseCurrentHitIndex_shouldDoNothingIfHitIndexAtTheLastHit() throws Exception {
+        SearchBean sb = new SearchBean();
+        sb.currentSearch = new Search();
+        sb.currentSearch.setHitsCount(10);
+        sb.setHitIndexOperand(1);
+        sb.currentHitIndex = 9;
+
+        sb.increaseCurrentHitIndex();
+        Assert.assertEquals(9, sb.currentHitIndex);
+    }
+
+    /**
+     * @see SearchBean#increaseCurrentHitIndex()
+     * @verifies do nothing if hit index at 0
+     */
+    @Test
+    public void increaseCurrentHitIndex_shouldDoNothingIfHitIndexAt0() throws Exception {
+        SearchBean sb = new SearchBean();
+        sb.currentSearch = new Search();
+        sb.currentSearch.setHitsCount(10);
+        sb.setHitIndexOperand(-1);
+        sb.currentHitIndex = 0;
+
+        sb.increaseCurrentHitIndex();
+        Assert.assertEquals(0, sb.currentHitIndex);
+    }
     
     @Test
     public void testGetHierarchicalFacets() {
@@ -367,113 +477,5 @@
         Assert.assertEquals(2, facets.size());
         Assert.assertEquals("sonstiges.ocr.antiqua", facets.get(1));
         Assert.assertEquals("schulbuch", facets.get(0));
-=======
-
-    /**
-     * @see SearchBean#increaseCurrentHitIndex()
-     * @verifies increase index correctly
-     */
-    @Test
-    public void increaseCurrentHitIndex_shouldIncreaseIndexCorrectly() throws Exception {
-        SearchBean sb = new SearchBean();
-        sb.currentSearch = new Search();
-        sb.currentSearch.setHitsCount(10);
-
-        // Regular case
-        sb.setHitIndexOperand(1);
-        sb.currentHitIndex = 6;
-        sb.increaseCurrentHitIndex();
-        Assert.assertEquals(7, sb.currentHitIndex);
-
-        // Edge case (min)
-        sb.setHitIndexOperand(1);
-        sb.currentHitIndex = 0;
-        sb.increaseCurrentHitIndex();
-        Assert.assertEquals(1, sb.currentHitIndex);
-
-        // Edge case (max)
-        sb.setHitIndexOperand(1);
-        sb.currentHitIndex = 8;
-        sb.increaseCurrentHitIndex();
-        Assert.assertEquals(9, sb.currentHitIndex);
-    }
-
-    /**
-     * @see SearchBean#increaseCurrentHitIndex()
-     * @verifies decrease index correctly
-     */
-    @Test
-    public void increaseCurrentHitIndex_shouldDecreaseIndexCorrectly() throws Exception {
-        SearchBean sb = new SearchBean();
-        sb.currentSearch = new Search();
-        sb.currentSearch.setHitsCount(10);
-
-        // Regular case
-        sb.setHitIndexOperand(-1);
-        sb.currentHitIndex = 6;
-        sb.increaseCurrentHitIndex();
-        Assert.assertEquals(5, sb.currentHitIndex);
-
-        // Edge case (min)
-        sb.setHitIndexOperand(-1);
-        sb.currentHitIndex = 1;
-        sb.increaseCurrentHitIndex();
-        Assert.assertEquals(0, sb.currentHitIndex);
-
-        // Edge case (max)
-        sb.setHitIndexOperand(-1);
-        sb.currentHitIndex = 9;
-        sb.increaseCurrentHitIndex();
-        Assert.assertEquals(8, sb.currentHitIndex);
-    }
-
-    /**
-     * @see SearchBean#increaseCurrentHitIndex()
-     * @verifies reset operand afterwards
-     */
-    @Test
-    public void increaseCurrentHitIndex_shouldResetOperandAfterwards() throws Exception {
-        SearchBean sb = new SearchBean();
-        sb.currentSearch = new Search();
-        sb.currentSearch.setHitsCount(10);
-
-        sb.setHitIndexOperand(1);
-        sb.currentHitIndex = 6;
-        Assert.assertEquals(1, sb.getHitIndexOperand());
-        sb.increaseCurrentHitIndex();
-        Assert.assertEquals(0, sb.getHitIndexOperand());
-    }
-
-    /**
-     * @see SearchBean#increaseCurrentHitIndex()
-     * @verifies do nothing if hit index at the last hit
-     */
-    @Test
-    public void increaseCurrentHitIndex_shouldDoNothingIfHitIndexAtTheLastHit() throws Exception {
-        SearchBean sb = new SearchBean();
-        sb.currentSearch = new Search();
-        sb.currentSearch.setHitsCount(10);
-        sb.setHitIndexOperand(1);
-        sb.currentHitIndex = 9;
-
-        sb.increaseCurrentHitIndex();
-        Assert.assertEquals(9, sb.currentHitIndex);
-    }
-
-    /**
-     * @see SearchBean#increaseCurrentHitIndex()
-     * @verifies do nothing if hit index at 0
-     */
-    @Test
-    public void increaseCurrentHitIndex_shouldDoNothingIfHitIndexAt0() throws Exception {
-        SearchBean sb = new SearchBean();
-        sb.currentSearch = new Search();
-        sb.currentSearch.setHitsCount(10);
-        sb.setHitIndexOperand(-1);
-        sb.currentHitIndex = 0;
-
-        sb.increaseCurrentHitIndex();
-        Assert.assertEquals(0, sb.currentHitIndex);
->>>>>>> c7611c4a
     }
 }