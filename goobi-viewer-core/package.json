--- conflicted
+++ resolved
@@ -20,11 +20,7 @@
     "less-plugin-autoprefix": "^2.0.0",
     "michelangelo": "^0.8.0",
     "pdfjs-dist": "^2.6.347",
-<<<<<<< HEAD
-    "webpack": "5.24.2"
-=======
     "webpack": "5.28.0"
->>>>>>> 2fee718c
   },
   "dependencies": {
     "hc-sticky": "~2.2.6",
@@ -33,11 +29,7 @@
     "mirador": "~3.0.0",
     "pixl-xml": "^1.0.13",
     "swagger-ui-dist": "*",
-<<<<<<< HEAD
-    "tinymce": "~5.7.0"
-=======
     "swiper": "*",
     "tinymce": "~5.7.1"
->>>>>>> 2fee718c
   }
 }