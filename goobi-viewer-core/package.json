{
  "name": "goobi-viewer",
  "version": "21.02",
  "description": "A highly flexible digital library framework - made by the Goobi developer team",
  "author": "intranda GmbH",
  "repository": {
    "type": "git",
    "url": "https://github.com/intranda/goobi-viewer-core"
  },
  "license": "GPL-2.0-or-later",
  "devDependencies": {
    "grunt": "^1.3.0",
    "grunt-concurrent": "^3.0.0",
    "grunt-contrib-concat": "*",
    "grunt-contrib-less": "^3.0.0",
    "grunt-contrib-watch": "*",
    "grunt-copy-deps": "^1.4.0",
    "grunt-riot": "*",
    "grunt-sync": "^0.8.2",
    "less-plugin-autoprefix": "^2.0.0",
    "michelangelo": "^0.8.0",
    "pdfjs-dist": "^2.6.347",
    "webpack": "5.24.2"
  },
  "dependencies": {
    "hc-sticky": "~2.2.6",
    "leaflet": "*",
    "leaflet.markercluster": "*",
    "mirador": "~3.0.0",
    "pixl-xml": "^1.0.13",
    "swagger-ui-dist": "*",
<<<<<<< HEAD
    "hc-sticky": "~2.2.6",
    "mirador": "~3.0.0",
    "swiper": "*"
=======
    "tinymce": "~5.7.0"
>>>>>>> 2c5f2cdf
  }
}<|MERGE_RESOLUTION|>--- conflicted
+++ resolved
@@ -24,17 +24,12 @@
   },
   "dependencies": {
     "hc-sticky": "~2.2.6",
+    "mirador": "~3.0.0",
+    "swiper": "*",
     "leaflet": "*",
     "leaflet.markercluster": "*",
-    "mirador": "~3.0.0",
     "pixl-xml": "^1.0.13",
     "swagger-ui-dist": "*",
-<<<<<<< HEAD
-    "hc-sticky": "~2.2.6",
-    "mirador": "~3.0.0",
-    "swiper": "*"
-=======
     "tinymce": "~5.7.0"
->>>>>>> 2c5f2cdf
   }
 }